#![allow(rustdoc::private_intra_doc_links)]
#![allow(clippy::mutable_key_type)]
//! The task (transaction) scheduling code for the unified scheduler
//!
//! ### High-level API and design
//!
//! The most important type is [`SchedulingStateMachine`]. It takes new tasks (= transactions) and
//! may return back them if runnable via
//! [`::schedule_task()`](SchedulingStateMachine::schedule_task) while maintaining the account
//! readonly/writable lock rules. Those returned runnable tasks are guaranteed to be safe to
//! execute in parallel. Lastly, `SchedulingStateMachine` should be notified about the completion
//! of the exeuction via [`::deschedule_task()`](SchedulingStateMachine::deschedule_task), so that
//! conflicting tasks can be returned from
//! [`::schedule_next_buffered_task()`](SchedulingStateMachine::schedule_next_buffered_task) as
//! newly-unblocked runnable ones.
//!
//! The design principle of this crate (`solana-unified-scheduler-logic`) is simplicity for the
//! separation of concern. It is interacted only with a few of its public API by
//! `solana-unified-scheduler-pool`. This crate doesn't know about banks, slots, solana-runtime,
//! threads, crossbeam-channel at all. Becasue of this, it's deterministic, easy-to-unit-test, and
//! its perf footprint is well understood. It really focuses on its single job: sorting
//! transactions in executable order.
//!
//! ### Algorithm
//!
//! The algorithm can be said it's based on per-address FIFO queues, which are updated every time
//! both new task is coming (= called _scheduling_) and runnable (= _post-scheduling_) task is
//! finished (= called _descheduling_).
//!
//! For the _non-conflicting scheduling_ case, the story is very simple; it just remembers that all
//! of accessed addresses are write-locked or read-locked with the number of active (=
//! _currently-scheduled-and-not-descheduled-yet_) tasks. Correspondingly, descheduling does the
//! opposite book-keeping process, regardless whether a finished task has been conflicted or not.
//!
//! For the _conflicting scheduling_ case, it remembers that each of **non-conflicting addresses**
//! like the non-conflicting case above. As for **conflicting addresses**, each task is recorded to
//! respective FIFO queues attached to the (conflicting) addresses. Importantly, the number of
//! conflicting addresses of the conflicting task is also remembered.
//!
//! The last missing piece is that the scheduler actually tries to reschedule previously blocked
//! tasks while deschduling, in addition to the above-mentioned book-keeping processing. Namely,
//! when given address is ready for new fresh locking resulted from descheduling a task (i.e. write
//! lock is released or read lock count has reached zero), it pops out the first element of the
//! FIFO blocked-task queue of the address. Then, it immediately marks the address as relocked. It
//! also decrements the number of conflicting addresses of the popped-out task. As the final step,
//! if the number reaches to the zero, it means the task has fully finished locking all of its
//! addresses and is directly routed to be runnable. Lastly, if the next first element of the
//! blocked-task queue is trying to read-lock the address like the popped-out one, this
//! rescheduling is repeated as an optimization to increase parallelism of task execution.
//!
//! Put differently, this algorithm tries to gradually lock all of addresses of tasks at different
//! timings while not deviating the execution order from the original task ingestion order. This
//! implies there's no locking retries in general, which is the primary source of non-linear perf.
//! degration.
//!
//! As a ballpark number from a synthesized micro benchmark on usual CPU for `mainnet-beta`
//! validators, it takes roughly 100ns to schedule and deschedule a transaction with 10 accounts.
//! And 1us for a transaction with 100 accounts. Note that this excludes crossbeam communication
//! overhead at all. That's said, it's not unrealistic to say the whole unified scheduler can
//! attain 100k-1m tps overall, assuming those transaction executions aren't bottlenecked.
//!
//! ### Runtime performance characteristics and data structure arrangement
//!
//! Its algorithm is very fast for high throughput, real-time for low latency. The whole
//! unified-scheduler architecture is designed from grounds up to support the fastest execution of
//! this scheduling code. For that end, unified scheduler pre-loads address-specific locking state
//! data structures (called [`UsageQueue`]) for all of transaction's accounts, in order to offload
//! the job to other threads from the scheduler thread. This preloading is done inside
//! [`create_task()`](SchedulingStateMachine::create_task). In this way, task scheduling
//! computational complexity is basically reduced to several word-sized loads and stores in the
//! schduler thread (i.e.  constant; no allocations nor syscalls), while being proportional to the
//! number of addresses in a given transaction. Note that this statement is held true, regardless
//! of conflicts. This is because the preloading also pre-allocates some scratch-pad area
//! ([`blocked_usages_from_tasks`](UsageQueueInner::blocked_usages_from_tasks)) to stash blocked
//! ones. So, a conflict only incurs some additional fixed number of mem stores, within error
//! margin of the constant complexity. And additional memory allocation for the scratchpad could
//! said to be amortized, if such an unusual event should occur.
//!
//! [`Arc`] is used to implement this preloading mechanism, because `UsageQueue`s are shared across
//! tasks accessing the same account, and among threads due to the preloading. Also, interior
//! mutability is needed. However, `SchedulingStateMachine` doesn't use conventional locks like
//! RwLock.  Leveraging the fact it's the only state-mutating exclusive thread, it instead uses
//! `UnsafeCell`, which is sugar-coated by a tailored wrapper called [`TokenCell`]. `TokenCell`
//! imposes an overly restrictive aliasing rule via rust type system to maintain the memory safety.
//! By localizing any synchronization to the message passing, the scheduling code itself attains
//! maximally possible single-threaed execution without stalling cpu pipelines at all, only
//! constrained to mem access latency, while efficiently utilizing L1-L3 cpu cache with full of
//! `UsageQueue`s.
//!
//! ### Buffer bloat insignificance
//!
//! The scheduler code itself doesn't care about the buffer bloat problem, which can occur in
//! unified scheduler, where a run of heavily linearized and blocked tasks could be severely
//! hampered by very large number of interleaved runnable tasks along side.  The reason is again
//! for separation of concerns. This is acceptable because the scheduling code itself isn't
//! susceptible to the buffer bloat problem by itself as explained by the description and validated
//! by the mentioned benchmark above. Thus, this should be solved elsewhere, specifically at the
//! scheduler pool.
pub use utils::ShortCounter;
use {
    crate::utils::{Token, TokenCell},
    assert_matches::assert_matches,
<<<<<<< HEAD
    by_address::ByAddress,
    more_asserts::assert_gt,
    solana_sdk::{
        pubkey::Pubkey,
        scheduling::{SchedulingMode, TaskKey},
        transaction::SanitizedTransaction,
    },
=======
    solana_runtime_transaction::runtime_transaction::RuntimeTransaction,
    solana_sdk::{pubkey::Pubkey, transaction::SanitizedTransaction},
>>>>>>> 2658bf39
    static_assertions::const_assert_eq,
    std::{
        collections::{BTreeSet, HashSet},
        mem,
        sync::Arc,
    },
};

/// Internal utilities. Namely this contains [`ShortCounter`] and [`TokenCell`].
mod utils {
    use std::{
        any::{self, TypeId},
        cell::{RefCell, UnsafeCell},
        collections::BTreeSet,
        marker::PhantomData,
        thread,
    };

    /// A really tiny counter to hide `.checked_{add,sub}` all over the place.
    ///
    /// It's caller's reponsibility to ensure this (backed by [`u32`]) never overflow.
    #[derive(Debug, Clone, Copy)]
    pub struct ShortCounter(u32);

    impl ShortCounter {
        pub fn zero() -> Self {
            Self(0)
        }

        pub fn one() -> Self {
            Self(1)
        }

        pub fn is_zero(&self) -> bool {
            self.0 == 0
        }

        pub fn current(&self) -> u32 {
            self.0
        }

        #[must_use]
        #[track_caller]
        pub fn increment(self) -> Self {
            Self(self.0.checked_add(1).unwrap())
        }

        #[must_use]
        #[track_caller]
        pub fn decrement(self) -> Self {
            Self(self.0.checked_sub(1).unwrap())
        }

        #[track_caller]
        pub fn increment_self(&mut self) -> &mut Self {
            *self = self.increment();
            self
        }

        #[track_caller]
        pub fn decrement_self(&mut self) -> &mut Self {
            *self = self.decrement();
            self
        }

        pub fn reset_to_zero(&mut self) -> &mut Self {
            self.0 = 0;
            self
        }
    }

    /// A conditionally [`Send`]-able and [`Sync`]-able cell leveraging scheduler's one-by-one data
    /// access pattern with zero runtime synchronization cost.
    ///
    /// To comply with Rust's aliasing rules, these cells require a carefully-created [`Token`] to
    /// be passed around to access the inner values. The token is a special-purpose phantom object
    /// to get rid of its inherent `unsafe`-ness in [`UnsafeCell`], which is internally used for
    /// the interior mutability.
    ///
    /// The final objective of [`Token`] is to ensure there's only one mutable reference to the
    /// [`TokenCell`] at most _at any given moment_. To that end, it's `unsafe` to create it,
    /// shifting the responsibility of binding the only singleton instance to a particular thread
    /// and not creating more than one, onto the API consumers. And its constructor is non-`const`,
    /// and the type is `!Clone` (and `!Copy` as well), `!Default`, `!Send` and `!Sync` to make it
    /// relatively hard to cross thread boundaries accidentally.
    ///
    /// In other words, the token semantically _owns_ all of its associated instances of
    /// [`TokenCell`]s. And `&mut Token` is needed to access one of them as if the one is of
    /// [`Token`]'s `*_mut()` getters. Thus, the Rust aliasing rule for `UnsafeCell` can
    /// transitively be proven to be satisfied simply based on the usual borrow checking of the
    /// `&mut` reference of [`Token`] itself via
    /// [`::with_borrow_mut()`](TokenCell::with_borrow_mut).
    ///
    /// By extension, it's allowed to create _multiple_ tokens in a _single_ process as long as no
    /// instance of [`TokenCell`] is shared by multiple instances of [`Token`].
    ///
    /// Note that this is overly restrictive in that it's forbidden, yet, technically possible
    /// to _have multiple mutable references to the inner values at the same time, if and only
    /// if the respective cells aren't aliased to each other (i.e. different instances)_. This
    /// artificial restriction is acceptable for its intended use by the unified scheduler's code
    /// because its algorithm only needs to access each instance of [`TokenCell`]-ed data once at a
    /// time. Finally, this restriction is traded off for restoration of Rust aliasing rule at zero
    /// runtime cost.  Without this token mechanism, there's no way to realize this.
    #[derive(Debug, Default)]
    pub struct TokenCell<V>(UnsafeCell<V>);

    impl<V> TokenCell<V> {
        /// Creates a new `TokenCell` with the `value` typed as `V`.
        ///
        /// Note that this isn't parametric over the its accompanied `Token`'s lifetime to avoid
        /// complex handling of non-`'static` heaped data in general. Instead, it's manually
        /// required to ensure this instance is accessed only via its associated Token for the
        /// entire lifetime.
        ///
        /// This is intentionally left to be non-`const` to forbid unprotected sharing via static
        /// variables among threads.
        pub(super) fn new(value: V) -> Self {
            Self(UnsafeCell::new(value))
        }

        /// Acquires a mutable reference inside a given closure, while borrowing the mutable
        /// reference of the given token.
        ///
        /// In this way, any additional reborrow can never happen at the same time across all
        /// instances of [`TokenCell<V>`] conceptually owned by the instance of [`Token<V>`] (a
        /// particular thread), unless previous borrow is released. After the release, the used
        /// singleton token should be free to be reused for reborrows.
        ///
        /// Note that lifetime of the acquired reference is still restricted to 'self, not
        /// 'token, in order to avoid use-after-free undefined behaviors.
        pub(super) fn with_borrow_mut<R>(
            &self,
            _token: &mut Token<V>,
            f: impl FnOnce(&mut V) -> R,
        ) -> R {
            f(unsafe { &mut *self.0.get() })
        }
    }

    // Safety: Once after a (`Send`-able) `TokenCell` is transferred to a thread from other
    // threads, access to `TokenCell` is assumed to be only from the single thread by proper use of
    // Token. Thereby, implementing `Sync` can be thought as safe and doing so is needed for the
    // particular implementation pattern in the unified scheduler (multi-threaded off-loading).
    //
    // In other words, TokenCell is technically still `!Sync`. But there should be no
    // legalized usage which depends on real `Sync` to avoid undefined behaviors.
    unsafe impl<V> Sync for TokenCell<V> {}

    /// A auxiliary zero-sized type to enforce aliasing rule to [`TokenCell`] via rust type system
    ///
    /// Token semantically owns a collection of `TokenCell` objects and governs the _unique_
    /// existence of mutable access over them by requiring the token itself to be mutably borrowed
    /// to get a mutable reference to the internal value of `TokenCell`.
    // *mut is used to make this type !Send and !Sync
    #[derive(Debug)]
    pub(super) struct Token<V: 'static>(PhantomData<*mut V>);

    impl<V> Token<V> {
        /// Returns the token to acquire a mutable reference to the inner value of [TokenCell].
        ///
        /// This is intentionally left to be non-`const` to forbid unprotected sharing via static
        /// variables among threads.
        ///
        /// # Panics
        ///
        /// This function will `panic!()` if called multiple times with same type `V` from the same
        /// thread to detect potential misuses.
        ///
        /// # Safety
        ///
        /// This method should be called exactly once for each thread at most to avoid undefined
        /// behavior when used with [`Token`].
        #[must_use]
        pub(super) unsafe fn assume_exclusive_mutating_thread() -> Self {
            thread_local! {
                static TOKENS: RefCell<BTreeSet<TypeId>> = const { RefCell::new(BTreeSet::new()) };
            }
            // TOKEN.with_borrow_mut can't panic because it's the only non-overlapping
            // bound-to-local-variable borrow of the _thread local_ variable.
            assert!(
                TOKENS.with_borrow_mut(|tokens| tokens.insert(TypeId::of::<Self>())),
                "{:?} is wrongly initialized twice on {:?}",
                any::type_name::<Self>(),
                thread::current()
            );

            Self(PhantomData)
        }
    }

    #[cfg(test)]
    mod tests {
        use {
            super::{Token, TokenCell},
            std::{mem, sync::Arc, thread},
        };

        #[test]
        #[should_panic(
            expected = "\"solana_unified_scheduler_logic::utils::Token<usize>\" is wrongly \
                        initialized twice on Thread"
        )]
        fn test_second_creation_of_tokens_in_a_thread() {
            unsafe {
                let _ = Token::<usize>::assume_exclusive_mutating_thread();
                let _ = Token::<usize>::assume_exclusive_mutating_thread();
            }
        }

        #[derive(Debug)]
        struct FakeQueue {
            v: Vec<u8>,
        }

        // As documented above, it's illegal to create multiple tokens inside a single thread to
        // acquire multiple mutable references to the same TokenCell at the same time.
        #[test]
        // Trigger (harmless) UB unless running under miri by conditionally #[ignore]-ing,
        // confirming false-positive result to conversely show the merit of miri!
        #[cfg_attr(miri, ignore)]
        fn test_ub_illegally_created_multiple_tokens() {
            // Unauthorized token minting!
            let mut token1 = unsafe { mem::transmute::<(), Token<FakeQueue>>(()) };
            let mut token2 = unsafe { mem::transmute::<(), Token<FakeQueue>>(()) };

            let queue = TokenCell::new(FakeQueue {
                v: Vec::with_capacity(20),
            });
            queue.with_borrow_mut(&mut token1, |queue_mut1| {
                queue_mut1.v.push(1);
                queue.with_borrow_mut(&mut token2, |queue_mut2| {
                    queue_mut2.v.push(2);
                    queue_mut1.v.push(3);
                });
                queue_mut1.v.push(4);
            });

            // It's in ub already, so we can't assert reliably, so dbg!(...) just for fun
            #[cfg(not(miri))]
            dbg!(queue.0.into_inner());

            // Return successfully to indicate an unexpected outcome, because this test should
            // have aborted by now.
        }

        // As documented above, it's illegal to share (= co-own) the same instance of TokenCell
        // across threads. Unfortunately, we can't prevent this from happening with some
        // type-safety magic to cause compile errors... So sanity-check here test fails due to a
        // runtime error of the known UB, when run under miri.
        #[test]
        // Trigger (harmless) UB unless running under miri by conditionally #[ignore]-ing,
        // confirming false-positive result to conversely show the merit of miri!
        #[cfg_attr(miri, ignore)]
        fn test_ub_illegally_shared_token_cell() {
            let queue1 = Arc::new(TokenCell::new(FakeQueue {
                v: Vec::with_capacity(20),
            }));
            let queue2 = queue1.clone();
            #[cfg(not(miri))]
            let queue3 = queue1.clone();

            // Usually miri immediately detects the data race; but just repeat enough time to avoid
            // being flaky
            for _ in 0..10 {
                let (queue1, queue2) = (queue1.clone(), queue2.clone());
                let thread1 = thread::spawn(move || {
                    let mut token = unsafe { Token::assume_exclusive_mutating_thread() };
                    queue1.with_borrow_mut(&mut token, |queue| {
                        // this is UB
                        queue.v.push(3);
                    });
                });
                // Immediately spawn next thread without joining thread1 to ensure there's a data race
                // definitely. Otherwise, joining here wouldn't cause UB.
                let thread2 = thread::spawn(move || {
                    let mut token = unsafe { Token::assume_exclusive_mutating_thread() };
                    queue2.with_borrow_mut(&mut token, |queue| {
                        // this is UB
                        queue.v.push(4);
                    });
                });

                thread1.join().unwrap();
                thread2.join().unwrap();
            }

            // It's in ub already, so we can't assert reliably, so dbg!(...) just for fun
            #[cfg(not(miri))]
            {
                drop((queue1, queue2));
                dbg!(Arc::into_inner(queue3).unwrap().0.into_inner());
            }

            // Return successfully to indicate an unexpected outcome, because this test should
            // have aborted by now
        }
    }
}

/// [`Result`] for locking a [usage_queue](UsageQueue) with particular
/// [current_usage](RequestedUsage).
type LockResult = Result<(), ()>;
const_assert_eq!(mem::size_of::<LockResult>(), 1);

/// Something to be scheduled; usually a wrapper of [`SanitizedTransaction`].
#[derive(Clone, Debug)]
pub struct Task(rclite::Rc<TaskInner>);

unsafe impl enum_ptr::Aligned for Task {
    const ALIGNMENT: usize = std::mem::align_of::<TaskInner>();
}

unsafe impl Sync for Task {}
unsafe impl Send for Task {}

impl Task {
    fn new(task: TaskInner) -> Self {
        Self(rclite::Rc::new(task))
    }

    #[must_use]
    fn try_unblock(self, token: &mut BlockedUsageCountToken) -> Option<Task> {
        let did_unblock = self
            .blocked_usage_count
            .with_borrow_mut(token, |counter_with_status| {
                let c = counter_with_status.count();
                counter_with_status.set_count(c.checked_sub(1).unwrap());
                c == 1
            });
        did_unblock.then_some(self)
    }

    fn force_unblock(&self, blocked_count: u32, token: &mut BlockedUsageCountToken) {
        self.blocked_usage_count
            .with_borrow_mut(token, |counter_with_status| {
                let c = counter_with_status.count();
                assert_eq!(c, blocked_count);
                counter_with_status.set_count(0);
            });
    }
}

impl std::ops::Deref for Task {
    type Target = TaskInner;
    fn deref(&self) -> &<Self as std::ops::Deref>::Target {
        &self.0
    }
}

const_assert_eq!(mem::size_of::<Task>(), 8);

/// [`Token`] for [`UsageQueue`].
type UsageQueueToken = Token<UsageQueueInner>;
const_assert_eq!(mem::size_of::<UsageQueueToken>(), 0);

/// [`Token`] for [task](Task)'s [internal mutable data](`TaskInner::blocked_usage_count`).
type BlockedUsageCountToken = Token<CounterWithStatus>;
const_assert_eq!(mem::size_of::<BlockedUsageCountToken>(), 0);

#[derive(Debug, PartialEq, Clone, Copy, Default)]
#[repr(u8)]
enum TaskStatus {
    #[default]
    Buffered,
    Executed,
    Unlocked,
}

/*
impl TaskStatus {
    const fn into_bits(self) -> u8 {
        self as _
    }
    const fn from_bits(value: u8) -> Self {
        match value {
            0 => Self::Buffered,
            1 => Self::Executed,
            _ => Self::Unlocked,
        }
    }
}
*/

//use bitfield_struct::bitfield;
//#[bitfield(u32)]
#[derive(Debug)]
struct CounterWithStatus {
    //#[bits(2)]
    status: TaskStatus,
    //#[bits(30)]
    count: u32,
    pending_lock_contexts: HashSet<ByAddress<LockContext>>,
}

impl CounterWithStatus {
    fn new(pending_lock_contexts: HashSet<ByAddress<LockContext>>) -> Self {
        Self {
            status: TaskStatus::default(),
            count: u32::default(),
            pending_lock_contexts,
        }
    }

    fn status(&self) -> TaskStatus {
        self.status
    }

    fn set_count(&mut self, count: u32) {
        self.count = count
    }

    fn count(&self) -> u32 {
        self.count
    }

    fn set_status(&mut self, status: TaskStatus) {
        self.status = status
    }
}

#[repr(C, packed)]
struct PackedTaskInner {
    index: TaskKey,
    lock_context_and_transaction: Box<(Vec<Compact<LockContext>>, Box<SanitizedTransaction>)>,
}
const_assert_eq!(mem::size_of::<PackedTaskInner>(), 24);

impl std::fmt::Debug for PackedTaskInner {
    fn fmt(&self, f: &mut std::fmt::Formatter<'_>) -> std::fmt::Result {
        let index = self.index;
        f.debug_struct("PackedTaskInner")
            .field("index", &index)
            .field("lock_contexts", &self.lock_context_and_transaction.0)
            .field("transaction", &self.lock_context_and_transaction.1)
            .finish()
    }
}

/// Internal scheduling data about a particular task.
#[derive(Debug)]
pub struct TaskInner {
<<<<<<< HEAD
=======
    transaction: RuntimeTransaction<SanitizedTransaction>,
>>>>>>> 2658bf39
    /// The index of a transaction in ledger entries; not used by SchedulingStateMachine by itself.
    /// Carrying this along with the transaction is needed to properly record the execution result
    /// of it.
    packed_task_inner: PackedTaskInner,
    blocked_usage_count: TokenCell<CounterWithStatus>,
}

impl TaskInner {
    pub fn task_index(&self) -> TaskKey {
        self.index()
    }

<<<<<<< HEAD
    pub fn transaction(&self) -> &SanitizedTransaction {
        &self.packed_task_inner.lock_context_and_transaction.1
    }

    pub fn index(&self) -> TaskKey {
        self.packed_task_inner.index
    }

    fn lock_contexts(&self) -> &[Compact<LockContext>] {
        &self.packed_task_inner.lock_context_and_transaction.0
    }

    fn blocked_usage_count(&self, token: &mut BlockedUsageCountToken) -> u32 {
        self.blocked_usage_count
            .with_borrow_mut(token, |counter_with_status| counter_with_status.count())
=======
    pub fn transaction(&self) -> &RuntimeTransaction<SanitizedTransaction> {
        &self.transaction
>>>>>>> 2658bf39
    }

    fn has_blocked_usage(&self, token: &mut BlockedUsageCountToken) -> bool {
        self.blocked_usage_count(token) > 0
    }

    fn set_blocked_usage_count(&self, token: &mut BlockedUsageCountToken, count: ShortCounter) {
        self.blocked_usage_count
            .with_borrow_mut(token, |counter_with_status| {
                counter_with_status.set_count(count.current());
            })
    }

    fn increment_blocked_usage_count(&self, token: &mut BlockedUsageCountToken) -> bool {
        self.blocked_usage_count
            .with_borrow_mut(token, |counter_with_status| {
                let c = counter_with_status.count();
                counter_with_status.set_count(c.checked_add(1).unwrap());
                c == 0
            })
    }

    fn with_pending_mut<R>(
        &self,
        token: &mut BlockedUsageCountToken,
        f: impl FnOnce(&mut CounterWithStatus) -> R,
    ) -> R {
        self.blocked_usage_count.with_borrow_mut(token, f)
    }

    fn mark_as_executed(&self, token: &mut BlockedUsageCountToken) {
        self.blocked_usage_count
            .with_borrow_mut(token, |counter_with_status| {
                counter_with_status.set_status(TaskStatus::Executed);
            })
    }

    /*
    fn mark_as_buffered(&self, token: &mut BlockedUsageCountToken) {
        self.blocked_usage_count
            .with_borrow_mut(token, |counter_with_status| {
                counter_with_status.set_status(TaskStatus::Buffered);
            })
    }
    */

    fn mark_as_unlocked(&self, token: &mut BlockedUsageCountToken) {
        self.blocked_usage_count
            .with_borrow_mut(token, |counter_with_status| {
                counter_with_status.set_status(TaskStatus::Unlocked);
            })
    }

    fn is_buffered(&self, token: &mut BlockedUsageCountToken) -> bool {
        self.blocked_usage_count
            .with_borrow_mut(token, |counter_with_status| {
                matches!(counter_with_status.status(), TaskStatus::Buffered)
            })
    }

    fn is_executed(&self, token: &mut BlockedUsageCountToken) -> bool {
        self.blocked_usage_count
            .with_borrow_mut(token, |counter_with_status| {
                matches!(counter_with_status.status(), TaskStatus::Executed)
            })
    }

    fn is_unlocked(&self, token: &mut BlockedUsageCountToken) -> bool {
        self.blocked_usage_count
            .with_borrow_mut(token, |counter_with_status| {
                matches!(counter_with_status.status(), TaskStatus::Unlocked)
            })
    }

    fn status(&self, token: &mut BlockedUsageCountToken) -> TaskStatus {
        self.blocked_usage_count
            .with_borrow_mut(token, |counter_with_status| counter_with_status.status())
    }
}

/// [`Task`]'s per-address context to lock a [usage_queue](UsageQueue) with [certain kind of
/// request](RequestedUsage).
#[derive(Clone, Debug, EnumPtr)]
#[repr(C, usize)]
enum LockContext {
    Readonly(UsageQueue),
    Writable(UsageQueue),
}
const_assert_eq!(mem::size_of::<LockContext>(), 16);
const_assert_eq!(mem::size_of::<Compact<LockContext>>(), 8);

impl std::ops::Deref for LockContext {
    type Target = TokenCell<UsageQueueInner>;
    fn deref(&self) -> &<Self as std::ops::Deref>::Target {
        &self.usage_queue().0
    }
}

impl LockContext {
    fn new(usage_queue: UsageQueue, requested_usage: RequestedUsage) -> Self {
        match requested_usage {
            RequestedUsage::Readonly => Self::Readonly(usage_queue),
            RequestedUsage::Writable => Self::Writable(usage_queue),
        }
    }

    fn requested_usage2(&self) -> RequestedUsage {
        match self {
            Self::Readonly(_) => RequestedUsage::Readonly,
            Self::Writable(_) => RequestedUsage::Writable,
        }
    }

    fn usage_from_task(&self, task: Task) -> UsageFromTask {
        match self {
            Self::Readonly(_) => UsageFromTask::Readonly(task),
            Self::Writable(_) => UsageFromTask::Writable(task),
        }
    }

    fn usage_queue(&self) -> &UsageQueue {
        match self {
            Self::Readonly(u) | Self::Writable(u) => u,
        }
    }

    fn is_force_lockable(&self, usage_queue_token: &mut UsageQueueToken) -> bool {
        self.with_usage_queue_mut(usage_queue_token, |u| {
            u.is_force_lockable(self.requested_usage2())
        })
    }

    fn force_lock(
        &self,
        usage_queue_token: &mut UsageQueueToken,
        new_task: Task,
        count_token: &mut BlockedUsageCountToken,
        blocked_task_count: &mut ShortCounter,
    ) {
        self.with_usage_queue_mut(usage_queue_token, |u| {
            u.force_lock(
                self.usage_queue(),
                self.requested_usage2(),
                new_task,
                count_token,
                blocked_task_count,
            )
        })
    }

    fn increment_executing_count(&self, usage_queue_token: &mut UsageQueueToken) {
        self.with_usage_queue_mut(usage_queue_token, |u| u.increment_executing_count())
    }

    fn with_usage_queue_mut<R>(
        &self,
        usage_queue_token: &mut UsageQueueToken,
        f: impl FnOnce(&mut UsageQueueInner) -> R,
    ) -> R {
        self.usage_queue().0.with_borrow_mut(usage_queue_token, f)
    }
}

use std::cmp::Reverse;

/// Status about how the [`UsageQueue`] is used currently.
#[derive(Debug)]
enum Usage {
    Readonly(ShortCounter),
    Writable(Task),
}

/// Status about how a task is requesting to use a particular [`UsageQueue`].
#[derive(Clone, Copy, Debug, PartialEq)]
enum RequestedUsage {
    Readonly,
    Writable,
}

//use std::collections::binary_heap::PeekMut;
use dary_heap::PeekMut;

/// Internal scheduling data about a particular address.
///
/// Specifically, it holds the current [`Usage`] (or no usage with [`Usage::Unused`]) and which
/// [`Task`]s are blocked to be executed after the current task is notified to be finished via
/// [`::deschedule_task`](`SchedulingStateMachine::deschedule_task`)
#[derive(Debug)]
pub struct UsageQueueInner {
    current_usage: Option<Usage>,
    executing_count: ShortCounter,
    current_readonly_tasks: dary_heap::OctonaryHeap<Reverse<Task>>,
    blocked_usages_from_tasks: dary_heap::OctonaryHeap<Compact<UsageFromTask>>,
}

use enum_ptr::{Compact, EnumPtr};

#[repr(C, usize)]
#[derive(Debug, EnumPtr)]
enum UsageFromTask {
    Readonly(Task),
    Writable(Task),
}
const_assert_eq!(mem::size_of::<UsageFromTask>(), 16);
const_assert_eq!(mem::size_of::<Compact<UsageFromTask>>(), 8);

impl UsageFromTask {
    fn index(&self) -> TaskKey {
        match self {
            Self::Readonly(t) => t.index(),
            Self::Writable(t) => t.index(),
        }
    }

    fn usage(&self) -> RequestedUsage {
        match self {
            Self::Readonly(_t) => RequestedUsage::Readonly,
            Self::Writable(_t) => RequestedUsage::Writable,
        }
    }

    fn task(&self) -> &Task {
        match self {
            Self::Readonly(t) | Self::Writable(t) => t,
        }
    }
}

impl From<(RequestedUsage, Task)> for UsageFromTask {
    fn from((usage, task): (RequestedUsage, Task)) -> Self {
        match usage {
            RequestedUsage::Readonly => Self::Readonly(task),
            RequestedUsage::Writable => Self::Writable(task),
        }
    }
}

impl Ord for Task {
    fn cmp(&self, other: &Self) -> std::cmp::Ordering {
        other.index().cmp(&self.index())
        //self.index.cmp(&other.index)
    }
}

impl PartialOrd for Task {
    fn partial_cmp(&self, other: &Self) -> Option<std::cmp::Ordering> {
        Some(self.cmp(other))
    }
}

impl Eq for Task {}
impl PartialEq<Task> for Task {
    fn eq(&self, other: &Self) -> bool {
        self.index() == other.index()
    }
}

impl Ord for UsageFromTask {
    fn cmp(&self, other: &Self) -> std::cmp::Ordering {
        other.index().cmp(&self.index())
        //self.index().cmp(&other.index())
    }
}

impl PartialOrd for UsageFromTask {
    fn partial_cmp(&self, other: &Self) -> Option<std::cmp::Ordering> {
        Some(self.cmp(other))
    }
}

impl Eq for UsageFromTask {}
impl PartialEq<UsageFromTask> for UsageFromTask {
    fn eq(&self, other: &Self) -> bool {
        self.index() == other.index()
    }
}

impl Default for UsageQueueInner {
    fn default() -> Self {
        Self {
            current_usage: None,
            executing_count: ShortCounter::zero(),
            // Capacity should be configurable to create with large capacity like 1024 inside the
            // (multi-threaded) closures passed to create_task(). In this way, reallocs can be
            // avoided happening in the scheduler thread. Also, this configurability is desired for
            // unified-scheduler-logic's motto: separation of concerns (the pure logic should be
            // sufficiently distanced from any some random knob's constants needed for messy
            // reality for author's personal preference...).
            //
            // Note that large cap should be accompanied with proper scheduler cleaning after use,
            // which should be handled by higher layers (i.e. scheduler pool).
            current_readonly_tasks: dary_heap::OctonaryHeap::with_capacity(128),
            blocked_usages_from_tasks: dary_heap::OctonaryHeap::with_capacity(128),
        }
    }
}

impl UsageQueueInner {
    fn try_lock(&mut self, requested_usage: RequestedUsage, task: &Task) -> LockResult {
        match &mut self.current_usage {
            None => {
                match requested_usage {
                    RequestedUsage::Readonly => {
                        self.current_usage = Some(Usage::Readonly(ShortCounter::one()));
                        self.current_readonly_tasks.push(Reverse(task.clone()));
                    }
                    RequestedUsage::Writable => {
                        self.current_usage = Some(Usage::Writable(task.clone()));
                    }
                }
                Ok(())
            }
            Some(Usage::Readonly(count)) => match requested_usage {
                RequestedUsage::Readonly => {
                    //dbg!(&self.current_readonly_tasks.keys());
                    self.current_readonly_tasks.push(Reverse(task.clone()));
                    count.increment_self();
                    Ok(())
                }
                RequestedUsage::Writable => Err(()),
            },
            Some(Usage::Writable(_current_task)) => Err(()),
        }
    }

    fn is_force_lockable(&self, requested_usage: RequestedUsage) -> bool {
        match &self.current_usage {
            None => {
                unreachable!();
            }
            Some(Usage::Readonly(_count)) => match requested_usage {
                RequestedUsage::Readonly => true,
                RequestedUsage::Writable => self.executing_count.is_zero(),
            },
            Some(Usage::Writable(_current_task)) => self.executing_count.is_zero(),
        }
    }

    fn force_lock(
        &mut self,
        u: &UsageQueue,
        requested_usage: RequestedUsage,
        new_task: Task,
        count_token: &mut BlockedUsageCountToken,
        blocked_task_count: &mut ShortCounter,
    ) {
        match &mut self.current_usage {
            None => {
                unreachable!();
            }
            Some(Usage::Readonly(count)) => match requested_usage {
                RequestedUsage::Readonly => {
                    self.current_readonly_tasks.push(Reverse(new_task));
                    count.increment_self();
                }
                RequestedUsage::Writable => {
                    let cc = count.current();
                    let mut c = ShortCounter::zero();
                    while let Some(Reverse(reblocked_task)) = self.current_readonly_tasks.pop() {
                        assert!(!reblocked_task.is_executed(count_token));
                        if reblocked_task.is_unlocked(count_token) {
                            continue;
                        }

                        if reblocked_task.increment_blocked_usage_count(count_token) {
                            blocked_task_count.increment_self();
                        }
                        reblocked_task.with_pending_mut(count_token, |c| {
                            c.pending_lock_contexts
                                .insert(ByAddress(LockContext::new(
                                    u.clone(),
                                    RequestedUsage::Readonly,
                                )))
                                .then_some(())
                                .or_else(|| panic!());
                        });
                        self.insert_blocked_usage_from_task(UsageFromTask::Readonly(
                            reblocked_task,
                        ));
                        c.increment_self();
                        //self.reblocked_lock_total.increment_self();
                    }
                    assert_eq!(c.current(), cc);
                    self.current_usage = Some(Usage::Writable(new_task));
                }
            },
            Some(Usage::Writable(current_task)) => match requested_usage {
                RequestedUsage::Readonly => {
                    let old_usage = std::mem::replace(
                        self.current_usage.as_mut().unwrap(),
                        Usage::Readonly(ShortCounter::one()),
                    );
                    let Usage::Writable(reblocked_task) = old_usage else {
                        panic!()
                    };
                    if reblocked_task.increment_blocked_usage_count(count_token) {
                        blocked_task_count.increment_self();
                    }
                    reblocked_task.with_pending_mut(count_token, |c| {
                        c.pending_lock_contexts
                            .insert(ByAddress(LockContext::new(
                                u.clone(),
                                RequestedUsage::Writable,
                            )))
                            .then_some(())
                            .or_else(|| panic!());
                    });
                    assert!(self.current_readonly_tasks.is_empty());
                    self.current_readonly_tasks.push(Reverse(new_task.clone()));
                    self.insert_blocked_usage_from_task(UsageFromTask::Writable(reblocked_task));
                }
                RequestedUsage::Writable => {
                    assert_ne!(new_task.index(), current_task.index());
                    let reblocked_task = std::mem::replace(current_task, new_task);
                    if reblocked_task.increment_blocked_usage_count(count_token) {
                        blocked_task_count.increment_self();
                    }
                    reblocked_task.with_pending_mut(count_token, |c| {
                        c.pending_lock_contexts
                            .insert(ByAddress(LockContext::new(
                                u.clone(),
                                RequestedUsage::Writable,
                            )))
                            .then_some(())
                            .or_else(|| panic!());
                    });
                    self.insert_blocked_usage_from_task(UsageFromTask::Writable(reblocked_task));
                    //self.reblocked_lock_total.increment_self();
                }
            },
        }
    }

    fn increment_executing_count(&mut self) {
        self.executing_count.increment_self();
    }

    #[must_use]
    fn unlock(
        &mut self,
        unlocked_task_context: &LockContext,
        unlocked_task_index: TaskKey,
        token: &mut BlockedUsageCountToken,
    ) -> Option<UsageFromTask> {
        self.executing_count.decrement_self();
        let mut is_unused_now = false;
        match &mut self.current_usage {
            Some(Usage::Readonly(count)) => match unlocked_task_context {
                LockContext::Readonly(_) => {
                    count.decrement_self();
                    // todo test this for unbounded growth of inifnite readable only locks....
                    //dbg!(self.current_readonly_tasks.len());
                    while let Some(peeked_task) = self.current_readonly_tasks.peek_mut() {
                        if peeked_task.0.is_unlocked(token) {
                            PeekMut::pop(peeked_task);
                        } else {
                            break;
                        }
                    }
                    if count.is_zero() {
                        assert_eq!(
                            (
                                self.current_readonly_tasks.is_empty(),
                                self.executing_count.current()
                            ),
                            (true, 0)
                        );
                        is_unused_now = true;
                    }
                    //dbg!(is_unused_now);
                }
                LockContext::Writable(_) => unreachable!(),
            },
            Some(Usage::Writable(blocking_task)) => {
                assert_eq!(
                    (
                        unlocked_task_index,
                        unlocked_task_context.requested_usage2(),
                        self.executing_count.current()
                    ),
                    (blocking_task.index(), RequestedUsage::Writable, 0)
                );
                is_unused_now = true;
            }
            None => unreachable!(),
        }

        if is_unused_now {
            self.current_usage = None;
            while let Some(task) = self.blocked_usages_from_tasks.pop() {
                if !task.map_ref(|t| t.task().is_buffered(token)) {
                    continue;
                }
                return Some(task.into());
            }
            None
        } else {
            None
        }
    }

    fn insert_blocked_usage_from_task(&mut self, uft: UsageFromTask) {
        self.blocked_usages_from_tasks.push(uft.into());
    }

    fn first_blocked_task_index(&self) -> Option<TaskKey> {
        self.blocked_usages_from_tasks
            .peek()
            .map(|uft| uft.map_ref(|u| u.index()))
    }

    #[must_use]
    fn pop_buffered_readonly_usage_from_task(
        &mut self,
        token: &mut BlockedUsageCountToken,
    ) -> Option<UsageFromTask> {
        while let Some(peeked_task) = self.blocked_usages_from_tasks.peek_mut() {
            if !peeked_task.map_ref(|uft| uft.task().is_buffered(token)) {
                PeekMut::pop(peeked_task);
                continue;
            }
            if matches!(
                peeked_task.map_ref(|uft| uft.usage()),
                RequestedUsage::Readonly
            ) {
                return Some(PeekMut::pop(peeked_task).into());
            } else {
                break;
            }
        }
        None
    }

    fn has_no_blocked_usage(&self) -> bool {
        self.blocked_usages_from_tasks.is_empty()
    }
}

//const_assert_eq!(mem::size_of::<TokenCell<UsageQueueInner>>(), 40);

/// Scheduler's internal data for each address ([`Pubkey`](`solana_sdk::pubkey::Pubkey`)). Very
/// opaque wrapper type; no methods just with [`::clone()`](Clone::clone) and
/// [`::default()`](Default::default).
#[derive(Debug, Clone, Default)]
pub struct UsageQueue(Arc<TokenCell<UsageQueueInner>>);
const_assert_eq!(mem::size_of::<UsageQueue>(), 8);

unsafe impl enum_ptr::Aligned for UsageQueue {
    const ALIGNMENT: usize = std::mem::align_of::<TokenCell<UsageQueueInner>>();
}

/// A high-level `struct`, managing the overall scheduling of [tasks](Task), to be used by
/// `solana-unified-scheduler-pool`.
#[derive(Debug)]
pub struct SchedulingStateMachine {
    buffered_task_queue: dary_heap::OctonaryHeap<Task>,
    alive_tasks: BTreeSet<Task>,
    alive_task_count: ShortCounter,
    executing_task_count: ShortCounter,
    max_executing_task_count: u32,
    executed_task_total: ShortCounter,
    buffered_task_total: ShortCounter,
    blocked_task_count: ShortCounter,
    reblocked_lock_total: ShortCounter,
    eager_lock_total: ShortCounter,
    task_total: ShortCounter,
    count_token: BlockedUsageCountToken,
    usage_queue_token: UsageQueueToken,
    scheduling_mode: SchedulingMode,
    last_scan_task: Option<Task>,
}

#[cfg(test)]
impl Drop for SchedulingStateMachine {
    fn drop(&mut self) {
        if !std::thread::panicking() {
            self.reinitialize_for_test();
        }
    }
}
//const_assert_eq!(mem::size_of::<SchedulingStateMachine>(), 56);

impl SchedulingStateMachine {
    pub fn mode(&self) -> SchedulingMode {
        self.scheduling_mode
    }

    pub fn has_no_alive_task(&self) -> bool {
        self.alive_task_count.is_zero()
    }

    pub fn has_buffered_task(&mut self) -> bool {
        while let Some(task) = self.buffered_task_queue.peek_mut() {
            let status = task.status(&mut self.count_token);
            if task.has_blocked_usage(&mut self.count_token)
                || status == TaskStatus::Executed
                || status == TaskStatus::Unlocked
            {
                PeekMut::pop(task);
                continue;
            } else {
                return true;
            }
        }
        false
    }

    pub fn tick_eager_scan(&mut self) -> Option<Task> {
        match self.mode() {
            SchedulingMode::BlockVerification => {}
            SchedulingMode::BlockProduction => {
                if !self.is_task_runnable() {
                    return None;
                }

                let last_scan_task = self.last_scan_task.take();
                let highest_task = self.alive_tasks.last()?;

                let mut task_iter = if let Some(last_scan_task) = last_scan_task {
                    self.alive_tasks.range(..last_scan_task).rev()
                } else {
                    self.alive_tasks.range(..=highest_task).rev()
                };
                let mut task;
                let mut start_task = None;
                let mut scanned_task_count = ShortCounter::zero();
                loop {
                    task = match task_iter.next() {
                        Some(task) => task,
                        None => {
                            // eager can cycle count
                            task_iter = self.alive_tasks.range(..).rev();
                            continue;
                        }
                    };
                    if &task == start_task.get_or_insert(task) && !scanned_task_count.is_zero() {
                        break;
                    }
                    scanned_task_count.increment_self();
                    if scanned_task_count.current() == 200 {
                        break;
                    }
                    //dbg!(("hey", scanned_task_count, self.alive_tasks.len(), task.index(), start_task.map(|t| t.index())));

                    if !task.is_buffered(&mut self.count_token) {
                        continue;
                    }

                    let force_lockable: bool = task.with_pending_mut(&mut self.count_token, |c| {
                        if c.pending_lock_contexts.is_empty() {
                            false
                        } else {
                            c.pending_lock_contexts.iter().all(|pending_lock_context| {
                                pending_lock_context.is_force_lockable(&mut self.usage_queue_token)
                            })
                        }
                    });
                    if force_lockable {
                        let p = task.with_pending_mut(&mut self.count_token, |c| {
                            std::mem::take(&mut c.pending_lock_contexts)
                        });
                        let blocked_count = p.len();
                        p.into_iter().for_each(|pending_lock_context| {
                            pending_lock_context.force_lock(
                                &mut self.usage_queue_token,
                                task.clone(),
                                &mut self.count_token,
                                &mut self.blocked_task_count,
                            )
                        });
                        task.force_unblock(blocked_count as u32, &mut self.count_token);
                        self.blocked_task_count.decrement_self();
                        self.eager_lock_total.increment_self();
                        return Some(task.clone());
                    }
                    //dbg!((task.index(), lockable));
                    //panic!("aaa");
                }
                self.last_scan_task = Some(task.clone());
            }
        }

        None
    }

    pub fn has_runnable_task(&mut self) -> bool {
        self.is_task_runnable() && self.has_buffered_task()
    }

    pub fn has_no_executing_task(&self) -> bool {
        self.executing_task_count.current() == 0
    }

    pub fn is_task_runnable(&self) -> bool {
        self.executing_task_count.current() < self.max_executing_task_count
    }

    pub fn buffered_task_queue_count(&self) -> usize {
        self.buffered_task_queue.len()
    }

    pub fn alive_task_count(&self) -> u32 {
        self.alive_task_count.current()
    }

    pub fn executed_task_total(&self) -> u32 {
        self.executed_task_total.current()
    }

    pub fn buffered_task_total(&self) -> u32 {
        self.buffered_task_total.current()
    }

    pub fn blocked_task_count(&self) -> u32 {
        self.blocked_task_count.current()
    }

    pub fn reblocked_lock_total(&self) -> u32 {
        self.reblocked_lock_total.current()
    }

    pub fn eager_lock_total(&self) -> u32 {
        self.eager_lock_total.current()
    }

    pub fn task_total(&self) -> u32 {
        self.task_total.current()
    }

    /// Schedules given `task`, returning it if successful.
    ///
    /// Returns `Some(task)` if it's immediately scheduled. Otherwise, returns `None`,
    /// indicating the scheduled task is blocked currently.
    ///
    /// Note that this function takes ownership of the task to allow for future optimizations.
    #[must_use]
    pub fn schedule_task(&mut self, task: Task) -> Option<Task> {
        self.do_schedule_task(task, false)
    }

    pub fn do_schedule_task(&mut self, task: Task, force_buffer_mode: bool) -> Option<Task> {
        self.task_total.increment_self();
        self.alive_task_count.increment_self();
        self.alive_tasks
            .insert(task.clone())
            .then_some(())
            .or_else(|| panic!());
        task.with_pending_mut(&mut self.count_token, |c| {
            assert_eq!(task.lock_contexts().len(), c.pending_lock_contexts.len());
        });
        self.try_lock_usage_queues(task).and_then(|task| {
            if self.is_task_runnable() && !force_buffer_mode {
                self.executing_task_count.increment_self();
                task.with_pending_mut(&mut self.count_token, |c| {
                    assert_eq!(c.count as usize, c.pending_lock_contexts.len());
                    assert!(c.pending_lock_contexts.is_empty());
                });
                task.mark_as_executed(&mut self.count_token);
                for context in task.lock_contexts() {
                    context.map_ref(|context| {
                        context.increment_executing_count(&mut self.usage_queue_token)
                    })
                }

                Some(task)
            } else {
                self.buffered_task_total.increment_self();
                self.buffered_task_queue.push(task);
                None
            }
        })
    }

    /*
    pub fn rebuffer_executing_task(&mut self, task: Task) {
        self.executing_task_count.decrement_self();
        self.buffered_task_total.increment_self();
        task.mark_as_buffered(&mut self.count_token);
        self.buffered_task_queue.push(task);
    }
    */

    #[must_use]
    pub fn schedule_next_buffered_task(&mut self) -> Option<Task> {
        while let Some(task) = self.buffered_task_queue.pop() {
            if task.has_blocked_usage(&mut self.count_token)
                || !task.is_buffered(&mut self.count_token)
            {
                continue;
            } else {
                self.executing_task_count.increment_self();
                task.with_pending_mut(&mut self.count_token, |c| {
                    assert_eq!(c.count as usize, c.pending_lock_contexts.len());
                    assert!(c.pending_lock_contexts.is_empty());
                });
                task.mark_as_executed(&mut self.count_token);
                for context in task.lock_contexts() {
                    context.map_ref(|context| {
                        context.increment_executing_count(&mut self.usage_queue_token)
                    })
                }
                return Some(task);
            }
        }
        None
    }

    #[must_use]
    pub fn scan_and_schedule_next_task(&mut self) -> Option<Task> {
        self.tick_eager_scan().inspect(|task| {
            self.executing_task_count.increment_self();
            task.with_pending_mut(&mut self.count_token, |c| {
                assert_eq!(c.count as usize, c.pending_lock_contexts.len());
                assert!(c.pending_lock_contexts.is_empty());
            });
            task.mark_as_executed(&mut self.count_token);
            for context in task.lock_contexts() {
                context.map_ref(|context| {
                    context.increment_executing_count(&mut self.usage_queue_token)
                })
            }
        })
    }

    /// Deschedules given scheduled `task`.
    ///
    /// This must be called exactly once for all scheduled tasks to uphold both
    /// `SchedulingStateMachine` and `UsageQueue` internal state consistency at any given moment of
    /// time. It's serious logic error to call this twice with the same task or none at all after
    /// scheduling. Similarly, calling this with not scheduled task is also forbidden.
    ///
    /// Note that this function intentionally doesn't take ownership of the task to avoid dropping
    /// tasks inside `SchedulingStateMachine` to provide an offloading-based optimization
    /// opportunity for callers.
    pub fn deschedule_task(&mut self, task: &Task) {
        task.mark_as_unlocked(&mut self.count_token);
        self.executing_task_count.decrement_self();
        self.alive_task_count.decrement_self();
        self.alive_tasks
            .remove(task)
            .then_some(())
            .or_else(|| panic!());
        self.executed_task_total.increment_self();
        self.unlock_usage_queues(task);
        if self.blocked_task_count() > 0 {
            assert_gt!(
                self.alive_task_count(),
                self.blocked_task_count(),
                "no deadlock"
            );
        }
    }

    fn try_reblock_task(
        blocking_task: &Task,
        blocked_task_count: &mut ShortCounter,
        token: &mut BlockedUsageCountToken,
    ) -> bool {
        if blocking_task.has_blocked_usage(token) {
            // <= this is merged into is_buffered()?
            // and how about doing incrementing this???: blocked_task_count.increment_self();
            true
        } else if blocking_task.is_buffered(token) {
            blocked_task_count.increment_self();
            true
        } else {
            // don't reblock if no blocked usage and not buffered
            false
        }
    }

    #[must_use]
    fn try_lock_usage_queues(&mut self, new_task: Task) -> Option<Task> {
        let mut blocked_usage_count = ShortCounter::zero();

        for context in new_task.lock_contexts() {
            context.map_ref(|context| {
                let u = context.usage_queue();
                context.with_usage_queue_mut(&mut self.usage_queue_token, |usage_queue| {
                    let lock_result = (match usage_queue.current_usage.as_mut() {
                        Some(mut current_usage) => {
                            match (&mut current_usage, context.requested_usage2()) {
                                (Usage::Writable(blocking_task), RequestedUsage::Writable) => {
                                    if new_task.index() < blocking_task.index()
                                        && Self::try_reblock_task(
                                            blocking_task,
                                            &mut self.blocked_task_count,
                                            &mut self.count_token,
                                        )
                                    {
                                        let old_usage = std::mem::replace(
                                            current_usage,
                                            Usage::Writable(new_task.clone()),
                                        );
                                        let Usage::Writable(reblocked_task) = old_usage else {
                                            panic!()
                                        };
                                        reblocked_task
                                            .increment_blocked_usage_count(&mut self.count_token);
                                        reblocked_task.with_pending_mut(
                                            &mut self.count_token,
                                            |c| {
                                                c.pending_lock_contexts
                                                    .insert(ByAddress(LockContext::new(
                                                        u.clone(),
                                                        RequestedUsage::Writable,
                                                    )))
                                                    .then_some(())
                                                    .or_else(|| panic!());
                                            },
                                        );
                                        usage_queue.insert_blocked_usage_from_task(
                                            UsageFromTask::Writable(reblocked_task),
                                        );
                                        self.reblocked_lock_total.increment_self();
                                        Some(Ok(()))
                                    } else {
                                        None
                                    }
                                }
                                (Usage::Writable(blocking_task), RequestedUsage::Readonly) => {
                                    if new_task.index() < blocking_task.index()
                                        && Self::try_reblock_task(
                                            blocking_task,
                                            &mut self.blocked_task_count,
                                            &mut self.count_token,
                                        )
                                    {
                                        let old_usage = std::mem::replace(
                                            current_usage,
                                            Usage::Readonly(ShortCounter::one()),
                                        );
                                        let Usage::Writable(reblocked_task) = old_usage else {
                                            panic!()
                                        };
                                        reblocked_task
                                            .increment_blocked_usage_count(&mut self.count_token);
                                        reblocked_task.with_pending_mut(
                                            &mut self.count_token,
                                            |c| {
                                                c.pending_lock_contexts
                                                    .insert(ByAddress(LockContext::new(
                                                        u.clone(),
                                                        RequestedUsage::Writable,
                                                    )))
                                                    .then_some(())
                                                    .or_else(|| panic!());
                                            },
                                        );
                                        assert!(usage_queue.current_readonly_tasks.is_empty());
                                        usage_queue
                                            .current_readonly_tasks
                                            .push(Reverse(new_task.clone()));
                                        usage_queue.insert_blocked_usage_from_task(
                                            UsageFromTask::Writable(reblocked_task),
                                        );
                                        self.reblocked_lock_total.increment_self();
                                        Some(Ok(()))
                                    } else {
                                        None
                                    }
                                }
                                (Usage::Readonly(_count), RequestedUsage::Readonly) => {
                                    let first_blocked_task_index =
                                        usage_queue.first_blocked_task_index();
                                    if let Some(first_blocked_task_index) = first_blocked_task_index
                                    {
                                        if new_task.index() < first_blocked_task_index {
                                            usage_queue
                                                .try_lock(context.requested_usage2(), &new_task)
                                                .unwrap();
                                            Some(Ok(()))
                                            // even the following passes the unit tests... think about this
                                            /*
                                            if usage_queue.has_no_blocked_usage() {
                                                usage_queue.try_lock(context.requested_usage, &new_task)
                                            } else {
                                                Err(())
                                            }
                                            */
                                        } else {
                                            None
                                        }
                                    } else {
                                        None
                                    }
                                }
                                (Usage::Readonly(count), RequestedUsage::Writable) => {
                                    let mut reblocked_tasks = vec![];
                                    while let Some(blocking_task) =
                                        usage_queue.current_readonly_tasks.peek_mut()
                                    {
                                        let index = blocking_task.0 .0.index();
                                        if new_task.index() < index
                                            || blocking_task.0.is_unlocked(&mut self.count_token)
                                        {
                                            let blocking_task = PeekMut::pop(blocking_task).0;

                                            if Self::try_reblock_task(
                                                &blocking_task,
                                                &mut self.blocked_task_count,
                                                &mut self.count_token,
                                            ) {
                                                count.decrement_self();
                                                reblocked_tasks.push(blocking_task);
                                            }
                                        } else {
                                            break;
                                        }
                                    }
                                    if !reblocked_tasks.is_empty() {
                                        let lock_result = if count.is_zero() {
                                            *current_usage = Usage::Writable(new_task.clone());
                                            Ok(())
                                        } else {
                                            Err(())
                                        };
                                        for reblocked_task in reblocked_tasks {
                                            reblocked_task.increment_blocked_usage_count(
                                                &mut self.count_token,
                                            );
                                            reblocked_task.with_pending_mut(
                                                &mut self.count_token,
                                                |c| {
                                                    c.pending_lock_contexts
                                                        .insert(ByAddress(LockContext::new(
                                                            u.clone(),
                                                            RequestedUsage::Readonly,
                                                        )))
                                                        .then_some(())
                                                        .or_else(|| panic!());
                                                },
                                            );
                                            usage_queue.insert_blocked_usage_from_task(
                                                UsageFromTask::Readonly(reblocked_task),
                                            );
                                            self.reblocked_lock_total.increment_self();
                                        }
                                        Some(lock_result)
                                    } else {
                                        None
                                    }
                                }
                            }
                        }
                        _ => None,
                    })
                    .unwrap_or_else(|| {
                        if usage_queue.has_no_blocked_usage() {
                            usage_queue.try_lock(context.requested_usage2(), &new_task)
                        } else {
                            Err(())
                        }
                    });

                    if let Err(()) = lock_result {
                        blocked_usage_count.increment_self();
                        let usage_from_task = context.usage_from_task(new_task.clone());
                        usage_queue.insert_blocked_usage_from_task(usage_from_task);
                    } else {
                        new_task.with_pending_mut(&mut self.count_token, |c| {
                            c.pending_lock_contexts
                                .remove(ByAddress::from_ref(context))
                                .then_some(())
                                .or_else(|| panic!());
                        });
                    }
                });
            });
        }

        // no blocked usage count means success
        if blocked_usage_count.is_zero() {
            Some(new_task)
        } else {
            self.blocked_task_count.increment_self();
            new_task.set_blocked_usage_count(&mut self.count_token, blocked_usage_count);
            None
        }
    }

    fn unlock_usage_queues(&mut self, task: &Task) {
        for context in task.lock_contexts() {
            context.map_ref(|context| {
            context.with_usage_queue_mut(&mut self.usage_queue_token, |usage_queue| {
                let mut buffered_task_from_queue =
                    usage_queue.unlock(context, task.index(), &mut self.count_token);

                while let Some(buffered_task_from_queue2) = buffered_task_from_queue {
                    // When `try_unblock()` returns `None` as a failure of unblocking this time,
                    // this means the task is still blocked by other active task's usages. So,
                    // don't push task into buffered_task_queue yet. It can be assumed that every
                    // task will eventually succeed to be unblocked, and enter in this condition
                    // clause as long as `SchedulingStateMachine` is used correctly.
                    if let Some(task) = buffered_task_from_queue2.task()
                        .clone()
                        .try_unblock(&mut self.count_token)
                    {
                        self.blocked_task_count.decrement_self();
                        self.buffered_task_total.increment_self();
                        self.buffered_task_queue.push(task);
                    }

                    match usage_queue.try_lock(
                        buffered_task_from_queue2.usage(),
                        buffered_task_from_queue2.task(), /* was `task` and had bug.. write test...*/
                    ) {
                        LockResult::Ok(()) => {
                            assert_ne!(task.index(), buffered_task_from_queue2.task().index());
                            buffered_task_from_queue2.task().with_pending_mut(&mut self.count_token, |c| {
                                c.pending_lock_contexts.remove(ByAddress::from_ref(context)).then_some(()).or_else(|| {
                                    panic!("remove failed: {}", c.pending_lock_contexts.len());
                                });
                            });
                            // Try to further schedule blocked task for parallelism in the case of
                            // readonly usages
                            buffered_task_from_queue =
                                if matches!(buffered_task_from_queue2.usage(), RequestedUsage::Readonly) {
                                    usage_queue.pop_buffered_readonly_usage_from_task(&mut self.count_token)
                                } else {
                                    None
                                };
                        }
                        LockResult::Err(()) => panic!("should never fail in this context"),
                    }
                }
            });
            });
        }
    }

    /// Creates a new task with [`RuntimeTransaction<SanitizedTransaction>`] with all of
    /// its corresponding [`UsageQueue`]s preloaded.
    ///
    /// Closure (`usage_queue_loader`) is used to delegate the (possibly multi-threaded)
    /// implementation of [`UsageQueue`] look-up by [`pubkey`](Pubkey) to callers. It's the
    /// caller's responsibility to ensure the same instance is returned from the closure, given a
    /// particular pubkey.
    ///
    /// Closure is used here to delegate the responsibility of primary ownership of `UsageQueue`
    /// (and caching/pruning if any) to the caller. `SchedulingStateMachine` guarantees that all of
    /// shared owndership of `UsageQueue`s are released and UsageQueue state is identical to just
    /// after created, if `has_no_alive_task()` is `true`. Also note that this is desired for
    /// separation of concern.
    pub fn create_task(
<<<<<<< HEAD
        transaction: SanitizedTransaction,
        index: TaskKey,
=======
        transaction: RuntimeTransaction<SanitizedTransaction>,
        index: usize,
>>>>>>> 2658bf39
        usage_queue_loader: &mut impl FnMut(Pubkey) -> UsageQueue,
    ) -> Task {
        // It's crucial for tasks to be validated with
        // `account_locks::validate_account_locks()` prior to the creation.
        // That's because it's part of protocol consensus regarding the
        // rejection of blocks containing malformed transactions
        // (`AccountLoadedTwice` and `TooManyAccountLocks`). Even more,
        // `SchedulingStateMachine` can't properly handle transactions with
        // duplicate addresses (those falling under `AccountLoadedTwice`).
        //
        // However, it's okay for now not to call `::validate_account_locks()`
        // here.
        //
        // Currently `replay_stage` is always calling
        //`::validate_account_locks()` regardless of whether unified-scheduler
        // is enabled or not at the blockstore
        // (`Bank::prepare_sanitized_batch()` is called in
        // `process_entries()`). This verification will be hoisted for
        // optimization when removing
        // `--block-verification-method=blockstore-processor`.
        //
        // As for `banking_stage` with unified scheduler, it will need to run
        // `validate_account_locks()` at least once somewhere in the code path.
        // In the distant future, this function (`create_task()`) should be
        // adjusted so that both stages do the checks before calling this or do
        // the checks here, to simplify the two code paths regarding the
        // essential `validate_account_locks` validation.
        //
        // Lastly, `validate_account_locks()` is currently called in
        // `DefaultTransactionHandler::handle()` via
        // `Bank::prepare_unlocked_batch_from_single_tx()` as well.
        // This redundancy is known. It was just left as-is out of abundance
        // of caution.
        let mut pending_lock_contexts = HashSet::new();
        let lock_contexts = transaction
            .message()
            .account_keys()
            .iter()
            .enumerate()
            .map(|(index, address)| {
                let u = usage_queue_loader(*address);
                let ru = if transaction.message().is_writable(index) {
                    RequestedUsage::Writable
                } else {
                    RequestedUsage::Readonly
                };
                let lc1 = LockContext::new(u.clone(), ru);
                let lc2 = LockContext::new(u, ru);
                pending_lock_contexts.insert(ByAddress(lc1));
                lc2.into()
            })
            .collect();

        Task::new(TaskInner {
            packed_task_inner: PackedTaskInner {
                lock_context_and_transaction: Box::new((lock_contexts, Box::new(transaction))),
                index,
            },
            blocked_usage_count: TokenCell::new(CounterWithStatus::new(pending_lock_contexts)),
        })
    }

    pub fn reset_task(&mut self, task: &Task) {
        task.with_pending_mut(&mut self.count_token, |c| {
            //dbg!(&c);
            assert!(c.pending_lock_contexts.is_empty());
            assert_matches!(c.status, TaskStatus::Unlocked);
            c.status = TaskStatus::default();
            for context in task.lock_contexts() {
                c.pending_lock_contexts
                    .insert(ByAddress(context.clone().into()));
            }
        });
    }

    pub fn reset_task_total(&mut self) {
        self.task_total.reset_to_zero();
    }

    pub fn reset_executed_task_total(&mut self) {
        self.executed_task_total.reset_to_zero();
    }

    /// Rewind the inactive state machine to be initialized
    ///
    /// This isn't called _reset_ to indicate this isn't safe to call this at any given moment.
    /// This panics if the state machine hasn't properly been finished (i.e.  there should be no
    /// active task) to uphold invariants of [`UsageQueue`]s.
    ///
    /// This method is intended to reuse SchedulingStateMachine instance (to avoid its `unsafe`
    /// [constructor](SchedulingStateMachine::exclusively_initialize_current_thread_for_scheduling)
    /// as much as possible) and its (possibly cached) associated [`UsageQueue`]s for processing
    /// other slots.
    pub fn reinitialize(&mut self, mode: SchedulingMode) {
        assert!(self.has_no_alive_task());
        assert_eq!(self.executing_task_count.current(), 0);
        assert_eq!(self.buffered_task_queue.len(), 0);
        assert_eq!(self.alive_tasks.len(), 0);
        assert_eq!(self.blocked_task_count(), 0);

        self.reset_task_total();
        self.reset_executed_task_total();
        // nice trick to ensure all fields are handled here if new one is added.
        let Self {
            buffered_task_queue: _,
            alive_tasks: _,
            alive_task_count,
            executing_task_count,
            max_executing_task_count: _,
            executed_task_total: _,
            buffered_task_total,
            blocked_task_count: _,
            reblocked_lock_total,
            eager_lock_total,
            task_total: _,
            count_token: _,
            usage_queue_token: _,
            scheduling_mode,
            last_scan_task,
            // don't add ".." here
        } = self;
        alive_task_count.reset_to_zero();
        executing_task_count.reset_to_zero();
        buffered_task_total.reset_to_zero();
        reblocked_lock_total.reset_to_zero();
        eager_lock_total.reset_to_zero();
        *scheduling_mode = mode;
        *last_scan_task = None;
    }

    pub fn reinitialize_for_test(&mut self) {
        self.reinitialize(SchedulingMode::BlockProduction);
    }

    /// Creates a new instance of [`SchedulingStateMachine`] with its `unsafe` fields created as
    /// well, thus carrying over `unsafe`.
    ///
    /// # Safety
    /// Call this exactly once for each thread. See [`TokenCell`] for details.
    #[must_use]
    pub unsafe fn exclusively_initialize_current_thread_for_scheduling(
        scheduling_mode: SchedulingMode,
    ) -> Self {
        Self {
            // It's very unlikely this is desired to be configurable, like
            // `UsageQueueInner::blocked_usages_from_tasks`'s cap.
            buffered_task_queue: dary_heap::OctonaryHeap::with_capacity(1024), // BTreeMap::new(), //VecDeque::with_capacity(1024),
            alive_tasks: BTreeSet::default(),
            alive_task_count: ShortCounter::zero(),
            executing_task_count: ShortCounter::zero(),
            max_executing_task_count: 200,
            executed_task_total: ShortCounter::zero(),
            buffered_task_total: ShortCounter::zero(),
            blocked_task_count: ShortCounter::zero(),
            reblocked_lock_total: ShortCounter::zero(),
            eager_lock_total: ShortCounter::zero(),
            task_total: ShortCounter::zero(),
            count_token: unsafe { BlockedUsageCountToken::assume_exclusive_mutating_thread() },
            usage_queue_token: unsafe { UsageQueueToken::assume_exclusive_mutating_thread() },
            scheduling_mode,
            last_scan_task: None,
        }
    }

    /// # Safety
    /// Call this exactly once for each thread. See [`TokenCell`] for details.
    pub unsafe fn exclusively_initialize_current_thread_for_scheduling_for_test() -> Self {
        Self::exclusively_initialize_current_thread_for_scheduling(
            SchedulingMode::BlockVerification,
        )
    }

    /// # Safety
    /// Call this exactly once for each thread. See [`TokenCell`] for details.
    pub unsafe fn exclusively_initialize_current_thread_for_scheduling_for_test2() -> Self {
        Self::exclusively_initialize_current_thread_for_scheduling(SchedulingMode::BlockProduction)
    }
}

#[cfg(test)]
mod tests {
    use {
        super::*,
        solana_sdk::{
            instruction::{AccountMeta, Instruction},
            message::Message,
            pubkey::Pubkey,
            transaction::{SanitizedTransaction, Transaction},
        },
        std::{cell::RefCell, collections::HashMap, rc::Rc},
    };

    fn simplest_transaction() -> RuntimeTransaction<SanitizedTransaction> {
        let message = Message::new(&[], Some(&Pubkey::new_unique()));
        let unsigned = Transaction::new_unsigned(message);
        RuntimeTransaction::from_transaction_for_tests(unsigned)
    }

    fn transaction_with_readonly_address(
        address: Pubkey,
    ) -> RuntimeTransaction<SanitizedTransaction> {
        let instruction = Instruction {
            program_id: Pubkey::default(),
            accounts: vec![AccountMeta::new_readonly(address, false)],
            data: vec![],
        };
        let message = Message::new(&[instruction], Some(&Pubkey::new_unique()));
        let unsigned = Transaction::new_unsigned(message);
        RuntimeTransaction::from_transaction_for_tests(unsigned)
    }

    fn transaction_with_writable_address(
        address: Pubkey,
    ) -> RuntimeTransaction<SanitizedTransaction> {
        let instruction = Instruction {
            program_id: Pubkey::default(),
            accounts: vec![AccountMeta::new(address, false)],
            data: vec![],
        };
        let message = Message::new(&[instruction], Some(&Pubkey::new_unique()));
        let unsigned = Transaction::new_unsigned(message);
        RuntimeTransaction::from_transaction_for_tests(unsigned)
    }

    fn transaction_with_writable_address2(
        address: Pubkey,
        address2: Pubkey,
    ) -> SanitizedTransaction {
        let instruction = Instruction {
            program_id: Pubkey::default(),
            accounts: vec![
                AccountMeta::new(address, false),
                AccountMeta::new(address2, false),
            ],
            data: vec![],
        };
        let message = Message::new(&[instruction], Some(&Pubkey::new_unique()));
        let unsigned = Transaction::new_unsigned(message);
        SanitizedTransaction::from_transaction_for_tests(unsigned)
    }

    fn transaction_with_writable_read2(address: Pubkey, address2: Pubkey) -> SanitizedTransaction {
        let instruction = Instruction {
            program_id: Pubkey::default(),
            accounts: vec![
                AccountMeta::new(address, false),
                AccountMeta::new_readonly(address2, false),
            ],
            data: vec![],
        };
        let message = Message::new(&[instruction], Some(&Pubkey::new_unique()));
        let unsigned = Transaction::new_unsigned(message);
        SanitizedTransaction::from_transaction_for_tests(unsigned)
    }

    fn create_address_loader(
        usage_queues: Option<Rc<RefCell<HashMap<Pubkey, UsageQueue>>>>,
    ) -> impl FnMut(Pubkey) -> UsageQueue {
        let usage_queues = usage_queues.unwrap_or_default();
        move |address| {
            usage_queues
                .borrow_mut()
                .entry(address)
                .or_default()
                .clone()
        }
    }

    #[test]
    fn test_scheduling_state_machine_creation() {
        let state_machine = unsafe {
            SchedulingStateMachine::exclusively_initialize_current_thread_for_scheduling_for_test()
        };
        assert_eq!(state_machine.alive_task_count(), 0);
        assert_eq!(state_machine.task_total(), 0);
        assert!(state_machine.has_no_alive_task());
    }

    #[test]
    fn test_scheduling_state_machine_good_reinitialization() {
        let mut state_machine = unsafe {
            SchedulingStateMachine::exclusively_initialize_current_thread_for_scheduling_for_test()
        };
        state_machine.task_total.increment_self();
        assert_eq!(state_machine.task_total(), 1);
        state_machine.reinitialize_for_test();
        assert_eq!(state_machine.task_total(), 0);
    }

    #[test]
    #[cfg_attr(miri, ignore)]
    #[should_panic(expected = "assertion failed: self.has_no_alive_task()")]
    fn test_scheduling_state_machine_bad_reinitialization() {
        let mut state_machine = unsafe {
            SchedulingStateMachine::exclusively_initialize_current_thread_for_scheduling_for_test()
        };
        let address_loader = &mut create_address_loader(None);
        let task = SchedulingStateMachine::create_task(simplest_transaction(), 3, address_loader);
        state_machine.schedule_task(task).unwrap();
        state_machine.reinitialize_for_test();
    }

    #[test]
    fn test_create_task() {
        let sanitized = simplest_transaction();
        let signature = *sanitized.signature();
        let task =
            SchedulingStateMachine::create_task(sanitized, 3, &mut |_| UsageQueue::default());
        assert_eq!(task.task_index(), 3);
        assert_eq!(task.transaction().signature(), &signature);
    }

    #[test]
    fn test_non_conflicting_task_related_counts() {
        let sanitized = simplest_transaction();
        let address_loader = &mut create_address_loader(None);
        let task = SchedulingStateMachine::create_task(sanitized, 3, address_loader);

        let mut state_machine = unsafe {
            SchedulingStateMachine::exclusively_initialize_current_thread_for_scheduling_for_test()
        };
        let task = state_machine.schedule_task(task).unwrap();
        assert_eq!(state_machine.alive_task_count(), 1);
        assert_eq!(state_machine.task_total(), 1);
        state_machine.deschedule_task(&task);
        assert_eq!(state_machine.alive_task_count(), 0);
        assert_eq!(state_machine.task_total(), 1);
        assert!(state_machine.has_no_alive_task());
    }

    #[test]
    fn test_conflicting_task_related_counts() {
        let sanitized = simplest_transaction();
        let address_loader = &mut create_address_loader(None);
        let task1 = SchedulingStateMachine::create_task(sanitized.clone(), 101, address_loader);
        let task2 = SchedulingStateMachine::create_task(sanitized.clone(), 102, address_loader);
        let task3 = SchedulingStateMachine::create_task(sanitized.clone(), 103, address_loader);

        let mut state_machine = unsafe {
            SchedulingStateMachine::exclusively_initialize_current_thread_for_scheduling_for_test()
        };
        assert_matches!(
            state_machine
                .schedule_task(task1.clone())
                .map(|t| t.task_index()),
            Some(101)
        );
        assert_matches!(state_machine.schedule_task(task2.clone()), None);

        state_machine.deschedule_task(&task1);
        assert!(state_machine.has_buffered_task());
        assert_eq!(state_machine.buffered_task_queue_count(), 1);

        assert_eq!(state_machine.buffered_task_total(), 1);
        assert_eq!(
            state_machine
                .schedule_next_buffered_task()
                .map(|t| t.task_index()),
            Some(102)
        );
        // buffered_task_total() should be incremented
        assert_eq!(state_machine.buffered_task_total(), 1);

        // there's no blocked task anymore; calling schedule_next_buffered_task should be noop and
        // shouldn't increment the buffered_task_total().
        assert!(!state_machine.has_buffered_task());
        assert_matches!(state_machine.schedule_next_buffered_task(), None);
        assert_eq!(state_machine.buffered_task_total(), 1);

        assert_eq!(state_machine.buffered_task_queue_count(), 0);
        state_machine.deschedule_task(&task2);

        assert_matches!(
            state_machine
                .schedule_task(task3.clone())
                .map(|task| task.task_index()),
            Some(103)
        );
        state_machine.deschedule_task(&task3);
        assert!(state_machine.has_no_alive_task());
    }

    #[test]
    fn test_existing_blocking_task_then_newly_scheduled_task() {
        let sanitized = simplest_transaction();
        let address_loader = &mut create_address_loader(None);
        let task1 = SchedulingStateMachine::create_task(sanitized.clone(), 101, address_loader);
        let task2 = SchedulingStateMachine::create_task(sanitized.clone(), 102, address_loader);
        let task3 = SchedulingStateMachine::create_task(sanitized.clone(), 103, address_loader);

        let mut state_machine = unsafe {
            SchedulingStateMachine::exclusively_initialize_current_thread_for_scheduling_for_test()
        };
        assert_matches!(
            state_machine
                .schedule_task(task1.clone())
                .map(|t| t.task_index()),
            Some(101)
        );
        assert_matches!(state_machine.schedule_task(task2.clone()), None);

        assert_eq!(state_machine.buffered_task_queue_count(), 0);
        state_machine.deschedule_task(&task1);
        assert_eq!(state_machine.buffered_task_queue_count(), 1);

        // new task is arriving after task1 is already descheduled and task2 got unblocked
        assert_matches!(state_machine.schedule_task(task3.clone()), None);

        assert_eq!(state_machine.buffered_task_total(), 1);
        assert_matches!(
            state_machine
                .schedule_next_buffered_task()
                .map(|t| t.task_index()),
            Some(102)
        );
        // buffered_task_total() should be incremented
        assert_eq!(state_machine.buffered_task_total(), 1);

        state_machine.deschedule_task(&task2);

        assert_matches!(
            state_machine
                .schedule_next_buffered_task()
                .map(|t| t.task_index()),
            Some(103)
        );
        assert_eq!(state_machine.buffered_task_total(), 2);

        state_machine.deschedule_task(&task3);
        assert!(state_machine.has_no_alive_task());
    }

    #[test]
    fn test_multiple_readonly_task_and_counts() {
        let conflicting_address = Pubkey::new_unique();
        let sanitized1 = transaction_with_readonly_address(conflicting_address);
        let sanitized2 = transaction_with_readonly_address(conflicting_address);
        let address_loader = &mut create_address_loader(None);
        let task1 = SchedulingStateMachine::create_task(sanitized1, 101, address_loader);
        let task2 = SchedulingStateMachine::create_task(sanitized2, 102, address_loader);

        let mut state_machine = unsafe {
            SchedulingStateMachine::exclusively_initialize_current_thread_for_scheduling_for_test()
        };
        // both of read-only tasks should be immediately runnable
        assert_matches!(
            state_machine
                .schedule_task(task1.clone())
                .map(|t| t.task_index()),
            Some(101)
        );
        assert_matches!(
            state_machine
                .schedule_task(task2.clone())
                .map(|t| t.task_index()),
            Some(102)
        );

        assert_eq!(state_machine.alive_task_count(), 2);
        assert_eq!(state_machine.executed_task_total(), 0);
        assert_eq!(state_machine.buffered_task_queue_count(), 0);
        state_machine.deschedule_task(&task1);
        assert_eq!(state_machine.alive_task_count(), 1);
        assert_eq!(state_machine.executed_task_total(), 1);
        assert_eq!(state_machine.buffered_task_queue_count(), 0);
        state_machine.deschedule_task(&task2);
        assert_eq!(state_machine.alive_task_count(), 0);
        assert_eq!(state_machine.executed_task_total(), 2);
        assert!(state_machine.has_no_alive_task());
    }

    #[test]
    fn test_all_blocking_readable_tasks_block_writable_task() {
        let conflicting_address = Pubkey::new_unique();
        let sanitized1 = transaction_with_readonly_address(conflicting_address);
        let sanitized2 = transaction_with_readonly_address(conflicting_address);
        let sanitized3 = transaction_with_writable_address(conflicting_address);
        let address_loader = &mut create_address_loader(None);
        let task1 = SchedulingStateMachine::create_task(sanitized1, 101, address_loader);
        let task2 = SchedulingStateMachine::create_task(sanitized2, 102, address_loader);
        let task3 = SchedulingStateMachine::create_task(sanitized3, 103, address_loader);

        let mut state_machine = unsafe {
            SchedulingStateMachine::exclusively_initialize_current_thread_for_scheduling_for_test()
        };
        assert_matches!(
            state_machine
                .schedule_task(task1.clone())
                .map(|t| t.task_index()),
            Some(101)
        );
        assert_matches!(
            state_machine
                .schedule_task(task2.clone())
                .map(|t| t.task_index()),
            Some(102)
        );
        assert_matches!(state_machine.schedule_task(task3.clone()), None);

        assert_eq!(state_machine.alive_task_count(), 3);
        assert_eq!(state_machine.executed_task_total(), 0);
        assert_eq!(state_machine.buffered_task_queue_count(), 0);
        state_machine.deschedule_task(&task1);
        assert_eq!(state_machine.alive_task_count(), 2);
        assert_eq!(state_machine.executed_task_total(), 1);
        assert_eq!(state_machine.buffered_task_queue_count(), 0);
        assert_matches!(state_machine.schedule_next_buffered_task(), None);
        state_machine.deschedule_task(&task2);
        assert_eq!(state_machine.alive_task_count(), 1);
        assert_eq!(state_machine.executed_task_total(), 2);
        assert_eq!(state_machine.buffered_task_queue_count(), 1);
        // task3 is finally unblocked after all of readable tasks (task1 and task2) is finished.
        assert_matches!(
            state_machine
                .schedule_next_buffered_task()
                .map(|t| t.task_index()),
            Some(103)
        );
        state_machine.deschedule_task(&task3);
        assert!(state_machine.has_no_alive_task());
    }

    #[test]
    fn test_readonly_then_writable_then_readonly_linearized() {
        let conflicting_address = Pubkey::new_unique();
        let sanitized1 = transaction_with_readonly_address(conflicting_address);
        let sanitized2 = transaction_with_writable_address(conflicting_address);
        let sanitized3 = transaction_with_readonly_address(conflicting_address);
        let address_loader = &mut create_address_loader(None);
        let task1 = SchedulingStateMachine::create_task(sanitized1, 101, address_loader);
        let task2 = SchedulingStateMachine::create_task(sanitized2, 102, address_loader);
        let task3 = SchedulingStateMachine::create_task(sanitized3, 103, address_loader);

        let mut state_machine = unsafe {
            SchedulingStateMachine::exclusively_initialize_current_thread_for_scheduling_for_test()
        };
        assert_matches!(
            state_machine
                .schedule_task(task1.clone())
                .map(|t| t.task_index()),
            Some(101)
        );
        assert_matches!(state_machine.schedule_task(task2.clone()), None);
        assert_matches!(state_machine.schedule_task(task3.clone()), None);

        assert_matches!(state_machine.schedule_next_buffered_task(), None);
        state_machine.deschedule_task(&task1);
        assert_matches!(
            state_machine
                .schedule_next_buffered_task()
                .map(|t| t.task_index()),
            Some(102)
        );
        assert_matches!(state_machine.schedule_next_buffered_task(), None);
        state_machine.deschedule_task(&task2);
        assert_matches!(
            state_machine
                .schedule_next_buffered_task()
                .map(|t| t.task_index()),
            Some(103)
        );
        assert_matches!(state_machine.schedule_next_buffered_task(), None);
        state_machine.deschedule_task(&task3);
        assert!(state_machine.has_no_alive_task());
    }

    #[test]
    fn test_readonly_then_writable() {
        let conflicting_address = Pubkey::new_unique();
        let sanitized1 = transaction_with_readonly_address(conflicting_address);
        let sanitized2 = transaction_with_writable_address(conflicting_address);
        let address_loader = &mut create_address_loader(None);
        let task1 = SchedulingStateMachine::create_task(sanitized1, 101, address_loader);
        let task2 = SchedulingStateMachine::create_task(sanitized2, 102, address_loader);

        let mut state_machine = unsafe {
            SchedulingStateMachine::exclusively_initialize_current_thread_for_scheduling_for_test()
        };
        assert_matches!(
            state_machine
                .schedule_task(task1.clone())
                .map(|t| t.task_index()),
            Some(101)
        );
        assert_matches!(state_machine.schedule_task(task2.clone()), None);

        // descheduling read-locking task1 should equate to unblocking write-locking task2
        state_machine.deschedule_task(&task1);
        assert_matches!(
            state_machine
                .schedule_next_buffered_task()
                .map(|t| t.task_index()),
            Some(102)
        );
        state_machine.deschedule_task(&task2);
        assert!(state_machine.has_no_alive_task());
    }

    #[test]
    fn test_blocked_tasks_writable_2_readonly_then_writable() {
        let conflicting_address = Pubkey::new_unique();
        let sanitized1 = transaction_with_writable_address(conflicting_address);
        let sanitized2 = transaction_with_readonly_address(conflicting_address);
        let sanitized3 = transaction_with_readonly_address(conflicting_address);
        let sanitized4 = transaction_with_writable_address(conflicting_address);
        let address_loader = &mut create_address_loader(None);
        let task1 = SchedulingStateMachine::create_task(sanitized1, 101, address_loader);
        let task2 = SchedulingStateMachine::create_task(sanitized2, 102, address_loader);
        let task3 = SchedulingStateMachine::create_task(sanitized3, 103, address_loader);
        let task4 = SchedulingStateMachine::create_task(sanitized4, 104, address_loader);

        let mut state_machine = unsafe {
            SchedulingStateMachine::exclusively_initialize_current_thread_for_scheduling_for_test()
        };
        assert_matches!(
            state_machine
                .schedule_task(task1.clone())
                .map(|t| t.task_index()),
            Some(101)
        );
        assert_matches!(state_machine.schedule_task(task2.clone()), None);
        assert_matches!(state_machine.schedule_task(task3.clone()), None);
        assert_matches!(state_machine.schedule_task(task4.clone()), None);

        state_machine.deschedule_task(&task1);
        assert_matches!(
            state_machine
                .schedule_next_buffered_task()
                .map(|t| t.task_index()),
            Some(102)
        );
        assert_matches!(
            state_machine
                .schedule_next_buffered_task()
                .map(|t| t.task_index()),
            Some(103)
        );
        // the above deschedule_task(task1) call should only unblock task2 and task3 because these
        // are read-locking. And shouldn't unblock task4 because it's write-locking
        assert_matches!(state_machine.schedule_next_buffered_task(), None);

        state_machine.deschedule_task(&task2);
        // still task4 is blocked...
        assert_matches!(state_machine.schedule_next_buffered_task(), None);

        state_machine.deschedule_task(&task3);
        // finally task4 should be unblocked
        assert_matches!(
            state_machine
                .schedule_next_buffered_task()
                .map(|t| t.task_index()),
            Some(104)
        );
        state_machine.deschedule_task(&task4);
        assert!(state_machine.has_no_alive_task());
    }

    #[test]
    fn test_gradual_locking() {
        let conflicting_address = Pubkey::new_unique();
        let sanitized1 = transaction_with_writable_address(conflicting_address);
        let sanitized2 = transaction_with_writable_address(conflicting_address);
        let usage_queues = Rc::new(RefCell::new(HashMap::new()));
        let address_loader = &mut create_address_loader(Some(usage_queues.clone()));
        let task1 = SchedulingStateMachine::create_task(sanitized1, 101, address_loader);
        let task2 = SchedulingStateMachine::create_task(sanitized2, 102, address_loader);

        let mut state_machine = unsafe {
            SchedulingStateMachine::exclusively_initialize_current_thread_for_scheduling_for_test()
        };
        assert_matches!(
            state_machine
                .schedule_task(task1.clone())
                .map(|t| t.task_index()),
            Some(101)
        );
        assert_matches!(state_machine.schedule_task(task2.clone()), None);
        let usage_queues = usage_queues.borrow_mut();
        let usage_queue = usage_queues.get(&conflicting_address).unwrap();
        usage_queue
            .0
            .with_borrow_mut(&mut state_machine.usage_queue_token, |usage_queue| {
                assert_matches!(usage_queue.current_usage, Some(Usage::Writable(_)));
            });
        // task2's fee payer should have been locked already even if task2 is blocked still via the
        // above the schedule_task(task2) call
        let fee_payer = task2.transaction().message().fee_payer();
        let usage_queue = usage_queues.get(fee_payer).unwrap();
        usage_queue
            .0
            .with_borrow_mut(&mut state_machine.usage_queue_token, |usage_queue| {
                assert_matches!(usage_queue.current_usage, Some(Usage::Writable(_)));
            });
        state_machine.deschedule_task(&task1);
        assert_matches!(
            state_machine
                .schedule_next_buffered_task()
                .map(|t| t.task_index()),
            Some(102)
        );
        state_machine.deschedule_task(&task2);
        assert!(state_machine.has_no_alive_task());
    }

    #[test]
    fn test_higher_priority_locking_write_read() {
        let conflicting_address1 = Pubkey::new_unique();
        let conflicting_address2 = Pubkey::new_unique();
        let sanitized1 =
            transaction_with_writable_address2(conflicting_address1, conflicting_address2);
        let sanitized2 =
            transaction_with_writable_read2(conflicting_address1, conflicting_address2);
        let sanitized0_1 = transaction_with_writable_address(conflicting_address1);
        //let sanitized0_2 = transaction_with_writable_address(
        let usage_queues = Rc::new(RefCell::new(HashMap::new()));
        let address_loader = &mut create_address_loader(Some(usage_queues.clone()));
        let task0_1 = SchedulingStateMachine::create_task(sanitized0_1, 50, address_loader);
        //let task0_2 = SchedulingStateMachine::create_task(sanitized0_2, 51, address_loader);
        let task1 = SchedulingStateMachine::create_task(sanitized1, 101, address_loader);
        let task2 = SchedulingStateMachine::create_task(sanitized2, 99, address_loader);

        let mut state_machine = unsafe {
            SchedulingStateMachine::exclusively_initialize_current_thread_for_scheduling_for_test()
        };

        assert_matches!(
            state_machine
                .schedule_task(task0_1.clone())
                .map(|t| t.task_index()),
            Some(50)
        );
        // now
        // addr1: locked by task_0_1, queue: []
        // addr2: unlocked, queue: []

        assert_matches!(state_machine.schedule_task(task1.clone()), None);
        // now
        // addr1: locked by task_0_1, queue: [task1]
        // addr2: locked by task1, queue: []
        //
        assert_matches!(state_machine.schedule_task(task2.clone()), None);
        // now
        // addr1: locked by task_0_1, queue: [task2, task1]
        // addr2: locked by task2, queue: [task1]

        assert!(!state_machine.has_buffered_task());
        state_machine.deschedule_task(&task0_1);
        assert!(state_machine.has_buffered_task());
        // now
        // addr1: locked by task2, queue: [task1]
        // addr2: locked by task2, queue: [task1]

        assert_matches!(
            state_machine
                .schedule_next_buffered_task()
                .map(|t| t.task_index()),
            Some(99)
        );

        state_machine.deschedule_task(&task2);
        assert!(state_machine.has_buffered_task());

        assert_matches!(
            state_machine
                .schedule_next_buffered_task()
                .map(|t| t.task_index()),
            Some(101)
        );
        state_machine.deschedule_task(&task1);

        dbg!(state_machine);
        // task1
        //      blocked by addr1
        //      locking addr2
        // task2
        //      locking addr1
        //      blocked by addr2
        //
        /*
        assert_matches!(
            state_machine
                .schedule_task(task0_2.clone())
                .map(|t| t.task_index()),
            Some(51)
        );
        assert_matches!(state_machine.schedule_task(task2.clone()), None);
        */
    }

    #[test]
    fn test_higher_priority_locking_write_write_and_read_read() {
        let conflicting_address1 = Pubkey::new_unique();
        let conflicting_address2 = Pubkey::new_unique();
        let sanitized1 =
            transaction_with_writable_address2(conflicting_address1, conflicting_address2);
        let sanitized2 =
            transaction_with_writable_address2(conflicting_address1, conflicting_address2);
        let sanitized0_1 = transaction_with_writable_address(conflicting_address1);
        //let sanitized0_2 = transaction_with_writable_address(
        let usage_queues = Rc::new(RefCell::new(HashMap::new()));
        let address_loader = &mut create_address_loader(Some(usage_queues.clone()));
        let task0_1 = SchedulingStateMachine::create_task(sanitized0_1, 50, address_loader);
        //let task0_2 = SchedulingStateMachine::create_task(sanitized0_2, 51, address_loader);
        let task1 = SchedulingStateMachine::create_task(sanitized1, 101, address_loader);
        let task2 = SchedulingStateMachine::create_task(sanitized2, 99, address_loader);

        let mut state_machine = unsafe {
            SchedulingStateMachine::exclusively_initialize_current_thread_for_scheduling_for_test()
        };

        assert_matches!(
            state_machine
                .schedule_task(task0_1.clone())
                .map(|t| t.task_index()),
            Some(50)
        );
        // now
        // addr1: locked by task_0_1, queue: []
        // addr2: unlocked, queue: []

        assert_matches!(state_machine.schedule_task(task1.clone()), None);
        // now
        // addr1: locked by task_0_1, queue: [task1]
        // addr2: locked by task1, queue: []
        //
        assert_matches!(state_machine.schedule_task(task2.clone()), None);
        // now
        // addr1: locked by task_0_1, queue: [task2, task1]
        // addr2: locked by task2, queue: [task1]

        assert!(!state_machine.has_buffered_task());
        state_machine.deschedule_task(&task0_1);
        assert!(state_machine.has_buffered_task());
        // now
        // addr1: locked by task2, queue: [task1]
        // addr2: locked by task2, queue: [task1]

        assert_matches!(
            state_machine
                .schedule_next_buffered_task()
                .map(|t| t.task_index()),
            Some(99)
        );

        state_machine.deschedule_task(&task2);
        assert!(state_machine.has_buffered_task());

        assert_matches!(
            state_machine
                .schedule_next_buffered_task()
                .map(|t| t.task_index()),
            Some(101)
        );
        state_machine.deschedule_task(&task1);

        dbg!(state_machine);
        // task1
        //      blocked by addr1
        //      locking addr2
        // task2
        //      locking addr1
        //      blocked by addr2
        //
        /*
        assert_matches!(
            state_machine
                .schedule_task(task0_2.clone())
                .map(|t| t.task_index()),
            Some(51)
        );
        assert_matches!(state_machine.schedule_task(task2.clone()), None);
        */
    }

    #[test]
    fn test_higher_priority_locking_read_write_simple() {
        let conflicting_address1 = Pubkey::new_unique();
        let conflicting_address2 = Pubkey::new_unique();
        let sanitized1 =
            transaction_with_writable_read2(conflicting_address1, conflicting_address2);
        let sanitized2 =
            transaction_with_writable_address2(conflicting_address1, conflicting_address2);
        let sanitized0_1 = transaction_with_writable_address(conflicting_address1);
        //let sanitized0_2 = transaction_with_writable_address(
        let usage_queues = Rc::new(RefCell::new(HashMap::new()));
        let address_loader = &mut create_address_loader(Some(usage_queues.clone()));
        let task0_1 = SchedulingStateMachine::create_task(sanitized0_1, 50, address_loader);
        //let task0_2 = SchedulingStateMachine::create_task(sanitized0_2, 51, address_loader);
        let task1 = SchedulingStateMachine::create_task(sanitized1, 101, address_loader);
        let task2 = SchedulingStateMachine::create_task(sanitized2, 99, address_loader);

        let mut state_machine = unsafe {
            SchedulingStateMachine::exclusively_initialize_current_thread_for_scheduling_for_test()
        };

        assert_matches!(
            state_machine
                .schedule_task(task0_1.clone())
                .map(|t| t.task_index()),
            Some(50)
        );
        // now
        // addr1: locked by task_0_1, queue: []
        // addr2: unlocked, queue: []

        assert_matches!(state_machine.schedule_task(task1.clone()), None);
        // now
        // addr1: locked by task_0_1, queue: [task1]
        // addr2: locked by task1, queue: []
        //
        assert_matches!(state_machine.schedule_task(task2.clone()), None);
        // now
        // addr1: locked by task_0_1, queue: [task2, task1]
        // addr2: locked by task2, queue: [task1]

        assert!(!state_machine.has_buffered_task());
        state_machine.deschedule_task(&task0_1);
        assert!(state_machine.has_buffered_task());
        // now
        // addr1: locked by task2, queue: [task1]
        // addr2: locked by task2, queue: [task1]

        assert_matches!(
            state_machine
                .schedule_next_buffered_task()
                .map(|t| t.task_index()),
            Some(99)
        );

        state_machine.deschedule_task(&task2);
        assert!(state_machine.has_buffered_task());

        assert_matches!(
            state_machine
                .schedule_next_buffered_task()
                .map(|t| t.task_index()),
            Some(101)
        );
        state_machine.deschedule_task(&task1);

        dbg!(state_machine);
        // task1
        //      blocked by addr1
        //      locking addr2
        // task2
        //      locking addr1
        //      blocked by addr2
        //
        /*
        assert_matches!(
            state_machine
                .schedule_task(task0_2.clone())
                .map(|t| t.task_index()),
            Some(51)
        );
        assert_matches!(state_machine.schedule_task(task2.clone()), None);
        */
    }

    #[test]
    fn test_higher_priority_locking_read_write_complex() {
        let conflicting_address1 = Pubkey::new_unique();
        let conflicting_address2 = Pubkey::new_unique();
        let sanitized0_1 = transaction_with_readonly_address(conflicting_address2);
        let sanitized1 = transaction_with_writable_read2(
            *sanitized0_1.message().fee_payer(),
            conflicting_address2,
        );
        let sanitized1_2 =
            transaction_with_writable_read2(conflicting_address1, conflicting_address2);
        let sanitized1_3 =
            transaction_with_writable_read2(conflicting_address1, conflicting_address2);
        let sanitized2 =
            transaction_with_writable_address2(Pubkey::new_unique(), conflicting_address2);
        //let sanitized0_2 = transaction_with_writable_address(
        let usage_queues = Rc::new(RefCell::new(HashMap::new()));
        let address_loader = &mut create_address_loader(Some(usage_queues.clone()));
        let task0_1 = SchedulingStateMachine::create_task(sanitized0_1, 50, address_loader);
        //let task0_2 = SchedulingStateMachine::create_task(sanitized0_2, 51, address_loader);
        let task1 = SchedulingStateMachine::create_task(sanitized1, 101, address_loader);
        let task1_2 = SchedulingStateMachine::create_task(sanitized1_2, 103, address_loader);
        let task1_3 = SchedulingStateMachine::create_task(sanitized1_3, 104, address_loader);
        let task2 = SchedulingStateMachine::create_task(sanitized2, 99, address_loader);

        let mut state_machine = unsafe {
            SchedulingStateMachine::exclusively_initialize_current_thread_for_scheduling_for_test()
        };

        assert_matches!(
            state_machine
                .schedule_task(task0_1.clone())
                .map(|t| t.task_index()),
            Some(50)
        );
        // now
        // addr1: unlocked, queue: []
        // addr2: locked by task0_1, queue: []

        assert_matches!(state_machine.schedule_task(task1.clone()), None);
        // now
        // addr1: unlocked, queue: []
        // addr2: locked by [task0_1, task1], queue: []

        assert_matches!(
            state_machine
                .schedule_task(task1_2.clone())
                .map(|t| t.task_index()),
            Some(103)
        );
        // now
        // addr1: locked by task1_2, queue: []
        // addr2: locked by [task0_1, task1, task1_2], queue: []

        assert_matches!(
            state_machine
                .schedule_task(task1_3.clone())
                .map(|t| t.task_index()),
            None
        );
        // now
        // addr1: locked by task1_2, queue: [task1_3]
        // addr2: locked by [task0_1, task1, task1_2, task1_3], queue: []

        assert_matches!(state_machine.schedule_task(task2.clone()), None);
        // now
        // addr1: locked by task1_2, queue: [task1_3]
        // addr2: locked by [task0_1, task1_2], queue: [task2, task1, task1_3]

        assert!(!state_machine.has_buffered_task());
        dbg!(state_machine.buffered_task_queue_count());
        state_machine.deschedule_task(&task0_1);
        dbg!(state_machine.buffered_task_queue_count());
        assert!(!state_machine.has_buffered_task());
        // now
        // addr1: locked by task1_2, queue: [task1_3]
        // addr2: locked by task1_2, queue: [task2, task1, task1_3]
        //
        assert!(!state_machine.has_buffered_task());
        state_machine.deschedule_task(&task1_2);
        assert!(state_machine.has_buffered_task());
        // now
        // addr1: unlocked, queue: [task1_3]
        // addr2: unlocked, queue: [task2, task1, task1_3]

        assert_matches!(
            state_machine
                .schedule_next_buffered_task()
                .map(|t| t.task_index()),
            Some(99)
        );
        // now
        // addr1: unlocked, queue: [task1_3]
        // addr2: locked by task2, queue: [task1, task1_3]

        assert!(!state_machine.has_buffered_task());
        state_machine.deschedule_task(&task2);
        assert!(state_machine.has_buffered_task());
        // now
        // addr1: unlocked, queue: [task1_3]
        // addr2: unlocked, queue: [task1, task1_3]

        assert_matches!(
            state_machine
                .schedule_next_buffered_task()
                .map(|t| t.task_index()),
            Some(101)
        );
        assert_matches!(
            state_machine
                .schedule_next_buffered_task()
                .map(|t| t.task_index()),
            Some(104)
        );
        state_machine.deschedule_task(&task1);
        state_machine.deschedule_task(&task1_3);
    }

    #[test]
    fn test_eager_scheduling() {
        let conflicting_address1 = Pubkey::new_unique();
        let conflicting_address2 = Pubkey::new_unique();
        let conflicting_address3 = Pubkey::new_unique();
        let conflicting_address4 = Pubkey::new_unique();

        let sanitized1 =
            transaction_with_writable_address2(conflicting_address1, conflicting_address2);
        let sanitized2 =
            transaction_with_writable_address2(conflicting_address2, conflicting_address3);
        let sanitized3 =
            transaction_with_writable_address2(conflicting_address3, conflicting_address4);
        let usage_queues = Rc::new(RefCell::new(HashMap::new()));
        let address_loader = &mut create_address_loader(Some(usage_queues.clone()));
        let task1 = SchedulingStateMachine::create_task(sanitized1, 101, address_loader);
        let task2 = SchedulingStateMachine::create_task(sanitized2, 102, address_loader);
        let task3 = SchedulingStateMachine::create_task(sanitized3, 103, address_loader);

        let mut state_machine = unsafe {
            SchedulingStateMachine::exclusively_initialize_current_thread_for_scheduling_for_test2()
        };
        assert_matches!(
            state_machine
                .scan_and_schedule_next_task()
                .map(|t| t.task_index()),
            None
        );

        assert_matches!(
            state_machine
                .schedule_task(task1.clone())
                .map(|t| t.task_index()),
            Some(101)
        );
        assert_matches!(
            state_machine
                .scan_and_schedule_next_task()
                .map(|t| t.task_index()),
            None
        );
        assert_matches!(
            state_machine
                .schedule_task(task2.clone())
                .map(|t| t.task_index()),
            None
        );
        assert_matches!(
            state_machine
                .scan_and_schedule_next_task()
                .map(|t| t.task_index()),
            None
        );
        assert_matches!(
            state_machine
                .schedule_task(task3.clone())
                .map(|t| t.task_index()),
            None
        );
        // now
        // addr1: task1 |
        // addr2: task1 | task2, task3, task4, task5, task6, task7, task8,      , task10
        // addr3:       | task2, task3, task4, task5, task6, task7, task8, task9,       , task11
        // addr4:       |               task4, task5, task6, task7, task8, task9, task10
        assert_matches!(
            state_machine
                .scan_and_schedule_next_task()
                .map(|t| t.task_index()),
            Some(103)
        );
        assert_matches!(
            state_machine
                .scan_and_schedule_next_task()
                .map(|t| t.task_index()),
            None
        );
        state_machine.deschedule_task(&task1);
        assert_matches!(
            state_machine
                .scan_and_schedule_next_task()
                .map(|t| t.task_index()),
            None
        );
        state_machine.deschedule_task(&task3);
        assert_matches!(
            state_machine
                .scan_and_schedule_next_task()
                .map(|t| t.task_index()),
            None
        );
        assert_matches!(
            state_machine
                .schedule_next_buffered_task()
                .map(|t| t.task_index()),
            Some(102)
        );
        assert_matches!(
            state_machine
                .scan_and_schedule_next_task()
                .map(|t| t.task_index()),
            None
        );
        state_machine.deschedule_task(&task2);
        assert_matches!(
            state_machine
                .scan_and_schedule_next_task()
                .map(|t| t.task_index()),
            None
        );
    }

    #[test]
    #[cfg_attr(miri, ignore)]
    #[should_panic(expected = "internal error: entered unreachable code")]
    fn test_unreachable_unlock_conditions1() {
        let mut state_machine = unsafe {
            SchedulingStateMachine::exclusively_initialize_current_thread_for_scheduling_for_test()
        };
        let usage_queue = UsageQueue::default();
        usage_queue
            .0
            .with_borrow_mut(&mut state_machine.usage_queue_token, |usage_queue| {
                usage_queue.executing_count.increment_self();
                let _ = usage_queue.unlock(
                    &LockContext::new(UsageQueue::default(), RequestedUsage::Writable),
                    0,
                    &mut state_machine.count_token,
                );
            });
    }

    #[test]
    #[cfg_attr(miri, ignore)]
    #[should_panic(
        expected = "assertion `left == right` failed\n  left: (3, Readonly, 0)\n right: (3, Writable, 0)"
    )]
    fn test_unreachable_unlock_conditions2() {
        let mut state_machine = unsafe {
            SchedulingStateMachine::exclusively_initialize_current_thread_for_scheduling_for_test()
        };
        let usage_queue = UsageQueue::default();
        let sanitized = simplest_transaction();
        let task = SchedulingStateMachine::create_task(sanitized.clone(), 3, &mut |_| {
            UsageQueue::default()
        });
        let lock_context = LockContext::new(usage_queue.clone(), RequestedUsage::Readonly);
        usage_queue
            .0
            .with_borrow_mut(&mut state_machine.usage_queue_token, |usage_queue| {
                usage_queue.executing_count.increment_self();
                let task_index = task.index();
                usage_queue.current_usage = Some(Usage::Writable(task));
                let _ =
                    usage_queue.unlock(&lock_context, task_index, &mut state_machine.count_token);
            });
    }

    #[test]
    #[cfg_attr(miri, ignore)]
    #[should_panic(expected = "internal error: entered unreachable code")]
    fn test_unreachable_unlock_conditions3() {
        let mut state_machine = unsafe {
            SchedulingStateMachine::exclusively_initialize_current_thread_for_scheduling_for_test()
        };
        let usage_queue = UsageQueue::default();
        let sanitized = simplest_transaction();
        let task = SchedulingStateMachine::create_task(sanitized.clone(), 3, &mut |_| {
            UsageQueue::default()
        });
        usage_queue
            .0
            .with_borrow_mut(&mut state_machine.usage_queue_token, |usage_queue| {
                usage_queue.executing_count.increment_self();
                let task_index = task.index();
                usage_queue.current_usage = Some(Usage::Readonly(ShortCounter::one()));
                let _ = usage_queue.unlock(
                    &LockContext::new(UsageQueue::default(), RequestedUsage::Writable),
                    task_index,
                    &mut state_machine.count_token,
                );
            });
    }
}<|MERGE_RESOLUTION|>--- conflicted
+++ resolved
@@ -100,7 +100,6 @@
 use {
     crate::utils::{Token, TokenCell},
     assert_matches::assert_matches,
-<<<<<<< HEAD
     by_address::ByAddress,
     more_asserts::assert_gt,
     solana_sdk::{
@@ -108,10 +107,7 @@
         scheduling::{SchedulingMode, TaskKey},
         transaction::SanitizedTransaction,
     },
-=======
     solana_runtime_transaction::runtime_transaction::RuntimeTransaction,
-    solana_sdk::{pubkey::Pubkey, transaction::SanitizedTransaction},
->>>>>>> 2658bf39
     static_assertions::const_assert_eq,
     std::{
         collections::{BTreeSet, HashSet},
@@ -553,10 +549,6 @@
 /// Internal scheduling data about a particular task.
 #[derive(Debug)]
 pub struct TaskInner {
-<<<<<<< HEAD
-=======
-    transaction: RuntimeTransaction<SanitizedTransaction>,
->>>>>>> 2658bf39
     /// The index of a transaction in ledger entries; not used by SchedulingStateMachine by itself.
     /// Carrying this along with the transaction is needed to properly record the execution result
     /// of it.
@@ -569,8 +561,7 @@
         self.index()
     }
 
-<<<<<<< HEAD
-    pub fn transaction(&self) -> &SanitizedTransaction {
+    pub fn transaction(&self) -> &RuntimeTransaction<SanitizedTransaction> {
         &self.packed_task_inner.lock_context_and_transaction.1
     }
 
@@ -585,10 +576,6 @@
     fn blocked_usage_count(&self, token: &mut BlockedUsageCountToken) -> u32 {
         self.blocked_usage_count
             .with_borrow_mut(token, |counter_with_status| counter_with_status.count())
-=======
-    pub fn transaction(&self) -> &RuntimeTransaction<SanitizedTransaction> {
-        &self.transaction
->>>>>>> 2658bf39
     }
 
     fn has_blocked_usage(&self, token: &mut BlockedUsageCountToken) -> bool {
@@ -1734,13 +1721,8 @@
     /// after created, if `has_no_alive_task()` is `true`. Also note that this is desired for
     /// separation of concern.
     pub fn create_task(
-<<<<<<< HEAD
-        transaction: SanitizedTransaction,
+        transaction: RuntimeTransaction<SanitizedTransaction>,
         index: TaskKey,
-=======
-        transaction: RuntimeTransaction<SanitizedTransaction>,
-        index: usize,
->>>>>>> 2658bf39
         usage_queue_loader: &mut impl FnMut(Pubkey) -> UsageQueue,
     ) -> Task {
         // It's crucial for tasks to be validated with
