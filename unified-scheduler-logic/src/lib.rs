--- conflicted
+++ resolved
@@ -964,16 +964,6 @@
         // However, it's okay for now not to call `::validate_account_locks()`
         // here.
         //
-<<<<<<< HEAD
-        // Currently the replaying stage is redundantly calling `get_account_locks()` when unified
-        // scheduler is enabled on the given transaction at the blockstore. This will be relaxed
-        // for optimization in the future. As for banking stage with unified scheduler, it will
-        // need to run .get_account_locks() at least once somewhere in the code path. In the
-        // distant future, this function `create_task()` should be adjusted so that both stages do
-        // the checks before calling this (say, with some ad-hoc type like
-        // `SanitizedTransactionWithCheckedAccountLocks`) or do the checks here, resulting in
-        // eliminating the redundant one in the replaying stage and in the handler.
-=======
         // Currently `replay_stage` is always calling
         //`::validate_account_locks()` regardless of whether unified-scheduler
         // is enabled or not at the blockstore
@@ -994,21 +984,11 @@
         // `Bank::prepare_unlocked_batch_from_single_tx()` as well.
         // This redundancy is known. It was just left as-is out of abundance
         // of caution.
->>>>>>> 1444baa4
         let lock_contexts = transaction
             .message()
             .account_keys()
             .iter()
             .enumerate()
-<<<<<<< HEAD
-            .map(|(i, &key)| {
-                let u = if transaction.message().is_writable(i) {
-                    RequestedUsage::Writable
-                } else {
-                    RequestedUsage::Readonly
-                };
-                LockContext::new(usage_queue_loader(key), u)
-=======
             .map(|(index, address)| {
                 LockContext::new(
                     usage_queue_loader(*address),
@@ -1018,7 +998,6 @@
                         RequestedUsage::Readonly
                     },
                 )
->>>>>>> 1444baa4
             })
             .collect();
 
