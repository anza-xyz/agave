--- conflicted
+++ resolved
@@ -645,10 +645,6 @@
     /// words, they are running right now or buffered by explicit request or by implicit blocking
     /// due to one of other _active_ (= running or buffered) conflicting tasks.
     active_task_count: ShortCounter,
-<<<<<<< HEAD
-    executing_task_count: ShortCounter,
-    max_executing_task_count: u32,
-=======
     /// The number of tasks which are running right now.
     running_task_count: ShortCounter,
     /// The maximum number of running tasks at any given moment. While this could be tightly
@@ -656,7 +652,6 @@
     /// this struct purely logic only. As a hypothetical counter-example, tasks could be IO-bound,
     /// in that case max_running_task_count will be coupled with the IO queue depth instead.
     max_running_task_count: CounterInner,
->>>>>>> 8774ef96
     handled_task_count: ShortCounter,
     unblocked_task_count: ShortCounter,
     total_task_count: ShortCounter,
@@ -674,11 +669,7 @@
         self.active_task_count.is_zero()
     }
 
-    pub fn has_no_executing_task(&self) -> bool {
-        self.executing_task_count.current() == 0
-    }
-
-    fn has_unblocked_task(&self) -> bool {
+    pub fn has_unblocked_task(&self) -> bool {
         !self.unblocked_task_queue.is_empty()
     }
 
@@ -687,11 +678,7 @@
     }
 
     fn is_task_runnable(&self) -> bool {
-<<<<<<< HEAD
-        self.executing_task_count.current() < self.max_executing_task_count
-=======
         self.running_task_count.current() < self.max_running_task_count
->>>>>>> 8774ef96
     }
 
     pub fn unblocked_task_queue_count(&self) -> usize {
@@ -764,11 +751,7 @@
                 None
             } else {
                 // ... return the task back as schedulable to the caller as-is otherwise.
-<<<<<<< HEAD
-                self.executing_task_count.increment_self();
-=======
                 self.running_task_count.increment_self();
->>>>>>> 8774ef96
                 Some(task)
             }
         })
@@ -781,11 +764,7 @@
         }
 
         self.unblocked_task_queue.pop_front().inspect(|_| {
-<<<<<<< HEAD
-            self.executing_task_count.increment_self();
-=======
             self.running_task_count.increment_self();
->>>>>>> 8774ef96
             self.unblocked_task_count.increment_self();
         })
     }
@@ -801,11 +780,7 @@
     /// tasks inside `SchedulingStateMachine` to provide an offloading-based optimization
     /// opportunity for callers.
     pub fn deschedule_task(&mut self, task: &Task) {
-<<<<<<< HEAD
-        self.executing_task_count.decrement_self();
-=======
         self.running_task_count.decrement_self();
->>>>>>> 8774ef96
         self.active_task_count.decrement_self();
         self.handled_task_count.increment_self();
         self.unlock_usage_queues(task);
@@ -961,23 +936,14 @@
     /// other slots.
     pub fn reinitialize(&mut self) {
         assert!(self.has_no_active_task());
-<<<<<<< HEAD
-        assert_eq!(self.executing_task_count.current(), 0);
-=======
         assert_eq!(self.running_task_count.current(), 0);
->>>>>>> 8774ef96
         assert_eq!(self.unblocked_task_queue.len(), 0);
         // nice trick to ensure all fields are handled here if new one is added.
         let Self {
             unblocked_task_queue: _,
             active_task_count,
-<<<<<<< HEAD
-            executing_task_count: _,
-            max_executing_task_count: _,
-=======
             running_task_count: _,
             max_running_task_count: _,
->>>>>>> 8774ef96
             handled_task_count,
             unblocked_task_count,
             total_task_count,
@@ -998,10 +964,6 @@
     /// Call this exactly once for each thread. See [`TokenCell`] for details.
     #[must_use]
     pub unsafe fn exclusively_initialize_current_thread_for_scheduling(
-<<<<<<< HEAD
-        max_executing_task_count: Option<usize>,
-    ) -> Self {
-=======
         max_running_task_count: Option<usize>,
     ) -> Self {
         // As documented at `CounterInner`, don't expose rather opinionated choice of unsigned
@@ -1012,22 +974,13 @@
             .try_into()
             .unwrap();
 
->>>>>>> 8774ef96
         Self {
             // It's very unlikely this is desired to be configurable, like
             // `UsageQueueInner::blocked_usages_from_tasks`'s cap.
             unblocked_task_queue: VecDeque::with_capacity(1024),
             active_task_count: ShortCounter::zero(),
-<<<<<<< HEAD
-            executing_task_count: ShortCounter::zero(),
-            max_executing_task_count: max_executing_task_count
-                .unwrap_or(u32::MAX as usize)
-                .try_into()
-                .unwrap(),
-=======
             running_task_count: ShortCounter::zero(),
             max_running_task_count,
->>>>>>> 8774ef96
             handled_task_count: ShortCounter::zero(),
             unblocked_task_count: ShortCounter::zero(),
             total_task_count: ShortCounter::zero(),
