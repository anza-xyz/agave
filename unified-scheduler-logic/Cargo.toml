--- conflicted
+++ resolved
@@ -11,16 +11,13 @@
 
 [dependencies]
 assert_matches = { workspace = true }
-<<<<<<< HEAD
 bitfield-struct = "0.8.0"
 by_address = "1.2.1"
 dary_heap = "0.3.6"
 enum-ptr = "0.2.0"
 more-asserts = { workspace = true }
 rclite = "0.2.4"
-=======
 solana-runtime-transaction = { workspace = true }
->>>>>>> 2658bf39
 solana-sdk = { workspace = true }
 static_assertions = { workspace = true }
 
