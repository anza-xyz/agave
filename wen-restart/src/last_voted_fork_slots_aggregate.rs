use {
    crate::solana::wen_restart_proto::LastVotedForkSlotsRecord,
    anyhow::Result,
    log::*,
    solana_gossip::restart_crds_values::RestartLastVotedForkSlots,
    solana_runtime::epoch_stakes::EpochStakes,
    solana_sdk::{clock::Slot, hash::Hash, pubkey::Pubkey},
    std::{
        collections::{HashMap, HashSet},
        str::FromStr,
    },
};

pub struct LastVotedForkSlotsAggregate {
    root_slot: Slot,
    repair_threshold: f64,
    // TODO(wen): using local root's EpochStakes, need to fix if crossing Epoch boundary.
    epoch_stakes: EpochStakes,
    last_voted_fork_slots: HashMap<Pubkey, RestartLastVotedForkSlots>,
    slots_stake_map: HashMap<Slot, u64>,
    active_peers: HashSet<Pubkey>,
    slots_to_repair: HashSet<Slot>,
}

<<<<<<< HEAD
pub struct LastVotedForkSlotsAggregateResult {
    pub slots_to_repair: Vec<Slot>,
    pub active_percent: f64, /* 0 ~ 100.0 */
}

#[derive(Clone, Debug, PartialEq)]
pub struct LastVotedForkSlotsFinalResult {
    pub slots_stake_map: HashMap<Slot, u64>,
    pub total_active_stake: u64,
}

=======
>>>>>>> dcc6f1eb
impl LastVotedForkSlotsAggregate {
    pub(crate) fn new(
        root_slot: Slot,
        repair_threshold: f64,
        epoch_stakes: &EpochStakes,
        last_voted_fork_slots: &Vec<Slot>,
        my_pubkey: &Pubkey,
    ) -> Self {
        let mut active_peers = HashSet::new();
        let sender_stake = Self::validator_stake(epoch_stakes, my_pubkey);
        active_peers.insert(*my_pubkey);
        let mut slots_stake_map = HashMap::new();
        for slot in last_voted_fork_slots {
            if slot > &root_slot {
                slots_stake_map.insert(*slot, sender_stake);
            }
        }
        Self {
            root_slot,
            repair_threshold,
            epoch_stakes: epoch_stakes.clone(),
            last_voted_fork_slots: HashMap::new(),
            slots_stake_map,
            active_peers,
            slots_to_repair: HashSet::new(),
        }
    }

    fn validator_stake(epoch_stakes: &EpochStakes, pubkey: &Pubkey) -> u64 {
        epoch_stakes
            .node_id_to_vote_accounts()
            .get(pubkey)
            .map(|x| x.total_stake)
            .unwrap_or_default()
    }

    pub(crate) fn aggregate_from_record(
        &mut self,
        key_string: &str,
        record: &LastVotedForkSlotsRecord,
    ) -> Result<Option<LastVotedForkSlotsRecord>> {
        let from = Pubkey::from_str(key_string)?;
        let last_voted_hash = Hash::from_str(&record.last_vote_bankhash)?;
        let converted_record = RestartLastVotedForkSlots::new(
            from,
            record.wallclock,
            &record.last_voted_fork_slots,
            last_voted_hash,
            record.shred_version as u16,
        )?;
        Ok(self.aggregate(converted_record))
    }

    pub(crate) fn aggregate(
        &mut self,
        new_slots: RestartLastVotedForkSlots,
    ) -> Option<LastVotedForkSlotsRecord> {
        let total_stake = self.epoch_stakes.total_stake();
        let threshold_stake = (total_stake as f64 * self.repair_threshold) as u64;
        let from = &new_slots.from;
        let sender_stake = Self::validator_stake(&self.epoch_stakes, from);
        if sender_stake == 0 {
            warn!(
                "Gossip should not accept zero-stake RestartLastVotedFork from {:?}",
                from
            );
            return None;
        }
        self.active_peers.insert(*from);
        let new_slots_vec = new_slots.to_slots(self.root_slot);
        let record = LastVotedForkSlotsRecord {
            last_voted_fork_slots: new_slots_vec.clone(),
            last_vote_bankhash: new_slots.last_voted_hash.to_string(),
            shred_version: new_slots.shred_version as u32,
            wallclock: new_slots.wallclock,
        };
        let new_slots_set: HashSet<Slot> = HashSet::from_iter(new_slots_vec);
        let old_slots_set = match self.last_voted_fork_slots.insert(*from, new_slots.clone()) {
            Some(old_slots) => {
                if old_slots == new_slots {
                    return None;
                } else {
                    HashSet::from_iter(old_slots.to_slots(self.root_slot))
                }
            }
            None => HashSet::new(),
        };
        for slot in old_slots_set.difference(&new_slots_set) {
            let entry = self.slots_stake_map.get_mut(slot).unwrap();
            *entry = entry.saturating_sub(sender_stake);
            if *entry < threshold_stake {
                self.slots_to_repair.remove(slot);
            }
        }
        for slot in new_slots_set.difference(&old_slots_set) {
            let entry = self.slots_stake_map.entry(*slot).or_insert(0);
            *entry = entry.saturating_add(sender_stake);
            if *entry >= threshold_stake {
                self.slots_to_repair.insert(*slot);
            }
        }
        Some(record)
    }

<<<<<<< HEAD
    // TODO(wen): use better epoch stake and add a test later.
    fn total_active_stake(&self) -> u64 {
        self.active_peers.iter().fold(0, |sum: u64, pubkey| {
            sum.saturating_add(Self::validator_stake(&self.epoch_stakes, pubkey))
        })
    }

    pub(crate) fn get_aggregate_result(&self) -> LastVotedForkSlotsAggregateResult {
        LastVotedForkSlotsAggregateResult {
            slots_to_repair: self.slots_to_repair.iter().cloned().collect(),
            active_percent: self.total_active_stake() as f64
                / self.epoch_stakes.total_stake() as f64
                * 100.0,
        }
    }

    pub(crate) fn get_final_result(self) -> LastVotedForkSlotsFinalResult {
        let total_active_stake = self.total_active_stake();
        LastVotedForkSlotsFinalResult {
            slots_stake_map: self.slots_stake_map,
            total_active_stake,
        }
=======
    pub(crate) fn active_percent(&self) -> f64 {
        let total_stake = self.epoch_stakes.total_stake();
        let total_active_stake = self.active_peers.iter().fold(0, |sum: u64, pubkey| {
            sum.saturating_add(Self::validator_stake(&self.epoch_stakes, pubkey))
        });
        total_active_stake as f64 / total_stake as f64 * 100.0
    }

    pub(crate) fn slots_to_repair_iter(&self) -> impl Iterator<Item = &Slot> {
        self.slots_to_repair.iter()
>>>>>>> dcc6f1eb
    }
}

#[cfg(test)]
mod tests {
    use {
        crate::{
            last_voted_fork_slots_aggregate::LastVotedForkSlotsAggregate,
            solana::wen_restart_proto::LastVotedForkSlotsRecord,
        },
        solana_gossip::restart_crds_values::RestartLastVotedForkSlots,
        solana_program::{clock::Slot, pubkey::Pubkey},
        solana_runtime::{
            bank::Bank,
            genesis_utils::{
                create_genesis_config_with_vote_accounts, GenesisConfigInfo, ValidatorVoteKeypairs,
            },
        },
        solana_sdk::{hash::Hash, signature::Signer, timing::timestamp},
    };

    const TOTAL_VALIDATOR_COUNT: u16 = 10;
    const MY_INDEX: usize = 9;
    const REPAIR_THRESHOLD: f64 = 0.42;
    const SHRED_VERSION: u16 = 52;

    struct TestAggregateInitResult {
        pub slots_aggregate: LastVotedForkSlotsAggregate,
        pub validator_voting_keypairs: Vec<ValidatorVoteKeypairs>,
        pub root_slot: Slot,
        pub last_voted_fork_slots: Vec<Slot>,
    }

    fn test_aggregate_init() -> TestAggregateInitResult {
        solana_logger::setup();
        let validator_voting_keypairs: Vec<_> = (0..TOTAL_VALIDATOR_COUNT)
            .map(|_| ValidatorVoteKeypairs::new_rand())
            .collect();
        let GenesisConfigInfo { genesis_config, .. } = create_genesis_config_with_vote_accounts(
            10_000,
            &validator_voting_keypairs,
            vec![100; validator_voting_keypairs.len()],
        );
        let (_, bank_forks) = Bank::new_with_bank_forks_for_tests(&genesis_config);
        let root_bank = bank_forks.read().unwrap().root_bank();
        let root_slot = root_bank.slot();
        let last_voted_fork_slots = vec![
            root_slot.saturating_add(1),
            root_slot.saturating_add(2),
            root_slot.saturating_add(3),
        ];
        TestAggregateInitResult {
            slots_aggregate: LastVotedForkSlotsAggregate::new(
                root_slot,
                REPAIR_THRESHOLD,
                root_bank.epoch_stakes(root_bank.epoch()).unwrap(),
                &last_voted_fork_slots,
                &validator_voting_keypairs[MY_INDEX].node_keypair.pubkey(),
            ),
            validator_voting_keypairs,
            root_slot,
            last_voted_fork_slots,
        }
    }

    #[test]
    fn test_aggregate() {
        let mut test_state = test_aggregate_init();
        let root_slot = test_state.root_slot;
        let initial_num_active_validators = 3;
        for validator_voting_keypair in test_state
            .validator_voting_keypairs
            .iter()
            .take(initial_num_active_validators)
        {
            let pubkey = validator_voting_keypair.node_keypair.pubkey();
            let now = timestamp();
            assert_eq!(
                test_state.slots_aggregate.aggregate(
                    RestartLastVotedForkSlots::new(
                        pubkey,
                        now,
                        &test_state.last_voted_fork_slots,
                        Hash::default(),
                        SHRED_VERSION,
                    )
                    .unwrap(),
                ),
                Some(LastVotedForkSlotsRecord {
                    last_voted_fork_slots: test_state.last_voted_fork_slots.clone(),
                    last_vote_bankhash: Hash::default().to_string(),
                    shred_version: SHRED_VERSION as u32,
                    wallclock: now,
                }),
            );
        }
        assert_eq!(
            test_state.slots_aggregate.active_percent(),
            (initial_num_active_validators + 1) as f64 / TOTAL_VALIDATOR_COUNT as f64 * 100.0
        );
        assert!(test_state
            .slots_aggregate
            .slots_to_repair_iter()
            .next()
            .is_none());

        let new_active_validator = test_state.validator_voting_keypairs
            [initial_num_active_validators + 1]
            .node_keypair
            .pubkey();
        let now = timestamp();
        let new_active_validator_last_voted_slots = RestartLastVotedForkSlots::new(
            new_active_validator,
            now,
            &test_state.last_voted_fork_slots,
            Hash::default(),
            SHRED_VERSION,
        )
        .unwrap();
        assert_eq!(
            test_state
                .slots_aggregate
                .aggregate(new_active_validator_last_voted_slots),
            Some(LastVotedForkSlotsRecord {
                last_voted_fork_slots: test_state.last_voted_fork_slots.clone(),
                last_vote_bankhash: Hash::default().to_string(),
                shred_version: SHRED_VERSION as u32,
                wallclock: now,
            }),
        );
        let expected_active_percent =
            (initial_num_active_validators + 2) as f64 / TOTAL_VALIDATOR_COUNT as f64 * 100.0;
        assert_eq!(
            test_state.slots_aggregate.active_percent(),
            expected_active_percent
        );
        let mut actual_slots =
            Vec::from_iter(test_state.slots_aggregate.slots_to_repair_iter().cloned());
        actual_slots.sort();
        assert_eq!(actual_slots, test_state.last_voted_fork_slots);

        let replace_message_validator = test_state.validator_voting_keypairs[2]
            .node_keypair
            .pubkey();
        // Allow specific validator to replace message.
        let now = timestamp();
        let replace_message_validator_last_fork = RestartLastVotedForkSlots::new(
            replace_message_validator,
            now,
            &[root_slot + 1, root_slot + 4, root_slot + 5],
            Hash::default(),
            SHRED_VERSION,
        )
        .unwrap();
        assert_eq!(
            test_state
                .slots_aggregate
                .aggregate(replace_message_validator_last_fork),
            Some(LastVotedForkSlotsRecord {
                last_voted_fork_slots: vec![root_slot + 1, root_slot + 4, root_slot + 5],
                last_vote_bankhash: Hash::default().to_string(),
                shred_version: SHRED_VERSION as u32,
                wallclock: now,
            }),
        );
        assert_eq!(
            test_state.slots_aggregate.active_percent(),
            expected_active_percent
        );
        let mut actual_slots =
            Vec::from_iter(test_state.slots_aggregate.slots_to_repair_iter().cloned());
        actual_slots.sort();
        assert_eq!(actual_slots, vec![root_slot + 1]);

        // test that zero stake validator is ignored.
        let random_pubkey = Pubkey::new_unique();
        assert_eq!(
            test_state.slots_aggregate.aggregate(
                RestartLastVotedForkSlots::new(
                    random_pubkey,
                    timestamp(),
                    &[root_slot + 1, root_slot + 4, root_slot + 5],
                    Hash::default(),
                    SHRED_VERSION,
                )
                .unwrap(),
            ),
            None,
        );
        assert_eq!(
            test_state.slots_aggregate.active_percent(),
            expected_active_percent
        );
        let mut actual_slots =
            Vec::from_iter(test_state.slots_aggregate.slots_to_repair_iter().cloned());
        actual_slots.sort();
        assert_eq!(actual_slots, vec![root_slot + 1]);
    }

    #[test]
    fn test_aggregate_from_record() {
        let mut test_state = test_aggregate_init();
        let root_slot = test_state.root_slot;
        let last_vote_bankhash = Hash::new_unique();
        let time1 = timestamp();
        let record = LastVotedForkSlotsRecord {
            wallclock: time1,
            last_voted_fork_slots: test_state.last_voted_fork_slots.clone(),
            last_vote_bankhash: last_vote_bankhash.to_string(),
            shred_version: SHRED_VERSION as u32,
        };
        assert_eq!(test_state.slots_aggregate.active_percent(), 10.0);
        assert_eq!(
            test_state
                .slots_aggregate
                .aggregate_from_record(
                    &test_state.validator_voting_keypairs[0]
                        .node_keypair
                        .pubkey()
                        .to_string(),
                    &record,
                )
                .unwrap(),
            Some(record.clone()),
        );
        assert_eq!(test_state.slots_aggregate.active_percent(), 20.0);
        // Now if you get the same result from Gossip again, it should be ignored.
        assert_eq!(
            test_state.slots_aggregate.aggregate(
                RestartLastVotedForkSlots::new(
                    test_state.validator_voting_keypairs[0]
                        .node_keypair
                        .pubkey(),
                    time1,
                    &test_state.last_voted_fork_slots,
                    last_vote_bankhash,
                    SHRED_VERSION,
                )
                .unwrap(),
            ),
            None,
        );

        // But if it's a new record from the same validator, it will be replaced.
        let time2 = timestamp();
        let last_voted_fork_slots2 =
            vec![root_slot + 1, root_slot + 2, root_slot + 3, root_slot + 4];
        let last_vote_bankhash2 = Hash::new_unique();
        assert_eq!(
            test_state.slots_aggregate.aggregate(
                RestartLastVotedForkSlots::new(
                    test_state.validator_voting_keypairs[0]
                        .node_keypair
                        .pubkey(),
                    time2,
                    &last_voted_fork_slots2,
                    last_vote_bankhash2,
                    SHRED_VERSION,
                )
                .unwrap(),
            ),
            Some(LastVotedForkSlotsRecord {
                wallclock: time2,
                last_voted_fork_slots: last_voted_fork_slots2.clone(),
                last_vote_bankhash: last_vote_bankhash2.to_string(),
                shred_version: SHRED_VERSION as u32,
            }),
        );
        // percentage doesn't change since it's a replace.
        assert_eq!(test_state.slots_aggregate.active_percent(), 20.0);

        // Record from validator with zero stake should be ignored.
        assert_eq!(
            test_state
                .slots_aggregate
                .aggregate_from_record(
                    &Pubkey::new_unique().to_string(),
                    &LastVotedForkSlotsRecord {
                        wallclock: timestamp(),
                        last_voted_fork_slots: vec![root_slot + 10, root_slot + 300],
                        last_vote_bankhash: Hash::new_unique().to_string(),
                        shred_version: SHRED_VERSION as u32,
                    }
                )
                .unwrap(),
            None,
        );
        // percentage doesn't change since the previous aggregate is ignored.
        assert_eq!(test_state.slots_aggregate.active_percent(), 20.0);
    }

    #[test]
    fn test_aggregate_from_record_failures() {
        solana_logger::setup();
        let mut test_state = test_aggregate_init();
        let last_vote_bankhash = Hash::new_unique();
        let mut last_voted_fork_slots_record = LastVotedForkSlotsRecord {
            wallclock: timestamp(),
            last_voted_fork_slots: test_state.last_voted_fork_slots,
            last_vote_bankhash: last_vote_bankhash.to_string(),
            shred_version: SHRED_VERSION as u32,
        };
        // First test that this is a valid record.
        assert_eq!(
            test_state
                .slots_aggregate
                .aggregate_from_record(
                    &test_state.validator_voting_keypairs[0]
                        .node_keypair
                        .pubkey()
                        .to_string(),
                    &last_voted_fork_slots_record,
                )
                .unwrap(),
            Some(last_voted_fork_slots_record.clone()),
        );
        // Then test that it fails if the record is invalid.

        // Invalid pubkey.
        assert!(test_state
            .slots_aggregate
            .aggregate_from_record("invalid_pubkey", &last_voted_fork_slots_record,)
            .is_err());

        // Invalid hash.
        last_voted_fork_slots_record.last_vote_bankhash.clear();
        assert!(test_state
            .slots_aggregate
            .aggregate_from_record(
                &test_state.validator_voting_keypairs[0]
                    .node_keypair
                    .pubkey()
                    .to_string(),
                &last_voted_fork_slots_record,
            )
            .is_err());
        last_voted_fork_slots_record.last_vote_bankhash.pop();

        // Empty last voted fork.
        last_voted_fork_slots_record.last_vote_bankhash = last_vote_bankhash.to_string();
        last_voted_fork_slots_record.last_voted_fork_slots.clear();
        assert!(test_state
            .slots_aggregate
            .aggregate_from_record(
                &test_state.validator_voting_keypairs[0]
                    .node_keypair
                    .pubkey()
                    .to_string(),
                &last_voted_fork_slots_record,
            )
            .is_err());
    }
}<|MERGE_RESOLUTION|>--- conflicted
+++ resolved
@@ -22,20 +22,12 @@
     slots_to_repair: HashSet<Slot>,
 }
 
-<<<<<<< HEAD
-pub struct LastVotedForkSlotsAggregateResult {
-    pub slots_to_repair: Vec<Slot>,
-    pub active_percent: f64, /* 0 ~ 100.0 */
-}
-
 #[derive(Clone, Debug, PartialEq)]
 pub struct LastVotedForkSlotsFinalResult {
     pub slots_stake_map: HashMap<Slot, u64>,
     pub total_active_stake: u64,
 }
 
-=======
->>>>>>> dcc6f1eb
 impl LastVotedForkSlotsAggregate {
     pub(crate) fn new(
         root_slot: Slot,
@@ -140,7 +132,19 @@
         Some(record)
     }
 
-<<<<<<< HEAD
+
+   pub(crate) fn active_percent(&self) -> f64 {
+        let total_stake = self.epoch_stakes.total_stake();
+        let total_active_stake = self.active_peers.iter().fold(0, |sum: u64, pubkey| {
+            sum.saturating_add(Self::validator_stake(&self.epoch_stakes, pubkey))
+        });
+        total_active_stake as f64 / total_stake as f64 * 100.0
+    }
+
+    pub(crate) fn slots_to_repair_iter(&self) -> impl Iterator<Item = &Slot> {
+        self.slots_to_repair.iter()
+    }
+
     // TODO(wen): use better epoch stake and add a test later.
     fn total_active_stake(&self) -> u64 {
         self.active_peers.iter().fold(0, |sum: u64, pubkey| {
@@ -163,18 +167,6 @@
             slots_stake_map: self.slots_stake_map,
             total_active_stake,
         }
-=======
-    pub(crate) fn active_percent(&self) -> f64 {
-        let total_stake = self.epoch_stakes.total_stake();
-        let total_active_stake = self.active_peers.iter().fold(0, |sum: u64, pubkey| {
-            sum.saturating_add(Self::validator_stake(&self.epoch_stakes, pubkey))
-        });
-        total_active_stake as f64 / total_stake as f64 * 100.0
-    }
-
-    pub(crate) fn slots_to_repair_iter(&self) -> impl Iterator<Item = &Slot> {
-        self.slots_to_repair.iter()
->>>>>>> dcc6f1eb
     }
 }
 
