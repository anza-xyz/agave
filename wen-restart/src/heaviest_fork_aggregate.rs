--- conflicted
+++ resolved
@@ -119,10 +119,6 @@
             return None;
         }
         if from == &self.my_pubkey {
-<<<<<<< HEAD
-            warn!("Gossip should not accept RestartLastVotedFork from self");
-=======
->>>>>>> a5229f98
             return None;
         }
         if received_heaviest_fork.shred_version != self.my_shred_version {
