--- conflicted
+++ resolved
@@ -59,17 +59,6 @@
         }
     }
 
-<<<<<<< HEAD
-    fn validator_stake(epoch_stakes: &EpochStakes, pubkey: &Pubkey) -> u64 {
-        epoch_stakes
-            .node_id_to_vote_accounts()
-            .get(pubkey)
-            .map(|x| x.total_stake)
-            .unwrap_or_default()
-    }
-
-=======
->>>>>>> 96deb8b5
     pub(crate) fn aggregate_from_record(
         &mut self,
         key_string: &str,
