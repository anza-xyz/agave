//! The `wen-restart` module handles automatic repair during a cluster restart

use {
    crate::{
        heaviest_fork_aggregate::{HeaviestForkAggregate, HeaviestForkAggregateResult},
        last_voted_fork_slots_aggregate::{
            LastVotedForkSlotsAggregate, LastVotedForkSlotsAggregateResult,
            LastVotedForkSlotsEpochInfo, LastVotedForkSlotsFinalResult,
        },
        solana::wen_restart_proto::{
            self, ConflictMessage, GenerateSnapshotRecord, HeaviestForkAggregateRecord,
            HeaviestForkRecord, LastVotedForkSlotsAggregateFinal,
            LastVotedForkSlotsAggregateRecord, LastVotedForkSlotsEpochInfoRecord,
            LastVotedForkSlotsRecord, State as RestartState, WenRestartProgress,
        },
    },
    anyhow::Result,
    log::*,
    prost::Message,
    solana_entry::entry::VerifyRecyclers,
    solana_gossip::{
        cluster_info::{ClusterInfo, GOSSIP_SLEEP_MILLIS},
        restart_crds_values::RestartLastVotedForkSlots,
    },
    solana_ledger::{
        ancestor_iterator::AncestorIterator,
        blockstore::Blockstore,
        blockstore_processor::{process_single_slot, ConfirmationProgress, ProcessOptions},
        leader_schedule_cache::LeaderScheduleCache,
    },
    solana_program::{
        clock::{Epoch, Slot},
        hash::Hash,
    },
    solana_runtime::{
        accounts_background_service::AbsRequestSender,
        bank::Bank,
        bank_forks::BankForks,
        snapshot_archive_info::SnapshotArchiveInfoGetter,
        snapshot_bank_utils::bank_to_incremental_snapshot_archive,
        snapshot_config::SnapshotConfig,
        snapshot_utils::{
            get_highest_full_snapshot_archive_slot, get_highest_incremental_snapshot_archive_slot,
            purge_all_bank_snapshots,
        },
    },
    solana_sdk::{pubkey::Pubkey, shred_version::compute_shred_version, timing::timestamp},
    solana_timings::ExecuteTimings,
    solana_vote_program::vote_state::VoteTransaction,
    std::{
        collections::{HashMap, HashSet},
        fs::{read, File},
        io::{Cursor, Write},
        path::{Path, PathBuf},
        str::FromStr,
        sync::{
            atomic::{AtomicBool, Ordering},
            Arc, RwLock,
        },
        thread::sleep,
        time::Duration,
    },
};

// If >42% of the validators have this block, repair this block locally.
const REPAIR_THRESHOLD: f64 = 0.42;
// When counting Heaviest Fork, only count those with no less than
// 67% - 5% - (100% - active_stake) = active_stake - 38% stake.
// 67% is the supermajority threshold (2/3), 5% is the assumption we
// made regarding how much non-conforming/offline validators the
// algorithm can tolerate.
const HEAVIEST_FORK_THRESHOLD_DELTA: f64 = 0.38;

#[derive(Debug, PartialEq)]
pub enum WenRestartError {
    BankHashMismatch(Slot, Hash, Hash),
    BlockNotFound(Slot),
    BlockNotFull(Slot),
    BlockNotFrozenAfterReplay(Slot, Option<String>),
    BlockNotLinkedToExpectedParent(Slot, Option<Slot>, Slot),
    ChildStakeLargerThanParent(Slot, u64, Slot, u64),
    Exiting,
    FutureSnapshotExists(Slot, Slot, String),
    GenerateSnapshotWhenOneExists(Slot, String),
    HeaviestForkOnLeaderOnDifferentFork(Slot, Slot),
    MalformedLastVotedForkSlotsProtobuf(Option<LastVotedForkSlotsRecord>),
    MalformedProgress(RestartState, String),
    MissingLastVotedForkSlots,
    MissingFullSnapshot(String),
    MissingSnapshotInProtobuf,
    NotEnoughStakeAgreeingWithUs(Slot, Hash, HashMap<(Slot, Hash), u64>),
    UnexpectedState(wen_restart_proto::State),
}

impl std::fmt::Display for WenRestartError {
    fn fmt(&self, f: &mut std::fmt::Formatter<'_>) -> std::fmt::Result {
        match self {
            WenRestartError::BankHashMismatch(slot, expected, actual) => {
                write!(
                    f,
                    "Bank hash mismatch for slot: {} expected: {} actual: {}",
                    slot, expected, actual
                )
            }
            WenRestartError::BlockNotFound(slot) => {
                write!(f, "Block not found: {}", slot)
            }
            WenRestartError::BlockNotFull(slot) => {
                write!(f, "Block not full: {}", slot)
            }
            WenRestartError::BlockNotFrozenAfterReplay(slot, err) => {
                write!(f, "Block not frozen after replay: {} {:?}", slot, err)
            }
            WenRestartError::BlockNotLinkedToExpectedParent(slot, parent, expected_parent) => {
                write!(
                    f,
                    "Block {} is not linked to expected parent {} but to {:?}",
                    slot, expected_parent, parent
                )
            }
            WenRestartError::ChildStakeLargerThanParent(
                slot,
                child_stake,
                parent,
                parent_stake,
            ) => {
                write!(
                    f,
                    "Block {} has more stake {} than its parent {} with stake {}",
                    slot, child_stake, parent, parent_stake
                )
            }
            WenRestartError::Exiting => write!(f, "Exiting"),
            WenRestartError::FutureSnapshotExists(slot, highest_slot, directory) => {
                write!(
                    f,
                    "Future snapshot exists for slot: {slot} highest slot: {highest_slot} in directory: {directory}",
                )
            }
            WenRestartError::GenerateSnapshotWhenOneExists(slot, directory) => {
                write!(
                    f,
                    "Generate snapshot when one exists for slot: {slot} in directory: {directory}",
                )
            }
            WenRestartError::HeaviestForkOnLeaderOnDifferentFork(
                coordinator_heaviest_slot,
                should_include_slot,
            ) => {
                write!(
                    f,
                    "Heaviest fork on coordinator on different fork: heaviest: {coordinator_heaviest_slot} does not include: {should_include_slot}",
                )
            }
            WenRestartError::MalformedLastVotedForkSlotsProtobuf(record) => {
                write!(f, "Malformed last voted fork slots protobuf: {:?}", record)
            }
            WenRestartError::MalformedProgress(state, missing) => {
                write!(f, "Malformed progress: {:?} missing {}", state, missing)
            }
            WenRestartError::MissingLastVotedForkSlots => {
                write!(f, "Missing last voted fork slots")
            }
            WenRestartError::MissingFullSnapshot(directory) => {
                write!(f, "Missing full snapshot, please check whether correct directory is supplied {directory}")
            }
            WenRestartError::MissingSnapshotInProtobuf => {
                write!(f, "Missing snapshot in protobuf")
            }
            WenRestartError::NotEnoughStakeAgreeingWithUs(slot, hash, block_stake_map) => {
                write!(
                    f,
                    "Not enough stake agreeing with our slot: {} hash: {}\n {:?}",
                    slot, hash, block_stake_map,
                )
            }
            WenRestartError::UnexpectedState(state) => {
                write!(f, "Unexpected state: {:?}", state)
            }
        }
    }
}

impl std::error::Error for WenRestartError {}

// We need a WenRestartProgressInternalState so we can convert the protobuf written in file
// into internal data structure in the initialize function. It should be easily
// convertable to and from WenRestartProgress protobuf.
#[derive(Debug, PartialEq)]
pub(crate) enum WenRestartProgressInternalState {
    Init {
        last_voted_fork_slots: Vec<Slot>,
        last_vote_bankhash: Hash,
    },
    LastVotedForkSlots {
        last_voted_fork_slots: Vec<Slot>,
        aggregate_final_result: Option<LastVotedForkSlotsFinalResult>,
    },
    FindHeaviestFork {
        aggregate_final_result: LastVotedForkSlotsFinalResult,
        my_heaviest_fork: Option<HeaviestForkRecord>,
    },
    HeaviestFork {
        new_root_slot: Slot,
        new_root_hash: Hash,
    },
    GenerateSnapshot {
        new_root_slot: Slot,
        my_snapshot: Option<GenerateSnapshotRecord>,
    },
    Done {
        slot: Slot,
        hash: Hash,
        shred_version: u16,
    },
}

pub(crate) fn send_restart_last_voted_fork_slots(
    cluster_info: Arc<ClusterInfo>,
    last_voted_fork_slots: &[Slot],
    last_vote_bankhash: Hash,
) -> Result<LastVotedForkSlotsRecord> {
    cluster_info.push_restart_last_voted_fork_slots(last_voted_fork_slots, last_vote_bankhash)?;
    Ok(LastVotedForkSlotsRecord {
        last_voted_fork_slots: last_voted_fork_slots.to_vec(),
        last_vote_bankhash: last_vote_bankhash.to_string(),
        shred_version: cluster_info.my_shred_version() as u32,
        wallclock: timestamp(),
    })
}

pub(crate) fn aggregate_restart_last_voted_fork_slots(
    wen_restart_path: &PathBuf,
    wait_for_supermajority_threshold_percent: u64,
    cluster_info: Arc<ClusterInfo>,
    last_voted_fork_slots: &Vec<Slot>,
    bank_forks: Arc<RwLock<BankForks>>,
    blockstore: Arc<Blockstore>,
    wen_restart_repair_slots: Arc<RwLock<Vec<Slot>>>,
    exit: Arc<AtomicBool>,
    progress: &mut WenRestartProgress,
) -> Result<LastVotedForkSlotsFinalResult> {
    let root_bank = bank_forks.read().unwrap().root_bank();
    let root_slot = root_bank.slot();
    let mut last_voted_fork_slots_aggregate = LastVotedForkSlotsAggregate::new(
        root_bank.clone(),
        REPAIR_THRESHOLD,
        last_voted_fork_slots,
        &cluster_info.id(),
    );
    if let Some(aggregate_record) = &progress.last_voted_fork_slots_aggregate {
        for (key_string, message) in &aggregate_record.received {
            if let Err(e) =
                last_voted_fork_slots_aggregate.aggregate_from_record(key_string, message)
            {
                error!("Failed to aggregate from record: {:?}", e);
            }
        }
    } else {
        progress.last_voted_fork_slots_aggregate = Some(LastVotedForkSlotsAggregateRecord {
            received: HashMap::new(),
            final_result: None,
        });
    }
    let mut cursor = solana_gossip::crds::Cursor::default();
    let mut is_full_slots = HashSet::new();
    loop {
        if exit.load(Ordering::Relaxed) {
            return Err(WenRestartError::Exiting.into());
        }
        let start = timestamp();
        for new_last_voted_fork_slots in cluster_info.get_restart_last_voted_fork_slots(&mut cursor)
        {
            let from = new_last_voted_fork_slots.from.to_string();
            match last_voted_fork_slots_aggregate.aggregate(new_last_voted_fork_slots) {
                LastVotedForkSlotsAggregateResult::Inserted(record) => {
                    progress
                        .last_voted_fork_slots_aggregate
                        .as_mut()
                        .unwrap()
                        .received
                        .insert(from, record);
                }
                LastVotedForkSlotsAggregateResult::DifferentVersionExists(
                    old_record,
                    new_record,
                ) => {
                    info!("Different LastVotedForkSlots message exists from {from}: {old_record:#?} vs {new_record:#?}");
                    progress.conflict_message.insert(
                        from,
                        ConflictMessage {
                            old_message: format!("{:?}", old_record),
                            new_message: format!("{:?}", new_record),
                        },
                    );
                }
                LastVotedForkSlotsAggregateResult::AlreadyExists => (),
            }
        }
        // Because all operations on the aggregate are called from this single thread, we can
        // fetch all results separately without worrying about them being out of sync. We can
        // also use returned iterator without the vector changing underneath us.
        let active_percent = last_voted_fork_slots_aggregate.min_active_percent();
        let mut filtered_slots: Vec<Slot>;
        {
            filtered_slots = last_voted_fork_slots_aggregate
                .slots_to_repair_iter()
                .filter(|slot| {
                    if *slot <= &root_slot || is_full_slots.contains(*slot) {
                        return false;
                    }
                    if blockstore.is_full(**slot) {
                        is_full_slots.insert(**slot);
                        false
                    } else {
                        true
                    }
                })
                .cloned()
                .collect();
        }
        filtered_slots.sort();
        info!(
            "Active peers: {} Slots to repair: {:?}",
            active_percent, &filtered_slots
        );
        if filtered_slots.is_empty()
            && active_percent >= wait_for_supermajority_threshold_percent as f64
        {
            *wen_restart_repair_slots.write().unwrap() = vec![];
            break;
        }
        {
            *wen_restart_repair_slots.write().unwrap() = filtered_slots;
        }
        write_wen_restart_records(wen_restart_path, progress)?;
        let elapsed = timestamp().saturating_sub(start);
        let time_left = GOSSIP_SLEEP_MILLIS.saturating_sub(elapsed);
        if time_left > 0 {
            sleep(Duration::from_millis(time_left));
        }
    }
    Ok(last_voted_fork_slots_aggregate.get_final_result())
}

fn is_over_stake_threshold(
    epoch_info_vec: &[LastVotedForkSlotsEpochInfo],
    epoch: Epoch,
    stake: &u64,
) -> bool {
    epoch_info_vec
        .iter()
        .find(|info| info.epoch == epoch)
        .map_or(false, |info| {
            let threshold = info
                .actively_voting_stake
                .checked_sub((info.total_stake as f64 * HEAVIEST_FORK_THRESHOLD_DELTA) as u64)
                .unwrap();
            stake >= &threshold
        })
}

// Verify that all blocks with at least (active_stake_percnet - 38%) of the stake form a
// single chain from the root, and use the highest slot in the blocks as the heaviest fork.
// Please see SIMD 46 "gossip current heaviest fork" for correctness proof.
pub(crate) fn find_heaviest_fork(
    aggregate_final_result: LastVotedForkSlotsFinalResult,
    bank_forks: Arc<RwLock<BankForks>>,
    blockstore: Arc<Blockstore>,
    exit: Arc<AtomicBool>,
) -> Result<(Slot, Hash)> {
    let root_bank = bank_forks.read().unwrap().root_bank();
    let root_slot = root_bank.slot();
    let mut slots = aggregate_final_result
        .slots_stake_map
        .iter()
        .filter(|(slot, stake)| {
            **slot > root_slot
                && is_over_stake_threshold(
                    &aggregate_final_result.epoch_info_vec,
                    root_bank.epoch_schedule().get_epoch(**slot),
                    stake,
                )
        })
        .map(|(slot, _)| *slot)
        .collect::<Vec<Slot>>();
    slots.sort();

    // The heaviest slot we selected will always be the last of the slots list, or root if the list is empty.
    let heaviest_fork_slot = slots.last().map_or(root_slot, |x| *x);

    let mut expected_parent = root_slot;
    for slot in &slots {
        if exit.load(Ordering::Relaxed) {
            return Err(WenRestartError::Exiting.into());
        }
        if let Ok(Some(block_meta)) = blockstore.meta(*slot) {
            if block_meta.parent_slot != Some(expected_parent) {
                if expected_parent == root_slot {
                    error!("First block {} in repair list not linked to local root {}, this could mean our root is too old",
                        slot, root_slot);
                } else {
                    error!(
                        "Block {} in blockstore is not linked to expected parent from Wen Restart {} but to Block {:?}",
                        slot, expected_parent, block_meta.parent_slot
                    );
                }
                return Err(WenRestartError::BlockNotLinkedToExpectedParent(
                    *slot,
                    block_meta.parent_slot,
                    expected_parent,
                )
                .into());
            }
            if !block_meta.is_full() {
                return Err(WenRestartError::BlockNotFull(*slot).into());
            }
            expected_parent = *slot;
        } else {
            return Err(WenRestartError::BlockNotFound(*slot).into());
        }
    }
    let heaviest_fork_bankhash = find_bankhash_of_heaviest_fork(
        heaviest_fork_slot,
        slots,
        blockstore.clone(),
        bank_forks.clone(),
        root_bank,
        &exit,
    )?;
    info!(
        "Heaviest fork found: slot: {}, bankhash: {:?}",
        heaviest_fork_slot, heaviest_fork_bankhash
    );
    Ok((heaviest_fork_slot, heaviest_fork_bankhash))
}

fn check_slot_smaller_than_intended_snapshot_slot(
    slot: Slot,
    intended_snapshot_slot: Slot,
    directory: &Path,
) -> Result<()> {
    match slot.cmp(&intended_snapshot_slot) {
        std::cmp::Ordering::Greater => Err(WenRestartError::FutureSnapshotExists(
            intended_snapshot_slot,
            slot,
            directory.to_string_lossy().to_string(),
        )
        .into()),
        std::cmp::Ordering::Equal => Err(WenRestartError::GenerateSnapshotWhenOneExists(
            slot,
            directory.to_string_lossy().to_string(),
        )
        .into()),
        std::cmp::Ordering::Less => Ok(()),
    }
}

// Given the agreed upon slot, add hard fork and rehash the corresponding bank, then
// generate incremental snapshot. When the new snapshot is ready, it removes any
// incremental snapshot on the same slot, then moves the new snapshot into the
// incremental snapshot directory.
//
// We don't use set_root() explicitly, because it may kick off snapshot requests, we
// can't have multiple snapshot requests in progress. In bank_to_snapshot_archive()
// everything set_root() does will be done (without bank_forks setting root). So
// when we restart from the snapshot bank on new_root_slot will become root.
pub(crate) fn generate_snapshot(
    bank_forks: Arc<RwLock<BankForks>>,
    snapshot_config: &SnapshotConfig,
    accounts_background_request_sender: &AbsRequestSender,
    genesis_config_hash: Hash,
    new_root_slot: Slot,
) -> Result<GenerateSnapshotRecord> {
    let new_root_bank;
    {
        let mut my_bank_forks = bank_forks.write().unwrap();
        let old_root_bank = my_bank_forks.root_bank();
        if !old_root_bank
            .hard_forks()
            .iter()
            .any(|(slot, _)| slot == &new_root_slot)
        {
            old_root_bank.register_hard_fork(new_root_slot);
        }
        // new_root_slot is guaranteed to have a bank in bank_forks, it's checked in
        // find_bankhash_of_heaviest_fork().
        match my_bank_forks.get(new_root_slot) {
            Some(bank) => new_root_bank = bank.clone(),
            None => {
                return Err(WenRestartError::BlockNotFound(new_root_slot).into());
            }
        }
        let mut banks = vec![&new_root_bank];
        let parents = new_root_bank.parents();
        banks.extend(parents.iter());

        let _ = my_bank_forks.send_eah_request_if_needed(
            new_root_slot,
            &banks,
            accounts_background_request_sender,
        )?;
    }
    // There can't be more than one EAH calculation in progress. If new_root is generated
    // within the EAH window (1/4 epoch to 3/4 epoch), the following function will wait for
    // EAH calculation to finish. So if we trigger another EAH when generating snapshots
    // we won't hit a panic.
    let _ = new_root_bank.get_epoch_accounts_hash_to_serialize();
    // Even though generating incremental snapshot is faster, it involves finding a full
    // snapshot to use as base, so the logic is more complicated. For now we always generate
    // an incremental snapshot.
    let mut directory = &snapshot_config.full_snapshot_archives_dir;
    let Some(full_snapshot_slot) = get_highest_full_snapshot_archive_slot(directory) else {
        return Err(WenRestartError::MissingFullSnapshot(
            snapshot_config
                .full_snapshot_archives_dir
                .to_string_lossy()
                .to_string(),
        )
        .into());
    };
    // In very rare cases it's possible that the local root is not on the heaviest fork, so the
    // validator generated snapshot for slots > local root. If the cluster agreed upon restart
    // slot new_root_slot is less than the the current highest full_snapshot_slot, that means the
    // locally rooted full_snapshot_slot will be rolled back. this requires human inspection。
    //
    // In even rarer cases, the selected slot might be the latest full snapshot slot. We could
    // just re-generate a new snapshot to make sure the snapshot is up to date after hard fork,
    // but for now we just return an error to keep the code simple.
    check_slot_smaller_than_intended_snapshot_slot(full_snapshot_slot, new_root_slot, directory)?;
    directory = &snapshot_config.incremental_snapshot_archives_dir;
    if let Some(incremental_snapshot_slot) =
        get_highest_incremental_snapshot_archive_slot(directory, full_snapshot_slot)
    {
        check_slot_smaller_than_intended_snapshot_slot(
            incremental_snapshot_slot,
            new_root_slot,
            directory,
        )?;
    }
    let archive_info = bank_to_incremental_snapshot_archive(
        &snapshot_config.bank_snapshots_dir,
        &new_root_bank,
        full_snapshot_slot,
        Some(snapshot_config.snapshot_version),
        &snapshot_config.full_snapshot_archives_dir,
        &snapshot_config.incremental_snapshot_archives_dir,
        snapshot_config.archive_format,
    )?;
    let new_shred_version =
        compute_shred_version(&genesis_config_hash, Some(&new_root_bank.hard_forks()));
    let new_snapshot_path = archive_info.path().display().to_string();
    info!("wen_restart incremental snapshot generated on {new_snapshot_path} base slot {full_snapshot_slot}");
    // We might have bank snapshots past the new_root_slot, we need to purge them.
    purge_all_bank_snapshots(&snapshot_config.bank_snapshots_dir);
    Ok(GenerateSnapshotRecord {
        path: new_snapshot_path,
        slot: new_root_slot,
        bankhash: new_root_bank.hash().to_string(),
        shred_version: new_shred_version as u32,
    })
}

// Find the hash of the heaviest fork, if block hasn't been replayed, replay to get the hash.
pub(crate) fn find_bankhash_of_heaviest_fork(
    heaviest_fork_slot: Slot,
    slots: Vec<Slot>,
    blockstore: Arc<Blockstore>,
    bank_forks: Arc<RwLock<BankForks>>,
    root_bank: Arc<Bank>,
    exit: &AtomicBool,
) -> Result<Hash> {
    {
        if let Some(hash) = bank_forks
            .read()
            .unwrap()
            .get(heaviest_fork_slot)
            .map(|bank| bank.hash())
        {
            return Ok(hash);
        }
    }
    let leader_schedule_cache = LeaderScheduleCache::new_from_bank(&root_bank);
    let replay_tx_thread_pool = rayon::ThreadPoolBuilder::new()
        .thread_name(|i| format!("solReplayTx{i:02}"))
        .build()
        .expect("new rayon threadpool");
    let recyclers = VerifyRecyclers::default();
    let mut timing = ExecuteTimings::default();
    let opts = ProcessOptions::default();
    // Now replay all the missing blocks.
    let mut parent_bank = root_bank;
    for slot in slots {
        if exit.load(Ordering::Relaxed) {
            return Err(WenRestartError::Exiting.into());
        }
        let saved_bank;
        {
            saved_bank = bank_forks.read().unwrap().get(slot);
        }
        let bank = match saved_bank {
            Some(cur_bank) => {
                if !cur_bank.is_frozen() {
                    return Err(WenRestartError::BlockNotFrozenAfterReplay(slot, None).into());
                }
                cur_bank
            }
            None => {
                let new_bank = Bank::new_from_parent(
                    parent_bank.clone(),
                    &leader_schedule_cache
                        .slot_leader_at(slot, Some(&parent_bank))
                        .unwrap(),
                    slot,
                );
                let bank_with_scheduler;
                {
                    bank_with_scheduler = bank_forks.write().unwrap().insert_from_ledger(new_bank);
                }
                let mut progress = ConfirmationProgress::new(parent_bank.last_blockhash());
                if let Err(e) = process_single_slot(
                    &blockstore,
                    &bank_with_scheduler,
                    &replay_tx_thread_pool,
                    &opts,
                    &recyclers,
                    &mut progress,
                    None,
                    None,
                    None,
                    None,
                    &mut timing,
                ) {
                    return Err(WenRestartError::BlockNotFrozenAfterReplay(
                        slot,
                        Some(e.to_string()),
                    )
                    .into());
                }
                let cur_bank;
                {
                    cur_bank = bank_forks
                        .read()
                        .unwrap()
                        .get(slot)
                        .expect("bank should have been just inserted");
                }
                cur_bank
            }
        };
        info!(
            "wen_restart find bankhash slot: {} hash: {}",
            slot,
            bank.hash()
        );
        parent_bank = bank;
    }
    Ok(parent_bank.hash())
}

// Aggregate the heaviest fork and send updates to the cluster.
pub(crate) fn aggregate_restart_heaviest_fork(
    wen_restart_path: &PathBuf,
    cluster_info: Arc<ClusterInfo>,
    bank_forks: Arc<RwLock<BankForks>>,
    exit: Arc<AtomicBool>,
    progress: &mut WenRestartProgress,
) -> Result<()> {
    let root_bank = bank_forks.read().unwrap().root_bank();
    if progress.my_heaviest_fork.is_none() {
        return Err(WenRestartError::MalformedProgress(
            RestartState::HeaviestFork,
            "my_heaviest_fork".to_string(),
        )
        .into());
    }
    let my_heaviest_fork = progress.my_heaviest_fork.clone().unwrap();
    let heaviest_fork_slot = my_heaviest_fork.slot;
    let heaviest_fork_hash = Hash::from_str(&my_heaviest_fork.bankhash)?;
    // Use the epoch_stakes associated with the heaviest fork slot we picked.
    let epoch_stakes = root_bank
        .epoch_stakes(root_bank.epoch_schedule().get_epoch(heaviest_fork_slot))
        .unwrap();
    let total_stake = epoch_stakes.total_stake();
    let mut heaviest_fork_aggregate = HeaviestForkAggregate::new(
        cluster_info.my_shred_version(),
        epoch_stakes,
        heaviest_fork_slot,
        heaviest_fork_hash,
        &cluster_info.id(),
    );
    if let Some(aggregate_record) = &progress.heaviest_fork_aggregate {
        for message in &aggregate_record.received {
            if let Err(e) = heaviest_fork_aggregate.aggregate_from_record(message) {
                // Do not abort wen_restart if we got one malformed message.
                error!("Failed to aggregate from record: {:?}", e);
            }
        }
    } else {
        progress.heaviest_fork_aggregate = Some(HeaviestForkAggregateRecord {
            received: Vec::new(),
            total_active_stake: 0,
        });
    }

    let mut cursor = solana_gossip::crds::Cursor::default();
    let mut total_active_stake = 0;
    loop {
        if exit.load(Ordering::Relaxed) {
            for ((slot, hash), stake) in heaviest_fork_aggregate.block_stake_map().iter() {
                info!("Slot: {}, Hash: {}, Stake: {}", slot, hash, stake,);
            }
            return Ok(());
        }
        let start = timestamp();
        for new_heaviest_fork in cluster_info.get_restart_heaviest_fork(&mut cursor) {
            info!("Received new heaviest fork: {:?}", new_heaviest_fork);
            let from = new_heaviest_fork.from.to_string();
            match heaviest_fork_aggregate.aggregate(new_heaviest_fork) {
                HeaviestForkAggregateResult::Inserted(record) => {
                    info!("Successfully aggregated new heaviest fork: {:?}", record);
                    progress
                        .heaviest_fork_aggregate
                        .as_mut()
                        .unwrap()
                        .received
                        .push(record);
                }
                HeaviestForkAggregateResult::DifferentVersionExists(old_record, new_record) => {
                    warn!("Different version from {from} exists old {old_record:#?} vs new {new_record:#?}");
                    progress.conflict_message.insert(
                        from,
                        ConflictMessage {
                            old_message: format!("{:?}", old_record),
                            new_message: format!("{:?}", new_record),
                        },
                    );
                }
                HeaviestForkAggregateResult::ZeroStakeIgnored => (),
                HeaviestForkAggregateResult::AlreadyExists => (),
                HeaviestForkAggregateResult::Malformed => (),
            }
        }
        let current_total_active_stake = heaviest_fork_aggregate.total_active_stake();
        if current_total_active_stake > total_active_stake {
            total_active_stake = current_total_active_stake;
            progress
                .heaviest_fork_aggregate
                .as_mut()
                .unwrap()
                .total_active_stake = current_total_active_stake;
            info!(
                "Total active stake: {} Total stake {} Percentage {:.2}%",
                total_active_stake,
                total_stake,
                total_active_stake as f64 * 100.0 / total_stake as f64,
            );
            write_wen_restart_records(wen_restart_path, progress)?;
        }
        let elapsed = timestamp().saturating_sub(start);
        let time_left = GOSSIP_SLEEP_MILLIS.saturating_sub(elapsed);
        if time_left > 0 {
            sleep(Duration::from_millis(time_left));
        }
    }
}

pub(crate) fn receive_restart_heaviest_fork(
    wen_restart_coordinator: Pubkey,
    cluster_info: Arc<ClusterInfo>,
    exit: Arc<AtomicBool>,
    progress: &mut WenRestartProgress,
) -> Result<(Slot, Hash)> {
    let mut cursor = solana_gossip::crds::Cursor::default();
    loop {
        if exit.load(Ordering::Relaxed) {
            return Err(WenRestartError::Exiting.into());
        }
        for new_heaviest_fork in cluster_info.get_restart_heaviest_fork(&mut cursor) {
            if new_heaviest_fork.from == wen_restart_coordinator {
                info!(
                    "Received new heaviest fork from coordinator: {} {:?}",
                    wen_restart_coordinator, new_heaviest_fork
                );
                let coordinator_heaviest_slot = new_heaviest_fork.last_slot;
                let coordinator_heaviest_hash = new_heaviest_fork.last_slot_hash;
                progress.coordinator_heaviest_fork = Some(HeaviestForkRecord {
                    slot: coordinator_heaviest_slot,
                    bankhash: coordinator_heaviest_hash.to_string(),
                    total_active_stake: 0,
                    wallclock: new_heaviest_fork.wallclock,
                    shred_version: new_heaviest_fork.shred_version as u32,
                    from: new_heaviest_fork.from.to_string(),
                });
                return Ok((coordinator_heaviest_slot, coordinator_heaviest_hash));
            }
        }
        sleep(Duration::from_millis(GOSSIP_SLEEP_MILLIS));
    }
}

pub(crate) fn repair_heaviest_fork(
    my_heaviest_fork_slot: Slot,
    heaviest_slot: Slot,
    exit: Arc<AtomicBool>,
    blockstore: Arc<Blockstore>,
    wen_restart_repair_slots: Arc<RwLock<Vec<Slot>>>,
) -> Result<()> {
    loop {
        if exit.load(Ordering::Relaxed) {
            return Err(WenRestartError::Exiting.into());
        }
        let to_repair = if blockstore.meta(heaviest_slot).is_ok_and(|x| x.is_some()) {
            AncestorIterator::new_inclusive(heaviest_slot, &blockstore)
                .take_while(|slot| *slot > my_heaviest_fork_slot)
                .filter(|slot| !blockstore.is_full(*slot))
                .collect()
        } else {
            vec![heaviest_slot]
        };
        info!("wen_restart repair slots: {:?}", to_repair);
        if to_repair.is_empty() {
            return Ok(()); // All blocks are full
        }
        *wen_restart_repair_slots.write().unwrap() = to_repair;
        sleep(Duration::from_millis(GOSSIP_SLEEP_MILLIS));
    }
}

pub(crate) fn verify_coordinator_heaviest_fork(
    my_heaviest_fork_slot: Slot,
    coordinator_heaviest_slot: Slot,
    coordinator_heaviest_hash: &Hash,
    bank_forks: Arc<RwLock<BankForks>>,
    blockstore: Arc<Blockstore>,
    exit: Arc<AtomicBool>,
    wen_restart_repair_slots: Arc<RwLock<Vec<Slot>>>,
) -> Result<()> {
    repair_heaviest_fork(
        my_heaviest_fork_slot,
        coordinator_heaviest_slot,
        exit.clone(),
        blockstore.clone(),
        wen_restart_repair_slots.clone(),
    )?;
    let root_bank;
    {
        root_bank = bank_forks.read().unwrap().root_bank();
    }
    let root_slot = root_bank.slot();
    let mut slots: Vec<Slot> =
        AncestorIterator::new_inclusive(coordinator_heaviest_slot, &blockstore)
            .take_while(|slot| slot >= &root_slot)
            .collect();
    slots.sort();
    if !slots.contains(&root_slot) {
        return Err(WenRestartError::HeaviestForkOnLeaderOnDifferentFork(
            coordinator_heaviest_slot,
            root_slot,
        )
        .into());
    }
    if coordinator_heaviest_slot > my_heaviest_fork_slot && !slots.contains(&my_heaviest_fork_slot)
    {
        return Err(WenRestartError::HeaviestForkOnLeaderOnDifferentFork(
            coordinator_heaviest_slot,
            my_heaviest_fork_slot,
        )
        .into());
    }
    if coordinator_heaviest_slot < my_heaviest_fork_slot
        && !AncestorIterator::new(my_heaviest_fork_slot, &blockstore)
            .any(|slot| slot == coordinator_heaviest_slot)
    {
        return Err(WenRestartError::HeaviestForkOnLeaderOnDifferentFork(
            coordinator_heaviest_slot,
            my_heaviest_fork_slot,
        )
        .into());
    }
    let my_bankhash = if !slots.is_empty() {
        find_bankhash_of_heaviest_fork(
            coordinator_heaviest_slot,
            slots,
            blockstore.clone(),
            bank_forks.clone(),
            root_bank,
            &exit,
        )?
    } else {
        bank_forks
            .read()
            .unwrap()
            .get(coordinator_heaviest_slot)
            .unwrap()
            .hash()
    };
    if my_bankhash != *coordinator_heaviest_hash {
        return Err(WenRestartError::BankHashMismatch(
            coordinator_heaviest_slot,
            my_bankhash,
            *coordinator_heaviest_hash,
        )
        .into());
    }
    Ok(())
}

pub(crate) fn receive_restart_heaviest_fork(
    wen_restart_coordinator: Pubkey,
    cluster_info: Arc<ClusterInfo>,
    exit: Arc<AtomicBool>,
    progress: &mut WenRestartProgress,
) -> Result<(Slot, Hash)> {
    let mut cursor = solana_gossip::crds::Cursor::default();
    loop {
        if exit.load(Ordering::Relaxed) {
            return Err(WenRestartError::Exiting.into());
        }
        for new_heaviest_fork in cluster_info.get_restart_heaviest_fork(&mut cursor) {
            if new_heaviest_fork.from == wen_restart_coordinator {
                info!(
                    "Received new heaviest fork from coordinator: {} {:?}",
                    wen_restart_coordinator, new_heaviest_fork
                );
                let coordinator_heaviest_slot = new_heaviest_fork.last_slot;
                let coordinator_heaviest_hash = new_heaviest_fork.last_slot_hash;
                progress.coordinator_heaviest_fork = Some(HeaviestForkRecord {
                    slot: coordinator_heaviest_slot,
                    bankhash: coordinator_heaviest_hash.to_string(),
                    total_active_stake: 0,
                    wallclock: new_heaviest_fork.wallclock,
                    shred_version: new_heaviest_fork.shred_version as u32,
                });
                return Ok((coordinator_heaviest_slot, coordinator_heaviest_hash));
            }
        }
        sleep(Duration::from_millis(GOSSIP_SLEEP_MILLIS));
    }
}

#[derive(Clone)]
pub struct WenRestartConfig {
    pub wen_restart_path: PathBuf,
    pub wen_restart_coordinator: Pubkey,
    pub last_vote: VoteTransaction,
    pub blockstore: Arc<Blockstore>,
    pub cluster_info: Arc<ClusterInfo>,
    pub bank_forks: Arc<RwLock<BankForks>>,
    pub wen_restart_repair_slots: Option<Arc<RwLock<Vec<Slot>>>>,
    pub wait_for_supermajority_threshold_percent: u64,
    pub snapshot_config: SnapshotConfig,
    pub accounts_background_request_sender: AbsRequestSender,
    pub genesis_config_hash: Hash,
    pub exit: Arc<AtomicBool>,
}

pub fn wait_for_wen_restart(config: WenRestartConfig) -> Result<()> {
    let (mut state, mut progress) = initialize(
        &config.wen_restart_path,
        config.last_vote.clone(),
        config.blockstore.clone(),
    )?;
    loop {
        state = match state {
            WenRestartProgressInternalState::Init {
                last_voted_fork_slots,
                last_vote_bankhash,
            } => {
                progress.my_last_voted_fork_slots = Some(send_restart_last_voted_fork_slots(
                    config.cluster_info.clone(),
                    &last_voted_fork_slots,
                    last_vote_bankhash,
                )?);
                WenRestartProgressInternalState::Init {
                    last_voted_fork_slots,
                    last_vote_bankhash,
                }
            }
            WenRestartProgressInternalState::LastVotedForkSlots {
                last_voted_fork_slots,
                aggregate_final_result,
            } => {
                let final_result = match aggregate_final_result {
                    Some(result) => result,
                    None => aggregate_restart_last_voted_fork_slots(
                        &config.wen_restart_path,
                        config.wait_for_supermajority_threshold_percent,
                        config.cluster_info.clone(),
                        &last_voted_fork_slots,
                        config.bank_forks.clone(),
                        config.blockstore.clone(),
                        config.wen_restart_repair_slots.clone().unwrap(),
                        config.exit.clone(),
                        &mut progress,
                    )?,
                };
                WenRestartProgressInternalState::LastVotedForkSlots {
                    last_voted_fork_slots,
                    aggregate_final_result: Some(final_result),
                }
            }
            WenRestartProgressInternalState::FindHeaviestFork {
                aggregate_final_result,
                my_heaviest_fork,
            } => {
                let heaviest_fork = match my_heaviest_fork {
                    Some(heaviest_fork) => heaviest_fork,
                    None => {
                        let (slot, bankhash) = find_heaviest_fork(
                            aggregate_final_result.clone(),
                            config.bank_forks.clone(),
                            config.blockstore.clone(),
                            config.exit.clone(),
                        )?;
                        info!(
                            "Heaviest fork found: slot: {}, bankhash: {}",
                            slot, bankhash
                        );
                        HeaviestForkRecord {
                            slot,
                            bankhash: bankhash.to_string(),
                            total_active_stake: 0,
                            wallclock: 0,
                            shred_version: config.cluster_info.my_shred_version() as u32,
                            from: config.cluster_info.id().to_string(),
                        }
                    }
                };
                WenRestartProgressInternalState::FindHeaviestFork {
                    aggregate_final_result,
                    my_heaviest_fork: Some(heaviest_fork),
                }
            }
            WenRestartProgressInternalState::HeaviestFork {
                new_root_slot,
                new_root_hash,
            } => {
                if config.cluster_info.id() == config.wen_restart_coordinator {
                    config
                        .cluster_info
                        .push_restart_heaviest_fork(new_root_slot, new_root_hash, 0);
<<<<<<< HEAD
=======
                    // TODO(wen): remove this aggregate.
                    aggregate_restart_heaviest_fork(
                        &config.wen_restart_path,
                        config.wait_for_supermajority_threshold_percent,
                        config.cluster_info.clone(),
                        config.bank_forks.clone(),
                        config.exit.clone(),
                        &mut progress,
                    )?;
>>>>>>> 38404a6c
                    WenRestartProgressInternalState::HeaviestFork {
                        new_root_slot,
                        new_root_hash,
                    }
                } else {
                    let (coordinator_slot, coordinator_hash) = receive_restart_heaviest_fork(
                        config.wen_restart_coordinator,
                        config.cluster_info.clone(),
                        config.exit.clone(),
                        &mut progress,
                    )?;
<<<<<<< HEAD
                    match verify_coordinator_heaviest_fork(
                        new_root_slot,
                        coordinator_slot,
                        &coordinator_hash,
                        config.bank_forks.clone(),
                        config.blockstore.clone(),
                        config.exit.clone(),
                        config.wen_restart_repair_slots.clone().unwrap(),
                    ) {
                        Ok(()) => config.cluster_info.push_restart_heaviest_fork(
                            coordinator_slot,
                            coordinator_hash,
                            0,
                        ),
                        Err(e) => {
                            config.cluster_info.push_restart_heaviest_fork(
                                new_root_slot,
                                new_root_hash,
                                0,
                            );
                            return Err(e);
                        }
                    }
=======
                    // TODO(wen): add verification here.
>>>>>>> 38404a6c
                    WenRestartProgressInternalState::HeaviestFork {
                        new_root_slot: coordinator_slot,
                        new_root_hash: coordinator_hash,
                    }
                }
            }
            WenRestartProgressInternalState::GenerateSnapshot {
                new_root_slot,
                my_snapshot,
            } => {
                let snapshot_record = match my_snapshot {
                    Some(record) => record,
                    None => generate_snapshot(
                        config.bank_forks.clone(),
                        &config.snapshot_config,
                        &config.accounts_background_request_sender,
                        config.genesis_config_hash,
                        new_root_slot,
                    )?,
                };
                WenRestartProgressInternalState::GenerateSnapshot {
                    new_root_slot,
                    my_snapshot: Some(snapshot_record),
                }
            }
            // Proceed to restart if we are ready to wait for supermajority.
            WenRestartProgressInternalState::Done {
                slot,
                hash,
                shred_version,
            } => {
                error!(
                    "Wen start finished, please remove --wen_restart and restart with \
                    --wait-for-supermajority {} --expected-bank-hash {} --expected-shred-version {} \
                    --no-snapshot-fetch",
                    slot, hash, shred_version,
                );
                if config.cluster_info.id() == config.wen_restart_coordinator {
                    aggregate_restart_heaviest_fork(
                        &config.wen_restart_path,
                        config.cluster_info.clone(),
                        config.bank_forks.clone(),
                        config.exit.clone(),
                        &mut progress,
                    )?;
                }
                return Ok(());
            }
        };
        state = increment_and_write_wen_restart_records(
            &config.wen_restart_path,
            state,
            &mut progress,
        )?;
    }
}

pub(crate) fn increment_and_write_wen_restart_records(
    records_path: &PathBuf,
    current_state: WenRestartProgressInternalState,
    progress: &mut WenRestartProgress,
) -> Result<WenRestartProgressInternalState> {
    let new_state = match current_state {
        WenRestartProgressInternalState::Init {
            last_voted_fork_slots,
            last_vote_bankhash: _,
        } => {
            progress.set_state(RestartState::LastVotedForkSlots);
            WenRestartProgressInternalState::LastVotedForkSlots {
                last_voted_fork_slots,
                aggregate_final_result: None,
            }
        }
        WenRestartProgressInternalState::LastVotedForkSlots {
            last_voted_fork_slots: _,
            aggregate_final_result,
        } => {
            if let Some(aggregate_final_result) = aggregate_final_result {
                progress.set_state(RestartState::HeaviestFork);
                if let Some(aggregate_record) = progress.last_voted_fork_slots_aggregate.as_mut() {
                    aggregate_record.final_result = Some(LastVotedForkSlotsAggregateFinal {
                        slots_stake_map: aggregate_final_result.slots_stake_map.clone(),
                        epoch_infos: aggregate_final_result
                            .epoch_info_vec
                            .iter()
                            .map(|info| LastVotedForkSlotsEpochInfoRecord {
                                epoch: info.epoch,
                                total_stake: info.total_stake,
                                actively_voting_stake: info.actively_voting_stake,
                                actively_voting_for_this_epoch_stake: info
                                    .actively_voting_for_this_epoch_stake,
                            })
                            .collect(),
                    });
                }
                WenRestartProgressInternalState::FindHeaviestFork {
                    aggregate_final_result,
                    my_heaviest_fork: None,
                }
            } else {
                return Err(
                    WenRestartError::UnexpectedState(RestartState::LastVotedForkSlots).into(),
                );
            }
        }
        WenRestartProgressInternalState::FindHeaviestFork {
            aggregate_final_result: _,
            my_heaviest_fork,
        } => {
            if let Some(my_heaviest_fork) = my_heaviest_fork {
                progress.my_heaviest_fork = Some(my_heaviest_fork.clone());
                WenRestartProgressInternalState::HeaviestFork {
                    new_root_slot: my_heaviest_fork.slot,
<<<<<<< HEAD
                    new_root_hash: Hash::from_str(&my_heaviest_fork.bankhash)?,
=======
                    new_root_hash: Hash::from_str(&my_heaviest_fork.bankhash).unwrap(),
>>>>>>> 38404a6c
                }
            } else {
                return Err(WenRestartError::UnexpectedState(RestartState::HeaviestFork).into());
            }
        }
<<<<<<< HEAD
        WenRestartProgressInternalState::HeaviestFork {
            new_root_slot,
            new_root_hash: _,
        } => {
=======
        WenRestartProgressInternalState::HeaviestFork { new_root_slot, .. } => {
>>>>>>> 38404a6c
            progress.set_state(RestartState::GenerateSnapshot);
            WenRestartProgressInternalState::GenerateSnapshot {
                new_root_slot,
                my_snapshot: None,
            }
        }
        WenRestartProgressInternalState::GenerateSnapshot {
            new_root_slot: _,
            my_snapshot,
        } => {
            if let Some(my_snapshot) = my_snapshot {
                progress.set_state(RestartState::Done);
                progress.my_snapshot = Some(my_snapshot.clone());
                WenRestartProgressInternalState::Done {
                    slot: my_snapshot.slot,
                    hash: Hash::from_str(&my_snapshot.bankhash).unwrap(),
                    shred_version: my_snapshot.shred_version as u16,
                }
            } else {
                return Err(WenRestartError::MissingSnapshotInProtobuf.into());
            }
        }
        WenRestartProgressInternalState::Done { .. } => {
            return Err(WenRestartError::UnexpectedState(RestartState::Done).into())
        }
    };
    write_wen_restart_records(records_path, progress)?;
    Ok(new_state)
}

pub(crate) fn initialize(
    records_path: &PathBuf,
    last_vote: VoteTransaction,
    blockstore: Arc<Blockstore>,
) -> Result<(WenRestartProgressInternalState, WenRestartProgress)> {
    let progress = match read_wen_restart_records(records_path) {
        Ok(progress) => progress,
        Err(e) => {
            let stdio_err = e.downcast_ref::<std::io::Error>();
            if stdio_err.is_some_and(|e| e.kind() == std::io::ErrorKind::NotFound) {
                info!(
                    "wen restart proto file not found at {:?}, write init state",
                    records_path
                );
                let progress = WenRestartProgress {
                    state: RestartState::Init.into(),
                    ..Default::default()
                };
                write_wen_restart_records(records_path, &progress)?;
                progress
            } else {
                return Err(e);
            }
        }
    };
    match progress.state() {
        RestartState::Done => {
            if let Some(my_snapshot) = progress.my_snapshot.as_ref() {
                Ok((
                    WenRestartProgressInternalState::Done {
                        slot: my_snapshot.slot,
                        hash: Hash::from_str(&my_snapshot.bankhash).unwrap(),
                        shred_version: my_snapshot.shred_version as u16,
                    },
                    progress,
                ))
            } else {
                Err(WenRestartError::MissingSnapshotInProtobuf.into())
            }
        }
        RestartState::Init => {
            let last_voted_fork_slots;
            let last_vote_bankhash;
            match &progress.my_last_voted_fork_slots {
                Some(my_last_voted_fork_slots) => {
                    last_voted_fork_slots = my_last_voted_fork_slots.last_voted_fork_slots.clone();
                    last_vote_bankhash =
                        Hash::from_str(&my_last_voted_fork_slots.last_vote_bankhash).unwrap();
                }
                None => {
                    // repair and restart option does not work without last voted slot.
                    if let Some(last_vote_slot) = last_vote.last_voted_slot() {
                        last_vote_bankhash = last_vote.hash();
                        last_voted_fork_slots =
                            AncestorIterator::new_inclusive(last_vote_slot, &blockstore)
                                .take(RestartLastVotedForkSlots::MAX_SLOTS)
                                .collect();
                    } else {
                        error!("
                            Cannot find last voted slot in the tower storage, it either means that this node has never \
                            voted or the tower storage is corrupted. Unfortunately, since WenRestart is a consensus protocol \
                            depending on each participant to send their last voted fork slots, your validator cannot participate.\
                            Please check discord for the conclusion of the WenRestart protocol, then generate a snapshot and use \
                            --wait-for-supermajority to restart the validator.");
                        return Err(WenRestartError::MissingLastVotedForkSlots.into());
                    }
                }
            }
            Ok((
                WenRestartProgressInternalState::Init {
                    last_voted_fork_slots,
                    last_vote_bankhash,
                },
                progress,
            ))
        }
        RestartState::LastVotedForkSlots => {
            if let Some(record) = progress.my_last_voted_fork_slots.as_ref() {
                Ok((
                    WenRestartProgressInternalState::LastVotedForkSlots {
                        last_voted_fork_slots: record.last_voted_fork_slots.clone(),
                        aggregate_final_result: progress
                            .last_voted_fork_slots_aggregate
                            .as_ref()
                            .and_then(|r| {
                                r.final_result.as_ref().map(|result| {
                                    LastVotedForkSlotsFinalResult {
                                        slots_stake_map: result.slots_stake_map.clone(),
                                        epoch_info_vec: result
                                            .epoch_infos
                                            .iter()
                                            .map(|info| LastVotedForkSlotsEpochInfo {
                                                epoch: info.epoch,
                                                total_stake: info.total_stake,
                                                actively_voting_stake: info.actively_voting_stake,
                                                actively_voting_for_this_epoch_stake: info
                                                    .actively_voting_for_this_epoch_stake,
                                            })
                                            .collect(),
                                    }
                                })
                            }),
                    },
                    progress,
                ))
            } else {
                Err(WenRestartError::MalformedLastVotedForkSlotsProtobuf(None).into())
            }
        }
        RestartState::HeaviestFork => Ok((
            WenRestartProgressInternalState::FindHeaviestFork {
                aggregate_final_result: progress
                    .last_voted_fork_slots_aggregate
                    .as_ref()
                    .and_then(|r| {
                        r.final_result
                            .as_ref()
                            .map(|result| LastVotedForkSlotsFinalResult {
                                slots_stake_map: result.slots_stake_map.clone(),
                                epoch_info_vec: result
                                    .epoch_infos
                                    .iter()
                                    .map(|info| LastVotedForkSlotsEpochInfo {
                                        epoch: info.epoch,
                                        total_stake: info.total_stake,
                                        actively_voting_stake: info.actively_voting_stake,
                                        actively_voting_for_this_epoch_stake: info
                                            .actively_voting_for_this_epoch_stake,
                                    })
                                    .collect(),
                            })
                    })
                    .ok_or(WenRestartError::MalformedProgress(
                        RestartState::HeaviestFork,
                        "final_result in last_voted_fork_slots_aggregate".to_string(),
                    ))?,
                my_heaviest_fork: progress.my_heaviest_fork.clone(),
            },
            progress,
        )),
        RestartState::GenerateSnapshot => Ok((
            WenRestartProgressInternalState::GenerateSnapshot {
                new_root_slot: progress
                    .my_heaviest_fork
                    .as_ref()
                    .ok_or(WenRestartError::MalformedProgress(
                        RestartState::GenerateSnapshot,
                        "my_heaviest_fork".to_string(),
                    ))?
                    .slot,
                my_snapshot: progress.my_snapshot.clone(),
            },
            progress,
        )),
    }
}

fn read_wen_restart_records(records_path: &PathBuf) -> Result<WenRestartProgress> {
    let buffer = read(records_path)?;
    let progress = WenRestartProgress::decode(&mut Cursor::new(buffer))?;
    info!("read record {:?}", progress);
    Ok(progress)
}

pub(crate) fn write_wen_restart_records(
    records_path: &PathBuf,
    new_progress: &WenRestartProgress,
) -> Result<()> {
    // overwrite anything if exists
    let mut file = File::create(records_path)?;
    info!("writing new record {:?}", new_progress);
    let mut buf = Vec::with_capacity(new_progress.encoded_len());
    new_progress.encode(&mut buf)?;
    file.write_all(&buf)?;
    Ok(())
}

#[cfg(test)]
mod tests {
    use {
        crate::wen_restart::{tests::wen_restart_proto::LastVotedForkSlotsAggregateFinal, *},
        solana_accounts_db::hardened_unpack::MAX_GENESIS_ARCHIVE_UNPACKED_SIZE,
        solana_entry::entry::create_ticks,
        solana_gossip::{
            cluster_info::ClusterInfo,
            contact_info::ContactInfo,
            crds::GossipRoute,
            crds_value::{CrdsData, CrdsValue},
            restart_crds_values::{RestartHeaviestFork, RestartLastVotedForkSlots},
        },
        solana_ledger::{
            blockstore::{create_new_ledger, entries_to_test_shreds, Blockstore},
            blockstore_options::LedgerColumnOptions,
            blockstore_processor::{fill_blockstore_slot_with_ticks, test_process_blockstore},
            get_tmp_ledger_path_auto_delete,
        },
        solana_program::{
            hash::Hash,
            vote::state::{TowerSync, Vote},
        },
        solana_runtime::{
            epoch_stakes::EpochStakes,
            genesis_utils::{
                create_genesis_config_with_vote_accounts, GenesisConfigInfo, ValidatorVoteKeypairs,
            },
            snapshot_bank_utils::bank_to_full_snapshot_archive,
            snapshot_hash::SnapshotHash,
            snapshot_utils::build_incremental_snapshot_archive_path,
        },
        solana_sdk::{
            pubkey::Pubkey,
            signature::{Keypair, Signer},
            timing::timestamp,
        },
        solana_streamer::socket::SocketAddrSpace,
        solana_vote::vote_account::VoteAccount,
        solana_vote_program::vote_state::create_account_with_authorized,
        std::{fs::remove_file, sync::Arc, thread::Builder},
        tempfile::TempDir,
    };

    const SHRED_VERSION: u16 = 2;
    const EXPECTED_SLOTS: Slot = 40;
    const TICKS_PER_SLOT: u64 = 2;
    const TOTAL_VALIDATOR_COUNT: u16 = 20;
    const MY_INDEX: usize = TOTAL_VALIDATOR_COUNT as usize - 1;
    const COORDINATOR_INDEX: usize = 0;
    const WAIT_FOR_THREAD_TIMEOUT: u64 = 10_000;
    const WAIT_FOR_SUPERMAJORITY_THRESHOLD_PERCENT: u64 = 80;
    const NON_CONFORMING_VALIDATOR_PERCENT: u64 = 5;

    fn push_restart_last_voted_fork_slots(
        cluster_info: Arc<ClusterInfo>,
        node: &ContactInfo,
        last_voted_fork_slots: &[Slot],
        last_vote_hash: &Hash,
        node_keypair: &Keypair,
        wallclock: u64,
    ) {
        let slots = RestartLastVotedForkSlots::new(
            *node.pubkey(),
            wallclock,
            last_voted_fork_slots,
            *last_vote_hash,
            SHRED_VERSION,
        )
        .unwrap();
        let entries = vec![
            CrdsValue::new_signed(CrdsData::ContactInfo(node.clone()), node_keypair),
            CrdsValue::new_signed(CrdsData::RestartLastVotedForkSlots(slots), node_keypair),
        ];
        {
            let mut gossip_crds = cluster_info.gossip.crds.write().unwrap();
            for entry in entries {
                assert!(gossip_crds
                    .insert(entry, /*now=*/ 0, GossipRoute::LocalMessage)
                    .is_ok());
            }
        }
    }

    fn push_restart_heaviest_fork(
        cluster_info: Arc<ClusterInfo>,
        node: &ContactInfo,
        heaviest_fork_slot: Slot,
        heaviest_fork_hash: &Hash,
        observed_stake: u64,
        node_keypair: &Keypair,
        wallclock: u64,
    ) {
        let heaviest_fork = RestartHeaviestFork {
            from: *node.pubkey(),
            wallclock,
            last_slot: heaviest_fork_slot,
            last_slot_hash: *heaviest_fork_hash,
            observed_stake,
            shred_version: SHRED_VERSION,
        };
        assert!(cluster_info
            .gossip
            .crds
            .write()
            .unwrap()
            .insert(
                CrdsValue::new_signed(CrdsData::RestartHeaviestFork(heaviest_fork), node_keypair),
                /*now=*/ 0,
                GossipRoute::LocalMessage
            )
            .is_ok());
    }

    struct WenRestartTestInitResult {
        pub validator_voting_keypairs: Vec<ValidatorVoteKeypairs>,
        pub blockstore: Arc<Blockstore>,
        pub cluster_info: Arc<ClusterInfo>,
        pub bank_forks: Arc<RwLock<BankForks>>,
        pub last_voted_fork_slots: Vec<Slot>,
        pub wen_restart_proto_path: PathBuf,
        pub wen_restart_coordinator: Pubkey,
        pub last_blockhash: Hash,
        pub genesis_config_hash: Hash,
    }

    fn insert_slots_into_blockstore(
        blockstore: Arc<Blockstore>,
        first_parent: Slot,
        slots_to_insert: &[Slot],
        entries_per_slot: u64,
        start_blockhash: Hash,
    ) -> Hash {
        let mut last_hash = start_blockhash;
        let mut last_parent = first_parent;
        for i in slots_to_insert {
            last_hash = fill_blockstore_slot_with_ticks(
                &blockstore,
                entries_per_slot,
                *i,
                last_parent,
                last_hash,
            );
            last_parent = *i;
        }
        last_hash
    }

    fn wen_restart_test_init(ledger_path: &TempDir) -> WenRestartTestInitResult {
        let validator_voting_keypairs: Vec<_> = (0..TOTAL_VALIDATOR_COUNT)
            .map(|_| ValidatorVoteKeypairs::new_rand())
            .collect();
        let node_keypair = Arc::new(
            validator_voting_keypairs[MY_INDEX]
                .node_keypair
                .insecure_clone(),
        );
        let wen_restart_coordinator = validator_voting_keypairs[COORDINATOR_INDEX]
            .node_keypair
            .pubkey();
        let cluster_info = Arc::new(ClusterInfo::new(
            {
                let mut contact_info =
                    ContactInfo::new_localhost(&node_keypair.pubkey(), timestamp());
                contact_info.set_shred_version(SHRED_VERSION);
                contact_info
            },
            node_keypair.clone(),
            SocketAddrSpace::Unspecified,
        ));
        let GenesisConfigInfo {
            mut genesis_config, ..
        } = create_genesis_config_with_vote_accounts(
            10_000,
            &validator_voting_keypairs,
            vec![100; validator_voting_keypairs.len()],
        );
        genesis_config.ticks_per_slot = TICKS_PER_SLOT;
        let start_blockhash = create_new_ledger(
            ledger_path.path(),
            &genesis_config,
            MAX_GENESIS_ARCHIVE_UNPACKED_SIZE,
            LedgerColumnOptions::default(),
        )
        .unwrap();
        let blockstore = Arc::new(Blockstore::open(ledger_path.path()).unwrap());
        let (bank_forks, ..) = test_process_blockstore(
            &genesis_config,
            &blockstore,
            &ProcessOptions {
                run_verification: true,
                accounts_db_test_hash_calculation: true,
                ..ProcessOptions::default()
            },
            Arc::default(),
        );
        let mut last_blockhash = start_blockhash;
        // Skip block 1, 2 links directly to 0.
        let last_parent: Slot = 2;
        let mut last_voted_fork_slots: Vec<Slot> = Vec::new();
        last_voted_fork_slots
            .extend(last_parent..last_parent.saturating_add(EXPECTED_SLOTS).saturating_add(1));
        last_blockhash = insert_slots_into_blockstore(
            blockstore.clone(),
            0,
            &last_voted_fork_slots,
            genesis_config.ticks_per_slot,
            last_blockhash,
        );
        last_voted_fork_slots.insert(0, 0);
        last_voted_fork_slots.reverse();
        let mut wen_restart_proto_path = ledger_path.path().to_path_buf();
        wen_restart_proto_path.push("wen_restart_status.proto");
        let _ = remove_file(&wen_restart_proto_path);
        WenRestartTestInitResult {
            validator_voting_keypairs,
            blockstore,
            cluster_info,
            bank_forks,
            last_voted_fork_slots,
            wen_restart_proto_path,
            wen_restart_coordinator,
            last_blockhash,
            genesis_config_hash: genesis_config.hash(),
        }
    }

    fn wait_on_expected_progress_with_timeout(
        wen_restart_proto_path: PathBuf,
        expected_progress: WenRestartProgress,
    ) {
        let start = timestamp();
        let mut progress = WenRestartProgress {
            state: RestartState::Init.into(),
            ..Default::default()
        };
        loop {
            if let Ok(new_progress) = read_wen_restart_records(&wen_restart_proto_path) {
                progress = new_progress;
                if let Some(my_last_voted_fork_slots) = &expected_progress.my_last_voted_fork_slots
                {
                    if let Some(record) = progress.my_last_voted_fork_slots.as_mut() {
                        record.wallclock = my_last_voted_fork_slots.wallclock;
                    }
                }
                if progress == expected_progress {
                    return;
                }
            }
            if timestamp().saturating_sub(start) > WAIT_FOR_THREAD_TIMEOUT {
                assert_eq!(
                    progress.my_last_voted_fork_slots,
                    expected_progress.my_last_voted_fork_slots
                );
                assert_eq!(
                    progress.last_voted_fork_slots_aggregate,
                    expected_progress.last_voted_fork_slots_aggregate
                );
                panic!(
                    "wait_on_expected_progress_with_timeout failed to get expected progress {:?} expected {:?}",
                    &progress,
                    expected_progress
                );
            }
            sleep(Duration::from_millis(10));
        }
    }

    fn wen_restart_test_succeed_after_failure(
        test_state: WenRestartTestInitResult,
        last_vote_bankhash: Hash,
        expected_progress: WenRestartProgress,
    ) {
        // continue normally after the error, we should be good.
        let exit = Arc::new(AtomicBool::new(false));
        let last_vote_slot: Slot = test_state.last_voted_fork_slots[0];
        let wen_restart_config = WenRestartConfig {
            wen_restart_path: test_state.wen_restart_proto_path.clone(),
            wen_restart_coordinator: test_state.wen_restart_coordinator,
            last_vote: VoteTransaction::from(Vote::new(vec![last_vote_slot], last_vote_bankhash)),
            blockstore: test_state.blockstore.clone(),
            cluster_info: test_state.cluster_info.clone(),
            bank_forks: test_state.bank_forks.clone(),
            wen_restart_repair_slots: Some(Arc::new(RwLock::new(Vec::new()))),
            wait_for_supermajority_threshold_percent: 80,
            snapshot_config: SnapshotConfig::default(),
            accounts_background_request_sender: AbsRequestSender::default(),
            genesis_config_hash: test_state.genesis_config_hash,
            exit: exit.clone(),
        };
        let wen_restart_thread_handle = Builder::new()
            .name("solana-wen-restart".to_string())
            .spawn(move || {
                let _ = wait_for_wen_restart(wen_restart_config).is_ok();
            })
            .unwrap();
        wait_on_expected_progress_with_timeout(
            test_state.wen_restart_proto_path.clone(),
            expected_progress,
        );
        exit.store(true, Ordering::Relaxed);
        assert!(wen_restart_thread_handle.join().is_ok());
        let _ = remove_file(&test_state.wen_restart_proto_path);
    }

    #[test]
    fn test_wen_restart_normal_flow() {
        let ledger_path = get_tmp_ledger_path_auto_delete!();
        let wen_restart_repair_slots = Some(Arc::new(RwLock::new(Vec::new())));
        let test_state = wen_restart_test_init(&ledger_path);
        let last_vote_slot = test_state.last_voted_fork_slots[0];
        let last_vote_bankhash = Hash::new_unique();
        let expected_slots_to_repair: Vec<Slot> =
            (last_vote_slot + 1..last_vote_slot + 3).collect();

        let bank_snapshots_dir = tempfile::TempDir::new().unwrap();
        let full_snapshot_archives_dir = tempfile::TempDir::new().unwrap();
        let incremental_snapshot_archives_dir = tempfile::TempDir::new().unwrap();
        let snapshot_config = SnapshotConfig {
            bank_snapshots_dir: bank_snapshots_dir.as_ref().to_path_buf(),
            full_snapshot_archives_dir: full_snapshot_archives_dir.as_ref().to_path_buf(),
            incremental_snapshot_archives_dir: incremental_snapshot_archives_dir
                .as_ref()
                .to_path_buf(),
            ..Default::default()
        };
        test_state
            .bank_forks
            .write()
            .unwrap()
            .set_snapshot_config(Some(snapshot_config.clone()));
        let old_root_bank = test_state.bank_forks.read().unwrap().root_bank();
        // Trigger full snapshot generation on the old root bank.
        assert!(bank_to_full_snapshot_archive(
            snapshot_config.bank_snapshots_dir.clone(),
            &old_root_bank,
            Some(snapshot_config.snapshot_version),
            snapshot_config.full_snapshot_archives_dir.clone(),
            snapshot_config.incremental_snapshot_archives_dir.clone(),
            snapshot_config.archive_format,
        )
        .is_ok());

        let exit = Arc::new(AtomicBool::new(false));
        let wen_restart_config = WenRestartConfig {
            wen_restart_path: test_state.wen_restart_proto_path.clone(),
            wen_restart_coordinator: test_state.wen_restart_coordinator,
            last_vote: VoteTransaction::from(Vote::new(vec![last_vote_slot], last_vote_bankhash)),
            blockstore: test_state.blockstore.clone(),
            cluster_info: test_state.cluster_info.clone(),
            bank_forks: test_state.bank_forks.clone(),
            wen_restart_repair_slots: wen_restart_repair_slots.clone(),
            wait_for_supermajority_threshold_percent: 80,
            snapshot_config,
            accounts_background_request_sender: AbsRequestSender::default(),
            genesis_config_hash: test_state.genesis_config_hash,
            exit: exit.clone(),
        };
        let wen_restart_thread_handle = Builder::new()
            .name("solana-wen-restart".to_string())
            .spawn(move || {
                assert!(wait_for_wen_restart(wen_restart_config).is_ok());
            })
            .unwrap();
        let mut rng = rand::thread_rng();
        let mut expected_received_last_voted_fork_slots = HashMap::new();
        let validators_to_take: usize =
            (WAIT_FOR_SUPERMAJORITY_THRESHOLD_PERCENT * TOTAL_VALIDATOR_COUNT as u64 / 100 - 1)
                .try_into()
                .unwrap();
        let mut last_voted_fork_slots_from_others = test_state.last_voted_fork_slots.clone();
        last_voted_fork_slots_from_others.reverse();
        last_voted_fork_slots_from_others.append(&mut expected_slots_to_repair.clone());
        for keypairs in test_state
            .validator_voting_keypairs
            .iter()
            .take(validators_to_take)
        {
            let node_pubkey = keypairs.node_keypair.pubkey();
            let node = ContactInfo::new_rand(&mut rng, Some(node_pubkey));
            let last_vote_hash = Hash::new_unique();
            let now = timestamp();
            push_restart_last_voted_fork_slots(
                test_state.cluster_info.clone(),
                &node,
                &last_voted_fork_slots_from_others,
                &last_vote_hash,
                &keypairs.node_keypair,
                now,
            );
            expected_received_last_voted_fork_slots.insert(
                node_pubkey.to_string(),
                LastVotedForkSlotsRecord {
                    last_voted_fork_slots: last_voted_fork_slots_from_others.clone(),
                    last_vote_bankhash: last_vote_hash.to_string(),
                    shred_version: SHRED_VERSION as u32,
                    wallclock: now,
                },
            );
        }

        // Simulating successful repair of missing blocks.
        let _ = insert_slots_into_blockstore(
            test_state.blockstore.clone(),
            last_vote_slot,
            &expected_slots_to_repair,
            TICKS_PER_SLOT,
            test_state.last_blockhash,
        );

        let expected_heaviest_fork_slot = last_vote_slot + 2;
        let expected_heaviest_fork_bankhash;
        loop {
            if let Some(bank) = test_state
                .bank_forks
                .read()
                .unwrap()
                .get(expected_heaviest_fork_slot)
            {
                expected_heaviest_fork_bankhash = bank.hash();
                break;
            }
            sleep(Duration::from_millis(100));
        }
        // Now simulate receiving HeaviestFork messages.
        let validators_to_take: usize = ((WAIT_FOR_SUPERMAJORITY_THRESHOLD_PERCENT
            - NON_CONFORMING_VALIDATOR_PERCENT)
            * TOTAL_VALIDATOR_COUNT as u64
            / 100
            - 1)
        .try_into()
        .unwrap();
        // HeaviestFork only requires 75% vs 80% required for LastVotedForkSlots. We have 5% stake, so we need 70%.
        let total_active_stake_during_heaviest_fork = (validators_to_take + 1) as u64 * 100;
        for keypairs in test_state
            .validator_voting_keypairs
            .iter()
            .take(validators_to_take)
        {
            let node_pubkey = keypairs.node_keypair.pubkey();
            let node = ContactInfo::new_rand(&mut rng, Some(node_pubkey));
            let now = timestamp();
            push_restart_heaviest_fork(
                test_state.cluster_info.clone(),
                &node,
                expected_heaviest_fork_slot,
                &expected_heaviest_fork_bankhash,
                total_active_stake_during_heaviest_fork,
                &keypairs.node_keypair,
                now,
            );
        }

        assert!(wen_restart_thread_handle.join().is_ok());
        exit.store(true, Ordering::Relaxed);
        let progress = read_wen_restart_records(&test_state.wen_restart_proto_path).unwrap();
        let progress_start_time = progress
            .my_last_voted_fork_slots
            .as_ref()
            .unwrap()
            .wallclock;
        let mut expected_slots_stake_map: HashMap<Slot, u64> = test_state
            .last_voted_fork_slots
            .iter()
            .map(|slot| {
                (
                    *slot,
                    WAIT_FOR_SUPERMAJORITY_THRESHOLD_PERCENT * TOTAL_VALIDATOR_COUNT as u64,
                )
            })
            .collect();
        expected_slots_stake_map.extend(
            expected_slots_to_repair
                .iter()
                .map(|slot| (*slot, total_active_stake_during_heaviest_fork)),
        );
        // We are simulating 5% joined LastVotedForkSlots but not HeaviestFork.
        let voted_stake = total_active_stake_during_heaviest_fork + 100;
        let my_pubkey = test_state.validator_voting_keypairs[MY_INDEX]
            .node_keypair
            .pubkey();
        let coordinator_pubkey = test_state.validator_voting_keypairs[COORDINATOR_INDEX]
            .node_keypair
            .pubkey();
        assert_eq!(
            progress,
            WenRestartProgress {
                state: RestartState::Done.into(),
                my_last_voted_fork_slots: Some(LastVotedForkSlotsRecord {
                    last_voted_fork_slots: test_state.last_voted_fork_slots,
                    last_vote_bankhash: last_vote_bankhash.to_string(),
                    shred_version: SHRED_VERSION as u32,
                    wallclock: progress_start_time,
                }),
                last_voted_fork_slots_aggregate: Some(LastVotedForkSlotsAggregateRecord {
                    received: expected_received_last_voted_fork_slots,
                    final_result: Some(LastVotedForkSlotsAggregateFinal {
                        slots_stake_map: expected_slots_stake_map,
                        epoch_infos: vec![
                            LastVotedForkSlotsEpochInfoRecord {
                                epoch: 0,
                                total_stake: 2000,
                                actively_voting_stake: voted_stake,
                                actively_voting_for_this_epoch_stake: voted_stake,
                            },
                            LastVotedForkSlotsEpochInfoRecord {
                                epoch: 1,
                                total_stake: 2000,
                                actively_voting_stake: voted_stake,
                                actively_voting_for_this_epoch_stake: voted_stake,
                            },
                        ],
                    }),
                }),
                my_heaviest_fork: Some(HeaviestForkRecord {
                    slot: expected_heaviest_fork_slot,
<<<<<<< HEAD
                    bankhash: expected_heaviest_fork_bankhash.to_string(),
=======
                    bankhash: progress
                        .my_heaviest_fork
                        .as_ref()
                        .unwrap()
                        .bankhash
                        .to_string(),
>>>>>>> 38404a6c
                    total_active_stake: 0,
                    shred_version: SHRED_VERSION as u32,
                    wallclock: 0,
                    from: my_pubkey.to_string(),
                }),
<<<<<<< HEAD
                coordinator_heaviest_fork: Some(HeaviestForkRecord {
                    slot: expected_heaviest_fork_slot,
                    bankhash: expected_heaviest_fork_bankhash.to_string(),
                    total_active_stake: 0,
                    shred_version: SHRED_VERSION as u32,
                    wallclock: progress
                        .coordinator_heaviest_fork
                        .as_ref()
                        .unwrap()
                        .wallclock,
                    from: coordinator_pubkey.to_string(),
                }),
=======
                heaviest_fork_aggregate: None,
>>>>>>> 38404a6c
                my_snapshot: Some(GenerateSnapshotRecord {
                    slot: expected_heaviest_fork_slot,
                    bankhash: progress.my_snapshot.as_ref().unwrap().bankhash.clone(),
                    shred_version: progress.my_snapshot.as_ref().unwrap().shred_version,
                    path: progress.my_snapshot.as_ref().unwrap().path.clone(),
                }),
                coordinator_heaviest_fork: Some(HeaviestForkRecord {
                    slot: expected_heaviest_fork_slot,
                    bankhash: expected_heaviest_fork_bankhash.to_string(),
                    total_active_stake: 0,
                    shred_version: SHRED_VERSION as u32,
                    wallclock: progress
                        .coordinator_heaviest_fork
                        .as_ref()
                        .unwrap()
                        .wallclock,
                }),
                ..Default::default()
            }
        );
    }

    fn change_proto_file_readonly(wen_restart_proto_path: &PathBuf, readonly: bool) {
        let mut perms = std::fs::metadata(wen_restart_proto_path)
            .unwrap()
            .permissions();
        perms.set_readonly(readonly);
        std::fs::set_permissions(wen_restart_proto_path, perms).unwrap();
    }

    #[test]
    fn test_wen_restart_divergence_across_epoch_boundary() {
        solana_logger::setup();
        let ledger_path = get_tmp_ledger_path_auto_delete!();
        let test_state = wen_restart_test_init(&ledger_path);
        let last_vote_slot = test_state.last_voted_fork_slots[0];

        let old_root_bank = test_state.bank_forks.read().unwrap().root_bank();

        // Add bank last_vote + 1 linking directly to 0, tweak its epoch_stakes, and then add it to bank_forks.
        let new_root_slot = last_vote_slot + 1;
        let mut new_root_bank =
            Bank::new_from_parent(old_root_bank.clone(), &Pubkey::default(), new_root_slot);
        assert_eq!(new_root_bank.epoch(), 1);

        // For epoch 2, make validator 0 have 90% of the stake.
        let vote_accounts_hash_map = test_state
            .validator_voting_keypairs
            .iter()
            .enumerate()
            .map(|(i, keypairs)| {
                let stake = if i == 0 {
                    900 * (TOTAL_VALIDATOR_COUNT - 1) as u64
                } else {
                    100
                };
                let authorized_voter = keypairs.vote_keypair.pubkey();
                let node_id = keypairs.node_keypair.pubkey();
                (
                    authorized_voter,
                    (
                        stake,
                        VoteAccount::try_from(create_account_with_authorized(
                            &node_id,
                            &authorized_voter,
                            &node_id,
                            0,
                            100,
                        ))
                        .unwrap(),
                    ),
                )
            })
            .collect();
        let epoch2_eopch_stakes = EpochStakes::new_for_tests(vote_accounts_hash_map, 2);
        new_root_bank.set_epoch_stakes_for_test(2, epoch2_eopch_stakes);
        let _ = insert_slots_into_blockstore(
            test_state.blockstore.clone(),
            0,
            &[new_root_slot],
            TICKS_PER_SLOT,
            old_root_bank.last_blockhash(),
        );
        let replay_tx_thread_pool = rayon::ThreadPoolBuilder::new()
            .thread_name(|i| format!("solReplayTx{i:02}"))
            .build()
            .expect("new rayon threadpool");
        let recyclers = VerifyRecyclers::default();
        let mut timing = ExecuteTimings::default();
        let opts = ProcessOptions::default();
        let mut progress = ConfirmationProgress::new(old_root_bank.last_blockhash());
        let last_vote_bankhash = new_root_bank.hash();
        let bank_with_scheduler = test_state
            .bank_forks
            .write()
            .unwrap()
            .insert_from_ledger(new_root_bank);
        if let Err(e) = process_single_slot(
            &test_state.blockstore,
            &bank_with_scheduler,
            &replay_tx_thread_pool,
            &opts,
            &recyclers,
            &mut progress,
            None,
            None,
            None,
            None,
            &mut timing,
        ) {
            panic!("process_single_slot failed: {:?}", e);
        }

        {
            let mut bank_forks = test_state.bank_forks.write().unwrap();
            let _ = bank_forks.set_root(
                last_vote_slot + 1,
                &AbsRequestSender::default(),
                Some(last_vote_slot + 1),
            );
        }
        let new_root_bank = test_state
            .bank_forks
            .read()
            .unwrap()
            .get(last_vote_slot + 1)
            .unwrap();

        // Add two more banks: old_epoch_bank (slot = last_vote_slot + 2) and
        // new_epoch_bank (slot = first slot in epoch 2). They both link to last_vote_slot + 1.
        // old_epoch_bank has everyone's votes except 0, so it has > 66% stake in the old epoch.
        // new_epoch_bank has 0's vote, so it has > 66% stake in the new epoch.
        let old_epoch_slot = new_root_slot + 1;
        let _ = insert_slots_into_blockstore(
            test_state.blockstore.clone(),
            new_root_bank.slot(),
            &[old_epoch_slot],
            TICKS_PER_SLOT,
            new_root_bank.last_blockhash(),
        );
        let new_epoch_slot = new_root_bank.epoch_schedule().get_first_slot_in_epoch(2);
        let _ = insert_slots_into_blockstore(
            test_state.blockstore.clone(),
            new_root_slot,
            &[new_epoch_slot],
            TICKS_PER_SLOT,
            new_root_bank.last_blockhash(),
        );
        let mut rng = rand::thread_rng();
        // Everyone except 0 votes for old_epoch_bank.
        for (index, keypairs) in test_state
            .validator_voting_keypairs
            .iter()
            .take(TOTAL_VALIDATOR_COUNT as usize - 1)
            .enumerate()
        {
            let node_pubkey = keypairs.node_keypair.pubkey();
            let node = ContactInfo::new_rand(&mut rng, Some(node_pubkey));
            let last_vote_hash = Hash::new_unique();
            let now = timestamp();
            // Validator 0 votes for the new_epoch_bank while everyone elese vote for old_epoch_bank.
            let last_voted_fork_slots = if index == 0 {
                vec![new_epoch_slot, new_root_slot, 0]
            } else {
                vec![old_epoch_slot, new_root_slot, 0]
            };
            push_restart_last_voted_fork_slots(
                test_state.cluster_info.clone(),
                &node,
                &last_voted_fork_slots,
                &last_vote_hash,
                &keypairs.node_keypair,
                now,
            );
        }

        assert_eq!(
            wait_for_wen_restart(WenRestartConfig {
                wen_restart_path: test_state.wen_restart_proto_path,
                wen_restart_coordinator: test_state.wen_restart_coordinator,
                last_vote: VoteTransaction::from(Vote::new(
                    vec![new_root_slot],
                    last_vote_bankhash
                )),
                blockstore: test_state.blockstore,
                cluster_info: test_state.cluster_info,
                bank_forks: test_state.bank_forks,
                wen_restart_repair_slots: Some(Arc::new(RwLock::new(Vec::new()))),
                wait_for_supermajority_threshold_percent: 80,
                snapshot_config: SnapshotConfig::default(),
                accounts_background_request_sender: AbsRequestSender::default(),
                genesis_config_hash: test_state.genesis_config_hash,
                exit: Arc::new(AtomicBool::new(false)),
            })
            .unwrap_err()
            .downcast::<WenRestartError>()
            .unwrap(),
            WenRestartError::BlockNotLinkedToExpectedParent(
                new_epoch_slot,
                Some(new_root_slot),
                old_epoch_slot
            )
        );
    }

    #[test]
    fn test_wen_restart_initialize() {
        solana_logger::setup();
        let ledger_path = get_tmp_ledger_path_auto_delete!();
        let test_state = wen_restart_test_init(&ledger_path);
        let last_vote_bankhash = Hash::new_unique();
        let mut last_voted_fork_slots = test_state.last_voted_fork_slots.clone();
        last_voted_fork_slots.reverse();
        let mut file = File::create(&test_state.wen_restart_proto_path).unwrap();
        file.write_all(b"garbage").unwrap();
        assert_eq!(
            initialize(
                &test_state.wen_restart_proto_path,
                VoteTransaction::from(Vote::new(last_voted_fork_slots.clone(), last_vote_bankhash)),
                test_state.blockstore.clone()
            )
            .unwrap_err()
            .downcast::<prost::DecodeError>()
            .unwrap(),
            prost::DecodeError::new("invalid wire type value: 7")
        );
        assert!(remove_file(&test_state.wen_restart_proto_path).is_ok());
        let last_vote_bankhash = Hash::new_unique();
        let empty_last_vote = VoteTransaction::from(Vote::new(vec![], last_vote_bankhash));
        assert_eq!(
            initialize(
                &test_state.wen_restart_proto_path,
                empty_last_vote.clone(),
                test_state.blockstore.clone()
            )
            .unwrap_err()
            .downcast::<WenRestartError>()
            .unwrap(),
            WenRestartError::MissingLastVotedForkSlots,
        );
        assert!(write_wen_restart_records(
            &test_state.wen_restart_proto_path,
            &WenRestartProgress {
                state: RestartState::LastVotedForkSlots.into(),
                ..Default::default()
            },
        )
        .is_ok());
        assert_eq!(
            initialize(
                &test_state.wen_restart_proto_path,
                VoteTransaction::from(Vote::new(last_voted_fork_slots.clone(), last_vote_bankhash)),
                test_state.blockstore.clone()
            )
            .err()
            .unwrap()
            .to_string(),
            "Malformed last voted fork slots protobuf: None"
        );
        let progress_missing_heaviest_fork_aggregate = WenRestartProgress {
            state: RestartState::HeaviestFork.into(),
            my_heaviest_fork: Some(HeaviestForkRecord {
                slot: 0,
                bankhash: Hash::new_unique().to_string(),
                total_active_stake: 0,
                shred_version: SHRED_VERSION as u32,
                wallclock: 0,
                from: Pubkey::default().to_string(),
            }),
            ..Default::default()
        };
        assert!(write_wen_restart_records(
            &test_state.wen_restart_proto_path,
            &progress_missing_heaviest_fork_aggregate,
        )
        .is_ok());
        assert_eq!(
            initialize(
                &test_state.wen_restart_proto_path,
                VoteTransaction::from(Vote::new(last_voted_fork_slots.clone(), last_vote_bankhash)),
                test_state.blockstore.clone()
            ).err()
            .unwrap()
            .to_string(),
            "Malformed progress: HeaviestFork missing final_result in last_voted_fork_slots_aggregate",
        );
        let progress_missing_my_heaviestfork = WenRestartProgress {
            state: RestartState::GenerateSnapshot.into(),
            my_snapshot: Some(GenerateSnapshotRecord {
                slot: 0,
                bankhash: Hash::new_unique().to_string(),
                shred_version: SHRED_VERSION as u32,
                path: "/path/to/snapshot".to_string(),
            }),
            ..Default::default()
        };
        assert!(write_wen_restart_records(
            &test_state.wen_restart_proto_path,
            &progress_missing_my_heaviestfork,
        )
        .is_ok());
        assert_eq!(
            initialize(
                &test_state.wen_restart_proto_path,
                VoteTransaction::from(Vote::new(last_voted_fork_slots.clone(), last_vote_bankhash)),
                test_state.blockstore.clone()
            )
            .err()
            .unwrap()
            .to_string(),
            "Malformed progress: GenerateSnapshot missing my_heaviest_fork",
        );

        // Now test successful initialization.
        assert!(remove_file(&test_state.wen_restart_proto_path).is_ok());
        // Test the case where the file is not found.
        let mut vote = TowerSync::from(vec![(test_state.last_voted_fork_slots[0], 1)]);
        vote.hash = last_vote_bankhash;
        let last_vote = VoteTransaction::from(vote);
        assert_eq!(
            initialize(
                &test_state.wen_restart_proto_path,
                last_vote.clone(),
                test_state.blockstore.clone()
            )
            .unwrap(),
            (
                WenRestartProgressInternalState::Init {
                    last_voted_fork_slots: test_state.last_voted_fork_slots.clone(),
                    last_vote_bankhash
                },
                WenRestartProgress {
                    state: RestartState::Init.into(),
                    ..Default::default()
                }
            )
        );
        let progress = WenRestartProgress {
            state: RestartState::Init.into(),
            my_last_voted_fork_slots: Some(LastVotedForkSlotsRecord {
                last_voted_fork_slots: test_state.last_voted_fork_slots.clone(),
                last_vote_bankhash: last_vote_bankhash.to_string(),
                shred_version: SHRED_VERSION as u32,
                wallclock: 0,
            }),
            ..Default::default()
        };
        assert!(write_wen_restart_records(&test_state.wen_restart_proto_path, &progress,).is_ok());
        assert_eq!(
            initialize(
                &test_state.wen_restart_proto_path,
                last_vote.clone(),
                test_state.blockstore.clone()
            )
            .unwrap(),
            (
                WenRestartProgressInternalState::Init {
                    last_voted_fork_slots: test_state.last_voted_fork_slots.clone(),
                    last_vote_bankhash,
                },
                progress
            )
        );
        let progress = WenRestartProgress {
            state: RestartState::LastVotedForkSlots.into(),
            my_last_voted_fork_slots: Some(LastVotedForkSlotsRecord {
                last_voted_fork_slots: test_state.last_voted_fork_slots.clone(),
                last_vote_bankhash: last_vote_bankhash.to_string(),
                shred_version: SHRED_VERSION as u32,
                wallclock: 0,
            }),
            ..Default::default()
        };
        assert!(write_wen_restart_records(&test_state.wen_restart_proto_path, &progress,).is_ok());
        assert_eq!(
            initialize(
                &test_state.wen_restart_proto_path,
                last_vote.clone(),
                test_state.blockstore.clone()
            )
            .unwrap(),
            (
                WenRestartProgressInternalState::LastVotedForkSlots {
                    last_voted_fork_slots: test_state.last_voted_fork_slots.clone(),
                    aggregate_final_result: None,
                },
                progress
            )
        );
        let progress = WenRestartProgress {
            state: RestartState::HeaviestFork.into(),
            my_heaviest_fork: Some(HeaviestForkRecord {
                slot: 0,
                bankhash: Hash::new_unique().to_string(),
                total_active_stake: 0,
                shred_version: SHRED_VERSION as u32,
                wallclock: 0,
                from: Pubkey::default().to_string(),
            }),
            last_voted_fork_slots_aggregate: Some(LastVotedForkSlotsAggregateRecord {
                received: HashMap::new(),
                final_result: Some(LastVotedForkSlotsAggregateFinal {
                    slots_stake_map: HashMap::new(),
                    epoch_infos: vec![
                        LastVotedForkSlotsEpochInfoRecord {
                            epoch: 1,
                            total_stake: 1000,
                            actively_voting_stake: 800,
                            actively_voting_for_this_epoch_stake: 800,
                        },
                        LastVotedForkSlotsEpochInfoRecord {
                            epoch: 2,
                            total_stake: 1000,
                            actively_voting_stake: 900,
                            actively_voting_for_this_epoch_stake: 900,
                        },
                    ],
                }),
            }),
            ..Default::default()
        };
        assert!(write_wen_restart_records(&test_state.wen_restart_proto_path, &progress,).is_ok());
        assert_eq!(
            initialize(
                &test_state.wen_restart_proto_path,
                last_vote.clone(),
                test_state.blockstore.clone()
            )
            .unwrap(),
            (
                WenRestartProgressInternalState::FindHeaviestFork {
                    aggregate_final_result: LastVotedForkSlotsFinalResult {
                        slots_stake_map: HashMap::new(),
                        epoch_info_vec: vec![
                            LastVotedForkSlotsEpochInfo {
                                epoch: 1,
                                total_stake: 1000,
                                actively_voting_stake: 800,
                                actively_voting_for_this_epoch_stake: 800,
                            },
                            LastVotedForkSlotsEpochInfo {
                                epoch: 2,
                                total_stake: 1000,
                                actively_voting_stake: 900,
                                actively_voting_for_this_epoch_stake: 900,
                            }
                        ],
                    },
                    my_heaviest_fork: progress.my_heaviest_fork.clone(),
                },
                progress
            )
        );
        let progress = WenRestartProgress {
            state: RestartState::GenerateSnapshot.into(),
            my_heaviest_fork: Some(HeaviestForkRecord {
                slot: 0,
                bankhash: Hash::new_unique().to_string(),
                total_active_stake: 0,
                shred_version: SHRED_VERSION as u32,
                wallclock: 0,
                from: Pubkey::default().to_string(),
            }),
            my_snapshot: Some(GenerateSnapshotRecord {
                slot: 0,
                bankhash: Hash::new_unique().to_string(),
                shred_version: SHRED_VERSION as u32,
                path: "/path/to/snapshot".to_string(),
            }),
            ..Default::default()
        };
        assert!(write_wen_restart_records(&test_state.wen_restart_proto_path, &progress,).is_ok());
        assert_eq!(
            initialize(
                &test_state.wen_restart_proto_path,
                VoteTransaction::from(Vote::new(last_voted_fork_slots.clone(), last_vote_bankhash)),
                test_state.blockstore.clone()
            )
            .unwrap(),
            (
                WenRestartProgressInternalState::GenerateSnapshot {
                    new_root_slot: 0,
                    my_snapshot: progress.my_snapshot.clone(),
                },
                progress,
            )
        );
        let last_vote_slot = test_state.last_voted_fork_slots[0];
        let snapshot_slot_hash = Hash::new_unique();
        let progress = WenRestartProgress {
            state: RestartState::Done.into(),
            my_last_voted_fork_slots: Some(LastVotedForkSlotsRecord {
                last_voted_fork_slots: test_state.last_voted_fork_slots.clone(),
                last_vote_bankhash: last_vote_bankhash.to_string(),
                shred_version: SHRED_VERSION as u32,
                wallclock: 0,
            }),
            my_heaviest_fork: Some(HeaviestForkRecord {
                slot: last_vote_slot,
                bankhash: snapshot_slot_hash.to_string(),
                total_active_stake: 0,
                shred_version: SHRED_VERSION as u32,
                wallclock: 0,
                from: Pubkey::default().to_string(),
            }),
            my_snapshot: Some(GenerateSnapshotRecord {
                slot: last_vote_slot,
                bankhash: snapshot_slot_hash.to_string(),
                shred_version: SHRED_VERSION as u32,
                path: "/path/to/snapshot".to_string(),
            }),
            ..Default::default()
        };
        assert!(write_wen_restart_records(&test_state.wen_restart_proto_path, &progress,).is_ok());
        assert_eq!(
            initialize(
                &test_state.wen_restart_proto_path,
                VoteTransaction::from(Vote::new(last_voted_fork_slots, last_vote_bankhash)),
                test_state.blockstore.clone()
            )
            .unwrap(),
            (
                WenRestartProgressInternalState::Done {
                    slot: last_vote_slot,
                    hash: snapshot_slot_hash,
                    shred_version: SHRED_VERSION,
                },
                progress
            )
        );
    }

    #[test]
    fn test_wen_restart_send_last_voted_fork_failures() {
        let ledger_path = get_tmp_ledger_path_auto_delete!();
        let test_state = wen_restart_test_init(&ledger_path);
        let progress = wen_restart_proto::WenRestartProgress {
            state: RestartState::Init.into(),
            ..Default::default()
        };
        let original_progress = progress.clone();
        assert_eq!(
            send_restart_last_voted_fork_slots(
                test_state.cluster_info.clone(),
                &[],
                Hash::new_unique(),
            )
            .err()
            .unwrap()
            .to_string(),
            "Last voted fork cannot be empty"
        );
        assert_eq!(progress, original_progress);
        let last_vote_bankhash = Hash::new_unique();
        let last_voted_fork_slots = test_state.last_voted_fork_slots.clone();
        wen_restart_test_succeed_after_failure(
            test_state,
            last_vote_bankhash,
            WenRestartProgress {
                state: RestartState::LastVotedForkSlots.into(),
                my_last_voted_fork_slots: Some(LastVotedForkSlotsRecord {
                    last_voted_fork_slots,
                    last_vote_bankhash: last_vote_bankhash.to_string(),
                    shred_version: SHRED_VERSION as u32,
                    wallclock: 0,
                }),
                last_voted_fork_slots_aggregate: Some(LastVotedForkSlotsAggregateRecord {
                    received: HashMap::new(),
                    final_result: None,
                }),
                ..Default::default()
            },
        );
    }

    #[test]
    fn test_write_wen_restart_records_failure() {
        let ledger_path = get_tmp_ledger_path_auto_delete!();
        let test_state = wen_restart_test_init(&ledger_path);
        let progress = wen_restart_proto::WenRestartProgress {
            state: RestartState::Init.into(),
            ..Default::default()
        };
        assert!(write_wen_restart_records(&test_state.wen_restart_proto_path, &progress).is_ok());
        change_proto_file_readonly(&test_state.wen_restart_proto_path, true);
        assert_eq!(
            write_wen_restart_records(&test_state.wen_restart_proto_path, &progress)
                .unwrap_err()
                .downcast::<std::io::Error>()
                .unwrap()
                .kind(),
            std::io::ErrorKind::PermissionDenied,
        );
        change_proto_file_readonly(&test_state.wen_restart_proto_path, false);
        assert!(write_wen_restart_records(&test_state.wen_restart_proto_path, &progress).is_ok());
        let last_voted_fork_slots = test_state.last_voted_fork_slots.clone();
        let last_vote_bankhash = Hash::new_unique();
        wen_restart_test_succeed_after_failure(
            test_state,
            last_vote_bankhash,
            WenRestartProgress {
                state: RestartState::LastVotedForkSlots.into(),
                my_last_voted_fork_slots: Some(LastVotedForkSlotsRecord {
                    last_voted_fork_slots,
                    last_vote_bankhash: last_vote_bankhash.to_string(),
                    shred_version: SHRED_VERSION as u32,
                    wallclock: 0,
                }),
                last_voted_fork_slots_aggregate: Some(LastVotedForkSlotsAggregateRecord {
                    received: HashMap::new(),
                    final_result: None,
                }),
                ..Default::default()
            },
        );
    }

    #[test]
    fn test_wen_restart_aggregate_last_voted_fork_stop_and_restart() {
        let ledger_path = get_tmp_ledger_path_auto_delete!();
        let test_state = wen_restart_test_init(&ledger_path);
        let last_vote_slot: Slot = test_state.last_voted_fork_slots[0];
        let last_vote_bankhash = Hash::new_unique();
        let start_time = timestamp();
        assert!(write_wen_restart_records(
            &test_state.wen_restart_proto_path,
            &WenRestartProgress {
                state: RestartState::LastVotedForkSlots.into(),
                my_last_voted_fork_slots: Some(LastVotedForkSlotsRecord {
                    last_voted_fork_slots: test_state.last_voted_fork_slots.clone(),
                    last_vote_bankhash: last_vote_bankhash.to_string(),
                    shred_version: SHRED_VERSION as u32,
                    wallclock: start_time,
                }),
                last_voted_fork_slots_aggregate: Some(LastVotedForkSlotsAggregateRecord {
                    received: HashMap::new(),
                    final_result: None,
                }),
                ..Default::default()
            }
        )
        .is_ok());
        let mut rng = rand::thread_rng();
        let mut expected_messages = HashMap::new();
        let expected_slots_to_repair: Vec<Slot> =
            (last_vote_slot + 1..last_vote_slot + 3).collect();
        let mut last_voted_fork_slots_from_others = test_state.last_voted_fork_slots.clone();
        last_voted_fork_slots_from_others.reverse();
        last_voted_fork_slots_from_others.append(&mut expected_slots_to_repair.clone());
        let progress = WenRestartProgress {
            state: RestartState::LastVotedForkSlots.into(),
            my_last_voted_fork_slots: Some(LastVotedForkSlotsRecord {
                last_voted_fork_slots: test_state.last_voted_fork_slots.clone(),
                last_vote_bankhash: last_vote_bankhash.to_string(),
                shred_version: SHRED_VERSION as u32,
                wallclock: start_time,
            }),
            ..Default::default()
        };
        let validators_to_take: usize =
            (WAIT_FOR_SUPERMAJORITY_THRESHOLD_PERCENT * TOTAL_VALIDATOR_COUNT as u64 / 100 - 1)
                .try_into()
                .unwrap();
        for keypairs in test_state
            .validator_voting_keypairs
            .iter()
            .take(validators_to_take)
        {
            let wen_restart_proto_path_clone = test_state.wen_restart_proto_path.clone();
            let cluster_info_clone = test_state.cluster_info.clone();
            let bank_forks_clone = test_state.bank_forks.clone();
            let blockstore_clone = test_state.blockstore.clone();
            let exit = Arc::new(AtomicBool::new(false));
            let exit_clone = exit.clone();
            let mut progress_clone = progress.clone();
            let last_voted_fork_slots = test_state.last_voted_fork_slots.clone();
            let wen_restart_thread_handle = Builder::new()
                .name("solana-wen-restart".to_string())
                .spawn(move || {
                    assert!(aggregate_restart_last_voted_fork_slots(
                        &wen_restart_proto_path_clone,
                        WAIT_FOR_SUPERMAJORITY_THRESHOLD_PERCENT,
                        cluster_info_clone,
                        &last_voted_fork_slots,
                        bank_forks_clone,
                        blockstore_clone,
                        Arc::new(RwLock::new(Vec::new())),
                        exit_clone,
                        &mut progress_clone,
                    )
                    .is_ok());
                })
                .unwrap();
            let node_pubkey = keypairs.node_keypair.pubkey();
            let node = ContactInfo::new_rand(&mut rng, Some(node_pubkey));
            let last_vote_hash = Hash::new_unique();
            let now = timestamp();
            push_restart_last_voted_fork_slots(
                test_state.cluster_info.clone(),
                &node,
                &last_voted_fork_slots_from_others,
                &last_vote_hash,
                &keypairs.node_keypair,
                now,
            );
            expected_messages.insert(
                node_pubkey.to_string(),
                LastVotedForkSlotsRecord {
                    last_voted_fork_slots: last_voted_fork_slots_from_others.clone(),
                    last_vote_bankhash: last_vote_hash.to_string(),
                    shred_version: SHRED_VERSION as u32,
                    wallclock: now,
                },
            );
            wait_on_expected_progress_with_timeout(
                test_state.wen_restart_proto_path.clone(),
                WenRestartProgress {
                    state: RestartState::LastVotedForkSlots.into(),
                    my_last_voted_fork_slots: Some(LastVotedForkSlotsRecord {
                        last_voted_fork_slots: test_state.last_voted_fork_slots.clone(),
                        last_vote_bankhash: last_vote_bankhash.to_string(),
                        shred_version: SHRED_VERSION as u32,
                        wallclock: start_time,
                    }),
                    last_voted_fork_slots_aggregate: Some(LastVotedForkSlotsAggregateRecord {
                        received: expected_messages.clone(),
                        final_result: None,
                    }),
                    ..Default::default()
                },
            );
            exit.store(true, Ordering::Relaxed);
            let _ = wen_restart_thread_handle.join();
        }

        // Simulating successful repair of missing blocks.
        let _ = insert_slots_into_blockstore(
            test_state.blockstore.clone(),
            last_vote_slot,
            &expected_slots_to_repair,
            TICKS_PER_SLOT,
            test_state.last_blockhash,
        );

        let last_voted_fork_slots = test_state.last_voted_fork_slots.clone();
        wen_restart_test_succeed_after_failure(
            test_state,
            last_vote_bankhash,
            WenRestartProgress {
                state: RestartState::LastVotedForkSlots.into(),
                my_last_voted_fork_slots: Some(LastVotedForkSlotsRecord {
                    last_voted_fork_slots,
                    last_vote_bankhash: last_vote_bankhash.to_string(),
                    shred_version: SHRED_VERSION as u32,
                    wallclock: start_time,
                }),
                last_voted_fork_slots_aggregate: Some(LastVotedForkSlotsAggregateRecord {
                    received: expected_messages,
                    final_result: None,
                }),
                ..Default::default()
            },
        );
    }

    #[test]
    fn test_increment_and_write_wen_restart_records() {
        solana_logger::setup();
        let my_dir = TempDir::new().unwrap();
        let mut wen_restart_proto_path = my_dir.path().to_path_buf();
        wen_restart_proto_path.push("wen_restart_status.proto");
        let last_vote_bankhash = Hash::new_unique();
        let my_last_voted_fork_slots = Some(LastVotedForkSlotsRecord {
            last_voted_fork_slots: vec![0, 1],
            last_vote_bankhash: last_vote_bankhash.to_string(),
            shred_version: 0,
            wallclock: 0,
        });
        let last_voted_fork_slots_aggregate = Some(LastVotedForkSlotsAggregateRecord {
            received: HashMap::new(),
            final_result: Some(LastVotedForkSlotsAggregateFinal {
                slots_stake_map: vec![(0, 900), (1, 800)].into_iter().collect(),
                epoch_infos: vec![LastVotedForkSlotsEpochInfoRecord {
                    epoch: 0,
                    total_stake: 2000,
                    actively_voting_stake: 900,
                    actively_voting_for_this_epoch_stake: 900,
                }],
            }),
        });
        let my_pubkey = Pubkey::new_unique();
        let my_heaviest_fork = Some(HeaviestForkRecord {
            slot: 1,
            bankhash: Hash::default().to_string(),
            total_active_stake: 900,
            shred_version: SHRED_VERSION as u32,
            wallclock: 0,
            from: my_pubkey.to_string(),
        });
        let coordinator_pubkey = Pubkey::new_unique();
        let coordinator_heaviest_fork = Some(HeaviestForkRecord {
            slot: 2,
            bankhash: Hash::default().to_string(),
            total_active_stake: 800,
            shred_version: SHRED_VERSION as u32,
            wallclock: 0,
            from: coordinator_pubkey.to_string(),
        });
        let my_bankhash = Hash::new_unique();
        let new_shred_version = SHRED_VERSION + 57;
        let my_snapshot = Some(GenerateSnapshotRecord {
            slot: 1,
            bankhash: my_bankhash.to_string(),
            path: "snapshot_1".to_string(),
            shred_version: new_shred_version as u32,
        });
        let expected_slots_stake_map: HashMap<Slot, u64> =
            vec![(0, 900), (1, 800)].into_iter().collect();
        for (entrance_state, exit_state, entrance_progress, exit_progress) in [
            (
                WenRestartProgressInternalState::Init {
                    last_voted_fork_slots: vec![0, 1],
                    last_vote_bankhash,
                },
                WenRestartProgressInternalState::LastVotedForkSlots {
                    last_voted_fork_slots: vec![0, 1],
                    aggregate_final_result: None,
                },
                WenRestartProgress {
                    state: RestartState::LastVotedForkSlots.into(),
                    my_last_voted_fork_slots: my_last_voted_fork_slots.clone(),
                    ..Default::default()
                },
                WenRestartProgress {
                    state: RestartState::LastVotedForkSlots.into(),
                    my_last_voted_fork_slots: my_last_voted_fork_slots.clone(),
                    ..Default::default()
                },
            ),
            (
                WenRestartProgressInternalState::LastVotedForkSlots {
                    last_voted_fork_slots: vec![0, 1],
                    aggregate_final_result: Some(LastVotedForkSlotsFinalResult {
                        slots_stake_map: expected_slots_stake_map.clone(),
                        epoch_info_vec: vec![LastVotedForkSlotsEpochInfo {
                            epoch: 0,
                            total_stake: 2000,
                            actively_voting_stake: 900,
                            actively_voting_for_this_epoch_stake: 900,
                        }],
                    }),
                },
                WenRestartProgressInternalState::FindHeaviestFork {
                    aggregate_final_result: LastVotedForkSlotsFinalResult {
                        slots_stake_map: expected_slots_stake_map.clone(),
                        epoch_info_vec: vec![LastVotedForkSlotsEpochInfo {
                            epoch: 0,
                            total_stake: 2000,
                            actively_voting_stake: 900,
                            actively_voting_for_this_epoch_stake: 900,
                        }],
                    },
                    my_heaviest_fork: None,
                },
                WenRestartProgress {
                    state: RestartState::LastVotedForkSlots.into(),
                    my_last_voted_fork_slots: my_last_voted_fork_slots.clone(),
                    last_voted_fork_slots_aggregate: last_voted_fork_slots_aggregate.clone(),
                    ..Default::default()
                },
                WenRestartProgress {
                    state: RestartState::HeaviestFork.into(),
                    my_last_voted_fork_slots: my_last_voted_fork_slots.clone(),
                    last_voted_fork_slots_aggregate: last_voted_fork_slots_aggregate.clone(),
                    ..Default::default()
                },
            ),
            (
                WenRestartProgressInternalState::FindHeaviestFork {
                    aggregate_final_result: LastVotedForkSlotsFinalResult {
                        slots_stake_map: expected_slots_stake_map,
                        epoch_info_vec: vec![LastVotedForkSlotsEpochInfo {
                            epoch: 0,
                            total_stake: 2000,
                            actively_voting_stake: 900,
                            actively_voting_for_this_epoch_stake: 900,
                        }],
                    },
                    my_heaviest_fork: Some(HeaviestForkRecord {
                        slot: 1,
                        bankhash: Hash::default().to_string(),
                        total_active_stake: 900,
                        shred_version: SHRED_VERSION as u32,
                        wallclock: 0,
                        from: my_pubkey.to_string(),
                    }),
                },
                WenRestartProgressInternalState::HeaviestFork {
                    new_root_slot: 1,
                    new_root_hash: Hash::default(),
                },
                WenRestartProgress {
                    state: RestartState::HeaviestFork.into(),
                    my_last_voted_fork_slots: my_last_voted_fork_slots.clone(),
                    last_voted_fork_slots_aggregate: last_voted_fork_slots_aggregate.clone(),
                    ..Default::default()
                },
                WenRestartProgress {
                    state: RestartState::HeaviestFork.into(),
                    my_last_voted_fork_slots: my_last_voted_fork_slots.clone(),
                    last_voted_fork_slots_aggregate: last_voted_fork_slots_aggregate.clone(),
                    my_heaviest_fork: my_heaviest_fork.clone(),
                    ..Default::default()
                },
            ),
            (
                WenRestartProgressInternalState::HeaviestFork {
                    new_root_slot: 1,
                    new_root_hash: Hash::default(),
                },
                WenRestartProgressInternalState::GenerateSnapshot {
                    new_root_slot: 1,
                    my_snapshot: None,
                },
                WenRestartProgress {
                    state: RestartState::HeaviestFork.into(),
                    my_last_voted_fork_slots: my_last_voted_fork_slots.clone(),
                    last_voted_fork_slots_aggregate: last_voted_fork_slots_aggregate.clone(),
                    my_heaviest_fork: my_heaviest_fork.clone(),
                    coordinator_heaviest_fork: coordinator_heaviest_fork.clone(),
                    ..Default::default()
                },
                WenRestartProgress {
                    state: RestartState::GenerateSnapshot.into(),
                    my_last_voted_fork_slots: my_last_voted_fork_slots.clone(),
                    last_voted_fork_slots_aggregate: last_voted_fork_slots_aggregate.clone(),
                    my_heaviest_fork: my_heaviest_fork.clone(),
                    coordinator_heaviest_fork: coordinator_heaviest_fork.clone(),
                    ..Default::default()
                },
            ),
            (
                WenRestartProgressInternalState::GenerateSnapshot {
                    new_root_slot: 1,
                    my_snapshot: my_snapshot.clone(),
                },
                WenRestartProgressInternalState::Done {
                    slot: 1,
                    hash: my_bankhash,
                    shred_version: new_shred_version,
                },
                WenRestartProgress {
                    state: RestartState::HeaviestFork.into(),
                    my_last_voted_fork_slots: my_last_voted_fork_slots.clone(),
                    last_voted_fork_slots_aggregate: last_voted_fork_slots_aggregate.clone(),
                    my_heaviest_fork: my_heaviest_fork.clone(),
                    coordinator_heaviest_fork: coordinator_heaviest_fork.clone(),
                    ..Default::default()
                },
                WenRestartProgress {
                    state: RestartState::Done.into(),
                    my_last_voted_fork_slots: my_last_voted_fork_slots.clone(),
                    last_voted_fork_slots_aggregate: last_voted_fork_slots_aggregate.clone(),
                    my_heaviest_fork: my_heaviest_fork.clone(),
                    coordinator_heaviest_fork,
                    my_snapshot: my_snapshot.clone(),
                    ..Default::default()
                },
            ),
        ] {
            let mut progress = entrance_progress;
            let state = increment_and_write_wen_restart_records(
                &wen_restart_proto_path,
                entrance_state,
                &mut progress,
            )
            .unwrap();
            assert_eq!(&state, &exit_state);
            assert_eq!(&progress, &exit_progress);
        }
        let mut progress = WenRestartProgress {
            state: RestartState::Done.into(),
            my_last_voted_fork_slots: my_last_voted_fork_slots.clone(),
            last_voted_fork_slots_aggregate: last_voted_fork_slots_aggregate.clone(),
            ..Default::default()
        };
        assert_eq!(
            increment_and_write_wen_restart_records(
                &wen_restart_proto_path,
                WenRestartProgressInternalState::Done {
                    slot: 1,
                    hash: my_bankhash,
                    shred_version: new_shred_version,
                },
                &mut progress
            )
            .unwrap_err()
            .downcast::<WenRestartError>()
            .unwrap(),
            WenRestartError::UnexpectedState(RestartState::Done),
        );
    }

    #[test]
    fn test_find_heaviest_fork_failures() {
        solana_logger::setup();
        let ledger_path = get_tmp_ledger_path_auto_delete!();
        let exit = Arc::new(AtomicBool::new(false));
        let test_state = wen_restart_test_init(&ledger_path);
        let last_vote_slot = test_state.last_voted_fork_slots[0];
        let slot_with_no_block = 1;
        // This fails because corresponding block is not found, which is wrong, we should have
        // repaired all eligible blocks when we exit LastVotedForkSlots state.
        assert_eq!(
            find_heaviest_fork(
                LastVotedForkSlotsFinalResult {
                    slots_stake_map: vec![(0, 900), (slot_with_no_block, 800)]
                        .into_iter()
                        .collect(),
                    epoch_info_vec: vec![LastVotedForkSlotsEpochInfo {
                        epoch: 0,
                        total_stake: 1000,
                        actively_voting_stake: 900,
                        actively_voting_for_this_epoch_stake: 900,
                    }],
                },
                test_state.bank_forks.clone(),
                test_state.blockstore.clone(),
                exit.clone(),
            )
            .unwrap_err()
            .downcast::<WenRestartError>()
            .unwrap(),
            WenRestartError::BlockNotFound(slot_with_no_block),
        );
        // The following fails because we expect to see the first slot in slots_stake_map doesn't chain to local root.
        assert_eq!(
            find_heaviest_fork(
                LastVotedForkSlotsFinalResult {
                    slots_stake_map: vec![(3, 900)].into_iter().collect(),
                    epoch_info_vec: vec![LastVotedForkSlotsEpochInfo {
                        epoch: 0,
                        total_stake: 1000,
                        actively_voting_stake: 900,
                        actively_voting_for_this_epoch_stake: 900,
                    }],
                },
                test_state.bank_forks.clone(),
                test_state.blockstore.clone(),
                exit.clone(),
            )
            .unwrap_err()
            .downcast::<WenRestartError>()
            .unwrap(),
            WenRestartError::BlockNotLinkedToExpectedParent(3, Some(2), 0),
        );
        // The following fails because we expect to see the some slot in slots_stake_map doesn't chain to the
        // one before it.
        assert_eq!(
            find_heaviest_fork(
                LastVotedForkSlotsFinalResult {
                    slots_stake_map: vec![(2, 900), (5, 900)].into_iter().collect(),
                    epoch_info_vec: vec![LastVotedForkSlotsEpochInfo {
                        epoch: 0,
                        total_stake: 1000,
                        actively_voting_stake: 900,
                        actively_voting_for_this_epoch_stake: 900,
                    }],
                },
                test_state.bank_forks.clone(),
                test_state.blockstore.clone(),
                exit.clone(),
            )
            .unwrap_err()
            .downcast::<WenRestartError>()
            .unwrap(),
            WenRestartError::BlockNotLinkedToExpectedParent(5, Some(4), 2),
        );
        // The following fails because the new slot is not full.
        let not_full_slot = last_vote_slot + 5;
        let parent_slot = last_vote_slot;
        let num_slots = (not_full_slot - parent_slot).max(1);
        let mut entries = create_ticks(num_slots * TICKS_PER_SLOT, 0, test_state.last_blockhash);
        assert!(entries.len() > 1);
        entries.pop();
        let shreds = entries_to_test_shreds(
            &entries,
            not_full_slot,
            parent_slot,
            false,
            0,
            true, // merkle_variant
        );
        test_state
            .blockstore
            .insert_shreds(shreds, None, false)
            .unwrap();
        let mut slots_stake_map: HashMap<Slot, u64> = test_state
            .last_voted_fork_slots
            .iter()
            .map(|slot| (*slot, 900))
            .collect();
        slots_stake_map.insert(not_full_slot, 800);
        assert_eq!(
            find_heaviest_fork(
                LastVotedForkSlotsFinalResult {
                    slots_stake_map,
                    epoch_info_vec: vec![
                        LastVotedForkSlotsEpochInfo {
                            epoch: 0,
                            total_stake: 1000,
                            actively_voting_stake: 900,
                            actively_voting_for_this_epoch_stake: 900,
                        },
                        LastVotedForkSlotsEpochInfo {
                            epoch: 1,
                            total_stake: 1000,
                            actively_voting_stake: 900,
                            actively_voting_for_this_epoch_stake: 900,
                        },
                    ],
                },
                test_state.bank_forks.clone(),
                test_state.blockstore.clone(),
                exit.clone(),
            )
            .unwrap_err()
            .downcast::<WenRestartError>()
            .unwrap(),
            WenRestartError::BlockNotFull(not_full_slot)
        );
        // The following fails because we added two blocks at the end of the chain, they are full in blockstore
        // but the parent of the first one is missing.
        let missing_parent = last_vote_slot.saturating_add(1);
        let new_slot = last_vote_slot.saturating_add(2);
        let new_hash = insert_slots_into_blockstore(
            test_state.blockstore.clone(),
            last_vote_slot,
            &[missing_parent],
            1,
            test_state.last_blockhash,
        );
        let _ = insert_slots_into_blockstore(
            test_state.blockstore.clone(),
            missing_parent,
            &[new_slot],
            TICKS_PER_SLOT,
            new_hash,
        );
        let mut slots_stake_map: HashMap<Slot, u64> = test_state
            .last_voted_fork_slots
            .iter()
            .map(|slot| (*slot, 900))
            .collect();
        slots_stake_map.insert(missing_parent, 800);
        slots_stake_map.insert(new_slot, 800);
        assert_eq!(
            find_heaviest_fork(
                LastVotedForkSlotsFinalResult {
                    slots_stake_map,
                    epoch_info_vec: vec![
                        LastVotedForkSlotsEpochInfo {
                            epoch: 0,
                            total_stake: 1000,
                            actively_voting_stake: 900,
                            actively_voting_for_this_epoch_stake: 900,
                        },
                        LastVotedForkSlotsEpochInfo {
                            epoch: 1,
                            total_stake: 1000,
                            actively_voting_stake: 900,
                            actively_voting_for_this_epoch_stake: 900,
                        },
                    ],
                },
                test_state.bank_forks.clone(),
                test_state.blockstore.clone(),
                exit.clone(),
            )
            .unwrap_err()
            .downcast::<WenRestartError>()
            .unwrap(),
            WenRestartError::BlockNotFrozenAfterReplay(
                missing_parent,
                Some("invalid block error: incomplete block".to_string())
            ),
        );
    }

    #[test]
    fn test_generate_snapshot() {
        solana_logger::setup();
        let ledger_path = get_tmp_ledger_path_auto_delete!();
        let test_state = wen_restart_test_init(&ledger_path);
        let bank_snapshots_dir = tempfile::TempDir::new().unwrap();
        let full_snapshot_archives_dir = tempfile::TempDir::new().unwrap();
        let incremental_snapshot_archives_dir = tempfile::TempDir::new().unwrap();
        let snapshot_config = SnapshotConfig {
            bank_snapshots_dir: bank_snapshots_dir.as_ref().to_path_buf(),
            full_snapshot_archives_dir: full_snapshot_archives_dir.as_ref().to_path_buf(),
            incremental_snapshot_archives_dir: incremental_snapshot_archives_dir
                .as_ref()
                .to_path_buf(),
            ..Default::default()
        };
        let old_root_bank = test_state.bank_forks.read().unwrap().root_bank();
        let old_root_slot = old_root_bank.slot();
        let last_vote_slot = test_state.last_voted_fork_slots[0];
        let exit = Arc::new(AtomicBool::new(false));
        let mut slots = test_state.last_voted_fork_slots.clone();
        slots.reverse();
        let old_last_vote_bankhash = find_bankhash_of_heaviest_fork(
            last_vote_slot,
            slots,
            test_state.blockstore.clone(),
            test_state.bank_forks.clone(),
            old_root_bank,
            &exit,
        )
        .unwrap();
        test_state
            .bank_forks
            .write()
            .unwrap()
            .set_snapshot_config(Some(snapshot_config.clone()));
        let old_root_bank = test_state.bank_forks.read().unwrap().root_bank();
        // Trigger full snapshot generation on the old root bank.
        assert!(bank_to_full_snapshot_archive(
            snapshot_config.bank_snapshots_dir.clone(),
            &old_root_bank,
            Some(snapshot_config.snapshot_version),
            snapshot_config.full_snapshot_archives_dir.clone(),
            snapshot_config.incremental_snapshot_archives_dir.clone(),
            snapshot_config.archive_format,
        )
        .is_ok());
        let generated_record = generate_snapshot(
            test_state.bank_forks.clone(),
            &snapshot_config,
            &AbsRequestSender::default(),
            test_state.genesis_config_hash,
            last_vote_slot,
        )
        .unwrap();
        let new_root_bankhash = test_state
            .bank_forks
            .read()
            .unwrap()
            .get(last_vote_slot)
            .unwrap()
            .hash();
        assert_ne!(old_last_vote_bankhash, new_root_bankhash);
        let new_shred_version = generated_record.shred_version;
        assert_ne!(new_shred_version, SHRED_VERSION as u32);
        let snapshot_hash = Hash::from_str(
            generated_record
                .path
                .split('-')
                .last()
                .unwrap()
                .split('.')
                .next()
                .unwrap(),
        )
        .unwrap();
        assert_eq!(
            generated_record,
            GenerateSnapshotRecord {
                slot: last_vote_slot,
                bankhash: new_root_bankhash.to_string(),
                shred_version: new_shred_version,
                path: build_incremental_snapshot_archive_path(
                    &snapshot_config.incremental_snapshot_archives_dir,
                    old_root_slot,
                    last_vote_slot,
                    &SnapshotHash(snapshot_hash),
                    snapshot_config.archive_format,
                )
                .display()
                .to_string(),
            },
        );
        // Now generate a snapshot for older slot, it should fail because we already
        // have a full snapshot.
        assert_eq!(
            generate_snapshot(
                test_state.bank_forks.clone(),
                &snapshot_config,
                &AbsRequestSender::default(),
                test_state.genesis_config_hash,
                old_root_slot,
            )
            .unwrap_err()
            .downcast::<WenRestartError>()
            .unwrap(),
            WenRestartError::GenerateSnapshotWhenOneExists(
                old_root_slot,
                snapshot_config
                    .full_snapshot_archives_dir
                    .to_string_lossy()
                    .to_string()
            ),
        );
        // fails if we already have an incremental snapshot (we just generated one at last_vote_slot).
        let older_slot = last_vote_slot - 1;
        assert_eq!(
            generate_snapshot(
                test_state.bank_forks.clone(),
                &snapshot_config,
                &AbsRequestSender::default(),
                test_state.genesis_config_hash,
                older_slot,
            )
            .unwrap_err()
            .downcast::<WenRestartError>()
            .unwrap(),
            WenRestartError::FutureSnapshotExists(
                older_slot,
                last_vote_slot,
                snapshot_config
                    .incremental_snapshot_archives_dir
                    .to_string_lossy()
                    .to_string()
            ),
        );
        // Generate snapshot for a slot without any block, it should fail.
        let empty_slot = last_vote_slot + 1;
        assert_eq!(
            generate_snapshot(
                test_state.bank_forks.clone(),
                &snapshot_config,
                &AbsRequestSender::default(),
                test_state.genesis_config_hash,
                empty_slot,
            )
            .unwrap_err()
            .downcast::<WenRestartError>()
            .unwrap(),
            WenRestartError::BlockNotFound(empty_slot),
        );
    }

    #[test]
    fn test_return_ok_after_wait_is_done() {
        let ledger_path = get_tmp_ledger_path_auto_delete!();
        let test_state = wen_restart_test_init(&ledger_path);
        let last_vote_slot = test_state.last_voted_fork_slots[0];
        let last_vote_bankhash = Hash::new_unique();
        let config = WenRestartConfig {
            wen_restart_path: test_state.wen_restart_proto_path.clone(),
            wen_restart_coordinator: test_state.wen_restart_coordinator,
            last_vote: VoteTransaction::from(Vote::new(vec![last_vote_slot], last_vote_bankhash)),
            blockstore: test_state.blockstore.clone(),
            cluster_info: test_state.cluster_info.clone(),
            bank_forks: test_state.bank_forks.clone(),
            wen_restart_repair_slots: Some(Arc::new(RwLock::new(Vec::new()))),
            wait_for_supermajority_threshold_percent: 80,
            snapshot_config: SnapshotConfig::default(),
            accounts_background_request_sender: AbsRequestSender::default(),
            genesis_config_hash: test_state.genesis_config_hash,
            exit: Arc::new(AtomicBool::new(false)),
        };
        assert!(write_wen_restart_records(
            &test_state.wen_restart_proto_path,
            &WenRestartProgress {
                state: RestartState::Done.into(),
                ..Default::default()
            }
        )
        .is_ok());
        assert_eq!(
            wait_for_wen_restart(config.clone())
                .unwrap_err()
                .downcast::<WenRestartError>()
                .unwrap(),
            WenRestartError::MissingSnapshotInProtobuf
        );
        assert!(write_wen_restart_records(
            &test_state.wen_restart_proto_path,
            &WenRestartProgress {
                state: RestartState::Done.into(),
                my_snapshot: Some(GenerateSnapshotRecord {
                    slot: 0,
                    bankhash: Hash::new_unique().to_string(),
                    shred_version: SHRED_VERSION as u32,
                    path: "snapshot".to_string(),
                }),
                ..Default::default()
            }
        )
        .is_ok());
        assert!(wait_for_wen_restart(config).is_ok());
    }

    #[test]
    fn test_receive_restart_heaviest_fork() {
        let mut rng = rand::thread_rng();
        let coordinator_keypair = Keypair::new();
        let node_keypair = Arc::new(Keypair::new());
        let cluster_info = Arc::new(ClusterInfo::new(
            {
                let mut contact_info =
                    ContactInfo::new_localhost(&node_keypair.pubkey(), timestamp());
                contact_info.set_shred_version(SHRED_VERSION);
                contact_info
            },
            node_keypair.clone(),
            SocketAddrSpace::Unspecified,
        ));
        let exit = Arc::new(AtomicBool::new(false));
        let random_keypair = Keypair::new();
        let random_node = ContactInfo::new_rand(&mut rng, Some(random_keypair.pubkey()));
        let random_slot = 3;
        let random_hash = Hash::new_unique();
        push_restart_heaviest_fork(
            cluster_info.clone(),
            &random_node,
            random_slot,
            &random_hash,
            0,
            &random_keypair,
            timestamp(),
        );
        let coordinator_node = ContactInfo::new_rand(&mut rng, Some(coordinator_keypair.pubkey()));
        let coordinator_slot = 6;
        let coordinator_hash = Hash::new_unique();
        push_restart_heaviest_fork(
            cluster_info.clone(),
            &coordinator_node,
            coordinator_slot,
            &coordinator_hash,
            0,
            &coordinator_keypair,
            timestamp(),
        );
        let mut progress = WenRestartProgress {
            state: RestartState::HeaviestFork.into(),
            ..Default::default()
        };
        assert_eq!(
            receive_restart_heaviest_fork(
                coordinator_keypair.pubkey(),
                cluster_info,
                exit,
                &mut progress
            )
            .unwrap(),
            (coordinator_slot, coordinator_hash)
        );
    }
<<<<<<< HEAD

    #[test]
    fn test_repair_heaviest_fork() {
        let ledger_path = get_tmp_ledger_path_auto_delete!();
        let my_heaviest_fork_slot = 1;
        let coordinator_heaviest_slot_parent = 2;
        let coordinator_heaviest_slot = 3;
        let exit = Arc::new(AtomicBool::new(false));
        let blockstore = Arc::new(Blockstore::open(ledger_path.path()).unwrap());
        let wen_restart_repair_slots = Arc::new(RwLock::new(Vec::new()));
        let exit_clone = exit.clone();
        let blockstore_clone = blockstore.clone();
        let wen_restart_repair_slots_clone = wen_restart_repair_slots.clone();
        let repair_heaviest_fork_thread_handle = Builder::new()
            .name("solana-repair-heaviest-fork".to_string())
            .spawn(move || {
                assert!(repair_heaviest_fork(
                    my_heaviest_fork_slot,
                    coordinator_heaviest_slot,
                    exit_clone,
                    blockstore_clone,
                    wen_restart_repair_slots_clone
                )
                .is_ok());
            })
            .unwrap();
        sleep(Duration::from_millis(GOSSIP_SLEEP_MILLIS));
        // When there is nothing in blockstore, should repair the heaviest slot.
        assert_eq!(
            *wen_restart_repair_slots.read().unwrap(),
            vec![coordinator_heaviest_slot]
        );
        // Now add block 3, 3's parent is 2, should repair 2.
        let _ = insert_slots_into_blockstore(
            blockstore.clone(),
            coordinator_heaviest_slot_parent,
            &[coordinator_heaviest_slot],
            TICKS_PER_SLOT,
            Hash::default(),
        );
        sleep(Duration::from_millis(GOSSIP_SLEEP_MILLIS));
        assert_eq!(
            *wen_restart_repair_slots.read().unwrap(),
            vec![coordinator_heaviest_slot_parent]
        );
        // Insert 2 which links to 1, should exit now.
        let _ = insert_slots_into_blockstore(
            blockstore.clone(),
            my_heaviest_fork_slot,
            &[coordinator_heaviest_slot_parent],
            TICKS_PER_SLOT,
            Hash::default(),
        );
        repair_heaviest_fork_thread_handle.join().unwrap();
    }

    #[test]
    fn test_verify_coordinator_heaviest_fork() {
        let ledger_path = get_tmp_ledger_path_auto_delete!();
        let test_state = wen_restart_test_init(&ledger_path);
        let last_vote = test_state.last_voted_fork_slots[0];
        let exit = Arc::new(AtomicBool::new(false));
        // Create two forks: last_vote -> last_vote+1 and last_vote -> last_vote+2
        let root_bank;
        {
            root_bank = test_state.bank_forks.read().unwrap().root_bank().clone();
        }
        let coordinator_slot = last_vote + 1;
        let my_slot = last_vote + 2;
        let _ = insert_slots_into_blockstore(
            test_state.blockstore.clone(),
            last_vote,
            &[coordinator_slot],
            TICKS_PER_SLOT,
            test_state.last_blockhash,
        );
        let _ = insert_slots_into_blockstore(
            test_state.blockstore.clone(),
            last_vote,
            &[my_slot],
            TICKS_PER_SLOT,
            test_state.last_blockhash,
        );
        let wen_restart_repair_slots = Arc::new(RwLock::new(Vec::new()));
        assert_eq!(
            verify_coordinator_heaviest_fork(
                my_slot,
                coordinator_slot,
                &Hash::default(),
                test_state.bank_forks.clone(),
                test_state.blockstore.clone(),
                exit.clone(),
                wen_restart_repair_slots.clone()
            )
            .unwrap_err()
            .downcast::<WenRestartError>()
            .unwrap(),
            WenRestartError::HeaviestForkOnLeaderOnDifferentFork(coordinator_slot, my_slot)
        );
        let coordinator_hash = Hash::new_unique();
        let my_hash = root_bank.hash();
        let root_slot = root_bank.slot();
        assert_eq!(
            verify_coordinator_heaviest_fork(
                root_slot,
                root_slot,
                &coordinator_hash,
                test_state.bank_forks.clone(),
                test_state.blockstore.clone(),
                exit.clone(),
                wen_restart_repair_slots.clone()
            )
            .unwrap_err()
            .downcast::<WenRestartError>()
            .unwrap(),
            WenRestartError::BankHashMismatch(root_slot, my_hash, coordinator_hash)
        );
    }
=======
>>>>>>> 38404a6c
}<|MERGE_RESOLUTION|>--- conflicted
+++ resolved
@@ -1040,18 +1040,6 @@
                     config
                         .cluster_info
                         .push_restart_heaviest_fork(new_root_slot, new_root_hash, 0);
-<<<<<<< HEAD
-=======
-                    // TODO(wen): remove this aggregate.
-                    aggregate_restart_heaviest_fork(
-                        &config.wen_restart_path,
-                        config.wait_for_supermajority_threshold_percent,
-                        config.cluster_info.clone(),
-                        config.bank_forks.clone(),
-                        config.exit.clone(),
-                        &mut progress,
-                    )?;
->>>>>>> 38404a6c
                     WenRestartProgressInternalState::HeaviestFork {
                         new_root_slot,
                         new_root_hash,
@@ -1063,7 +1051,6 @@
                         config.exit.clone(),
                         &mut progress,
                     )?;
-<<<<<<< HEAD
                     match verify_coordinator_heaviest_fork(
                         new_root_slot,
                         coordinator_slot,
@@ -1087,9 +1074,6 @@
                             return Err(e);
                         }
                     }
-=======
-                    // TODO(wen): add verification here.
->>>>>>> 38404a6c
                     WenRestartProgressInternalState::HeaviestFork {
                         new_root_slot: coordinator_slot,
                         new_root_hash: coordinator_hash,
@@ -1203,24 +1187,13 @@
                 progress.my_heaviest_fork = Some(my_heaviest_fork.clone());
                 WenRestartProgressInternalState::HeaviestFork {
                     new_root_slot: my_heaviest_fork.slot,
-<<<<<<< HEAD
                     new_root_hash: Hash::from_str(&my_heaviest_fork.bankhash)?,
-=======
-                    new_root_hash: Hash::from_str(&my_heaviest_fork.bankhash).unwrap(),
->>>>>>> 38404a6c
                 }
             } else {
                 return Err(WenRestartError::UnexpectedState(RestartState::HeaviestFork).into());
             }
         }
-<<<<<<< HEAD
-        WenRestartProgressInternalState::HeaviestFork {
-            new_root_slot,
-            new_root_hash: _,
-        } => {
-=======
         WenRestartProgressInternalState::HeaviestFork { new_root_slot, .. } => {
->>>>>>> 38404a6c
             progress.set_state(RestartState::GenerateSnapshot);
             WenRestartProgressInternalState::GenerateSnapshot {
                 new_root_slot,
@@ -1944,22 +1917,12 @@
                 }),
                 my_heaviest_fork: Some(HeaviestForkRecord {
                     slot: expected_heaviest_fork_slot,
-<<<<<<< HEAD
                     bankhash: expected_heaviest_fork_bankhash.to_string(),
-=======
-                    bankhash: progress
-                        .my_heaviest_fork
-                        .as_ref()
-                        .unwrap()
-                        .bankhash
-                        .to_string(),
->>>>>>> 38404a6c
                     total_active_stake: 0,
                     shred_version: SHRED_VERSION as u32,
                     wallclock: 0,
                     from: my_pubkey.to_string(),
                 }),
-<<<<<<< HEAD
                 coordinator_heaviest_fork: Some(HeaviestForkRecord {
                     slot: expected_heaviest_fork_slot,
                     bankhash: expected_heaviest_fork_bankhash.to_string(),
@@ -1972,9 +1935,6 @@
                         .wallclock,
                     from: coordinator_pubkey.to_string(),
                 }),
-=======
-                heaviest_fork_aggregate: None,
->>>>>>> 38404a6c
                 my_snapshot: Some(GenerateSnapshotRecord {
                     slot: expected_heaviest_fork_slot,
                     bankhash: progress.my_snapshot.as_ref().unwrap().bankhash.clone(),
@@ -3425,7 +3385,6 @@
             (coordinator_slot, coordinator_hash)
         );
     }
-<<<<<<< HEAD
 
     #[test]
     fn test_repair_heaviest_fork() {
@@ -3544,6 +3503,4 @@
             WenRestartError::BankHashMismatch(root_slot, my_hash, coordinator_hash)
         );
     }
-=======
->>>>>>> 38404a6c
 }