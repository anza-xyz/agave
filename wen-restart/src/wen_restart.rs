--- conflicted
+++ resolved
@@ -335,7 +335,6 @@
             }
             WenRestartProgressInternalState::LastVotedForkSlots {
                 last_voted_fork_slots,
-<<<<<<< HEAD
                 aggregate_final_result,
             } => {
                 let final_result = match aggregate_final_result {
@@ -346,6 +345,7 @@
                         cluster_info.clone(),
                         &last_voted_fork_slots,
                         bank_forks.clone(),
+                        blockstore.clone(),
                         wen_restart_repair_slots.clone().unwrap(),
                         exit.clone(),
                         &mut progress,
@@ -385,19 +385,6 @@
                     my_heaviest_fork: Some(heaviest_fork),
                 }
             }
-=======
-            } => aggregate_restart_last_voted_fork_slots(
-                wen_restart_path,
-                wait_for_supermajority_threshold_percent,
-                cluster_info.clone(),
-                last_voted_fork_slots,
-                bank_forks.clone(),
-                blockstore.clone(),
-                wen_restart_repair_slots.clone().unwrap(),
-                exit.clone(),
-                &mut progress,
-            )?,
->>>>>>> dcc6f1eb
             WenRestartProgressInternalState::Done => return Ok(()),
         };
         state = increment_and_write_wen_restart_records(wen_restart_path, state, &mut progress)?;
@@ -808,34 +795,6 @@
         let _ = remove_file(&test_state.wen_restart_proto_path);
     }
 
-<<<<<<< HEAD
-    fn insert_and_freeze_slots(
-        bank_forks: Arc<RwLock<BankForks>>,
-        first_parent: Slot,
-        expected_slots_to_repair: Vec<Slot>,
-    ) {
-        let mut parent_bank = bank_forks
-            .read()
-            .unwrap()
-            .get(first_parent)
-            .unwrap()
-            .clone();
-        let mut slots = expected_slots_to_repair.clone();
-        slots.sort();
-        for slot in slots {
-            let mut bank_forks_rw = bank_forks.write().unwrap();
-            bank_forks_rw.insert(Bank::new_from_parent(
-                parent_bank.clone(),
-                &Pubkey::default(),
-                slot,
-            ));
-            parent_bank = bank_forks_rw.get(slot).unwrap();
-            parent_bank.freeze();
-        }
-    }
-
-=======
->>>>>>> dcc6f1eb
     #[test]
     fn test_wen_restart_normal_flow() {
         solana_logger::setup();
@@ -850,12 +809,6 @@
             (last_vote_slot + 1..last_vote_slot + 3).collect();
         let blockstore_clone = test_state.blockstore.clone();
         let bank_forks_clone = test_state.bank_forks.clone();
-        // The slots this validator voted on should be frozen already.
-        insert_and_freeze_slots(
-            test_state.bank_forks.clone(),
-            0,
-            test_state.last_voted_fork_slots.clone(),
-        );
         let wen_restart_thread_handle = Builder::new()
             .name("solana-wen-restart".to_string())
             .spawn(move || {
@@ -903,17 +856,10 @@
         }
 
         // Simulating successful repair of missing blocks.
-<<<<<<< HEAD
-        insert_and_freeze_slots(
-            test_state.bank_forks.clone(),
-            last_vote_slot,
-            expected_slots_to_repair.clone(),
-=======
         insert_slots_into_blockstore(
             test_state.blockstore.clone(),
             last_vote_slot,
             &expected_slots_to_repair,
->>>>>>> dcc6f1eb
         );
 
         let _ = wen_restart_thread_handle.join();
@@ -1179,11 +1125,6 @@
             }
         )
         .is_ok());
-        insert_and_freeze_slots(
-            test_state.bank_forks.clone(),
-            0,
-            test_state.last_voted_fork_slots.clone(),
-        );
         let mut rng = rand::thread_rng();
         let mut expected_messages = HashMap::new();
         let expected_slots_to_repair: Vec<Slot> =
@@ -1271,17 +1212,10 @@
         }
 
         // Simulating successful repair of missing blocks.
-<<<<<<< HEAD
-        insert_and_freeze_slots(
-            test_state.bank_forks.clone(),
-            last_vote_slot,
-            expected_slots_to_repair.clone(),
-=======
         insert_slots_into_blockstore(
             test_state.blockstore.clone(),
             last_vote_slot,
             &expected_slots_to_repair,
->>>>>>> dcc6f1eb
         );
 
         let last_voted_fork_slots = test_state.last_voted_fork_slots.clone();
@@ -1461,12 +1395,6 @@
             .unwrap(),
             WenRestartError::BlockNotFound(slot_with_no_block),
         );
-        // The slots this validator voted on should be frozen already.
-        insert_and_freeze_slots(
-            test_state.bank_forks.clone(),
-            0,
-            test_state.last_voted_fork_slots.clone(),
-        );
         // The following fails because we expect to see the full chain from root to the last vote.
         assert_eq!(
             find_heaviest_fork(
