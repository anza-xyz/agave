--- conflicted
+++ resolved
@@ -548,19 +548,11 @@
         if exit.load(Ordering::Relaxed) {
             return Err(WenRestartError::Exiting.into());
         }
-<<<<<<< HEAD
-        let bank;
-        {
-            bank = bank_forks.read().unwrap().get(slot);
-        }
-        let cur_bank = match bank {
-=======
         let saved_bank;
         {
             saved_bank = bank_forks.read().unwrap().get(slot);
         }
         let bank = match saved_bank {
->>>>>>> 955cf6c3
             Some(cur_bank) => {
                 if !cur_bank.is_frozen() {
                     return Err(WenRestartError::BlockNotFrozenAfterReplay(slot, None).into());
@@ -601,22 +593,11 @@
                 }
                 let cur_bank;
                 {
-<<<<<<< HEAD
-                    cur_bank = bank_forks.read().unwrap().get(slot).unwrap();
-                }
-                if slot.saturating_sub(cur_root_bank.slot()) > 100 {
-                    // We don't want to keep too many banks in memory, and need to send EAH requests.
-                    let mut new_bank_forks = bank_forks.write().unwrap();
-                    // All slots here would be super majority root if confirmed.
-                    let _ = new_bank_forks.set_root(slot, accounts_background_request_sender, None);
-                    cur_root_bank = cur_bank.clone();
-=======
                     cur_bank = bank_forks
                         .read()
                         .unwrap()
                         .get(slot)
                         .expect("bank should have been just inserted");
->>>>>>> 955cf6c3
                 }
                 cur_bank
             }
