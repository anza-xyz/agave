--- conflicted
+++ resolved
@@ -766,7 +766,6 @@
                 .unwrap()
                 .total_active_stake = current_total_active_stake;
         }
-<<<<<<< HEAD
         if old_progress != *progress {
             info!(
                 "Total active stake: {} Total stake {}",
@@ -776,16 +775,6 @@
             write_wen_restart_records(wen_restart_path, progress)?;
             old_progress = progress.clone();
         }
-=======
-        let total_active_stake = heaviest_fork_aggregate.total_active_stake();
-        info!(
-            "Total active stake: {} Total stake {} Active percent: {:.2}%",
-            total_active_stake,
-            total_stake,
-            total_active_stake as f64 / total_stake as f64 * 100.0,
-        );
-        write_wen_restart_records(wen_restart_path, progress)?;
->>>>>>> 8d697eb4
         let elapsed = timestamp().saturating_sub(start);
         let time_left = GOSSIP_SLEEP_MILLIS.saturating_sub(elapsed);
         if time_left > 0 {
