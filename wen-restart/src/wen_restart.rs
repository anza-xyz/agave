//! The `wen-restart` module handles automatic repair during a cluster restart

use {
    crate::{
        heaviest_fork_aggregate::HeaviestForkAggregate,
        last_voted_fork_slots_aggregate::{
            LastVotedForkSlotsAggregate, LastVotedForkSlotsFinalResult,
        },
        solana::wen_restart_proto::{
            self, GenerateSnapshotRecord, HeaviestForkAggregateFinal, HeaviestForkAggregateRecord,
            HeaviestForkRecord, LastVotedForkSlotsAggregateFinal,
            LastVotedForkSlotsAggregateRecord, LastVotedForkSlotsRecord, State as RestartState,
            WenRestartProgress,
        },
    },
    anyhow::Result,
    log::*,
    prost::Message,
    solana_entry::entry::VerifyRecyclers,
    solana_gossip::{
        cluster_info::{ClusterInfo, GOSSIP_SLEEP_MILLIS},
        restart_crds_values::RestartLastVotedForkSlots,
    },
    solana_ledger::{
        ancestor_iterator::AncestorIterator,
        blockstore::Blockstore,
        blockstore_processor::{process_single_slot, ConfirmationProgress, ProcessOptions},
        leader_schedule_cache::LeaderScheduleCache,
    },
    solana_program::{clock::Slot, hash::Hash},
    solana_runtime::{
        accounts_background_service::AbsRequestSender,
        bank::Bank,
        bank_forks::BankForks,
        snapshot_archive_info::SnapshotArchiveInfoGetter,
        snapshot_bank_utils::bank_to_incremental_snapshot_archive,
        snapshot_config::SnapshotConfig,
        snapshot_utils::{
            get_highest_full_snapshot_archive_slot, get_highest_incremental_snapshot_archive_slot,
            purge_all_bank_snapshots,
        },
    },
    solana_sdk::{shred_version::compute_shred_version, timing::timestamp},
    solana_timings::ExecuteTimings,
    solana_vote_program::vote_state::VoteTransaction,
    std::{
        collections::{HashMap, HashSet},
        fs::{read, File},
        io::{Cursor, Write},
        path::{Path, PathBuf},
        str::FromStr,
        sync::{
            atomic::{AtomicBool, Ordering},
            Arc, RwLock,
        },
        thread::sleep,
        time::{Duration, Instant},
    },
};

// If >42% of the validators have this block, repair this block locally.
const REPAIR_THRESHOLD: f64 = 0.42;
// When counting Heaviest Fork, only count those with no less than
// 67% - 5% - (100% - active_stake) = active_stake - 38% stake.
// 67% is the supermajority threshold (2/3), 5% is the assumption we
// made regarding how much non-conforming/offline validators the
// algorithm can tolerate.
const HEAVIEST_FORK_THRESHOLD_DELTA: f64 = 0.38;
// We allow at most 5% of the stake to disagree with us.
const HEAVIEST_FORK_DISAGREE_THRESHOLD_PERCENT: f64 = 5.0;
// We update HeaviestFork every 5 minutes at least.
const HEAVIEST_REFRESH_INTERVAL_IN_SECONDS: u64 = 300;

#[derive(Debug, PartialEq)]
pub enum WenRestartError {
    BlockNotFound(Slot),
    BlockNotFull(Slot),
    BlockNotFrozenAfterReplay(Slot, Option<String>),
    BlockNotLinkedToExpectedParent(Slot, Option<Slot>, Slot),
    ChildStakeLargerThanParent(Slot, u64, Slot, u64),
    Exiting,
    FutureSnapshotExists(Slot, Slot, String),
    GenerateSnapshotWhenOneExists(Slot, String),
    MalformedLastVotedForkSlotsProtobuf(Option<LastVotedForkSlotsRecord>),
    MalformedProgress(RestartState, String),
    MissingLastVotedForkSlots,
    MissingFullSnapshot(String),
    MissingSnapshotInProtobuf,
    NotEnoughStakeAgreeingWithUs(Slot, Hash, HashMap<(Slot, Hash), u64>),
    UnexpectedState(wen_restart_proto::State),
}

impl std::fmt::Display for WenRestartError {
    fn fmt(&self, f: &mut std::fmt::Formatter<'_>) -> std::fmt::Result {
        match self {
            WenRestartError::BlockNotFound(slot) => {
                write!(f, "Block not found: {}", slot)
            }
            WenRestartError::BlockNotFull(slot) => {
                write!(f, "Block not full: {}", slot)
            }
            WenRestartError::BlockNotFrozenAfterReplay(slot, err) => {
                write!(f, "Block not frozen after replay: {} {:?}", slot, err)
            }
            WenRestartError::BlockNotLinkedToExpectedParent(slot, parent, expected_parent) => {
                write!(
                    f,
                    "Block {} is not linked to expected parent {} but to {:?}",
                    slot, expected_parent, parent
                )
            }
            WenRestartError::ChildStakeLargerThanParent(
                slot,
                child_stake,
                parent,
                parent_stake,
            ) => {
                write!(
                    f,
                    "Block {} has more stake {} than its parent {} with stake {}",
                    slot, child_stake, parent, parent_stake
                )
            }
            WenRestartError::Exiting => write!(f, "Exiting"),
            WenRestartError::FutureSnapshotExists(slot, highest_slot, directory) => {
                write!(
                    f,
                    "Future snapshot exists for slot: {slot} highest slot: {highest_slot} in directory: {directory}",
                )
            }
            WenRestartError::GenerateSnapshotWhenOneExists(slot, directory) => {
                write!(
                    f,
                    "Generate snapshot when one exists for slot: {slot} in directory: {directory}",
                )
            }
            WenRestartError::MalformedLastVotedForkSlotsProtobuf(record) => {
                write!(f, "Malformed last voted fork slots protobuf: {:?}", record)
            }
            WenRestartError::MalformedProgress(state, missing) => {
                write!(f, "Malformed progress: {:?} missing {}", state, missing)
            }
            WenRestartError::MissingLastVotedForkSlots => {
                write!(f, "Missing last voted fork slots")
            }
            WenRestartError::MissingFullSnapshot(directory) => {
                write!(f, "Missing full snapshot, please check whether correct directory is supplied {directory}")
            }
            WenRestartError::MissingSnapshotInProtobuf => {
                write!(f, "Missing snapshot in protobuf")
            }
            WenRestartError::NotEnoughStakeAgreeingWithUs(slot, hash, block_stake_map) => {
                write!(
                    f,
                    "Not enough stake agreeing with our slot: {} hash: {}\n {:?}",
                    slot, hash, block_stake_map,
                )
            }
            WenRestartError::UnexpectedState(state) => {
                write!(f, "Unexpected state: {:?}", state)
            }
        }
    }
}

impl std::error::Error for WenRestartError {}

// We need a WenRestartProgressInternalState so we can convert the protobuf written in file
// into internal data structure in the initialize function. It should be easily
// convertable to and from WenRestartProgress protobuf.
#[derive(Debug, PartialEq)]
pub(crate) enum WenRestartProgressInternalState {
    Init {
        last_voted_fork_slots: Vec<Slot>,
        last_vote_bankhash: Hash,
    },
    LastVotedForkSlots {
        last_voted_fork_slots: Vec<Slot>,
        aggregate_final_result: Option<LastVotedForkSlotsFinalResult>,
    },
    FindHeaviestFork {
        aggregate_final_result: LastVotedForkSlotsFinalResult,
        my_heaviest_fork: Option<HeaviestForkRecord>,
    },
    HeaviestFork {
        new_root_slot: Slot,
    },
    GenerateSnapshot {
        new_root_slot: Slot,
        my_snapshot: Option<GenerateSnapshotRecord>,
    },
    Done {
        slot: Slot,
        hash: Hash,
        shred_version: u16,
        snapshot_path: String,
    },
}

pub(crate) fn send_restart_last_voted_fork_slots(
    cluster_info: Arc<ClusterInfo>,
    last_voted_fork_slots: &[Slot],
    last_vote_bankhash: Hash,
) -> Result<LastVotedForkSlotsRecord> {
    cluster_info.push_restart_last_voted_fork_slots(last_voted_fork_slots, last_vote_bankhash)?;
    Ok(LastVotedForkSlotsRecord {
        last_voted_fork_slots: last_voted_fork_slots.to_vec(),
        last_vote_bankhash: last_vote_bankhash.to_string(),
        shred_version: cluster_info.my_shred_version() as u32,
        wallclock: timestamp(),
    })
}

pub(crate) fn aggregate_restart_last_voted_fork_slots(
    wen_restart_path: &PathBuf,
    wait_for_supermajority_threshold_percent: u64,
    cluster_info: Arc<ClusterInfo>,
    last_voted_fork_slots: &Vec<Slot>,
    bank_forks: Arc<RwLock<BankForks>>,
    blockstore: Arc<Blockstore>,
    wen_restart_repair_slots: Arc<RwLock<Vec<Slot>>>,
    exit: Arc<AtomicBool>,
    progress: &mut WenRestartProgress,
) -> Result<LastVotedForkSlotsFinalResult> {
    let root_bank = bank_forks.read().unwrap().root_bank();
    let root_slot = root_bank.slot();
    let mut last_voted_fork_slots_aggregate = LastVotedForkSlotsAggregate::new(
        root_slot,
        REPAIR_THRESHOLD,
        root_bank.epoch_stakes(root_bank.epoch()).unwrap(),
        last_voted_fork_slots,
        &cluster_info.id(),
    );
    if let Some(aggregate_record) = &progress.last_voted_fork_slots_aggregate {
        for (key_string, message) in &aggregate_record.received {
            if let Err(e) =
                last_voted_fork_slots_aggregate.aggregate_from_record(key_string, message)
            {
                error!("Failed to aggregate from record: {:?}", e);
            }
        }
    } else {
        progress.last_voted_fork_slots_aggregate = Some(LastVotedForkSlotsAggregateRecord {
            received: HashMap::new(),
            final_result: None,
        });
    }
    let mut cursor = solana_gossip::crds::Cursor::default();
    let mut is_full_slots = HashSet::new();
    loop {
        if exit.load(Ordering::Relaxed) {
            return Err(WenRestartError::Exiting.into());
        }
        let start = timestamp();
        for new_last_voted_fork_slots in cluster_info.get_restart_last_voted_fork_slots(&mut cursor)
        {
            let from = new_last_voted_fork_slots.from.to_string();
            if let Some(record) =
                last_voted_fork_slots_aggregate.aggregate(new_last_voted_fork_slots)
            {
                progress
                    .last_voted_fork_slots_aggregate
                    .as_mut()
                    .unwrap()
                    .received
                    .insert(from, record);
            }
        }
        // Because all operations on the aggregate are called from this single thread, we can
        // fetch all results separately without worrying about them being out of sync. We can
        // also use returned iterator without the vector changing underneath us.
        let active_percent = last_voted_fork_slots_aggregate.active_percent();
        let mut filtered_slots: Vec<Slot>;
        {
            filtered_slots = last_voted_fork_slots_aggregate
                .slots_to_repair_iter()
                .filter(|slot| {
                    if *slot <= &root_slot || is_full_slots.contains(*slot) {
                        return false;
                    }
                    if blockstore.is_full(**slot) {
                        is_full_slots.insert(**slot);
                        false
                    } else {
                        true
                    }
                })
                .cloned()
                .collect();
        }
        filtered_slots.sort();
        info!(
            "Active peers: {} Slots to repair: {:?}",
            active_percent, &filtered_slots
        );
        if filtered_slots.is_empty()
            && active_percent >= wait_for_supermajority_threshold_percent as f64
        {
            *wen_restart_repair_slots.write().unwrap() = vec![];
            break;
        }
        {
            *wen_restart_repair_slots.write().unwrap() = filtered_slots;
        }
        write_wen_restart_records(wen_restart_path, progress)?;
        let elapsed = timestamp().saturating_sub(start);
        let time_left = GOSSIP_SLEEP_MILLIS.saturating_sub(elapsed);
        if time_left > 0 {
            sleep(Duration::from_millis(time_left));
        }
    }
    Ok(last_voted_fork_slots_aggregate.get_final_result())
}

// Verify that all blocks with at least (active_stake_percnet - 38%) of the stake form a
// single chain from the root, and use the highest slot in the blocks as the heaviest fork.
// Please see SIMD 46 "gossip current heaviest fork" for correctness proof.
pub(crate) fn find_heaviest_fork(
    aggregate_final_result: LastVotedForkSlotsFinalResult,
    bank_forks: Arc<RwLock<BankForks>>,
    blockstore: Arc<Blockstore>,
    exit: Arc<AtomicBool>,
    accounts_background_request_sender: &AbsRequestSender,
) -> Result<(Slot, Hash)> {
    let root_bank = bank_forks.read().unwrap().root_bank();
    let root_slot = root_bank.slot();
    // TODO: Should use better epoch_stakes later.
    let epoch_stake = root_bank.epoch_stakes(root_bank.epoch()).unwrap();
    let total_stake = epoch_stake.total_stake();
    let stake_threshold = aggregate_final_result
        .total_active_stake
        .saturating_sub((HEAVIEST_FORK_THRESHOLD_DELTA * total_stake as f64) as u64);
    let mut slots = aggregate_final_result
        .slots_stake_map
        .iter()
        .filter(|(slot, stake)| **slot > root_slot && **stake > stake_threshold)
        .map(|(slot, _)| *slot)
        .collect::<Vec<Slot>>();
    slots.sort();

    // The heaviest slot we selected will always be the last of the slots list, or root if the list is empty.
    let heaviest_fork_slot = slots.last().map_or(root_slot, |x| *x);

    let mut expected_parent = root_slot;
    for slot in &slots {
        if exit.load(Ordering::Relaxed) {
            return Err(WenRestartError::Exiting.into());
        }
        if let Ok(Some(block_meta)) = blockstore.meta(*slot) {
            if block_meta.parent_slot != Some(expected_parent) {
                if expected_parent == root_slot {
                    error!("First block {} in repair list not linked to local root {}, this could mean our root is too old",
                        slot, root_slot);
                } else {
                    error!(
                        "Block {} in blockstore is not linked to expected parent from Wen Restart {} but to Block {:?}",
                        slot, expected_parent, block_meta.parent_slot
                    );
                }
                return Err(WenRestartError::BlockNotLinkedToExpectedParent(
                    *slot,
                    block_meta.parent_slot,
                    expected_parent,
                )
                .into());
            }
            if !block_meta.is_full() {
                return Err(WenRestartError::BlockNotFull(*slot).into());
            }
            expected_parent = *slot;
        } else {
            return Err(WenRestartError::BlockNotFound(*slot).into());
        }
    }
    let heaviest_fork_bankhash = find_bankhash_of_heaviest_fork(
        heaviest_fork_slot,
        slots,
        blockstore.clone(),
        bank_forks.clone(),
        root_bank,
        &exit,
        accounts_background_request_sender,
    )?;
    info!(
        "Heaviest fork found: slot: {}, bankhash: {:?}",
        heaviest_fork_slot, heaviest_fork_bankhash
    );
    Ok((heaviest_fork_slot, heaviest_fork_bankhash))
}

fn check_slot_smaller_than_intended_snapshot_slot(
    slot: Slot,
    intended_snapshot_slot: Slot,
    directory: &Path,
) -> Result<()> {
    match slot.cmp(&intended_snapshot_slot) {
        std::cmp::Ordering::Greater => Err(WenRestartError::FutureSnapshotExists(
            intended_snapshot_slot,
            slot,
            directory.to_string_lossy().to_string(),
        )
        .into()),
        std::cmp::Ordering::Equal => Err(WenRestartError::GenerateSnapshotWhenOneExists(
            slot,
            directory.to_string_lossy().to_string(),
        )
        .into()),
        std::cmp::Ordering::Less => Ok(()),
    }
}

// Given the agreed upon slot, add hard fork and rehash the corresponding bank, then
// generate incremental snapshot. When the new snapshot is ready, it removes any
// incremental snapshot on the same slot, then moves the new snapshot into the
// incremental snapshot directory.
//
// We don't use set_root() explicitly, because it may kick off snapshot requests, we
// can't have multiple snapshot requests in progress. In bank_to_snapshot_archive()
// everything set_root() does will be done (without bank_forks setting root). So
// when we restart from the snapshot bank on new_root_slot will become root.
pub(crate) fn generate_snapshot(
    bank_forks: Arc<RwLock<BankForks>>,
    snapshot_config: &SnapshotConfig,
    accounts_background_request_sender: &AbsRequestSender,
    genesis_config_hash: Hash,
    new_root_slot: Slot,
) -> Result<GenerateSnapshotRecord> {
    let new_root_bank;
    {
        let mut my_bank_forks = bank_forks.write().unwrap();
        let old_root_bank = my_bank_forks.root_bank();
        if !old_root_bank
            .hard_forks()
            .iter()
            .any(|(slot, _)| slot == &new_root_slot)
        {
            old_root_bank.register_hard_fork(new_root_slot);
        }
        // new_root_slot is guaranteed to have a bank in bank_forks, it's checked in
        // find_bankhash_of_heaviest_fork().
        match my_bank_forks.get(new_root_slot) {
            Some(bank) => new_root_bank = bank.clone(),
            None => {
                return Err(WenRestartError::BlockNotFound(new_root_slot).into());
            }
        }
        let mut banks = vec![&new_root_bank];
        let parents = new_root_bank.parents();
        banks.extend(parents.iter());

        let _ = my_bank_forks.send_eah_request_if_needed(
            new_root_slot,
            &banks,
            accounts_background_request_sender,
        )?;
    }
    // There can't be more than one EAH calculation in progress. If new_root is generated
    // within the EAH window (1/4 epoch to 3/4 epoch), the following function will wait for
    // EAH calculation to finish. So if we trigger another EAH when generating snapshots
    // we won't hit a panic.
    let _ = new_root_bank.get_epoch_accounts_hash_to_serialize();
    // Even though generating incremental snapshot is faster, it involves finding a full
    // snapshot to use as base, so the logic is more complicated. For now we always generate
    // an incremental snapshot.
    let mut directory = &snapshot_config.full_snapshot_archives_dir;
    let Some(full_snapshot_slot) = get_highest_full_snapshot_archive_slot(directory) else {
        return Err(WenRestartError::MissingFullSnapshot(
            snapshot_config
                .full_snapshot_archives_dir
                .to_string_lossy()
                .to_string(),
        )
        .into());
    };
    // In very rare cases it's possible that the local root is not on the heaviest fork, so the
    // validator generated snapshot for slots > local root. If the cluster agreed upon restart
    // slot new_root_slot is less than the the current highest full_snapshot_slot, that means the
    // locally rooted full_snapshot_slot will be rolled back. this requires human inspection。
    //
    // In even rarer cases, the selected slot might be the latest full snapshot slot. We could
    // just re-generate a new snapshot to make sure the snapshot is up to date after hard fork,
    // but for now we just return an error to keep the code simple.
    check_slot_smaller_than_intended_snapshot_slot(full_snapshot_slot, new_root_slot, directory)?;
    directory = &snapshot_config.incremental_snapshot_archives_dir;
    if let Some(incremental_snapshot_slot) =
        get_highest_incremental_snapshot_archive_slot(directory, full_snapshot_slot)
    {
        check_slot_smaller_than_intended_snapshot_slot(
            incremental_snapshot_slot,
            new_root_slot,
            directory,
        )?;
    }
    let archive_info = bank_to_incremental_snapshot_archive(
        &snapshot_config.bank_snapshots_dir,
        &new_root_bank,
        full_snapshot_slot,
        Some(snapshot_config.snapshot_version),
        &snapshot_config.full_snapshot_archives_dir,
        &snapshot_config.incremental_snapshot_archives_dir,
        snapshot_config.archive_format,
    )?;
    let new_shred_version =
        compute_shred_version(&genesis_config_hash, Some(&new_root_bank.hard_forks()));
    let new_snapshot_path = archive_info.path().display().to_string();
    info!("wen_restart incremental snapshot generated on {new_snapshot_path} base slot {full_snapshot_slot}");
    // We might have bank snapshots past the new_root_slot, we need to purge them.
    purge_all_bank_snapshots(&snapshot_config.bank_snapshots_dir);
    Ok(GenerateSnapshotRecord {
        path: new_snapshot_path,
        slot: new_root_slot,
        bankhash: new_root_bank.hash().to_string(),
        shred_version: new_shred_version as u32,
    })
}

// Find the hash of the heaviest fork, if block hasn't been replayed, replay to get the hash.
pub(crate) fn find_bankhash_of_heaviest_fork(
    heaviest_fork_slot: Slot,
    slots: Vec<Slot>,
    blockstore: Arc<Blockstore>,
    bank_forks: Arc<RwLock<BankForks>>,
    root_bank: Arc<Bank>,
    exit: &AtomicBool,
    accounts_background_request_sender: &AbsRequestSender,
) -> Result<Hash> {
    let heaviest_fork_bankhash = bank_forks
        .read()
        .unwrap()
        .get(heaviest_fork_slot)
        .map(|bank| bank.hash());
    if let Some(hash) = heaviest_fork_bankhash {
        return Ok(hash);
    }

    let leader_schedule_cache = LeaderScheduleCache::new_from_bank(&root_bank);
    let replay_tx_thread_pool = rayon::ThreadPoolBuilder::new()
        .thread_name(|i| format!("solReplayTx{i:02}"))
        .build()
        .expect("new rayon threadpool");
    let recyclers = VerifyRecyclers::default();
    let mut timing = ExecuteTimings::default();
    let opts = ProcessOptions::default();
    // Now replay all the missing blocks.
    let mut cur_root_bank = root_bank.clone();
    let mut parent_bank = root_bank;
    for slot in slots {
        if exit.load(Ordering::Relaxed) {
            return Err(WenRestartError::Exiting.into());
        }
        let bank;
        {
            bank = bank_forks.read().unwrap().get(slot);
        }
        let cur_bank = match bank {
            Some(cur_bank) => {
                if !cur_bank.is_frozen() {
                    return Err(WenRestartError::BlockNotFrozenAfterReplay(slot, None).into());
                }
                cur_bank
            }
            None => {
                let new_bank = Bank::new_from_parent(
                    parent_bank.clone(),
                    &leader_schedule_cache
                        .slot_leader_at(slot, Some(&parent_bank))
                        .unwrap(),
                    slot,
                );
                let bank_with_scheduler;
                {
                    bank_with_scheduler = bank_forks.write().unwrap().insert_from_ledger(new_bank);
                }
                let mut progress = ConfirmationProgress::new(parent_bank.last_blockhash());
                if let Err(e) = process_single_slot(
                    &blockstore,
                    &bank_with_scheduler,
                    &replay_tx_thread_pool,
                    &opts,
                    &recyclers,
                    &mut progress,
                    None,
                    None,
                    None,
                    None,
                    &mut timing,
                ) {
                    return Err(WenRestartError::BlockNotFrozenAfterReplay(
                        slot,
                        Some(e.to_string()),
                    )
                    .into());
                }
                let cur_bank;
                {
                    cur_bank = bank_forks.read().unwrap().get(slot).unwrap();
                }
                if slot.saturating_sub(cur_root_bank.slot()) > 100 {
                    // We don't want to keep too many banks in memory, and need to send EAH requests.
                    let mut new_bank_forks = bank_forks.write().unwrap();
                    // All slots here would be super majority root if confirmed.
                    let _ = new_bank_forks.set_root(slot, accounts_background_request_sender, None);
                    cur_root_bank = cur_bank.clone();
                }
                cur_bank
            }
        };
        parent_bank = cur_bank;
    }
    Ok(parent_bank.hash())
}

// Aggregate the heaviest fork and send updates to the cluster.
pub(crate) fn aggregate_restart_heaviest_fork(
    wen_restart_path: &PathBuf,
    wait_for_supermajority_threshold_percent: u64,
    cluster_info: Arc<ClusterInfo>,
    bank_forks: Arc<RwLock<BankForks>>,
    exit: Arc<AtomicBool>,
    progress: &mut WenRestartProgress,
) -> Result<()> {
    let root_bank = bank_forks.read().unwrap().root_bank();
    let epoch_stakes = root_bank.epoch_stakes(root_bank.epoch()).unwrap();
    let total_stake = epoch_stakes.total_stake();
    if progress.my_heaviest_fork.is_none() {
        return Err(WenRestartError::MalformedProgress(
            RestartState::HeaviestFork,
            "my_heaviest_fork".to_string(),
        )
        .into());
    }
    let my_heaviest_fork = progress.my_heaviest_fork.clone().unwrap();
    let heaviest_fork_slot = my_heaviest_fork.slot;
    let heaviest_fork_hash = Hash::from_str(&my_heaviest_fork.bankhash)?;
    let adjusted_threshold_percent = wait_for_supermajority_threshold_percent
        .saturating_sub(HEAVIEST_FORK_DISAGREE_THRESHOLD_PERCENT.round() as u64);
    // The threshold for supermajority should definitely be higher than 67%.
    assert!(
        adjusted_threshold_percent > 67,
        "Majority threshold too low"
    );
    let mut heaviest_fork_aggregate = HeaviestForkAggregate::new(
        adjusted_threshold_percent,
        cluster_info.my_shred_version(),
        epoch_stakes,
        heaviest_fork_slot,
        heaviest_fork_hash,
        &cluster_info.id(),
    );
    if let Some(aggregate_record) = &progress.heaviest_fork_aggregate {
        for (key_string, message) in &aggregate_record.received {
            match heaviest_fork_aggregate.aggregate_from_record(key_string, message) {
                Err(e) => error!("Failed to aggregate from record: {:?}", e),
                Ok(None) => info!("Record {:?} ignored", message),
                Ok(_) => (),
            }
        }
    } else {
        progress.heaviest_fork_aggregate = Some(HeaviestForkAggregateRecord {
            received: HashMap::new(),
            final_result: None,
        });
    }

    let mut total_active_stake = heaviest_fork_aggregate.total_active_stake();
    progress
        .my_heaviest_fork
        .as_mut()
        .unwrap()
        .total_active_stake = total_active_stake;

    let mut progress_last_sent = Instant::now();
    let mut cursor = solana_gossip::crds::Cursor::default();
    let mut progress_changed = false;
    let mut saw_supermajority_the_first_time = false;
    let mut saw_supermajority_previously = false;
    let majority_stake_required =
        (total_stake as f64 / 100.0 * adjusted_threshold_percent as f64).round() as u64;
    let mut total_active_stake_higher_than_supermajority = false;
    let mut first_time_entering_loop = true;
    loop {
        if exit.load(Ordering::Relaxed) {
            return Err(WenRestartError::Exiting.into());
        }
        let start = timestamp();
        for new_heaviest_fork in cluster_info.get_restart_heaviest_fork(&mut cursor) {
            info!("Received new heaviest fork: {:?}", new_heaviest_fork);
            let from = new_heaviest_fork.from.to_string();
            if let Some(record) = heaviest_fork_aggregate.aggregate(new_heaviest_fork) {
                info!("Successfully aggregated new heaviest fork: {:?}", record);
                progress
                    .heaviest_fork_aggregate
                    .as_mut()
                    .unwrap()
                    .received
                    .insert(from, record);
                progress_changed = true;
            }
        }
        if progress_changed
            && !saw_supermajority_previously
            && heaviest_fork_aggregate.saw_supermajority_myself()
        {
            saw_supermajority_the_first_time = true;
            saw_supermajority_previously = true;
        }
        let current_total_active_stake = heaviest_fork_aggregate.total_active_stake();
        if current_total_active_stake > total_active_stake {
            total_active_stake = current_total_active_stake;
            progress
                .my_heaviest_fork
                .as_mut()
                .unwrap()
                .total_active_stake = current_total_active_stake;
            progress_changed = true;
        }
        if progress_changed {
            progress_changed = false;
            let total_active_stake_seen_supermajority =
                heaviest_fork_aggregate.total_active_stake_seen_supermajority();
            info!(
                "Total active stake seeing supermajority: {} Total active stake: {} Required to exit {} Total stake {}",
                total_active_stake_seen_supermajority,
                heaviest_fork_aggregate.total_active_stake(),
                majority_stake_required,
                total_stake
            );
            let can_exit = total_active_stake_seen_supermajority >= majority_stake_required;
<<<<<<< HEAD
            // Only send out updates every 30 minutes or when can exit or when hear from supermajority the first time.
            if progress_last_sent.elapsed().as_secs() >= HEAVIEST_REFRESH_INTERVAL_IN_SECONDS
                || can_exit
                || saw_supermajority_the_first_time
=======
            let saw_supermajority_first_time = current_total_active_stake
                >= majority_stake_required
                && !total_active_stake_higher_than_supermajority
                && {
                    total_active_stake_higher_than_supermajority = true;
                    true
                };
            // Only send out updates every 5 minutes or when we can exit or active stake passes supermajority
            // the first time.
            if progress_last_sent.elapsed().as_secs() >= HEAVIEST_REFRESH_INTERVAL_IN_SECONDS
                || can_exit
                || first_time_entering_loop
                || saw_supermajority_first_time
>>>>>>> 8fa95718
            {
                first_time_entering_loop = false;
                cluster_info.push_restart_heaviest_fork(
                    heaviest_fork_slot,
                    heaviest_fork_hash,
                    current_total_active_stake,
                );
                write_wen_restart_records(wen_restart_path, progress)?;
                progress_last_sent = Instant::now();
            }
            saw_supermajority_the_first_time = false;
            if can_exit {
                break;
            }
        }
        let elapsed = timestamp().saturating_sub(start);
        let time_left = GOSSIP_SLEEP_MILLIS.saturating_sub(elapsed);
        if time_left > 0 {
            sleep(Duration::from_millis(time_left));
        }
    }

    // Final check to see if supermajority agrees with us.
    let total_active_stake = heaviest_fork_aggregate.total_active_stake();
    let total_active_stake_seen_supermajority =
        heaviest_fork_aggregate.total_active_stake_seen_supermajority();
    let block_stake_map = heaviest_fork_aggregate.block_stake_map();
    let total_active_stake_agreed_with_me = *block_stake_map
        .get(&(heaviest_fork_slot, heaviest_fork_hash))
        .unwrap_or(&0);
    // It doesn't matter if 5% disagrees with us.
    let success_threshold =
        wait_for_supermajority_threshold_percent as f64 - HEAVIEST_FORK_DISAGREE_THRESHOLD_PERCENT;
    if total_active_stake_agreed_with_me as f64 * 100.0 / total_stake as f64 >= success_threshold {
        info!(
            "Heaviest fork agreed upon by supermajority: slot: {}, bankhash: {}",
            heaviest_fork_slot, heaviest_fork_hash
        );
        progress
            .heaviest_fork_aggregate
            .as_mut()
            .unwrap()
            .final_result = Some(HeaviestForkAggregateFinal {
            total_active_stake,
            total_active_stake_seen_supermajority,
            total_active_stake_agreed_with_me,
        });
        Ok(())
    } else {
        info!(
            "Not enough stake agreeing with our heaviest fork: slot: {},
            bankhash: {}, stake aggreeing with us {} out of {}",
            heaviest_fork_slot,
            heaviest_fork_hash,
            total_active_stake_agreed_with_me,
            total_active_stake
        );
        let mut max_slot_hash = (0, Hash::default());
        let mut max_stake = 0;
        for (slot, hash) in block_stake_map.keys() {
            let stake = block_stake_map[&(*slot, *hash)];
            if stake > max_stake {
                max_stake = stake;
                max_slot_hash = (*slot, *hash);
            }
            info!(
                "Slot: {}, Hash: {}, Stake: {}",
                slot,
                hash,
                block_stake_map[&(*slot, *hash)]
            );
        }
        let max_stake_percent = max_stake as f64 * 100.0 / total_stake as f64;
        if max_stake_percent >= success_threshold {
            warn!(
                "Max stake slot: {}, hash: {}, stake: {:.2}% does not agree with my
                choice, please go to discord to download the snapshot and restart
                the validator with --wait-for-supermajority.",
                max_slot_hash.0, max_slot_hash.1, max_stake_percent
            );
        } else {
            warn!(
                "Cluster consensus slot: {}, hash: {}, stake: {:.2}% does not agree,
                please go to discord for next steps.",
                max_slot_hash.0, max_slot_hash.1, max_stake_percent
            );
        }
        Err(WenRestartError::NotEnoughStakeAgreeingWithUs(
            heaviest_fork_slot,
            heaviest_fork_hash,
            block_stake_map,
        )
        .into())
    }
}

#[derive(Clone)]
pub struct WenRestartConfig {
    pub wen_restart_path: PathBuf,
    pub last_vote: VoteTransaction,
    pub blockstore: Arc<Blockstore>,
    pub cluster_info: Arc<ClusterInfo>,
    pub bank_forks: Arc<RwLock<BankForks>>,
    pub wen_restart_repair_slots: Option<Arc<RwLock<Vec<Slot>>>>,
    pub wait_for_supermajority_threshold_percent: u64,
    pub snapshot_config: SnapshotConfig,
    pub accounts_background_request_sender: AbsRequestSender,
    pub genesis_config_hash: Hash,
    pub exit: Arc<AtomicBool>,
}

// Returns whether a restart is needed if there is no error.
pub fn wait_for_wen_restart(config: WenRestartConfig) -> Result<()> {
    let (mut state, mut progress) = initialize(
        &config.wen_restart_path,
        config.last_vote.clone(),
        config.blockstore.clone(),
    )?;
    loop {
        state = match state {
            WenRestartProgressInternalState::Init {
                last_voted_fork_slots,
                last_vote_bankhash,
            } => {
                progress.my_last_voted_fork_slots = Some(send_restart_last_voted_fork_slots(
                    config.cluster_info.clone(),
                    &last_voted_fork_slots,
                    last_vote_bankhash,
                )?);
                WenRestartProgressInternalState::Init {
                    last_voted_fork_slots,
                    last_vote_bankhash,
                }
            }
            WenRestartProgressInternalState::LastVotedForkSlots {
                last_voted_fork_slots,
                aggregate_final_result,
            } => {
                let final_result = match aggregate_final_result {
                    Some(result) => result,
                    None => aggregate_restart_last_voted_fork_slots(
                        &config.wen_restart_path,
                        config.wait_for_supermajority_threshold_percent,
                        config.cluster_info.clone(),
                        &last_voted_fork_slots,
                        config.bank_forks.clone(),
                        config.blockstore.clone(),
                        config.wen_restart_repair_slots.clone().unwrap(),
                        config.exit.clone(),
                        &mut progress,
                    )?,
                };
                WenRestartProgressInternalState::LastVotedForkSlots {
                    last_voted_fork_slots,
                    aggregate_final_result: Some(final_result),
                }
            }
            WenRestartProgressInternalState::FindHeaviestFork {
                aggregate_final_result,
                my_heaviest_fork,
            } => {
                let heaviest_fork = match my_heaviest_fork {
                    Some(heaviest_fork) => heaviest_fork,
                    None => {
                        let (slot, bankhash) = find_heaviest_fork(
                            aggregate_final_result.clone(),
                            config.bank_forks.clone(),
                            config.blockstore.clone(),
                            config.exit.clone(),
                            &config.accounts_background_request_sender,
                        )?;
                        info!(
                            "Heaviest fork found: slot: {}, bankhash: {}",
                            slot, bankhash
                        );
                        HeaviestForkRecord {
                            slot,
                            bankhash: bankhash.to_string(),
                            total_active_stake: 0,
                            wallclock: 0,
                            shred_version: config.cluster_info.my_shred_version() as u32,
                        }
                    }
                };
                WenRestartProgressInternalState::FindHeaviestFork {
                    aggregate_final_result,
                    my_heaviest_fork: Some(heaviest_fork),
                }
            }
            WenRestartProgressInternalState::HeaviestFork { new_root_slot } => {
                aggregate_restart_heaviest_fork(
                    &config.wen_restart_path,
                    config.wait_for_supermajority_threshold_percent,
                    config.cluster_info.clone(),
                    config.bank_forks.clone(),
                    config.exit.clone(),
                    &mut progress,
                )?;
                WenRestartProgressInternalState::HeaviestFork { new_root_slot }
            }
            WenRestartProgressInternalState::GenerateSnapshot {
                new_root_slot,
                my_snapshot,
            } => {
                let snapshot_record = match my_snapshot {
                    Some(record) => record,
                    None => generate_snapshot(
                        config.bank_forks.clone(),
                        &config.snapshot_config,
                        &config.accounts_background_request_sender,
                        config.genesis_config_hash,
                        new_root_slot,
                    )?,
                };
                WenRestartProgressInternalState::GenerateSnapshot {
                    new_root_slot,
                    my_snapshot: Some(snapshot_record),
                }
            }
            // Proceed to restart if we are ready to wait for supermajority.
            WenRestartProgressInternalState::Done {
                slot,
                hash,
                shred_version,
                snapshot_path,
            } => {
                error!("Wen start finished, restart with snapshot: slot: {}, hash: {}, shred_version: {}, snapshot_path: {}",
                    slot, hash, shred_version, snapshot_path);
                return Ok(());
            }
        };
        state = increment_and_write_wen_restart_records(
            &config.wen_restart_path,
            state,
            &mut progress,
        )?;
    }
}

pub(crate) fn increment_and_write_wen_restart_records(
    records_path: &PathBuf,
    current_state: WenRestartProgressInternalState,
    progress: &mut WenRestartProgress,
) -> Result<WenRestartProgressInternalState> {
    let new_state = match current_state {
        WenRestartProgressInternalState::Init {
            last_voted_fork_slots,
            last_vote_bankhash: _,
        } => {
            progress.set_state(RestartState::LastVotedForkSlots);
            WenRestartProgressInternalState::LastVotedForkSlots {
                last_voted_fork_slots,
                aggregate_final_result: None,
            }
        }
        WenRestartProgressInternalState::LastVotedForkSlots {
            last_voted_fork_slots: _,
            aggregate_final_result,
        } => {
            if let Some(aggregate_final_result) = aggregate_final_result {
                progress.set_state(RestartState::HeaviestFork);
                if let Some(aggregate_record) = progress.last_voted_fork_slots_aggregate.as_mut() {
                    aggregate_record.final_result = Some(LastVotedForkSlotsAggregateFinal {
                        slots_stake_map: aggregate_final_result.slots_stake_map.clone(),
                        total_active_stake: aggregate_final_result.total_active_stake,
                    });
                }
                WenRestartProgressInternalState::FindHeaviestFork {
                    aggregate_final_result,
                    my_heaviest_fork: None,
                }
            } else {
                return Err(
                    WenRestartError::UnexpectedState(RestartState::LastVotedForkSlots).into(),
                );
            }
        }
        WenRestartProgressInternalState::FindHeaviestFork {
            aggregate_final_result: _,
            my_heaviest_fork,
        } => {
            if let Some(my_heaviest_fork) = my_heaviest_fork {
                progress.my_heaviest_fork = Some(my_heaviest_fork.clone());
                WenRestartProgressInternalState::HeaviestFork {
                    new_root_slot: my_heaviest_fork.slot,
                }
            } else {
                return Err(WenRestartError::UnexpectedState(RestartState::HeaviestFork).into());
            }
        }
        WenRestartProgressInternalState::HeaviestFork { new_root_slot } => {
            progress.set_state(RestartState::GenerateSnapshot);
            WenRestartProgressInternalState::GenerateSnapshot {
                new_root_slot,
                my_snapshot: None,
            }
        }
        WenRestartProgressInternalState::GenerateSnapshot {
            new_root_slot: _,
            my_snapshot,
        } => {
            if let Some(my_snapshot) = my_snapshot {
                progress.set_state(RestartState::Done);
                progress.my_snapshot = Some(my_snapshot.clone());
                WenRestartProgressInternalState::Done {
                    slot: my_snapshot.slot,
                    hash: Hash::from_str(&my_snapshot.bankhash).unwrap(),
                    shred_version: my_snapshot.shred_version as u16,
                    snapshot_path: my_snapshot.path.clone(),
                }
            } else {
                return Err(WenRestartError::MissingSnapshotInProtobuf.into());
            }
        }
        WenRestartProgressInternalState::Done { .. } => {
            return Err(WenRestartError::UnexpectedState(RestartState::Done).into())
        }
    };
    write_wen_restart_records(records_path, progress)?;
    Ok(new_state)
}

pub(crate) fn initialize(
    records_path: &PathBuf,
    last_vote: VoteTransaction,
    blockstore: Arc<Blockstore>,
) -> Result<(WenRestartProgressInternalState, WenRestartProgress)> {
    let progress = match read_wen_restart_records(records_path) {
        Ok(progress) => progress,
        Err(e) => {
            let stdio_err = e.downcast_ref::<std::io::Error>();
            if stdio_err.is_some_and(|e| e.kind() == std::io::ErrorKind::NotFound) {
                info!(
                    "wen restart proto file not found at {:?}, write init state",
                    records_path
                );
                let progress = WenRestartProgress {
                    state: RestartState::Init.into(),
                    ..Default::default()
                };
                write_wen_restart_records(records_path, &progress)?;
                progress
            } else {
                return Err(e);
            }
        }
    };
    match progress.state() {
        RestartState::Done => {
            if let Some(my_snapshot) = progress.my_snapshot.as_ref() {
                Ok((
                    WenRestartProgressInternalState::Done {
                        slot: my_snapshot.slot,
                        hash: Hash::from_str(&my_snapshot.bankhash).unwrap(),
                        shred_version: my_snapshot.shred_version as u16,
                        snapshot_path: my_snapshot.path.clone(),
                    },
                    progress,
                ))
            } else {
                Err(WenRestartError::MissingSnapshotInProtobuf.into())
            }
        }
        RestartState::Init => {
            let last_voted_fork_slots;
            let last_vote_bankhash;
            match &progress.my_last_voted_fork_slots {
                Some(my_last_voted_fork_slots) => {
                    last_voted_fork_slots = my_last_voted_fork_slots.last_voted_fork_slots.clone();
                    last_vote_bankhash =
                        Hash::from_str(&my_last_voted_fork_slots.last_vote_bankhash).unwrap();
                }
                None => {
                    // repair and restart option does not work without last voted slot.
                    if let Some(last_vote_slot) = last_vote.last_voted_slot() {
                        last_vote_bankhash = last_vote.hash();
                        last_voted_fork_slots =
                            AncestorIterator::new_inclusive(last_vote_slot, &blockstore)
                                .take(RestartLastVotedForkSlots::MAX_SLOTS)
                                .collect();
                    } else {
                        error!("
                            Cannot find last voted slot in the tower storage, it either means that this node has never \
                            voted or the tower storage is corrupted. Unfortunately, since WenRestart is a consensus protocol \
                            depending on each participant to send their last voted fork slots, your validator cannot participate.\
                            Please check discord for the conclusion of the WenRestart protocol, then generate a snapshot and use \
                            --wait-for-supermajority to restart the validator.");
                        return Err(WenRestartError::MissingLastVotedForkSlots.into());
                    }
                }
            }
            Ok((
                WenRestartProgressInternalState::Init {
                    last_voted_fork_slots,
                    last_vote_bankhash,
                },
                progress,
            ))
        }
        RestartState::LastVotedForkSlots => {
            if let Some(record) = progress.my_last_voted_fork_slots.as_ref() {
                Ok((
                    WenRestartProgressInternalState::LastVotedForkSlots {
                        last_voted_fork_slots: record.last_voted_fork_slots.clone(),
                        aggregate_final_result: progress
                            .last_voted_fork_slots_aggregate
                            .as_ref()
                            .and_then(|r| {
                                r.final_result.as_ref().map(|result| {
                                    LastVotedForkSlotsFinalResult {
                                        slots_stake_map: result.slots_stake_map.clone(),
                                        total_active_stake: result.total_active_stake,
                                    }
                                })
                            }),
                    },
                    progress,
                ))
            } else {
                Err(WenRestartError::MalformedLastVotedForkSlotsProtobuf(None).into())
            }
        }
        RestartState::HeaviestFork => Ok((
            WenRestartProgressInternalState::FindHeaviestFork {
                aggregate_final_result: progress
                    .last_voted_fork_slots_aggregate
                    .as_ref()
                    .and_then(|r| {
                        r.final_result
                            .as_ref()
                            .map(|result| LastVotedForkSlotsFinalResult {
                                slots_stake_map: result.slots_stake_map.clone(),
                                total_active_stake: result.total_active_stake,
                            })
                    })
                    .ok_or(WenRestartError::MalformedProgress(
                        RestartState::HeaviestFork,
                        "final_result in last_voted_fork_slots_aggregate".to_string(),
                    ))?,
                my_heaviest_fork: progress.my_heaviest_fork.clone(),
            },
            progress,
        )),
        RestartState::GenerateSnapshot => Ok((
            WenRestartProgressInternalState::GenerateSnapshot {
                new_root_slot: progress
                    .my_heaviest_fork
                    .as_ref()
                    .ok_or(WenRestartError::MalformedProgress(
                        RestartState::GenerateSnapshot,
                        "my_heaviest_fork".to_string(),
                    ))?
                    .slot,
                my_snapshot: progress.my_snapshot.clone(),
            },
            progress,
        )),
    }
}

fn read_wen_restart_records(records_path: &PathBuf) -> Result<WenRestartProgress> {
    let buffer = read(records_path)?;
    let progress = WenRestartProgress::decode(&mut Cursor::new(buffer))?;
    info!("read record {:?}", progress);
    Ok(progress)
}

pub(crate) fn write_wen_restart_records(
    records_path: &PathBuf,
    new_progress: &WenRestartProgress,
) -> Result<()> {
    // overwrite anything if exists
    let mut file = File::create(records_path)?;
    info!("writing new record {:?}", new_progress);
    let mut buf = Vec::with_capacity(new_progress.encoded_len());
    new_progress.encode(&mut buf)?;
    file.write_all(&buf)?;
    Ok(())
}

#[cfg(test)]
mod tests {
    use {
        crate::wen_restart::{tests::wen_restart_proto::LastVotedForkSlotsAggregateFinal, *},
        solana_accounts_db::hardened_unpack::MAX_GENESIS_ARCHIVE_UNPACKED_SIZE,
        solana_entry::entry::create_ticks,
        solana_gossip::{
            cluster_info::ClusterInfo,
            contact_info::ContactInfo,
            crds::GossipRoute,
            crds_value::{CrdsData, CrdsValue},
            restart_crds_values::{RestartHeaviestFork, RestartLastVotedForkSlots},
        },
        solana_ledger::{
            blockstore::{create_new_ledger, entries_to_test_shreds, Blockstore},
            blockstore_options::LedgerColumnOptions,
            blockstore_processor::{fill_blockstore_slot_with_ticks, test_process_blockstore},
            get_tmp_ledger_path_auto_delete,
        },
        solana_program::{
            hash::Hash,
            vote::state::{TowerSync, Vote},
        },
        solana_runtime::{
            genesis_utils::{
                create_genesis_config_with_vote_accounts, GenesisConfigInfo, ValidatorVoteKeypairs,
            },
            snapshot_bank_utils::bank_to_full_snapshot_archive,
            snapshot_hash::SnapshotHash,
            snapshot_utils::build_incremental_snapshot_archive_path,
        },
        solana_sdk::{
            signature::{Keypair, Signer},
            timing::timestamp,
        },
        solana_streamer::socket::SocketAddrSpace,
        std::{fs::remove_file, sync::Arc, thread::Builder},
        tempfile::TempDir,
    };

    const SHRED_VERSION: u16 = 2;
    const EXPECTED_SLOTS: Slot = 90;
    const TICKS_PER_SLOT: u64 = 2;
    const TOTAL_VALIDATOR_COUNT: u16 = 20;
    const MY_INDEX: usize = TOTAL_VALIDATOR_COUNT as usize - 1;
    const WAIT_FOR_THREAD_TIMEOUT: u64 = 10_000;
    const WAIT_FOR_SUPERMAJORITY_THRESHOLD_PERCENT: u64 = 80;
    const NON_CONFORMING_VALIDATOR_PERCENT: u64 = 5;

    fn push_restart_last_voted_fork_slots(
        cluster_info: Arc<ClusterInfo>,
        node: &ContactInfo,
        last_voted_fork_slots: &[Slot],
        last_vote_hash: &Hash,
        node_keypair: &Keypair,
        wallclock: u64,
    ) {
        let slots = RestartLastVotedForkSlots::new(
            *node.pubkey(),
            wallclock,
            last_voted_fork_slots,
            *last_vote_hash,
            SHRED_VERSION,
        )
        .unwrap();
        let entries = vec![
            CrdsValue::new_signed(CrdsData::ContactInfo(node.clone()), node_keypair),
            CrdsValue::new_signed(CrdsData::RestartLastVotedForkSlots(slots), node_keypair),
        ];
        {
            let mut gossip_crds = cluster_info.gossip.crds.write().unwrap();
            for entry in entries {
                assert!(gossip_crds
                    .insert(entry, /*now=*/ 0, GossipRoute::LocalMessage)
                    .is_ok());
            }
        }
    }

    fn push_restart_heaviest_fork(
        cluster_info: Arc<ClusterInfo>,
        node: &ContactInfo,
        heaviest_fork_slot: Slot,
        heaviest_fork_hash: &Hash,
        observed_stake: u64,
        node_keypair: &Keypair,
        wallclock: u64,
    ) {
        let heaviest_fork = RestartHeaviestFork {
            from: *node.pubkey(),
            wallclock,
            last_slot: heaviest_fork_slot,
            last_slot_hash: *heaviest_fork_hash,
            observed_stake,
            shred_version: SHRED_VERSION,
        };
        assert!(cluster_info
            .gossip
            .crds
            .write()
            .unwrap()
            .insert(
                CrdsValue::new_signed(CrdsData::RestartHeaviestFork(heaviest_fork), node_keypair),
                /*now=*/ 0,
                GossipRoute::LocalMessage
            )
            .is_ok());
    }

    struct WenRestartTestInitResult {
        pub validator_voting_keypairs: Vec<ValidatorVoteKeypairs>,
        pub blockstore: Arc<Blockstore>,
        pub cluster_info: Arc<ClusterInfo>,
        pub bank_forks: Arc<RwLock<BankForks>>,
        pub last_voted_fork_slots: Vec<Slot>,
        pub wen_restart_proto_path: PathBuf,
        pub last_blockhash: Hash,
        pub genesis_config_hash: Hash,
    }

    fn insert_slots_into_blockstore(
        blockstore: Arc<Blockstore>,
        first_parent: Slot,
        slots_to_insert: &[Slot],
        entries_per_slot: u64,
        start_blockhash: Hash,
    ) -> Hash {
        let mut last_hash = start_blockhash;
        let mut last_parent = first_parent;
        for i in slots_to_insert {
            last_hash = fill_blockstore_slot_with_ticks(
                &blockstore,
                entries_per_slot,
                *i,
                last_parent,
                last_hash,
            );
            last_parent = *i;
        }
        last_hash
    }

    fn wen_restart_test_init(ledger_path: &TempDir) -> WenRestartTestInitResult {
        let validator_voting_keypairs: Vec<_> = (0..TOTAL_VALIDATOR_COUNT)
            .map(|_| ValidatorVoteKeypairs::new_rand())
            .collect();
        let node_keypair = Arc::new(
            validator_voting_keypairs[MY_INDEX]
                .node_keypair
                .insecure_clone(),
        );
        let cluster_info = Arc::new(ClusterInfo::new(
            {
                let mut contact_info =
                    ContactInfo::new_localhost(&node_keypair.pubkey(), timestamp());
                contact_info.set_shred_version(SHRED_VERSION);
                contact_info
            },
            node_keypair.clone(),
            SocketAddrSpace::Unspecified,
        ));
        let GenesisConfigInfo {
            mut genesis_config, ..
        } = create_genesis_config_with_vote_accounts(
            10_000,
            &validator_voting_keypairs,
            vec![100; validator_voting_keypairs.len()],
        );
        genesis_config.ticks_per_slot = TICKS_PER_SLOT;
        let start_blockhash = create_new_ledger(
            ledger_path.path(),
            &genesis_config,
            MAX_GENESIS_ARCHIVE_UNPACKED_SIZE,
            LedgerColumnOptions::default(),
        )
        .unwrap();
        let blockstore = Arc::new(Blockstore::open(ledger_path.path()).unwrap());
        let (bank_forks, ..) = test_process_blockstore(
            &genesis_config,
            &blockstore,
            &ProcessOptions {
                run_verification: true,
                accounts_db_test_hash_calculation: true,
                ..ProcessOptions::default()
            },
            Arc::default(),
        );
        let mut last_blockhash = start_blockhash;
        // Skip block 1, 2 links directly to 0.
        let last_parent: Slot = 2;
        let mut last_voted_fork_slots: Vec<Slot> = Vec::new();
        last_voted_fork_slots
            .extend(last_parent..last_parent.saturating_add(EXPECTED_SLOTS).saturating_add(1));
        last_blockhash = insert_slots_into_blockstore(
            blockstore.clone(),
            0,
            &last_voted_fork_slots,
            genesis_config.ticks_per_slot,
            last_blockhash,
        );
        last_voted_fork_slots.insert(0, 0);
        last_voted_fork_slots.reverse();
        let mut wen_restart_proto_path = ledger_path.path().to_path_buf();
        wen_restart_proto_path.push("wen_restart_status.proto");
        let _ = remove_file(&wen_restart_proto_path);
        WenRestartTestInitResult {
            validator_voting_keypairs,
            blockstore,
            cluster_info,
            bank_forks,
            last_voted_fork_slots,
            wen_restart_proto_path,
            last_blockhash,
            genesis_config_hash: genesis_config.hash(),
        }
    }

    fn wait_on_expected_progress_with_timeout(
        wen_restart_proto_path: PathBuf,
        expected_progress: WenRestartProgress,
    ) {
        let start = timestamp();
        let mut progress = WenRestartProgress {
            state: RestartState::Init.into(),
            ..Default::default()
        };
        loop {
            if let Ok(new_progress) = read_wen_restart_records(&wen_restart_proto_path) {
                progress = new_progress;
                if let Some(my_last_voted_fork_slots) = &expected_progress.my_last_voted_fork_slots
                {
                    if let Some(record) = progress.my_last_voted_fork_slots.as_mut() {
                        record.wallclock = my_last_voted_fork_slots.wallclock;
                    }
                }
                if progress == expected_progress {
                    return;
                }
            }
            if timestamp().saturating_sub(start) > WAIT_FOR_THREAD_TIMEOUT {
                assert_eq!(
                    progress.my_last_voted_fork_slots,
                    expected_progress.my_last_voted_fork_slots
                );
                assert_eq!(
                    progress.last_voted_fork_slots_aggregate,
                    expected_progress.last_voted_fork_slots_aggregate
                );
                panic!(
                    "wait_on_expected_progress_with_timeout failed to get expected progress {:?} expected {:?}",
                    &progress,
                    expected_progress
                );
            }
            sleep(Duration::from_millis(10));
        }
    }

    fn wen_restart_test_succeed_after_failure(
        test_state: WenRestartTestInitResult,
        last_vote_bankhash: Hash,
        expected_progress: WenRestartProgress,
    ) {
        // continue normally after the error, we should be good.
        let exit = Arc::new(AtomicBool::new(false));
        let last_vote_slot: Slot = test_state.last_voted_fork_slots[0];
        let wen_restart_config = WenRestartConfig {
            wen_restart_path: test_state.wen_restart_proto_path.clone(),
            last_vote: VoteTransaction::from(Vote::new(vec![last_vote_slot], last_vote_bankhash)),
            blockstore: test_state.blockstore.clone(),
            cluster_info: test_state.cluster_info.clone(),
            bank_forks: test_state.bank_forks.clone(),
            wen_restart_repair_slots: Some(Arc::new(RwLock::new(Vec::new()))),
            wait_for_supermajority_threshold_percent: 80,
            snapshot_config: SnapshotConfig::default(),
            accounts_background_request_sender: AbsRequestSender::default(),
            genesis_config_hash: test_state.genesis_config_hash,
            exit: exit.clone(),
        };
        let wen_restart_thread_handle = Builder::new()
            .name("solana-wen-restart".to_string())
            .spawn(move || {
                let _ = wait_for_wen_restart(wen_restart_config).is_ok();
            })
            .unwrap();
        wait_on_expected_progress_with_timeout(
            test_state.wen_restart_proto_path.clone(),
            expected_progress,
        );
        exit.store(true, Ordering::Relaxed);
        assert!(wen_restart_thread_handle.join().is_ok());
        let _ = remove_file(&test_state.wen_restart_proto_path);
    }

    #[test]
    fn test_wen_restart_normal_flow() {
        let ledger_path = get_tmp_ledger_path_auto_delete!();
        let wen_restart_repair_slots = Some(Arc::new(RwLock::new(Vec::new())));
        let test_state = wen_restart_test_init(&ledger_path);
        let last_vote_slot = test_state.last_voted_fork_slots[0];
        let last_vote_bankhash = Hash::new_unique();
        let expected_slots_to_repair: Vec<Slot> =
            (last_vote_slot + 1..last_vote_slot + 3).collect();

        let bank_snapshots_dir = tempfile::TempDir::new().unwrap();
        let full_snapshot_archives_dir = tempfile::TempDir::new().unwrap();
        let incremental_snapshot_archives_dir = tempfile::TempDir::new().unwrap();
        let snapshot_config = SnapshotConfig {
            bank_snapshots_dir: bank_snapshots_dir.as_ref().to_path_buf(),
            full_snapshot_archives_dir: full_snapshot_archives_dir.as_ref().to_path_buf(),
            incremental_snapshot_archives_dir: incremental_snapshot_archives_dir
                .as_ref()
                .to_path_buf(),
            ..Default::default()
        };
        test_state
            .bank_forks
            .write()
            .unwrap()
            .set_snapshot_config(Some(snapshot_config.clone()));
        let old_root_bank = test_state.bank_forks.read().unwrap().root_bank();
        // Trigger full snapshot generation on the old root bank.
        assert!(bank_to_full_snapshot_archive(
            snapshot_config.bank_snapshots_dir.clone(),
            &old_root_bank,
            Some(snapshot_config.snapshot_version),
            snapshot_config.full_snapshot_archives_dir.clone(),
            snapshot_config.incremental_snapshot_archives_dir.clone(),
            snapshot_config.archive_format,
        )
        .is_ok());

        let exit = Arc::new(AtomicBool::new(false));
        let wen_restart_config = WenRestartConfig {
            wen_restart_path: test_state.wen_restart_proto_path.clone(),
            last_vote: VoteTransaction::from(Vote::new(vec![last_vote_slot], last_vote_bankhash)),
            blockstore: test_state.blockstore.clone(),
            cluster_info: test_state.cluster_info.clone(),
            bank_forks: test_state.bank_forks.clone(),
            wen_restart_repair_slots: wen_restart_repair_slots.clone(),
            wait_for_supermajority_threshold_percent: 80,
            snapshot_config,
            accounts_background_request_sender: AbsRequestSender::default(),
            genesis_config_hash: test_state.genesis_config_hash,
            exit: exit.clone(),
        };
        let wen_restart_thread_handle = Builder::new()
            .name("solana-wen-restart".to_string())
            .spawn(move || {
                assert!(wait_for_wen_restart(wen_restart_config).is_ok());
            })
            .unwrap();
        let mut rng = rand::thread_rng();
        let mut expected_received_last_voted_fork_slots = HashMap::new();
        let validators_to_take: usize =
            (WAIT_FOR_SUPERMAJORITY_THRESHOLD_PERCENT * TOTAL_VALIDATOR_COUNT as u64 / 100 - 1)
                .try_into()
                .unwrap();
        let mut last_voted_fork_slots_from_others = test_state.last_voted_fork_slots.clone();
        last_voted_fork_slots_from_others.reverse();
        last_voted_fork_slots_from_others.append(&mut expected_slots_to_repair.clone());
        for keypairs in test_state
            .validator_voting_keypairs
            .iter()
            .take(validators_to_take)
        {
            let node_pubkey = keypairs.node_keypair.pubkey();
            let node = ContactInfo::new_rand(&mut rng, Some(node_pubkey));
            let last_vote_hash = Hash::new_unique();
            let now = timestamp();
            push_restart_last_voted_fork_slots(
                test_state.cluster_info.clone(),
                &node,
                &last_voted_fork_slots_from_others,
                &last_vote_hash,
                &keypairs.node_keypair,
                now,
            );
            expected_received_last_voted_fork_slots.insert(
                node_pubkey.to_string(),
                LastVotedForkSlotsRecord {
                    last_voted_fork_slots: last_voted_fork_slots_from_others.clone(),
                    last_vote_bankhash: last_vote_hash.to_string(),
                    shred_version: SHRED_VERSION as u32,
                    wallclock: now,
                },
            );
        }

        // Simulating successful repair of missing blocks.
        let _ = insert_slots_into_blockstore(
            test_state.blockstore.clone(),
            last_vote_slot,
            &expected_slots_to_repair,
            TICKS_PER_SLOT,
            test_state.last_blockhash,
        );

        let expected_heaviest_fork_slot = last_vote_slot + 2;
        let expected_heaviest_fork_bankhash;
        loop {
            if let Some(bank) = test_state
                .bank_forks
                .read()
                .unwrap()
                .get(expected_heaviest_fork_slot)
            {
                expected_heaviest_fork_bankhash = bank.hash();
                break;
            }
            sleep(Duration::from_millis(100));
        }
        // Now simulate receiving HeaviestFork messages.
        let mut expected_received_heaviest_fork = HashMap::new();
        let validators_to_take: usize = ((WAIT_FOR_SUPERMAJORITY_THRESHOLD_PERCENT
            - NON_CONFORMING_VALIDATOR_PERCENT)
            * TOTAL_VALIDATOR_COUNT as u64
            / 100
            - 1)
        .try_into()
        .unwrap();
        // HeaviestFork only requires 75% vs 80% required for LastVotedForkSlots. We have 5% stake, so we need 70%.
        let total_active_stake_during_heaviest_fork = (validators_to_take + 1) as u64 * 100;
        for keypairs in test_state
            .validator_voting_keypairs
            .iter()
            .take(validators_to_take)
        {
            let node_pubkey = keypairs.node_keypair.pubkey();
            let node = ContactInfo::new_rand(&mut rng, Some(node_pubkey));
            let now = timestamp();
            push_restart_heaviest_fork(
                test_state.cluster_info.clone(),
                &node,
                expected_heaviest_fork_slot,
                &expected_heaviest_fork_bankhash,
                total_active_stake_during_heaviest_fork,
                &keypairs.node_keypair,
                now,
            );
            expected_received_heaviest_fork.insert(
                node_pubkey.to_string(),
                HeaviestForkRecord {
                    slot: expected_heaviest_fork_slot,
                    bankhash: expected_heaviest_fork_bankhash.to_string(),
                    total_active_stake: total_active_stake_during_heaviest_fork,
                    shred_version: SHRED_VERSION as u32,
                    wallclock: now,
                },
            );
        }

        assert!(wen_restart_thread_handle.join().is_ok());
        exit.store(true, Ordering::Relaxed);
        let progress = read_wen_restart_records(&test_state.wen_restart_proto_path).unwrap();
        let progress_start_time = progress
            .my_last_voted_fork_slots
            .as_ref()
            .unwrap()
            .wallclock;
        let mut expected_slots_stake_map: HashMap<Slot, u64> = test_state
            .last_voted_fork_slots
            .iter()
            .map(|slot| {
                (
                    *slot,
                    WAIT_FOR_SUPERMAJORITY_THRESHOLD_PERCENT * TOTAL_VALIDATOR_COUNT as u64,
                )
            })
            .collect();
        expected_slots_stake_map.extend(
            expected_slots_to_repair
                .iter()
                .map(|slot| (*slot, total_active_stake_during_heaviest_fork)),
        );
        assert_eq!(
            progress,
            WenRestartProgress {
                state: RestartState::Done.into(),
                my_last_voted_fork_slots: Some(LastVotedForkSlotsRecord {
                    last_voted_fork_slots: test_state.last_voted_fork_slots,
                    last_vote_bankhash: last_vote_bankhash.to_string(),
                    shred_version: SHRED_VERSION as u32,
                    wallclock: progress_start_time,
                }),
                last_voted_fork_slots_aggregate: Some(LastVotedForkSlotsAggregateRecord {
                    received: expected_received_last_voted_fork_slots,
                    final_result: Some(LastVotedForkSlotsAggregateFinal {
                        slots_stake_map: expected_slots_stake_map,
                        // We are simulating 5% joined LastVotedForkSlots but not HeaviestFork.
                        total_active_stake: total_active_stake_during_heaviest_fork + 100,
                    }),
                }),
                my_heaviest_fork: Some(HeaviestForkRecord {
                    slot: expected_heaviest_fork_slot,
                    bankhash: progress
                        .my_heaviest_fork
                        .as_ref()
                        .unwrap()
                        .bankhash
                        .to_string(),
                    total_active_stake: total_active_stake_during_heaviest_fork,
                    shred_version: SHRED_VERSION as u32,
                    wallclock: 0,
                }),
                heaviest_fork_aggregate: Some(HeaviestForkAggregateRecord {
                    received: expected_received_heaviest_fork,
                    final_result: Some(HeaviestForkAggregateFinal {
                        total_active_stake: total_active_stake_during_heaviest_fork,
                        total_active_stake_seen_supermajority:
                            total_active_stake_during_heaviest_fork,
                        total_active_stake_agreed_with_me: total_active_stake_during_heaviest_fork,
                    }),
                }),
                my_snapshot: Some(GenerateSnapshotRecord {
                    slot: expected_heaviest_fork_slot,
                    bankhash: progress.my_snapshot.as_ref().unwrap().bankhash.clone(),
                    shred_version: progress.my_snapshot.as_ref().unwrap().shred_version,
                    path: progress.my_snapshot.as_ref().unwrap().path.clone(),
                }),
            }
        );
    }

    fn change_proto_file_readonly(wen_restart_proto_path: &PathBuf, readonly: bool) {
        let mut perms = std::fs::metadata(wen_restart_proto_path)
            .unwrap()
            .permissions();
        perms.set_readonly(readonly);
        std::fs::set_permissions(wen_restart_proto_path, perms).unwrap();
    }

    #[test]
    fn test_wen_restart_initialize() {
        solana_logger::setup();
        let ledger_path = get_tmp_ledger_path_auto_delete!();
        let test_state = wen_restart_test_init(&ledger_path);
        let last_vote_bankhash = Hash::new_unique();
        let mut last_voted_fork_slots = test_state.last_voted_fork_slots.clone();
        last_voted_fork_slots.reverse();
        let mut file = File::create(&test_state.wen_restart_proto_path).unwrap();
        file.write_all(b"garbage").unwrap();
        assert_eq!(
            initialize(
                &test_state.wen_restart_proto_path,
                VoteTransaction::from(Vote::new(last_voted_fork_slots.clone(), last_vote_bankhash)),
                test_state.blockstore.clone()
            )
            .unwrap_err()
            .downcast::<prost::DecodeError>()
            .unwrap(),
            prost::DecodeError::new("invalid wire type value: 7")
        );
        assert!(remove_file(&test_state.wen_restart_proto_path).is_ok());
        let last_vote_bankhash = Hash::new_unique();
        let empty_last_vote = VoteTransaction::from(Vote::new(vec![], last_vote_bankhash));
        assert_eq!(
            initialize(
                &test_state.wen_restart_proto_path,
                empty_last_vote.clone(),
                test_state.blockstore.clone()
            )
            .unwrap_err()
            .downcast::<WenRestartError>()
            .unwrap(),
            WenRestartError::MissingLastVotedForkSlots,
        );
        assert!(write_wen_restart_records(
            &test_state.wen_restart_proto_path,
            &WenRestartProgress {
                state: RestartState::LastVotedForkSlots.into(),
                ..Default::default()
            },
        )
        .is_ok());
        assert_eq!(
            initialize(
                &test_state.wen_restart_proto_path,
                VoteTransaction::from(Vote::new(last_voted_fork_slots.clone(), last_vote_bankhash)),
                test_state.blockstore.clone()
            )
            .err()
            .unwrap()
            .to_string(),
            "Malformed last voted fork slots protobuf: None"
        );
        let progress_missing_heaviest_fork_aggregate = WenRestartProgress {
            state: RestartState::HeaviestFork.into(),
            my_heaviest_fork: Some(HeaviestForkRecord {
                slot: 0,
                bankhash: Hash::new_unique().to_string(),
                total_active_stake: 0,
                shred_version: SHRED_VERSION as u32,
                wallclock: 0,
            }),
            ..Default::default()
        };
        assert!(write_wen_restart_records(
            &test_state.wen_restart_proto_path,
            &progress_missing_heaviest_fork_aggregate,
        )
        .is_ok());
        assert_eq!(
            initialize(
                &test_state.wen_restart_proto_path,
                VoteTransaction::from(Vote::new(last_voted_fork_slots.clone(), last_vote_bankhash)),
                test_state.blockstore.clone()
            ).err()
            .unwrap()
            .to_string(),
            "Malformed progress: HeaviestFork missing final_result in last_voted_fork_slots_aggregate",
        );
        let progress_missing_my_heaviestfork = WenRestartProgress {
            state: RestartState::GenerateSnapshot.into(),
            my_snapshot: Some(GenerateSnapshotRecord {
                slot: 0,
                bankhash: Hash::new_unique().to_string(),
                shred_version: SHRED_VERSION as u32,
                path: "/path/to/snapshot".to_string(),
            }),
            ..Default::default()
        };
        assert!(write_wen_restart_records(
            &test_state.wen_restart_proto_path,
            &progress_missing_my_heaviestfork,
        )
        .is_ok());
        assert_eq!(
            initialize(
                &test_state.wen_restart_proto_path,
                VoteTransaction::from(Vote::new(last_voted_fork_slots.clone(), last_vote_bankhash)),
                test_state.blockstore.clone()
            )
            .err()
            .unwrap()
            .to_string(),
            "Malformed progress: GenerateSnapshot missing my_heaviest_fork",
        );

        // Now test successful initialization.
        assert!(remove_file(&test_state.wen_restart_proto_path).is_ok());
        // Test the case where the file is not found.
        let mut vote = TowerSync::from(vec![(test_state.last_voted_fork_slots[0], 1)]);
        vote.hash = last_vote_bankhash;
        let last_vote = VoteTransaction::from(vote);
        assert_eq!(
            initialize(
                &test_state.wen_restart_proto_path,
                last_vote.clone(),
                test_state.blockstore.clone()
            )
            .unwrap(),
            (
                WenRestartProgressInternalState::Init {
                    last_voted_fork_slots: test_state.last_voted_fork_slots.clone(),
                    last_vote_bankhash
                },
                WenRestartProgress {
                    state: RestartState::Init.into(),
                    ..Default::default()
                }
            )
        );
        let progress = WenRestartProgress {
            state: RestartState::Init.into(),
            my_last_voted_fork_slots: Some(LastVotedForkSlotsRecord {
                last_voted_fork_slots: test_state.last_voted_fork_slots.clone(),
                last_vote_bankhash: last_vote_bankhash.to_string(),
                shred_version: SHRED_VERSION as u32,
                wallclock: 0,
            }),
            ..Default::default()
        };
        assert!(write_wen_restart_records(&test_state.wen_restart_proto_path, &progress,).is_ok());
        assert_eq!(
            initialize(
                &test_state.wen_restart_proto_path,
                last_vote.clone(),
                test_state.blockstore.clone()
            )
            .unwrap(),
            (
                WenRestartProgressInternalState::Init {
                    last_voted_fork_slots: test_state.last_voted_fork_slots.clone(),
                    last_vote_bankhash,
                },
                progress
            )
        );
        let progress = WenRestartProgress {
            state: RestartState::LastVotedForkSlots.into(),
            my_last_voted_fork_slots: Some(LastVotedForkSlotsRecord {
                last_voted_fork_slots: test_state.last_voted_fork_slots.clone(),
                last_vote_bankhash: last_vote_bankhash.to_string(),
                shred_version: SHRED_VERSION as u32,
                wallclock: 0,
            }),
            ..Default::default()
        };
        assert!(write_wen_restart_records(&test_state.wen_restart_proto_path, &progress,).is_ok());
        assert_eq!(
            initialize(
                &test_state.wen_restart_proto_path,
                last_vote.clone(),
                test_state.blockstore.clone()
            )
            .unwrap(),
            (
                WenRestartProgressInternalState::LastVotedForkSlots {
                    last_voted_fork_slots: test_state.last_voted_fork_slots.clone(),
                    aggregate_final_result: None,
                },
                progress
            )
        );
        let progress = WenRestartProgress {
            state: RestartState::HeaviestFork.into(),
            my_heaviest_fork: Some(HeaviestForkRecord {
                slot: 0,
                bankhash: Hash::new_unique().to_string(),
                total_active_stake: 0,
                shred_version: SHRED_VERSION as u32,
                wallclock: 0,
            }),
            last_voted_fork_slots_aggregate: Some(LastVotedForkSlotsAggregateRecord {
                received: HashMap::new(),
                final_result: Some(LastVotedForkSlotsAggregateFinal {
                    slots_stake_map: HashMap::new(),
                    total_active_stake: 1000,
                }),
            }),
            ..Default::default()
        };
        assert!(write_wen_restart_records(&test_state.wen_restart_proto_path, &progress,).is_ok());
        assert_eq!(
            initialize(
                &test_state.wen_restart_proto_path,
                last_vote.clone(),
                test_state.blockstore.clone()
            )
            .unwrap(),
            (
                WenRestartProgressInternalState::FindHeaviestFork {
                    aggregate_final_result: LastVotedForkSlotsFinalResult {
                        slots_stake_map: HashMap::new(),
                        total_active_stake: 1000,
                    },
                    my_heaviest_fork: progress.my_heaviest_fork.clone(),
                },
                progress
            )
        );
        let progress = WenRestartProgress {
            state: RestartState::GenerateSnapshot.into(),
            my_heaviest_fork: Some(HeaviestForkRecord {
                slot: 0,
                bankhash: Hash::new_unique().to_string(),
                total_active_stake: 0,
                shred_version: SHRED_VERSION as u32,
                wallclock: 0,
            }),
            my_snapshot: Some(GenerateSnapshotRecord {
                slot: 0,
                bankhash: Hash::new_unique().to_string(),
                shred_version: SHRED_VERSION as u32,
                path: "/path/to/snapshot".to_string(),
            }),
            ..Default::default()
        };
        assert!(write_wen_restart_records(&test_state.wen_restart_proto_path, &progress,).is_ok());
        assert_eq!(
            initialize(
                &test_state.wen_restart_proto_path,
                VoteTransaction::from(Vote::new(last_voted_fork_slots.clone(), last_vote_bankhash)),
                test_state.blockstore.clone()
            )
            .unwrap(),
            (
                WenRestartProgressInternalState::GenerateSnapshot {
                    new_root_slot: 0,
                    my_snapshot: progress.my_snapshot.clone(),
                },
                progress,
            )
        );
        let last_vote_slot = test_state.last_voted_fork_slots[0];
        let snapshot_slot_hash = Hash::new_unique();
        let progress = WenRestartProgress {
            state: RestartState::Done.into(),
            my_last_voted_fork_slots: Some(LastVotedForkSlotsRecord {
                last_voted_fork_slots: test_state.last_voted_fork_slots.clone(),
                last_vote_bankhash: last_vote_bankhash.to_string(),
                shred_version: SHRED_VERSION as u32,
                wallclock: 0,
            }),
            my_heaviest_fork: Some(HeaviestForkRecord {
                slot: last_vote_slot,
                bankhash: snapshot_slot_hash.to_string(),
                total_active_stake: 0,
                shred_version: SHRED_VERSION as u32,
                wallclock: 0,
            }),
            my_snapshot: Some(GenerateSnapshotRecord {
                slot: last_vote_slot,
                bankhash: snapshot_slot_hash.to_string(),
                shred_version: SHRED_VERSION as u32,
                path: "/path/to/snapshot".to_string(),
            }),
            ..Default::default()
        };
        assert!(write_wen_restart_records(&test_state.wen_restart_proto_path, &progress,).is_ok());
        assert_eq!(
            initialize(
                &test_state.wen_restart_proto_path,
                VoteTransaction::from(Vote::new(last_voted_fork_slots, last_vote_bankhash)),
                test_state.blockstore.clone()
            )
            .unwrap(),
            (
                WenRestartProgressInternalState::Done {
                    slot: last_vote_slot,
                    hash: snapshot_slot_hash,
                    shred_version: SHRED_VERSION,
                    snapshot_path: "/path/to/snapshot".to_string(),
                },
                progress
            )
        );
    }

    #[test]
    fn test_wen_restart_send_last_voted_fork_failures() {
        let ledger_path = get_tmp_ledger_path_auto_delete!();
        let test_state = wen_restart_test_init(&ledger_path);
        let progress = wen_restart_proto::WenRestartProgress {
            state: RestartState::Init.into(),
            ..Default::default()
        };
        let original_progress = progress.clone();
        assert_eq!(
            send_restart_last_voted_fork_slots(
                test_state.cluster_info.clone(),
                &[],
                Hash::new_unique(),
            )
            .err()
            .unwrap()
            .to_string(),
            "Last voted fork cannot be empty"
        );
        assert_eq!(progress, original_progress);
        let last_vote_bankhash = Hash::new_unique();
        let last_voted_fork_slots = test_state.last_voted_fork_slots.clone();
        wen_restart_test_succeed_after_failure(
            test_state,
            last_vote_bankhash,
            WenRestartProgress {
                state: RestartState::LastVotedForkSlots.into(),
                my_last_voted_fork_slots: Some(LastVotedForkSlotsRecord {
                    last_voted_fork_slots,
                    last_vote_bankhash: last_vote_bankhash.to_string(),
                    shred_version: SHRED_VERSION as u32,
                    wallclock: 0,
                }),
                last_voted_fork_slots_aggregate: Some(LastVotedForkSlotsAggregateRecord {
                    received: HashMap::new(),
                    final_result: None,
                }),
                ..Default::default()
            },
        );
    }

    #[test]
    fn test_write_wen_restart_records_failure() {
        let ledger_path = get_tmp_ledger_path_auto_delete!();
        let test_state = wen_restart_test_init(&ledger_path);
        let progress = wen_restart_proto::WenRestartProgress {
            state: RestartState::Init.into(),
            ..Default::default()
        };
        assert!(write_wen_restart_records(&test_state.wen_restart_proto_path, &progress).is_ok());
        change_proto_file_readonly(&test_state.wen_restart_proto_path, true);
        assert_eq!(
            write_wen_restart_records(&test_state.wen_restart_proto_path, &progress)
                .unwrap_err()
                .downcast::<std::io::Error>()
                .unwrap()
                .kind(),
            std::io::ErrorKind::PermissionDenied,
        );
        change_proto_file_readonly(&test_state.wen_restart_proto_path, false);
        assert!(write_wen_restart_records(&test_state.wen_restart_proto_path, &progress).is_ok());
        let last_voted_fork_slots = test_state.last_voted_fork_slots.clone();
        let last_vote_bankhash = Hash::new_unique();
        wen_restart_test_succeed_after_failure(
            test_state,
            last_vote_bankhash,
            WenRestartProgress {
                state: RestartState::LastVotedForkSlots.into(),
                my_last_voted_fork_slots: Some(LastVotedForkSlotsRecord {
                    last_voted_fork_slots,
                    last_vote_bankhash: last_vote_bankhash.to_string(),
                    shred_version: SHRED_VERSION as u32,
                    wallclock: 0,
                }),
                last_voted_fork_slots_aggregate: Some(LastVotedForkSlotsAggregateRecord {
                    received: HashMap::new(),
                    final_result: None,
                }),
                ..Default::default()
            },
        );
    }

    #[test]
    fn test_wen_restart_aggregate_last_voted_fork_stop_and_restart() {
        let ledger_path = get_tmp_ledger_path_auto_delete!();
        let test_state = wen_restart_test_init(&ledger_path);
        let last_vote_slot: Slot = test_state.last_voted_fork_slots[0];
        let last_vote_bankhash = Hash::new_unique();
        let start_time = timestamp();
        assert!(write_wen_restart_records(
            &test_state.wen_restart_proto_path,
            &WenRestartProgress {
                state: RestartState::LastVotedForkSlots.into(),
                my_last_voted_fork_slots: Some(LastVotedForkSlotsRecord {
                    last_voted_fork_slots: test_state.last_voted_fork_slots.clone(),
                    last_vote_bankhash: last_vote_bankhash.to_string(),
                    shred_version: SHRED_VERSION as u32,
                    wallclock: start_time,
                }),
                last_voted_fork_slots_aggregate: Some(LastVotedForkSlotsAggregateRecord {
                    received: HashMap::new(),
                    final_result: None,
                }),
                ..Default::default()
            }
        )
        .is_ok());
        let mut rng = rand::thread_rng();
        let mut expected_messages = HashMap::new();
        let expected_slots_to_repair: Vec<Slot> =
            (last_vote_slot + 1..last_vote_slot + 3).collect();
        let mut last_voted_fork_slots_from_others = test_state.last_voted_fork_slots.clone();
        last_voted_fork_slots_from_others.reverse();
        last_voted_fork_slots_from_others.append(&mut expected_slots_to_repair.clone());
        let progress = WenRestartProgress {
            state: RestartState::LastVotedForkSlots.into(),
            my_last_voted_fork_slots: Some(LastVotedForkSlotsRecord {
                last_voted_fork_slots: test_state.last_voted_fork_slots.clone(),
                last_vote_bankhash: last_vote_bankhash.to_string(),
                shred_version: SHRED_VERSION as u32,
                wallclock: start_time,
            }),
            ..Default::default()
        };
        let validators_to_take: usize =
            (WAIT_FOR_SUPERMAJORITY_THRESHOLD_PERCENT * TOTAL_VALIDATOR_COUNT as u64 / 100 - 1)
                .try_into()
                .unwrap();
        for keypairs in test_state
            .validator_voting_keypairs
            .iter()
            .take(validators_to_take)
        {
            let wen_restart_proto_path_clone = test_state.wen_restart_proto_path.clone();
            let cluster_info_clone = test_state.cluster_info.clone();
            let bank_forks_clone = test_state.bank_forks.clone();
            let blockstore_clone = test_state.blockstore.clone();
            let exit = Arc::new(AtomicBool::new(false));
            let exit_clone = exit.clone();
            let mut progress_clone = progress.clone();
            let last_voted_fork_slots = test_state.last_voted_fork_slots.clone();
            let wen_restart_thread_handle = Builder::new()
                .name("solana-wen-restart".to_string())
                .spawn(move || {
                    assert!(aggregate_restart_last_voted_fork_slots(
                        &wen_restart_proto_path_clone,
                        WAIT_FOR_SUPERMAJORITY_THRESHOLD_PERCENT,
                        cluster_info_clone,
                        &last_voted_fork_slots,
                        bank_forks_clone,
                        blockstore_clone,
                        Arc::new(RwLock::new(Vec::new())),
                        exit_clone,
                        &mut progress_clone,
                    )
                    .is_ok());
                })
                .unwrap();
            let node_pubkey = keypairs.node_keypair.pubkey();
            let node = ContactInfo::new_rand(&mut rng, Some(node_pubkey));
            let last_vote_hash = Hash::new_unique();
            let now = timestamp();
            push_restart_last_voted_fork_slots(
                test_state.cluster_info.clone(),
                &node,
                &last_voted_fork_slots_from_others,
                &last_vote_hash,
                &keypairs.node_keypair,
                now,
            );
            expected_messages.insert(
                node_pubkey.to_string(),
                LastVotedForkSlotsRecord {
                    last_voted_fork_slots: last_voted_fork_slots_from_others.clone(),
                    last_vote_bankhash: last_vote_hash.to_string(),
                    shred_version: SHRED_VERSION as u32,
                    wallclock: now,
                },
            );
            wait_on_expected_progress_with_timeout(
                test_state.wen_restart_proto_path.clone(),
                WenRestartProgress {
                    state: RestartState::LastVotedForkSlots.into(),
                    my_last_voted_fork_slots: Some(LastVotedForkSlotsRecord {
                        last_voted_fork_slots: test_state.last_voted_fork_slots.clone(),
                        last_vote_bankhash: last_vote_bankhash.to_string(),
                        shred_version: SHRED_VERSION as u32,
                        wallclock: start_time,
                    }),
                    last_voted_fork_slots_aggregate: Some(LastVotedForkSlotsAggregateRecord {
                        received: expected_messages.clone(),
                        final_result: None,
                    }),
                    ..Default::default()
                },
            );
            exit.store(true, Ordering::Relaxed);
            let _ = wen_restart_thread_handle.join();
        }

        // Simulating successful repair of missing blocks.
        let _ = insert_slots_into_blockstore(
            test_state.blockstore.clone(),
            last_vote_slot,
            &expected_slots_to_repair,
            TICKS_PER_SLOT,
            test_state.last_blockhash,
        );

        let last_voted_fork_slots = test_state.last_voted_fork_slots.clone();
        wen_restart_test_succeed_after_failure(
            test_state,
            last_vote_bankhash,
            WenRestartProgress {
                state: RestartState::LastVotedForkSlots.into(),
                my_last_voted_fork_slots: Some(LastVotedForkSlotsRecord {
                    last_voted_fork_slots,
                    last_vote_bankhash: last_vote_bankhash.to_string(),
                    shred_version: SHRED_VERSION as u32,
                    wallclock: start_time,
                }),
                last_voted_fork_slots_aggregate: Some(LastVotedForkSlotsAggregateRecord {
                    received: expected_messages,
                    final_result: None,
                }),
                ..Default::default()
            },
        );
    }

    #[test]
    fn test_increment_and_write_wen_restart_records() {
        solana_logger::setup();
        let my_dir = TempDir::new().unwrap();
        let mut wen_restart_proto_path = my_dir.path().to_path_buf();
        wen_restart_proto_path.push("wen_restart_status.proto");
        let last_vote_bankhash = Hash::new_unique();
        let my_last_voted_fork_slots = Some(LastVotedForkSlotsRecord {
            last_voted_fork_slots: vec![0, 1],
            last_vote_bankhash: last_vote_bankhash.to_string(),
            shred_version: 0,
            wallclock: 0,
        });
        let last_voted_fork_slots_aggregate = Some(LastVotedForkSlotsAggregateRecord {
            received: HashMap::new(),
            final_result: Some(LastVotedForkSlotsAggregateFinal {
                slots_stake_map: vec![(0, 900), (1, 800)].into_iter().collect(),
                total_active_stake: 900,
            }),
        });
        let my_heaviest_fork = Some(HeaviestForkRecord {
            slot: 1,
            bankhash: Hash::default().to_string(),
            total_active_stake: 900,
            shred_version: SHRED_VERSION as u32,
            wallclock: 0,
        });
        let my_bankhash = Hash::new_unique();
        let new_shred_version = SHRED_VERSION + 57;
        let my_snapshot = Some(GenerateSnapshotRecord {
            slot: 1,
            bankhash: my_bankhash.to_string(),
            path: "snapshot_1".to_string(),
            shred_version: new_shred_version as u32,
        });
        let heaviest_fork_aggregate = Some(HeaviestForkAggregateRecord {
            received: HashMap::new(),
            final_result: Some(HeaviestForkAggregateFinal {
                total_active_stake: 900,
                total_active_stake_seen_supermajority: 900,
                total_active_stake_agreed_with_me: 900,
            }),
        });
        let expected_slots_stake_map: HashMap<Slot, u64> =
            vec![(0, 900), (1, 800)].into_iter().collect();
        for (entrance_state, exit_state, entrance_progress, exit_progress) in [
            (
                WenRestartProgressInternalState::Init {
                    last_voted_fork_slots: vec![0, 1],
                    last_vote_bankhash,
                },
                WenRestartProgressInternalState::LastVotedForkSlots {
                    last_voted_fork_slots: vec![0, 1],
                    aggregate_final_result: None,
                },
                WenRestartProgress {
                    state: RestartState::LastVotedForkSlots.into(),
                    my_last_voted_fork_slots: my_last_voted_fork_slots.clone(),
                    ..Default::default()
                },
                WenRestartProgress {
                    state: RestartState::LastVotedForkSlots.into(),
                    my_last_voted_fork_slots: my_last_voted_fork_slots.clone(),
                    ..Default::default()
                },
            ),
            (
                WenRestartProgressInternalState::LastVotedForkSlots {
                    last_voted_fork_slots: vec![0, 1],
                    aggregate_final_result: Some(LastVotedForkSlotsFinalResult {
                        slots_stake_map: expected_slots_stake_map.clone(),
                        total_active_stake: 900,
                    }),
                },
                WenRestartProgressInternalState::FindHeaviestFork {
                    aggregate_final_result: LastVotedForkSlotsFinalResult {
                        slots_stake_map: expected_slots_stake_map.clone(),
                        total_active_stake: 900,
                    },
                    my_heaviest_fork: None,
                },
                WenRestartProgress {
                    state: RestartState::LastVotedForkSlots.into(),
                    my_last_voted_fork_slots: my_last_voted_fork_slots.clone(),
                    last_voted_fork_slots_aggregate: last_voted_fork_slots_aggregate.clone(),
                    ..Default::default()
                },
                WenRestartProgress {
                    state: RestartState::HeaviestFork.into(),
                    my_last_voted_fork_slots: my_last_voted_fork_slots.clone(),
                    last_voted_fork_slots_aggregate: last_voted_fork_slots_aggregate.clone(),
                    ..Default::default()
                },
            ),
            (
                WenRestartProgressInternalState::FindHeaviestFork {
                    aggregate_final_result: LastVotedForkSlotsFinalResult {
                        slots_stake_map: expected_slots_stake_map,
                        total_active_stake: 900,
                    },
                    my_heaviest_fork: Some(HeaviestForkRecord {
                        slot: 1,
                        bankhash: Hash::default().to_string(),
                        total_active_stake: 900,
                        shred_version: SHRED_VERSION as u32,
                        wallclock: 0,
                    }),
                },
                WenRestartProgressInternalState::HeaviestFork { new_root_slot: 1 },
                WenRestartProgress {
                    state: RestartState::HeaviestFork.into(),
                    my_last_voted_fork_slots: my_last_voted_fork_slots.clone(),
                    last_voted_fork_slots_aggregate: last_voted_fork_slots_aggregate.clone(),
                    ..Default::default()
                },
                WenRestartProgress {
                    state: RestartState::HeaviestFork.into(),
                    my_last_voted_fork_slots: my_last_voted_fork_slots.clone(),
                    last_voted_fork_slots_aggregate: last_voted_fork_slots_aggregate.clone(),
                    my_heaviest_fork: my_heaviest_fork.clone(),
                    ..Default::default()
                },
            ),
            (
                WenRestartProgressInternalState::HeaviestFork { new_root_slot: 1 },
                WenRestartProgressInternalState::GenerateSnapshot {
                    new_root_slot: 1,
                    my_snapshot: None,
                },
                WenRestartProgress {
                    state: RestartState::HeaviestFork.into(),
                    my_last_voted_fork_slots: my_last_voted_fork_slots.clone(),
                    last_voted_fork_slots_aggregate: last_voted_fork_slots_aggregate.clone(),
                    my_heaviest_fork: my_heaviest_fork.clone(),
                    heaviest_fork_aggregate: heaviest_fork_aggregate.clone(),
                    ..Default::default()
                },
                WenRestartProgress {
                    state: RestartState::GenerateSnapshot.into(),
                    my_last_voted_fork_slots: my_last_voted_fork_slots.clone(),
                    last_voted_fork_slots_aggregate: last_voted_fork_slots_aggregate.clone(),
                    my_heaviest_fork: my_heaviest_fork.clone(),
                    heaviest_fork_aggregate: heaviest_fork_aggregate.clone(),
                    ..Default::default()
                },
            ),
            (
                WenRestartProgressInternalState::GenerateSnapshot {
                    new_root_slot: 1,
                    my_snapshot: my_snapshot.clone(),
                },
                WenRestartProgressInternalState::Done {
                    slot: 1,
                    hash: my_bankhash,
                    shred_version: new_shred_version,
                    snapshot_path: "snapshot_1".to_string(),
                },
                WenRestartProgress {
                    state: RestartState::HeaviestFork.into(),
                    my_last_voted_fork_slots: my_last_voted_fork_slots.clone(),
                    last_voted_fork_slots_aggregate: last_voted_fork_slots_aggregate.clone(),
                    my_heaviest_fork: my_heaviest_fork.clone(),
                    heaviest_fork_aggregate: heaviest_fork_aggregate.clone(),
                    ..Default::default()
                },
                WenRestartProgress {
                    state: RestartState::Done.into(),
                    my_last_voted_fork_slots: my_last_voted_fork_slots.clone(),
                    last_voted_fork_slots_aggregate: last_voted_fork_slots_aggregate.clone(),
                    my_heaviest_fork: my_heaviest_fork.clone(),
                    heaviest_fork_aggregate,
                    my_snapshot: my_snapshot.clone(),
                },
            ),
        ] {
            let mut progress = entrance_progress;
            let state = increment_and_write_wen_restart_records(
                &wen_restart_proto_path,
                entrance_state,
                &mut progress,
            )
            .unwrap();
            assert_eq!(&state, &exit_state);
            assert_eq!(&progress, &exit_progress);
        }
        let mut progress = WenRestartProgress {
            state: RestartState::Done.into(),
            my_last_voted_fork_slots: my_last_voted_fork_slots.clone(),
            last_voted_fork_slots_aggregate: last_voted_fork_slots_aggregate.clone(),
            ..Default::default()
        };
        assert_eq!(
            increment_and_write_wen_restart_records(
                &wen_restart_proto_path,
                WenRestartProgressInternalState::Done {
                    slot: 1,
                    hash: my_bankhash,
                    shred_version: new_shred_version,
                    snapshot_path: "snapshot_1".to_string(),
                },
                &mut progress
            )
            .unwrap_err()
            .downcast::<WenRestartError>()
            .unwrap(),
            WenRestartError::UnexpectedState(RestartState::Done),
        );
    }

    #[test]
    fn test_find_heaviest_fork_failures() {
        solana_logger::setup();
        let ledger_path = get_tmp_ledger_path_auto_delete!();
        let exit = Arc::new(AtomicBool::new(false));
        let test_state = wen_restart_test_init(&ledger_path);
        let last_vote_slot = test_state.last_voted_fork_slots[0];
        let slot_with_no_block = last_vote_slot + 5;
        // This fails because corresponding block is not found, which is wrong, we should have
        // repaired all eligible blocks when we exit LastVotedForkSlots state.
        assert_eq!(
            find_heaviest_fork(
                LastVotedForkSlotsFinalResult {
                    slots_stake_map: vec![(0, 900), (slot_with_no_block, 800)]
                        .into_iter()
                        .collect(),
                    total_active_stake: 900,
                },
                test_state.bank_forks.clone(),
                test_state.blockstore.clone(),
                exit.clone(),
                &AbsRequestSender::default(),
            )
            .unwrap_err()
            .downcast::<WenRestartError>()
            .unwrap(),
            WenRestartError::BlockNotFound(slot_with_no_block),
        );
        // The following fails because we expect to see the first slot in slots_stake_map doesn't chain to local root.
        assert_eq!(
            find_heaviest_fork(
                LastVotedForkSlotsFinalResult {
                    slots_stake_map: vec![(last_vote_slot, 900)].into_iter().collect(),
                    total_active_stake: 900,
                },
                test_state.bank_forks.clone(),
                test_state.blockstore.clone(),
                exit.clone(),
                &AbsRequestSender::default(),
            )
            .unwrap_err()
            .downcast::<WenRestartError>()
            .unwrap(),
            WenRestartError::BlockNotLinkedToExpectedParent(
                last_vote_slot,
                Some(last_vote_slot - 1),
                0
            ),
        );
        // The following fails because we expect to see the some slot in slots_stake_map doesn't chain to the
        // one before it.
        assert_eq!(
            find_heaviest_fork(
                LastVotedForkSlotsFinalResult {
                    slots_stake_map: vec![(2, 900), (last_vote_slot, 900)].into_iter().collect(),
                    total_active_stake: 900,
                },
                test_state.bank_forks.clone(),
                test_state.blockstore.clone(),
                exit.clone(),
                &AbsRequestSender::default(),
            )
            .unwrap_err()
            .downcast::<WenRestartError>()
            .unwrap(),
            WenRestartError::BlockNotLinkedToExpectedParent(
                last_vote_slot,
                Some(last_vote_slot - 1),
                2
            ),
        );
        // The following fails because the new slot is not full.
        let not_full_slot = last_vote_slot + 5;
        let parent_slot = last_vote_slot;
        let num_slots = (not_full_slot - parent_slot).max(1);
        let mut entries = create_ticks(num_slots * TICKS_PER_SLOT, 0, test_state.last_blockhash);
        assert!(entries.len() > 1);
        entries.pop();
        let shreds = entries_to_test_shreds(
            &entries,
            not_full_slot,
            parent_slot,
            false,
            0,
            true, // merkle_variant
        );
        test_state
            .blockstore
            .insert_shreds(shreds, None, false)
            .unwrap();
        let mut slots_stake_map: HashMap<Slot, u64> = test_state
            .last_voted_fork_slots
            .iter()
            .map(|slot| (*slot, 900))
            .collect();
        slots_stake_map.insert(not_full_slot, 800);
        assert_eq!(
            find_heaviest_fork(
                LastVotedForkSlotsFinalResult {
                    slots_stake_map,
                    total_active_stake: 900,
                },
                test_state.bank_forks.clone(),
                test_state.blockstore.clone(),
                exit.clone(),
                &AbsRequestSender::default(),
            )
            .unwrap_err()
            .downcast::<WenRestartError>()
            .unwrap(),
            WenRestartError::BlockNotFull(not_full_slot)
        );
        // The following fails because we added two blocks at the end of the chain, they are full in blockstore
        // but the parent of the first one is missing.
        let missing_parent = last_vote_slot.saturating_add(1);
        let new_slot = last_vote_slot.saturating_add(2);
        let new_hash = insert_slots_into_blockstore(
            test_state.blockstore.clone(),
            last_vote_slot,
            &[missing_parent],
            1,
            test_state.last_blockhash,
        );
        let _ = insert_slots_into_blockstore(
            test_state.blockstore.clone(),
            missing_parent,
            &[new_slot],
            TICKS_PER_SLOT,
            new_hash,
        );
        let mut slots_stake_map: HashMap<Slot, u64> = test_state
            .last_voted_fork_slots
            .iter()
            .map(|slot| (*slot, 900))
            .collect();
        slots_stake_map.insert(missing_parent, 800);
        slots_stake_map.insert(new_slot, 800);
        assert_eq!(
            find_heaviest_fork(
                LastVotedForkSlotsFinalResult {
                    slots_stake_map,
                    total_active_stake: 900,
                },
                test_state.bank_forks.clone(),
                test_state.blockstore.clone(),
                exit.clone(),
                &AbsRequestSender::default(),
            )
            .unwrap_err()
            .downcast::<WenRestartError>()
            .unwrap(),
            WenRestartError::BlockNotFrozenAfterReplay(
                missing_parent,
                Some("invalid block error: incomplete block".to_string())
            ),
        );
    }

    fn start_aggregate_heaviest_fork_thread(
        test_state: &WenRestartTestInitResult,
        heaviest_fork_slot: Slot,
        heaviest_fork_bankhash: Hash,
        exit: Arc<AtomicBool>,
        expected_error: Option<WenRestartError>,
    ) -> std::thread::JoinHandle<()> {
        let progress = wen_restart_proto::WenRestartProgress {
            state: RestartState::HeaviestFork.into(),
            my_heaviest_fork: Some(HeaviestForkRecord {
                slot: heaviest_fork_slot,
                bankhash: heaviest_fork_bankhash.to_string(),
                total_active_stake: WAIT_FOR_SUPERMAJORITY_THRESHOLD_PERCENT
                    .saturating_mul(TOTAL_VALIDATOR_COUNT as u64),
                shred_version: SHRED_VERSION as u32,
                wallclock: 0,
            }),
            ..Default::default()
        };
        let wen_restart_path = test_state.wen_restart_proto_path.clone();
        let cluster_info = test_state.cluster_info.clone();
        let bank_forks = test_state.bank_forks.clone();
        Builder::new()
            .name("solana-wen-restart-aggregate-heaviest-fork".to_string())
            .spawn(move || {
                let result = aggregate_restart_heaviest_fork(
                    &wen_restart_path,
                    WAIT_FOR_SUPERMAJORITY_THRESHOLD_PERCENT,
                    cluster_info,
                    bank_forks,
                    exit,
                    &mut progress.clone(),
                );
                if let Some(expected_error) = expected_error {
                    assert_eq!(
                        result.unwrap_err().downcast::<WenRestartError>().unwrap(),
                        expected_error
                    );
                } else {
                    assert!(result.is_ok());
                }
            })
            .unwrap()
    }

    #[test]
    fn test_aggregate_heaviest_fork_send_gossip_early() {
        let ledger_path = get_tmp_ledger_path_auto_delete!();
        let test_state = wen_restart_test_init(&ledger_path);
        let heaviest_fork_slot = test_state.last_voted_fork_slots[0] + 3;
        let heaviest_fork_bankhash = Hash::new_unique();

        let mut cursor = solana_gossip::crds::Cursor::default();
        // clear the heaviest fork queue so we make sure a new HeaviestFork is sent out later.
        let _ = test_state
            .cluster_info
            .get_restart_heaviest_fork(&mut cursor);

        let exit = Arc::new(AtomicBool::new(false));
        let thread = start_aggregate_heaviest_fork_thread(
            &test_state,
            heaviest_fork_slot,
            heaviest_fork_bankhash,
            exit.clone(),
            Some(WenRestartError::Exiting),
        );
        // Simulating everyone sending out the first RestartHeaviestFork message, Gossip propagation takes
        // time, so the observed_stake is probably smaller than actual active stake. We should send out
        // heaviest fork indicating we have active stake exceeding supermajority.
        let validators_to_take: usize = ((WAIT_FOR_SUPERMAJORITY_THRESHOLD_PERCENT
            - NON_CONFORMING_VALIDATOR_PERCENT)
            * TOTAL_VALIDATOR_COUNT as u64
            / 100
            - 1)
        .try_into()
        .unwrap();
        for keypair in test_state
            .validator_voting_keypairs
            .iter()
            .take(validators_to_take)
        {
            let node_pubkey = keypair.node_keypair.pubkey();
            let node = ContactInfo::new_rand(&mut rand::thread_rng(), Some(node_pubkey));
            let now = timestamp();
            push_restart_heaviest_fork(
                test_state.cluster_info.clone(),
                &node,
                heaviest_fork_slot,
                &heaviest_fork_bankhash,
                100,
                &keypair.node_keypair,
                now,
            );
        }
        let my_pubkey = test_state.cluster_info.id();
        let mut found_myself = false;
        let expected_active_stake = (WAIT_FOR_SUPERMAJORITY_THRESHOLD_PERCENT
            - NON_CONFORMING_VALIDATOR_PERCENT)
            * TOTAL_VALIDATOR_COUNT as u64;
        while !found_myself {
            sleep(Duration::from_millis(100));
            test_state.cluster_info.flush_push_queue();
            for gossip_record in test_state
                .cluster_info
                .get_restart_heaviest_fork(&mut cursor)
            {
                if gossip_record.from == my_pubkey
                    && gossip_record.observed_stake == expected_active_stake
                {
                    found_myself = true;
                    break;
                }
            }
        }
        exit.store(true, Ordering::Relaxed);
        assert!(thread.join().is_ok());
    }

    #[test]
    fn test_aggregate_heaviest_fork() {
        let ledger_path = get_tmp_ledger_path_auto_delete!();
        let test_state = wen_restart_test_init(&ledger_path);
        let heaviest_fork_slot = test_state.last_voted_fork_slots[0] + 3;
        let heaviest_fork_bankhash = Hash::new_unique();
        let expected_active_stake = (WAIT_FOR_SUPERMAJORITY_THRESHOLD_PERCENT
            - NON_CONFORMING_VALIDATOR_PERCENT)
            * TOTAL_VALIDATOR_COUNT as u64;
        let progress = wen_restart_proto::WenRestartProgress {
            state: RestartState::HeaviestFork.into(),
            my_heaviest_fork: Some(HeaviestForkRecord {
                slot: heaviest_fork_slot,
                bankhash: heaviest_fork_bankhash.to_string(),
                total_active_stake: expected_active_stake,
                shred_version: SHRED_VERSION as u32,
                wallclock: 0,
            }),
            ..Default::default()
        };
        let different_bankhash = Hash::new_unique();
        let validators_to_take: usize = ((WAIT_FOR_SUPERMAJORITY_THRESHOLD_PERCENT
            - NON_CONFORMING_VALIDATOR_PERCENT)
            * TOTAL_VALIDATOR_COUNT as u64
            / 100
            - 1)
        .try_into()
        .unwrap();
        for keypair in test_state
            .validator_voting_keypairs
            .iter()
            .take(validators_to_take)
        {
            let node_pubkey = keypair.node_keypair.pubkey();
            let node = ContactInfo::new_rand(&mut rand::thread_rng(), Some(node_pubkey));
            let now = timestamp();
            push_restart_heaviest_fork(
                test_state.cluster_info.clone(),
                &node,
                heaviest_fork_slot,
                &different_bankhash,
                expected_active_stake,
                &keypair.node_keypair,
                now,
            );
        }
        let mut expected_block_stake_map = HashMap::new();
        expected_block_stake_map.insert((heaviest_fork_slot, heaviest_fork_bankhash), 100);
        expected_block_stake_map.insert((heaviest_fork_slot, different_bankhash), 1400);
        assert_eq!(
            aggregate_restart_heaviest_fork(
                &test_state.wen_restart_proto_path,
                WAIT_FOR_SUPERMAJORITY_THRESHOLD_PERCENT,
                test_state.cluster_info.clone(),
                test_state.bank_forks.clone(),
                Arc::new(AtomicBool::new(false)),
                &mut progress.clone(),
            )
            .unwrap_err()
            .downcast::<WenRestartError>()
            .unwrap(),
            WenRestartError::NotEnoughStakeAgreeingWithUs(
                heaviest_fork_slot,
                heaviest_fork_bankhash,
                expected_block_stake_map
            ),
        );
        // If we have enough stake agreeing with us, we should be able to aggregate the heaviest fork.
        let validators_to_take: usize =
            (WAIT_FOR_SUPERMAJORITY_THRESHOLD_PERCENT * TOTAL_VALIDATOR_COUNT as u64 / 100 - 1)
                .try_into()
                .unwrap();
        for keypair in test_state
            .validator_voting_keypairs
            .iter()
            .take(validators_to_take)
        {
            let node_pubkey = keypair.node_keypair.pubkey();
            let node = ContactInfo::new_rand(&mut rand::thread_rng(), Some(node_pubkey));
            let now = timestamp();
            push_restart_heaviest_fork(
                test_state.cluster_info.clone(),
                &node,
                heaviest_fork_slot,
                &heaviest_fork_bankhash,
                expected_active_stake,
                &keypair.node_keypair,
                now,
            );
        }
        assert!(aggregate_restart_heaviest_fork(
            &test_state.wen_restart_proto_path,
            WAIT_FOR_SUPERMAJORITY_THRESHOLD_PERCENT,
            test_state.cluster_info.clone(),
            test_state.bank_forks.clone(),
            Arc::new(AtomicBool::new(false)),
            &mut progress.clone(),
        )
        .is_ok());
    }

    #[test]
    fn test_generate_snapshot() {
        solana_logger::setup();
        let ledger_path = get_tmp_ledger_path_auto_delete!();
        let test_state = wen_restart_test_init(&ledger_path);
        let bank_snapshots_dir = tempfile::TempDir::new().unwrap();
        let full_snapshot_archives_dir = tempfile::TempDir::new().unwrap();
        let incremental_snapshot_archives_dir = tempfile::TempDir::new().unwrap();
        let snapshot_config = SnapshotConfig {
            bank_snapshots_dir: bank_snapshots_dir.as_ref().to_path_buf(),
            full_snapshot_archives_dir: full_snapshot_archives_dir.as_ref().to_path_buf(),
            incremental_snapshot_archives_dir: incremental_snapshot_archives_dir
                .as_ref()
                .to_path_buf(),
            ..Default::default()
        };
        let old_root_bank = test_state.bank_forks.read().unwrap().root_bank();
        let old_root_slot = old_root_bank.slot();
        let last_vote_slot = test_state.last_voted_fork_slots[0];
        let exit = Arc::new(AtomicBool::new(false));
        let mut slots = test_state.last_voted_fork_slots.clone();
        slots.reverse();
        let old_last_vote_bankhash = find_bankhash_of_heaviest_fork(
            last_vote_slot,
            slots,
            test_state.blockstore.clone(),
            test_state.bank_forks.clone(),
            old_root_bank,
            &exit,
            &AbsRequestSender::default(),
        )
        .unwrap();
        test_state
            .bank_forks
            .write()
            .unwrap()
            .set_snapshot_config(Some(snapshot_config.clone()));
        let old_root_bank = test_state.bank_forks.read().unwrap().root_bank();
        // Trigger full snapshot generation on the old root bank.
        assert!(bank_to_full_snapshot_archive(
            snapshot_config.bank_snapshots_dir.clone(),
            &old_root_bank,
            Some(snapshot_config.snapshot_version),
            snapshot_config.full_snapshot_archives_dir.clone(),
            snapshot_config.incremental_snapshot_archives_dir.clone(),
            snapshot_config.archive_format,
        )
        .is_ok());
        let generated_record = generate_snapshot(
            test_state.bank_forks.clone(),
            &snapshot_config,
            &AbsRequestSender::default(),
            test_state.genesis_config_hash,
            last_vote_slot,
        )
        .unwrap();
        let new_root_bankhash = test_state
            .bank_forks
            .read()
            .unwrap()
            .get(last_vote_slot)
            .unwrap()
            .hash();
        assert_ne!(old_last_vote_bankhash, new_root_bankhash);
        let new_shred_version = generated_record.shred_version;
        assert_ne!(new_shred_version, SHRED_VERSION as u32);
        let snapshot_hash = Hash::from_str(
            generated_record
                .path
                .split('-')
                .last()
                .unwrap()
                .split('.')
                .next()
                .unwrap(),
        )
        .unwrap();
        assert_eq!(
            generated_record,
            GenerateSnapshotRecord {
                slot: last_vote_slot,
                bankhash: new_root_bankhash.to_string(),
                shred_version: new_shred_version,
                path: build_incremental_snapshot_archive_path(
                    &snapshot_config.incremental_snapshot_archives_dir,
                    old_root_slot,
                    last_vote_slot,
                    &SnapshotHash(snapshot_hash),
                    snapshot_config.archive_format,
                )
                .display()
                .to_string(),
            },
        );
        // Now generate a snapshot for older slot, it should fail because we already
        // have a full snapshot.
        assert_eq!(
            generate_snapshot(
                test_state.bank_forks.clone(),
                &snapshot_config,
                &AbsRequestSender::default(),
                test_state.genesis_config_hash,
                old_root_slot,
            )
            .unwrap_err()
            .downcast::<WenRestartError>()
            .unwrap(),
            WenRestartError::GenerateSnapshotWhenOneExists(
                old_root_slot,
                snapshot_config
                    .full_snapshot_archives_dir
                    .to_string_lossy()
                    .to_string()
            ),
        );
        // fails if we already have an incremental snapshot (we just generated one at last_vote_slot).
        let older_slot = last_vote_slot - 1;
        assert_eq!(
            generate_snapshot(
                test_state.bank_forks.clone(),
                &snapshot_config,
                &AbsRequestSender::default(),
                test_state.genesis_config_hash,
                older_slot,
            )
            .unwrap_err()
            .downcast::<WenRestartError>()
            .unwrap(),
            WenRestartError::FutureSnapshotExists(
                older_slot,
                last_vote_slot,
                snapshot_config
                    .incremental_snapshot_archives_dir
                    .to_string_lossy()
                    .to_string()
            ),
        );
        // Generate snapshot for a slot without any block, it should fail.
        let empty_slot = last_vote_slot + 1;
        assert_eq!(
            generate_snapshot(
                test_state.bank_forks.clone(),
                &snapshot_config,
                &AbsRequestSender::default(),
                test_state.genesis_config_hash,
                empty_slot,
            )
            .unwrap_err()
            .downcast::<WenRestartError>()
            .unwrap(),
            WenRestartError::BlockNotFound(empty_slot),
        );
    }

    #[test]
    fn test_return_ok_after_wait_is_done() {
        let ledger_path = get_tmp_ledger_path_auto_delete!();
        let test_state = wen_restart_test_init(&ledger_path);
        let last_vote_slot = test_state.last_voted_fork_slots[0];
        let last_vote_bankhash = Hash::new_unique();
        let config = WenRestartConfig {
            wen_restart_path: test_state.wen_restart_proto_path.clone(),
            last_vote: VoteTransaction::from(Vote::new(vec![last_vote_slot], last_vote_bankhash)),
            blockstore: test_state.blockstore.clone(),
            cluster_info: test_state.cluster_info.clone(),
            bank_forks: test_state.bank_forks.clone(),
            wen_restart_repair_slots: Some(Arc::new(RwLock::new(Vec::new()))),
            wait_for_supermajority_threshold_percent: 80,
            snapshot_config: SnapshotConfig::default(),
            accounts_background_request_sender: AbsRequestSender::default(),
            genesis_config_hash: test_state.genesis_config_hash,
            exit: Arc::new(AtomicBool::new(false)),
        };
        assert!(write_wen_restart_records(
            &test_state.wen_restart_proto_path,
            &WenRestartProgress {
                state: RestartState::Done.into(),
                ..Default::default()
            }
        )
        .is_ok());
        assert_eq!(
            wait_for_wen_restart(config.clone())
                .unwrap_err()
                .downcast::<WenRestartError>()
                .unwrap(),
            WenRestartError::MissingSnapshotInProtobuf
        );
        assert!(write_wen_restart_records(
            &test_state.wen_restart_proto_path,
            &WenRestartProgress {
                state: RestartState::Done.into(),
                my_snapshot: Some(GenerateSnapshotRecord {
                    slot: 0,
                    bankhash: Hash::new_unique().to_string(),
                    shred_version: SHRED_VERSION as u32,
                    path: "snapshot".to_string(),
                }),
                ..Default::default()
            }
        )
        .is_ok());
        assert!(wait_for_wen_restart(config).is_ok());
    }
}<|MERGE_RESOLUTION|>--- conflicted
+++ resolved
@@ -726,12 +726,6 @@
                 total_stake
             );
             let can_exit = total_active_stake_seen_supermajority >= majority_stake_required;
-<<<<<<< HEAD
-            // Only send out updates every 30 minutes or when can exit or when hear from supermajority the first time.
-            if progress_last_sent.elapsed().as_secs() >= HEAVIEST_REFRESH_INTERVAL_IN_SECONDS
-                || can_exit
-                || saw_supermajority_the_first_time
-=======
             let saw_supermajority_first_time = current_total_active_stake
                 >= majority_stake_required
                 && !total_active_stake_higher_than_supermajority
@@ -745,7 +739,6 @@
                 || can_exit
                 || first_time_entering_loop
                 || saw_supermajority_first_time
->>>>>>> 8fa95718
             {
                 first_time_entering_loop = false;
                 cluster_info.push_restart_heaviest_fork(
