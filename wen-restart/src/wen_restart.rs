//! The `wen-restart` module handles automatic repair during a cluster restart

use {
    crate::{
        heaviest_fork_aggregate::{HeaviestForkAggregate, HeaviestForkAggregateResult},
        last_voted_fork_slots_aggregate::{
            LastVotedForkSlotsAggregate, LastVotedForkSlotsAggregateResult,
            LastVotedForkSlotsEpochInfo, LastVotedForkSlotsFinalResult,
        },
        solana::wen_restart_proto::{
            self, ConflictMessage, GenerateSnapshotRecord, HeaviestForkAggregateRecord,
            HeaviestForkRecord, LastVotedForkSlotsAggregateFinal,
            LastVotedForkSlotsAggregateRecord, LastVotedForkSlotsEpochInfoRecord,
            LastVotedForkSlotsRecord, State as RestartState, WenRestartProgress,
        },
    },
    anyhow::Result,
    log::*,
    prost::Message,
    solana_entry::entry::VerifyRecyclers,
    solana_gossip::{
        cluster_info::{ClusterInfo, GOSSIP_SLEEP_MILLIS},
        restart_crds_values::RestartLastVotedForkSlots,
    },
    solana_ledger::{
        ancestor_iterator::AncestorIterator,
        blockstore::Blockstore,
        blockstore_processor::{process_single_slot, ConfirmationProgress, ProcessOptions},
        leader_schedule_cache::LeaderScheduleCache,
    },
    solana_program::{
        clock::{Epoch, Slot},
        hash::Hash,
    },
    solana_runtime::{
        accounts_background_service::AbsRequestSender,
        bank::Bank,
        bank_forks::BankForks,
        snapshot_archive_info::SnapshotArchiveInfoGetter,
        snapshot_bank_utils::bank_to_incremental_snapshot_archive,
        snapshot_config::SnapshotConfig,
        snapshot_utils::{
            get_highest_full_snapshot_archive_slot, get_highest_incremental_snapshot_archive_slot,
            purge_all_bank_snapshots,
        },
    },
    solana_sdk::{pubkey::Pubkey, shred_version::compute_shred_version, timing::timestamp},
    solana_timings::ExecuteTimings,
    solana_vote_program::vote_state::VoteTransaction,
    std::{
        collections::{HashMap, HashSet},
        fs::{read, File},
        io::{Cursor, Write},
        path::{Path, PathBuf},
        str::FromStr,
        sync::{
            atomic::{AtomicBool, Ordering},
            Arc, RwLock,
        },
        thread::sleep,
        time::Duration,
    },
};

// If >42% of the validators have this block, repair this block locally.
const REPAIR_THRESHOLD: f64 = 0.42;
// When counting Heaviest Fork, only count those with no less than
// 67% - 5% - (100% - active_stake) = active_stake - 38% stake.
// 67% is the supermajority threshold (2/3), 5% is the assumption we
// made regarding how much non-conforming/offline validators the
// algorithm can tolerate.
const HEAVIEST_FORK_THRESHOLD_DELTA: f64 = 0.38;

#[derive(Debug, PartialEq)]
pub enum WenRestartError {
    BlockNotFound(Slot),
    BlockNotFull(Slot),
    BlockNotFrozenAfterReplay(Slot, Option<String>),
    BlockNotLinkedToExpectedParent(Slot, Option<Slot>, Slot),
    ChildStakeLargerThanParent(Slot, u64, Slot, u64),
    Exiting,
    FutureSnapshotExists(Slot, Slot, String),
    GenerateSnapshotWhenOneExists(Slot, String),
    MalformedLastVotedForkSlotsProtobuf(Option<LastVotedForkSlotsRecord>),
    MalformedProgress(RestartState, String),
    MissingLastVotedForkSlots,
    MissingFullSnapshot(String),
    MissingSnapshotInProtobuf,
    NotEnoughStakeAgreeingWithUs(Slot, Hash, HashMap<(Slot, Hash), u64>),
    UnexpectedState(wen_restart_proto::State),
}

impl std::fmt::Display for WenRestartError {
    fn fmt(&self, f: &mut std::fmt::Formatter<'_>) -> std::fmt::Result {
        match self {
            WenRestartError::BlockNotFound(slot) => {
                write!(f, "Block not found: {}", slot)
            }
            WenRestartError::BlockNotFull(slot) => {
                write!(f, "Block not full: {}", slot)
            }
            WenRestartError::BlockNotFrozenAfterReplay(slot, err) => {
                write!(f, "Block not frozen after replay: {} {:?}", slot, err)
            }
            WenRestartError::BlockNotLinkedToExpectedParent(slot, parent, expected_parent) => {
                write!(
                    f,
                    "Block {} is not linked to expected parent {} but to {:?}",
                    slot, expected_parent, parent
                )
            }
            WenRestartError::ChildStakeLargerThanParent(
                slot,
                child_stake,
                parent,
                parent_stake,
            ) => {
                write!(
                    f,
                    "Block {} has more stake {} than its parent {} with stake {}",
                    slot, child_stake, parent, parent_stake
                )
            }
            WenRestartError::Exiting => write!(f, "Exiting"),
            WenRestartError::FutureSnapshotExists(slot, highest_slot, directory) => {
                write!(
                    f,
                    "Future snapshot exists for slot: {slot} highest slot: {highest_slot} in directory: {directory}",
                )
            }
            WenRestartError::GenerateSnapshotWhenOneExists(slot, directory) => {
                write!(
                    f,
                    "Generate snapshot when one exists for slot: {slot} in directory: {directory}",
                )
            }
            WenRestartError::MalformedLastVotedForkSlotsProtobuf(record) => {
                write!(f, "Malformed last voted fork slots protobuf: {:?}", record)
            }
            WenRestartError::MalformedProgress(state, missing) => {
                write!(f, "Malformed progress: {:?} missing {}", state, missing)
            }
            WenRestartError::MissingLastVotedForkSlots => {
                write!(f, "Missing last voted fork slots")
            }
            WenRestartError::MissingFullSnapshot(directory) => {
                write!(f, "Missing full snapshot, please check whether correct directory is supplied {directory}")
            }
            WenRestartError::MissingSnapshotInProtobuf => {
                write!(f, "Missing snapshot in protobuf")
            }
            WenRestartError::NotEnoughStakeAgreeingWithUs(slot, hash, block_stake_map) => {
                write!(
                    f,
                    "Not enough stake agreeing with our slot: {} hash: {}\n {:?}",
                    slot, hash, block_stake_map,
                )
            }
            WenRestartError::UnexpectedState(state) => {
                write!(f, "Unexpected state: {:?}", state)
            }
        }
    }
}

impl std::error::Error for WenRestartError {}

// We need a WenRestartProgressInternalState so we can convert the protobuf written in file
// into internal data structure in the initialize function. It should be easily
// convertable to and from WenRestartProgress protobuf.
#[derive(Debug, PartialEq)]
pub(crate) enum WenRestartProgressInternalState {
    Init {
        last_voted_fork_slots: Vec<Slot>,
        last_vote_bankhash: Hash,
    },
    LastVotedForkSlots {
        last_voted_fork_slots: Vec<Slot>,
        aggregate_final_result: Option<LastVotedForkSlotsFinalResult>,
    },
    FindHeaviestFork {
        aggregate_final_result: LastVotedForkSlotsFinalResult,
        my_heaviest_fork: Option<HeaviestForkRecord>,
    },
    HeaviestFork {
        new_root_slot: Slot,
        new_root_hash: Hash,
    },
    GenerateSnapshot {
        new_root_slot: Slot,
        my_snapshot: Option<GenerateSnapshotRecord>,
    },
    Done {
        slot: Slot,
        hash: Hash,
        shred_version: u16,
    },
}

pub(crate) fn send_restart_last_voted_fork_slots(
    cluster_info: Arc<ClusterInfo>,
    last_voted_fork_slots: &[Slot],
    last_vote_bankhash: Hash,
) -> Result<LastVotedForkSlotsRecord> {
    cluster_info.push_restart_last_voted_fork_slots(last_voted_fork_slots, last_vote_bankhash)?;
    Ok(LastVotedForkSlotsRecord {
        last_voted_fork_slots: last_voted_fork_slots.to_vec(),
        last_vote_bankhash: last_vote_bankhash.to_string(),
        shred_version: cluster_info.my_shred_version() as u32,
        wallclock: timestamp(),
    })
}

pub(crate) fn aggregate_restart_last_voted_fork_slots(
    wen_restart_path: &PathBuf,
    wait_for_supermajority_threshold_percent: u64,
    cluster_info: Arc<ClusterInfo>,
    last_voted_fork_slots: &Vec<Slot>,
    bank_forks: Arc<RwLock<BankForks>>,
    blockstore: Arc<Blockstore>,
    wen_restart_repair_slots: Arc<RwLock<Vec<Slot>>>,
    exit: Arc<AtomicBool>,
    progress: &mut WenRestartProgress,
) -> Result<LastVotedForkSlotsFinalResult> {
    let root_bank = bank_forks.read().unwrap().root_bank();
    let root_slot = root_bank.slot();
    let mut last_voted_fork_slots_aggregate = LastVotedForkSlotsAggregate::new(
        root_bank.clone(),
        REPAIR_THRESHOLD,
        last_voted_fork_slots,
        &cluster_info.id(),
    );
    if let Some(aggregate_record) = &progress.last_voted_fork_slots_aggregate {
        for (key_string, message) in &aggregate_record.received {
            if let Err(e) =
                last_voted_fork_slots_aggregate.aggregate_from_record(key_string, message)
            {
                error!("Failed to aggregate from record: {:?}", e);
            }
        }
    } else {
        progress.last_voted_fork_slots_aggregate = Some(LastVotedForkSlotsAggregateRecord {
            received: HashMap::new(),
            final_result: None,
        });
    }
    let mut cursor = solana_gossip::crds::Cursor::default();
    let mut is_full_slots = HashSet::new();
    loop {
        if exit.load(Ordering::Relaxed) {
            return Err(WenRestartError::Exiting.into());
        }
        let start = timestamp();
        for new_last_voted_fork_slots in cluster_info.get_restart_last_voted_fork_slots(&mut cursor)
        {
            let from = new_last_voted_fork_slots.from.to_string();
            match last_voted_fork_slots_aggregate.aggregate(new_last_voted_fork_slots) {
                LastVotedForkSlotsAggregateResult::Inserted(record) => {
                    progress
                        .last_voted_fork_slots_aggregate
                        .as_mut()
                        .unwrap()
                        .received
                        .insert(from, record);
                }
                LastVotedForkSlotsAggregateResult::DifferentVersionExists(
                    old_record,
                    new_record,
                ) => {
                    info!("Different LastVotedForkSlots message exists from {from}: {old_record:#?} vs {new_record:#?}");
                    progress.conflict_message.insert(
                        from,
                        ConflictMessage {
                            old_message: format!("{:?}", old_record),
                            new_message: format!("{:?}", new_record),
                        },
                    );
                }
                LastVotedForkSlotsAggregateResult::AlreadyExists => (),
            }
        }
        // Because all operations on the aggregate are called from this single thread, we can
        // fetch all results separately without worrying about them being out of sync. We can
        // also use returned iterator without the vector changing underneath us.
        let active_percent = last_voted_fork_slots_aggregate.min_active_percent();
        let mut filtered_slots: Vec<Slot>;
        {
            filtered_slots = last_voted_fork_slots_aggregate
                .slots_to_repair_iter()
                .filter(|slot| {
                    if *slot <= &root_slot || is_full_slots.contains(*slot) {
                        return false;
                    }
                    if blockstore.is_full(**slot) {
                        is_full_slots.insert(**slot);
                        false
                    } else {
                        true
                    }
                })
                .cloned()
                .collect();
        }
        filtered_slots.sort();
        info!(
            "Active peers: {} Slots to repair: {:?}",
            active_percent, &filtered_slots
        );
        if filtered_slots.is_empty()
            && active_percent >= wait_for_supermajority_threshold_percent as f64
        {
            *wen_restart_repair_slots.write().unwrap() = vec![];
            break;
        }
        {
            *wen_restart_repair_slots.write().unwrap() = filtered_slots;
        }
        write_wen_restart_records(wen_restart_path, progress)?;
        let elapsed = timestamp().saturating_sub(start);
        let time_left = GOSSIP_SLEEP_MILLIS.saturating_sub(elapsed);
        if time_left > 0 {
            sleep(Duration::from_millis(time_left));
        }
    }
    Ok(last_voted_fork_slots_aggregate.get_final_result())
}

fn is_over_stake_threshold(
    epoch_info_vec: &[LastVotedForkSlotsEpochInfo],
    epoch: Epoch,
    stake: &u64,
) -> bool {
    epoch_info_vec
        .iter()
        .find(|info| info.epoch == epoch)
        .map_or(false, |info| {
            let threshold = info
                .actively_voting_stake
                .checked_sub((info.total_stake as f64 * HEAVIEST_FORK_THRESHOLD_DELTA) as u64)
                .unwrap();
            stake >= &threshold
        })
}

// Verify that all blocks with at least (active_stake_percnet - 38%) of the stake form a
// single chain from the root, and use the highest slot in the blocks as the heaviest fork.
// Please see SIMD 46 "gossip current heaviest fork" for correctness proof.
pub(crate) fn find_heaviest_fork(
    aggregate_final_result: LastVotedForkSlotsFinalResult,
    bank_forks: Arc<RwLock<BankForks>>,
    blockstore: Arc<Blockstore>,
    exit: Arc<AtomicBool>,
) -> Result<(Slot, Hash)> {
    let root_bank = bank_forks.read().unwrap().root_bank();
    let root_slot = root_bank.slot();
    let mut slots = aggregate_final_result
        .slots_stake_map
        .iter()
        .filter(|(slot, stake)| {
            **slot > root_slot
                && is_over_stake_threshold(
                    &aggregate_final_result.epoch_info_vec,
                    root_bank.epoch_schedule().get_epoch(**slot),
                    stake,
                )
        })
        .map(|(slot, _)| *slot)
        .collect::<Vec<Slot>>();
    slots.sort();

    // The heaviest slot we selected will always be the last of the slots list, or root if the list is empty.
    let heaviest_fork_slot = slots.last().map_or(root_slot, |x| *x);

    let mut expected_parent = root_slot;
    for slot in &slots {
        if exit.load(Ordering::Relaxed) {
            return Err(WenRestartError::Exiting.into());
        }
        if let Ok(Some(block_meta)) = blockstore.meta(*slot) {
            if block_meta.parent_slot != Some(expected_parent) {
                if expected_parent == root_slot {
                    error!("First block {} in repair list not linked to local root {}, this could mean our root is too old",
                        slot, root_slot);
                } else {
                    error!(
                        "Block {} in blockstore is not linked to expected parent from Wen Restart {} but to Block {:?}",
                        slot, expected_parent, block_meta.parent_slot
                    );
                }
                return Err(WenRestartError::BlockNotLinkedToExpectedParent(
                    *slot,
                    block_meta.parent_slot,
                    expected_parent,
                )
                .into());
            }
            if !block_meta.is_full() {
                return Err(WenRestartError::BlockNotFull(*slot).into());
            }
            expected_parent = *slot;
        } else {
            return Err(WenRestartError::BlockNotFound(*slot).into());
        }
    }
    let heaviest_fork_bankhash = find_bankhash_of_heaviest_fork(
        heaviest_fork_slot,
        slots,
        blockstore.clone(),
        bank_forks.clone(),
        root_bank,
        &exit,
    )?;
    info!(
        "Heaviest fork found: slot: {}, bankhash: {:?}",
        heaviest_fork_slot, heaviest_fork_bankhash
    );
    Ok((heaviest_fork_slot, heaviest_fork_bankhash))
}

fn check_slot_smaller_than_intended_snapshot_slot(
    slot: Slot,
    intended_snapshot_slot: Slot,
    directory: &Path,
) -> Result<()> {
    match slot.cmp(&intended_snapshot_slot) {
        std::cmp::Ordering::Greater => Err(WenRestartError::FutureSnapshotExists(
            intended_snapshot_slot,
            slot,
            directory.to_string_lossy().to_string(),
        )
        .into()),
        std::cmp::Ordering::Equal => Err(WenRestartError::GenerateSnapshotWhenOneExists(
            slot,
            directory.to_string_lossy().to_string(),
        )
        .into()),
        std::cmp::Ordering::Less => Ok(()),
    }
}

// Given the agreed upon slot, add hard fork and rehash the corresponding bank, then
// generate incremental snapshot. When the new snapshot is ready, it removes any
// incremental snapshot on the same slot, then moves the new snapshot into the
// incremental snapshot directory.
//
// We don't use set_root() explicitly, because it may kick off snapshot requests, we
// can't have multiple snapshot requests in progress. In bank_to_snapshot_archive()
// everything set_root() does will be done (without bank_forks setting root). So
// when we restart from the snapshot bank on new_root_slot will become root.
pub(crate) fn generate_snapshot(
    bank_forks: Arc<RwLock<BankForks>>,
    snapshot_config: &SnapshotConfig,
    accounts_background_request_sender: &AbsRequestSender,
    genesis_config_hash: Hash,
    new_root_slot: Slot,
) -> Result<GenerateSnapshotRecord> {
    let new_root_bank;
    {
        let mut my_bank_forks = bank_forks.write().unwrap();
        let old_root_bank = my_bank_forks.root_bank();
        if !old_root_bank
            .hard_forks()
            .iter()
            .any(|(slot, _)| slot == &new_root_slot)
        {
            old_root_bank.register_hard_fork(new_root_slot);
        }
        // new_root_slot is guaranteed to have a bank in bank_forks, it's checked in
        // find_bankhash_of_heaviest_fork().
        match my_bank_forks.get(new_root_slot) {
            Some(bank) => new_root_bank = bank.clone(),
            None => {
                return Err(WenRestartError::BlockNotFound(new_root_slot).into());
            }
        }
        let mut banks = vec![&new_root_bank];
        let parents = new_root_bank.parents();
        banks.extend(parents.iter());

        let _ = my_bank_forks.send_eah_request_if_needed(
            new_root_slot,
            &banks,
            accounts_background_request_sender,
        )?;
    }
    // There can't be more than one EAH calculation in progress. If new_root is generated
    // within the EAH window (1/4 epoch to 3/4 epoch), the following function will wait for
    // EAH calculation to finish. So if we trigger another EAH when generating snapshots
    // we won't hit a panic.
    let _ = new_root_bank.get_epoch_accounts_hash_to_serialize();
    // Even though generating incremental snapshot is faster, it involves finding a full
    // snapshot to use as base, so the logic is more complicated. For now we always generate
    // an incremental snapshot.
    let mut directory = &snapshot_config.full_snapshot_archives_dir;
    let Some(full_snapshot_slot) = get_highest_full_snapshot_archive_slot(directory) else {
        return Err(WenRestartError::MissingFullSnapshot(
            snapshot_config
                .full_snapshot_archives_dir
                .to_string_lossy()
                .to_string(),
        )
        .into());
    };
    // In very rare cases it's possible that the local root is not on the heaviest fork, so the
    // validator generated snapshot for slots > local root. If the cluster agreed upon restart
    // slot new_root_slot is less than the the current highest full_snapshot_slot, that means the
    // locally rooted full_snapshot_slot will be rolled back. this requires human inspection。
    //
    // In even rarer cases, the selected slot might be the latest full snapshot slot. We could
    // just re-generate a new snapshot to make sure the snapshot is up to date after hard fork,
    // but for now we just return an error to keep the code simple.
    check_slot_smaller_than_intended_snapshot_slot(full_snapshot_slot, new_root_slot, directory)?;
    directory = &snapshot_config.incremental_snapshot_archives_dir;
    if let Some(incremental_snapshot_slot) =
        get_highest_incremental_snapshot_archive_slot(directory, full_snapshot_slot)
    {
        check_slot_smaller_than_intended_snapshot_slot(
            incremental_snapshot_slot,
            new_root_slot,
            directory,
        )?;
    }
    let archive_info = bank_to_incremental_snapshot_archive(
        &snapshot_config.bank_snapshots_dir,
        &new_root_bank,
        full_snapshot_slot,
        Some(snapshot_config.snapshot_version),
        &snapshot_config.full_snapshot_archives_dir,
        &snapshot_config.incremental_snapshot_archives_dir,
        snapshot_config.archive_format,
    )?;
    let new_shred_version =
        compute_shred_version(&genesis_config_hash, Some(&new_root_bank.hard_forks()));
    let new_snapshot_path = archive_info.path().display().to_string();
    info!("wen_restart incremental snapshot generated on {new_snapshot_path} base slot {full_snapshot_slot}");
    // We might have bank snapshots past the new_root_slot, we need to purge them.
    purge_all_bank_snapshots(&snapshot_config.bank_snapshots_dir);
    Ok(GenerateSnapshotRecord {
        path: new_snapshot_path,
        slot: new_root_slot,
        bankhash: new_root_bank.hash().to_string(),
        shred_version: new_shred_version as u32,
    })
}

// Find the hash of the heaviest fork, if block hasn't been replayed, replay to get the hash.
pub(crate) fn find_bankhash_of_heaviest_fork(
    heaviest_fork_slot: Slot,
    slots: Vec<Slot>,
    blockstore: Arc<Blockstore>,
    bank_forks: Arc<RwLock<BankForks>>,
    root_bank: Arc<Bank>,
    exit: &AtomicBool,
) -> Result<Hash> {
    let heaviest_fork_bankhash = bank_forks
        .read()
        .unwrap()
        .get(heaviest_fork_slot)
        .map(|bank| bank.hash());
    if let Some(hash) = heaviest_fork_bankhash {
        return Ok(hash);
    }

    let leader_schedule_cache = LeaderScheduleCache::new_from_bank(&root_bank);
    let replay_tx_thread_pool = rayon::ThreadPoolBuilder::new()
        .thread_name(|i| format!("solReplayTx{i:02}"))
        .build()
        .expect("new rayon threadpool");
    let recyclers = VerifyRecyclers::default();
    let mut timing = ExecuteTimings::default();
    let opts = ProcessOptions::default();
    // Now replay all the missing blocks.
    let mut parent_bank = root_bank;
    for slot in slots {
        if exit.load(Ordering::Relaxed) {
            return Err(WenRestartError::Exiting.into());
        }
        let saved_bank;
        {
            saved_bank = bank_forks.read().unwrap().get(slot);
        }
        let bank = match saved_bank {
            Some(cur_bank) => {
                if !cur_bank.is_frozen() {
                    return Err(WenRestartError::BlockNotFrozenAfterReplay(slot, None).into());
                }
                cur_bank
            }
            None => {
                let new_bank = Bank::new_from_parent(
                    parent_bank.clone(),
                    &leader_schedule_cache
                        .slot_leader_at(slot, Some(&parent_bank))
                        .unwrap(),
                    slot,
                );
                let bank_with_scheduler;
                {
                    bank_with_scheduler = bank_forks.write().unwrap().insert_from_ledger(new_bank);
                }
                let mut progress = ConfirmationProgress::new(parent_bank.last_blockhash());
                if let Err(e) = process_single_slot(
                    &blockstore,
                    &bank_with_scheduler,
                    &replay_tx_thread_pool,
                    &opts,
                    &recyclers,
                    &mut progress,
                    None,
                    None,
                    None,
                    None,
                    &mut timing,
                ) {
                    return Err(WenRestartError::BlockNotFrozenAfterReplay(
                        slot,
                        Some(e.to_string()),
                    )
                    .into());
                }
                let cur_bank;
                {
                    cur_bank = bank_forks
                        .read()
                        .unwrap()
                        .get(slot)
                        .expect("bank should have been just inserted");
                }
                cur_bank
            }
        };
        parent_bank = bank;
    }
    Ok(parent_bank.hash())
}

// Aggregate the heaviest fork and send updates to the cluster.
pub(crate) fn aggregate_restart_heaviest_fork(
    wen_restart_path: &PathBuf,
    cluster_info: Arc<ClusterInfo>,
    bank_forks: Arc<RwLock<BankForks>>,
    exit: Arc<AtomicBool>,
    progress: &mut WenRestartProgress,
) -> Result<()> {
    let root_bank = bank_forks.read().unwrap().root_bank();
    if progress.my_heaviest_fork.is_none() {
        return Err(WenRestartError::MalformedProgress(
            RestartState::HeaviestFork,
            "my_heaviest_fork".to_string(),
        )
        .into());
    }
    let my_heaviest_fork = progress.my_heaviest_fork.clone().unwrap();
    let heaviest_fork_slot = my_heaviest_fork.slot;
    let heaviest_fork_hash = Hash::from_str(&my_heaviest_fork.bankhash)?;
    // Use the epoch_stakes associated with the heaviest fork slot we picked.
    let epoch_stakes = root_bank
        .epoch_stakes(root_bank.epoch_schedule().get_epoch(heaviest_fork_slot))
        .unwrap();
    let total_stake = epoch_stakes.total_stake();
    let mut heaviest_fork_aggregate = HeaviestForkAggregate::new(
        cluster_info.my_shred_version(),
        epoch_stakes,
        heaviest_fork_slot,
        heaviest_fork_hash,
        &cluster_info.id(),
    );
    if let Some(aggregate_record) = &progress.heaviest_fork_aggregate {
        for message in &aggregate_record.received {
            if let Err(e) = heaviest_fork_aggregate.aggregate_from_record(message) {
                // Do not abort wen_restart if we got one malformed message.
                error!("Failed to aggregate from record: {:?}", e);
            }
        }
    } else {
        progress.heaviest_fork_aggregate = Some(HeaviestForkAggregateRecord {
            received: Vec::new(),
            total_active_stake: 0,
        });
    }

    let mut cursor = solana_gossip::crds::Cursor::default();
    let mut total_active_stake = 0;
    loop {
        if exit.load(Ordering::Relaxed) {
            for ((slot, hash), stake) in heaviest_fork_aggregate.block_stake_map().iter() {
                info!("Slot: {}, Hash: {}, Stake: {}", slot, hash, stake,);
            }
            return Ok(());
        }
        let start = timestamp();
        for new_heaviest_fork in cluster_info.get_restart_heaviest_fork(&mut cursor) {
            info!("Received new heaviest fork: {:?}", new_heaviest_fork);
            let from = new_heaviest_fork.from.to_string();
            match heaviest_fork_aggregate.aggregate(new_heaviest_fork) {
                HeaviestForkAggregateResult::Inserted(record) => {
                    info!("Successfully aggregated new heaviest fork: {:?}", record);
                    progress
                        .heaviest_fork_aggregate
                        .as_mut()
                        .unwrap()
                        .received
                        .push(record);
                }
                HeaviestForkAggregateResult::DifferentVersionExists(old_record, new_record) => {
                    warn!("Different version from {from} exists old {old_record:#?} vs new {new_record:#?}");
                    progress.conflict_message.insert(
                        from,
                        ConflictMessage {
                            old_message: format!("{:?}", old_record),
                            new_message: format!("{:?}", new_record),
                        },
                    );
                }
                HeaviestForkAggregateResult::ZeroStakeIgnored => (),
                HeaviestForkAggregateResult::AlreadyExists => (),
                HeaviestForkAggregateResult::Malformed => (),
            }
        }
        let current_total_active_stake = heaviest_fork_aggregate.total_active_stake();
        if current_total_active_stake > total_active_stake {
            total_active_stake = current_total_active_stake;
            progress
                .heaviest_fork_aggregate
                .as_mut()
                .unwrap()
                .total_active_stake = current_total_active_stake;
        }
        info!(
            "Total active stake: {} Total stake {}",
            heaviest_fork_aggregate.total_active_stake(),
            total_stake
        );
        write_wen_restart_records(wen_restart_path, progress)?;
        let elapsed = timestamp().saturating_sub(start);
        let time_left = GOSSIP_SLEEP_MILLIS.saturating_sub(elapsed);
        if time_left > 0 {
            sleep(Duration::from_millis(time_left));
        }
    }
}

pub(crate) fn receive_restart_heaviest_fork(
    wen_restart_coordinator: Pubkey,
    cluster_info: Arc<ClusterInfo>,
    exit: Arc<AtomicBool>,
    progress: &mut WenRestartProgress,
) -> Result<(Slot, Hash)> {
    let mut cursor = solana_gossip::crds::Cursor::default();
    loop {
        if exit.load(Ordering::Relaxed) {
            return Err(WenRestartError::Exiting.into());
        }
        for new_heaviest_fork in cluster_info.get_restart_heaviest_fork(&mut cursor) {
            if new_heaviest_fork.from == wen_restart_coordinator {
                info!(
                    "Received new heaviest fork from coordinator: {} {:?}",
                    wen_restart_coordinator, new_heaviest_fork
                );
                let coordinator_heaviest_slot = new_heaviest_fork.last_slot;
                let coordinator_heaviest_hash = new_heaviest_fork.last_slot_hash;
                progress.coordinator_heaviest_fork = Some(HeaviestForkRecord {
                    slot: coordinator_heaviest_slot,
                    bankhash: coordinator_heaviest_hash.to_string(),
                    total_active_stake: 0,
                    wallclock: new_heaviest_fork.wallclock,
                    shred_version: new_heaviest_fork.shred_version as u32,
                });
                return Ok((coordinator_heaviest_slot, coordinator_heaviest_hash));
            }
        }
        sleep(Duration::from_millis(GOSSIP_SLEEP_MILLIS));
    }
}

#[derive(Clone)]
pub struct WenRestartConfig {
    pub wen_restart_path: PathBuf,
    pub wen_restart_coordinator: Pubkey,
    pub last_vote: VoteTransaction,
    pub blockstore: Arc<Blockstore>,
    pub cluster_info: Arc<ClusterInfo>,
    pub bank_forks: Arc<RwLock<BankForks>>,
    pub wen_restart_repair_slots: Option<Arc<RwLock<Vec<Slot>>>>,
    pub wait_for_supermajority_threshold_percent: u64,
    pub snapshot_config: SnapshotConfig,
    pub accounts_background_request_sender: AbsRequestSender,
    pub genesis_config_hash: Hash,
    pub exit: Arc<AtomicBool>,
}

pub fn wait_for_wen_restart(config: WenRestartConfig) -> Result<()> {
    let (mut state, mut progress) = initialize(
        &config.wen_restart_path,
        config.last_vote.clone(),
        config.blockstore.clone(),
    )?;
    loop {
        state = match state {
            WenRestartProgressInternalState::Init {
                last_voted_fork_slots,
                last_vote_bankhash,
            } => {
                progress.my_last_voted_fork_slots = Some(send_restart_last_voted_fork_slots(
                    config.cluster_info.clone(),
                    &last_voted_fork_slots,
                    last_vote_bankhash,
                )?);
                WenRestartProgressInternalState::Init {
                    last_voted_fork_slots,
                    last_vote_bankhash,
                }
            }
            WenRestartProgressInternalState::LastVotedForkSlots {
                last_voted_fork_slots,
                aggregate_final_result,
            } => {
                let final_result = match aggregate_final_result {
                    Some(result) => result,
                    None => aggregate_restart_last_voted_fork_slots(
                        &config.wen_restart_path,
                        config.wait_for_supermajority_threshold_percent,
                        config.cluster_info.clone(),
                        &last_voted_fork_slots,
                        config.bank_forks.clone(),
                        config.blockstore.clone(),
                        config.wen_restart_repair_slots.clone().unwrap(),
                        config.exit.clone(),
                        &mut progress,
                    )?,
                };
                WenRestartProgressInternalState::LastVotedForkSlots {
                    last_voted_fork_slots,
                    aggregate_final_result: Some(final_result),
                }
            }
            WenRestartProgressInternalState::FindHeaviestFork {
                aggregate_final_result,
                my_heaviest_fork,
            } => {
                let heaviest_fork = match my_heaviest_fork {
                    Some(heaviest_fork) => heaviest_fork,
                    None => {
                        let (slot, bankhash) = find_heaviest_fork(
                            aggregate_final_result.clone(),
                            config.bank_forks.clone(),
                            config.blockstore.clone(),
                            config.exit.clone(),
                        )?;
                        info!(
                            "Heaviest fork found: slot: {}, bankhash: {}",
                            slot, bankhash
                        );
                        HeaviestForkRecord {
                            slot,
                            bankhash: bankhash.to_string(),
                            total_active_stake: 0,
                            wallclock: 0,
                            shred_version: config.cluster_info.my_shred_version() as u32,
                            from: config.cluster_info.id().to_string(),
                        }
                    }
                };
                WenRestartProgressInternalState::FindHeaviestFork {
                    aggregate_final_result,
                    my_heaviest_fork: Some(heaviest_fork),
                }
            }
<<<<<<< HEAD
            WenRestartProgressInternalState::HeaviestFork { new_root_slot } => {
                // TODO(wen): add coordinator and non-coordinator logic here.
                WenRestartProgressInternalState::HeaviestFork { new_root_slot }
=======
            WenRestartProgressInternalState::HeaviestFork {
                new_root_slot,
                new_root_hash,
            } => {
                if config.cluster_info.id() == config.wen_restart_coordinator {
                    config
                        .cluster_info
                        .push_restart_heaviest_fork(new_root_slot, new_root_hash, 0);
                    // TODO(wen): remove this aggregate.
                    aggregate_restart_heaviest_fork(
                        &config.wen_restart_path,
                        config.wait_for_supermajority_threshold_percent,
                        config.cluster_info.clone(),
                        config.bank_forks.clone(),
                        config.exit.clone(),
                        &mut progress,
                    )?;
                    WenRestartProgressInternalState::HeaviestFork {
                        new_root_slot,
                        new_root_hash,
                    }
                } else {
                    let (coordinator_slot, coordinator_hash) = receive_restart_heaviest_fork(
                        config.wen_restart_coordinator,
                        config.cluster_info.clone(),
                        config.exit.clone(),
                        &mut progress,
                    )?;
                    // TODO(wen): add verification here.
                    WenRestartProgressInternalState::HeaviestFork {
                        new_root_slot: coordinator_slot,
                        new_root_hash: coordinator_hash,
                    }
                }
>>>>>>> 38404a6c
            }
            WenRestartProgressInternalState::GenerateSnapshot {
                new_root_slot,
                my_snapshot,
            } => {
                let snapshot_record = match my_snapshot {
                    Some(record) => record,
                    None => generate_snapshot(
                        config.bank_forks.clone(),
                        &config.snapshot_config,
                        &config.accounts_background_request_sender,
                        config.genesis_config_hash,
                        new_root_slot,
                    )?,
                };
                WenRestartProgressInternalState::GenerateSnapshot {
                    new_root_slot,
                    my_snapshot: Some(snapshot_record),
                }
            }
            // Proceed to restart if we are ready to wait for supermajority.
            WenRestartProgressInternalState::Done {
                slot,
                hash,
                shred_version,
            } => {
                error!(
                    "Wen start finished, please remove --wen_restart and restart with \
                    --wait-for-supermajority {} --expected-bank-hash {} --expected-shred-version {} \
                    --no-snapshot-fetch",
                    slot, hash, shred_version,
                );
                if config.cluster_info.id() == config.wen_restart_coordinator {
                    aggregate_restart_heaviest_fork(
                        &config.wen_restart_path,
                        config.cluster_info.clone(),
                        config.bank_forks.clone(),
                        config.exit.clone(),
                        &mut progress,
                    )?;
                }
                return Ok(());
            }
        };
        state = increment_and_write_wen_restart_records(
            &config.wen_restart_path,
            state,
            &mut progress,
        )?;
    }
}

pub(crate) fn increment_and_write_wen_restart_records(
    records_path: &PathBuf,
    current_state: WenRestartProgressInternalState,
    progress: &mut WenRestartProgress,
) -> Result<WenRestartProgressInternalState> {
    let new_state = match current_state {
        WenRestartProgressInternalState::Init {
            last_voted_fork_slots,
            last_vote_bankhash: _,
        } => {
            progress.set_state(RestartState::LastVotedForkSlots);
            WenRestartProgressInternalState::LastVotedForkSlots {
                last_voted_fork_slots,
                aggregate_final_result: None,
            }
        }
        WenRestartProgressInternalState::LastVotedForkSlots {
            last_voted_fork_slots: _,
            aggregate_final_result,
        } => {
            if let Some(aggregate_final_result) = aggregate_final_result {
                progress.set_state(RestartState::HeaviestFork);
                if let Some(aggregate_record) = progress.last_voted_fork_slots_aggregate.as_mut() {
                    aggregate_record.final_result = Some(LastVotedForkSlotsAggregateFinal {
                        slots_stake_map: aggregate_final_result.slots_stake_map.clone(),
                        epoch_infos: aggregate_final_result
                            .epoch_info_vec
                            .iter()
                            .map(|info| LastVotedForkSlotsEpochInfoRecord {
                                epoch: info.epoch,
                                total_stake: info.total_stake,
                                actively_voting_stake: info.actively_voting_stake,
                                actively_voting_for_this_epoch_stake: info
                                    .actively_voting_for_this_epoch_stake,
                            })
                            .collect(),
                    });
                }
                WenRestartProgressInternalState::FindHeaviestFork {
                    aggregate_final_result,
                    my_heaviest_fork: None,
                }
            } else {
                return Err(
                    WenRestartError::UnexpectedState(RestartState::LastVotedForkSlots).into(),
                );
            }
        }
        WenRestartProgressInternalState::FindHeaviestFork {
            aggregate_final_result: _,
            my_heaviest_fork,
        } => {
            if let Some(my_heaviest_fork) = my_heaviest_fork {
                progress.my_heaviest_fork = Some(my_heaviest_fork.clone());
                WenRestartProgressInternalState::HeaviestFork {
                    new_root_slot: my_heaviest_fork.slot,
                    new_root_hash: Hash::from_str(&my_heaviest_fork.bankhash).unwrap(),
                }
            } else {
                return Err(WenRestartError::UnexpectedState(RestartState::HeaviestFork).into());
            }
        }
        WenRestartProgressInternalState::HeaviestFork { new_root_slot, .. } => {
            progress.set_state(RestartState::GenerateSnapshot);
            WenRestartProgressInternalState::GenerateSnapshot {
                new_root_slot,
                my_snapshot: None,
            }
        }
        WenRestartProgressInternalState::GenerateSnapshot {
            new_root_slot: _,
            my_snapshot,
        } => {
            if let Some(my_snapshot) = my_snapshot {
                progress.set_state(RestartState::Done);
                progress.my_snapshot = Some(my_snapshot.clone());
                WenRestartProgressInternalState::Done {
                    slot: my_snapshot.slot,
                    hash: Hash::from_str(&my_snapshot.bankhash).unwrap(),
                    shred_version: my_snapshot.shred_version as u16,
                }
            } else {
                return Err(WenRestartError::MissingSnapshotInProtobuf.into());
            }
        }
        WenRestartProgressInternalState::Done { .. } => {
            return Err(WenRestartError::UnexpectedState(RestartState::Done).into())
        }
    };
    write_wen_restart_records(records_path, progress)?;
    Ok(new_state)
}

pub(crate) fn initialize(
    records_path: &PathBuf,
    last_vote: VoteTransaction,
    blockstore: Arc<Blockstore>,
) -> Result<(WenRestartProgressInternalState, WenRestartProgress)> {
    let progress = match read_wen_restart_records(records_path) {
        Ok(progress) => progress,
        Err(e) => {
            let stdio_err = e.downcast_ref::<std::io::Error>();
            if stdio_err.is_some_and(|e| e.kind() == std::io::ErrorKind::NotFound) {
                info!(
                    "wen restart proto file not found at {:?}, write init state",
                    records_path
                );
                let progress = WenRestartProgress {
                    state: RestartState::Init.into(),
                    ..Default::default()
                };
                write_wen_restart_records(records_path, &progress)?;
                progress
            } else {
                return Err(e);
            }
        }
    };
    match progress.state() {
        RestartState::Done => {
            if let Some(my_snapshot) = progress.my_snapshot.as_ref() {
                Ok((
                    WenRestartProgressInternalState::Done {
                        slot: my_snapshot.slot,
                        hash: Hash::from_str(&my_snapshot.bankhash).unwrap(),
                        shred_version: my_snapshot.shred_version as u16,
                    },
                    progress,
                ))
            } else {
                Err(WenRestartError::MissingSnapshotInProtobuf.into())
            }
        }
        RestartState::Init => {
            let last_voted_fork_slots;
            let last_vote_bankhash;
            match &progress.my_last_voted_fork_slots {
                Some(my_last_voted_fork_slots) => {
                    last_voted_fork_slots = my_last_voted_fork_slots.last_voted_fork_slots.clone();
                    last_vote_bankhash =
                        Hash::from_str(&my_last_voted_fork_slots.last_vote_bankhash).unwrap();
                }
                None => {
                    // repair and restart option does not work without last voted slot.
                    if let Some(last_vote_slot) = last_vote.last_voted_slot() {
                        last_vote_bankhash = last_vote.hash();
                        last_voted_fork_slots =
                            AncestorIterator::new_inclusive(last_vote_slot, &blockstore)
                                .take(RestartLastVotedForkSlots::MAX_SLOTS)
                                .collect();
                    } else {
                        error!("
                            Cannot find last voted slot in the tower storage, it either means that this node has never \
                            voted or the tower storage is corrupted. Unfortunately, since WenRestart is a consensus protocol \
                            depending on each participant to send their last voted fork slots, your validator cannot participate.\
                            Please check discord for the conclusion of the WenRestart protocol, then generate a snapshot and use \
                            --wait-for-supermajority to restart the validator.");
                        return Err(WenRestartError::MissingLastVotedForkSlots.into());
                    }
                }
            }
            Ok((
                WenRestartProgressInternalState::Init {
                    last_voted_fork_slots,
                    last_vote_bankhash,
                },
                progress,
            ))
        }
        RestartState::LastVotedForkSlots => {
            if let Some(record) = progress.my_last_voted_fork_slots.as_ref() {
                Ok((
                    WenRestartProgressInternalState::LastVotedForkSlots {
                        last_voted_fork_slots: record.last_voted_fork_slots.clone(),
                        aggregate_final_result: progress
                            .last_voted_fork_slots_aggregate
                            .as_ref()
                            .and_then(|r| {
                                r.final_result.as_ref().map(|result| {
                                    LastVotedForkSlotsFinalResult {
                                        slots_stake_map: result.slots_stake_map.clone(),
                                        epoch_info_vec: result
                                            .epoch_infos
                                            .iter()
                                            .map(|info| LastVotedForkSlotsEpochInfo {
                                                epoch: info.epoch,
                                                total_stake: info.total_stake,
                                                actively_voting_stake: info.actively_voting_stake,
                                                actively_voting_for_this_epoch_stake: info
                                                    .actively_voting_for_this_epoch_stake,
                                            })
                                            .collect(),
                                    }
                                })
                            }),
                    },
                    progress,
                ))
            } else {
                Err(WenRestartError::MalformedLastVotedForkSlotsProtobuf(None).into())
            }
        }
        RestartState::HeaviestFork => Ok((
            WenRestartProgressInternalState::FindHeaviestFork {
                aggregate_final_result: progress
                    .last_voted_fork_slots_aggregate
                    .as_ref()
                    .and_then(|r| {
                        r.final_result
                            .as_ref()
                            .map(|result| LastVotedForkSlotsFinalResult {
                                slots_stake_map: result.slots_stake_map.clone(),
                                epoch_info_vec: result
                                    .epoch_infos
                                    .iter()
                                    .map(|info| LastVotedForkSlotsEpochInfo {
                                        epoch: info.epoch,
                                        total_stake: info.total_stake,
                                        actively_voting_stake: info.actively_voting_stake,
                                        actively_voting_for_this_epoch_stake: info
                                            .actively_voting_for_this_epoch_stake,
                                    })
                                    .collect(),
                            })
                    })
                    .ok_or(WenRestartError::MalformedProgress(
                        RestartState::HeaviestFork,
                        "final_result in last_voted_fork_slots_aggregate".to_string(),
                    ))?,
                my_heaviest_fork: progress.my_heaviest_fork.clone(),
            },
            progress,
        )),
        RestartState::GenerateSnapshot => Ok((
            WenRestartProgressInternalState::GenerateSnapshot {
                new_root_slot: progress
                    .my_heaviest_fork
                    .as_ref()
                    .ok_or(WenRestartError::MalformedProgress(
                        RestartState::GenerateSnapshot,
                        "my_heaviest_fork".to_string(),
                    ))?
                    .slot,
                my_snapshot: progress.my_snapshot.clone(),
            },
            progress,
        )),
    }
}

fn read_wen_restart_records(records_path: &PathBuf) -> Result<WenRestartProgress> {
    let buffer = read(records_path)?;
    let progress = WenRestartProgress::decode(&mut Cursor::new(buffer))?;
    info!("read record {:?}", progress);
    Ok(progress)
}

pub(crate) fn write_wen_restart_records(
    records_path: &PathBuf,
    new_progress: &WenRestartProgress,
) -> Result<()> {
    // overwrite anything if exists
    let mut file = File::create(records_path)?;
    info!("writing new record {:?}", new_progress);
    let mut buf = Vec::with_capacity(new_progress.encoded_len());
    new_progress.encode(&mut buf)?;
    file.write_all(&buf)?;
    Ok(())
}

#[cfg(test)]
mod tests {
    use {
        crate::wen_restart::{tests::wen_restart_proto::LastVotedForkSlotsAggregateFinal, *},
        solana_accounts_db::hardened_unpack::MAX_GENESIS_ARCHIVE_UNPACKED_SIZE,
        solana_entry::entry::create_ticks,
        solana_gossip::{
            cluster_info::ClusterInfo,
            contact_info::ContactInfo,
            crds::GossipRoute,
            crds_value::{CrdsData, CrdsValue},
            restart_crds_values::{RestartHeaviestFork, RestartLastVotedForkSlots},
        },
        solana_ledger::{
            blockstore::{create_new_ledger, entries_to_test_shreds, Blockstore},
            blockstore_options::LedgerColumnOptions,
            blockstore_processor::{fill_blockstore_slot_with_ticks, test_process_blockstore},
            get_tmp_ledger_path_auto_delete,
        },
        solana_program::{
            hash::Hash,
            vote::state::{TowerSync, Vote},
        },
        solana_runtime::{
            epoch_stakes::EpochStakes,
            genesis_utils::{
                create_genesis_config_with_vote_accounts, GenesisConfigInfo, ValidatorVoteKeypairs,
            },
            snapshot_bank_utils::bank_to_full_snapshot_archive,
            snapshot_hash::SnapshotHash,
            snapshot_utils::build_incremental_snapshot_archive_path,
        },
        solana_sdk::{
            pubkey::Pubkey,
            signature::{Keypair, Signer},
            timing::timestamp,
        },
        solana_streamer::socket::SocketAddrSpace,
        solana_vote::vote_account::VoteAccount,
        solana_vote_program::vote_state::create_account_with_authorized,
        std::{fs::remove_file, sync::Arc, thread::Builder},
        tempfile::TempDir,
    };

    const SHRED_VERSION: u16 = 2;
    const EXPECTED_SLOTS: Slot = 40;
    const TICKS_PER_SLOT: u64 = 2;
    const TOTAL_VALIDATOR_COUNT: u16 = 20;
    const MY_INDEX: usize = TOTAL_VALIDATOR_COUNT as usize - 1;
    const COORDINATOR_INDEX: usize = 0;
    const WAIT_FOR_THREAD_TIMEOUT: u64 = 10_000;
    const WAIT_FOR_SUPERMAJORITY_THRESHOLD_PERCENT: u64 = 80;
    const NON_CONFORMING_VALIDATOR_PERCENT: u64 = 5;

    fn push_restart_last_voted_fork_slots(
        cluster_info: Arc<ClusterInfo>,
        node: &ContactInfo,
        last_voted_fork_slots: &[Slot],
        last_vote_hash: &Hash,
        node_keypair: &Keypair,
        wallclock: u64,
    ) {
        let slots = RestartLastVotedForkSlots::new(
            *node.pubkey(),
            wallclock,
            last_voted_fork_slots,
            *last_vote_hash,
            SHRED_VERSION,
        )
        .unwrap();
        let entries = vec![
            CrdsValue::new_signed(CrdsData::ContactInfo(node.clone()), node_keypair),
            CrdsValue::new_signed(CrdsData::RestartLastVotedForkSlots(slots), node_keypair),
        ];
        {
            let mut gossip_crds = cluster_info.gossip.crds.write().unwrap();
            for entry in entries {
                assert!(gossip_crds
                    .insert(entry, /*now=*/ 0, GossipRoute::LocalMessage)
                    .is_ok());
            }
        }
    }

    fn push_restart_heaviest_fork(
        cluster_info: Arc<ClusterInfo>,
        node: &ContactInfo,
        heaviest_fork_slot: Slot,
        heaviest_fork_hash: &Hash,
        observed_stake: u64,
        node_keypair: &Keypair,
        wallclock: u64,
    ) {
        let heaviest_fork = RestartHeaviestFork {
            from: *node.pubkey(),
            wallclock,
            last_slot: heaviest_fork_slot,
            last_slot_hash: *heaviest_fork_hash,
            observed_stake,
            shred_version: SHRED_VERSION,
        };
        assert!(cluster_info
            .gossip
            .crds
            .write()
            .unwrap()
            .insert(
                CrdsValue::new_signed(CrdsData::RestartHeaviestFork(heaviest_fork), node_keypair),
                /*now=*/ 0,
                GossipRoute::LocalMessage
            )
            .is_ok());
    }

    struct WenRestartTestInitResult {
        pub validator_voting_keypairs: Vec<ValidatorVoteKeypairs>,
        pub blockstore: Arc<Blockstore>,
        pub cluster_info: Arc<ClusterInfo>,
        pub bank_forks: Arc<RwLock<BankForks>>,
        pub last_voted_fork_slots: Vec<Slot>,
        pub wen_restart_proto_path: PathBuf,
        pub wen_restart_coordinator: Pubkey,
        pub last_blockhash: Hash,
        pub genesis_config_hash: Hash,
    }

    fn insert_slots_into_blockstore(
        blockstore: Arc<Blockstore>,
        first_parent: Slot,
        slots_to_insert: &[Slot],
        entries_per_slot: u64,
        start_blockhash: Hash,
    ) -> Hash {
        let mut last_hash = start_blockhash;
        let mut last_parent = first_parent;
        for i in slots_to_insert {
            last_hash = fill_blockstore_slot_with_ticks(
                &blockstore,
                entries_per_slot,
                *i,
                last_parent,
                last_hash,
            );
            last_parent = *i;
        }
        last_hash
    }

    fn wen_restart_test_init(ledger_path: &TempDir) -> WenRestartTestInitResult {
        let validator_voting_keypairs: Vec<_> = (0..TOTAL_VALIDATOR_COUNT)
            .map(|_| ValidatorVoteKeypairs::new_rand())
            .collect();
        let node_keypair = Arc::new(
            validator_voting_keypairs[MY_INDEX]
                .node_keypair
                .insecure_clone(),
        );
        let wen_restart_coordinator = validator_voting_keypairs[COORDINATOR_INDEX]
            .node_keypair
            .pubkey();
        let cluster_info = Arc::new(ClusterInfo::new(
            {
                let mut contact_info =
                    ContactInfo::new_localhost(&node_keypair.pubkey(), timestamp());
                contact_info.set_shred_version(SHRED_VERSION);
                contact_info
            },
            node_keypair.clone(),
            SocketAddrSpace::Unspecified,
        ));
        let GenesisConfigInfo {
            mut genesis_config, ..
        } = create_genesis_config_with_vote_accounts(
            10_000,
            &validator_voting_keypairs,
            vec![100; validator_voting_keypairs.len()],
        );
        genesis_config.ticks_per_slot = TICKS_PER_SLOT;
        let start_blockhash = create_new_ledger(
            ledger_path.path(),
            &genesis_config,
            MAX_GENESIS_ARCHIVE_UNPACKED_SIZE,
            LedgerColumnOptions::default(),
        )
        .unwrap();
        let blockstore = Arc::new(Blockstore::open(ledger_path.path()).unwrap());
        let (bank_forks, ..) = test_process_blockstore(
            &genesis_config,
            &blockstore,
            &ProcessOptions {
                run_verification: true,
                accounts_db_test_hash_calculation: true,
                ..ProcessOptions::default()
            },
            Arc::default(),
        );
        let mut last_blockhash = start_blockhash;
        // Skip block 1, 2 links directly to 0.
        let last_parent: Slot = 2;
        let mut last_voted_fork_slots: Vec<Slot> = Vec::new();
        last_voted_fork_slots
            .extend(last_parent..last_parent.saturating_add(EXPECTED_SLOTS).saturating_add(1));
        last_blockhash = insert_slots_into_blockstore(
            blockstore.clone(),
            0,
            &last_voted_fork_slots,
            genesis_config.ticks_per_slot,
            last_blockhash,
        );
        last_voted_fork_slots.insert(0, 0);
        last_voted_fork_slots.reverse();
        let mut wen_restart_proto_path = ledger_path.path().to_path_buf();
        wen_restart_proto_path.push("wen_restart_status.proto");
        let _ = remove_file(&wen_restart_proto_path);
        WenRestartTestInitResult {
            validator_voting_keypairs,
            blockstore,
            cluster_info,
            bank_forks,
            last_voted_fork_slots,
            wen_restart_proto_path,
            wen_restart_coordinator,
            last_blockhash,
            genesis_config_hash: genesis_config.hash(),
        }
    }

    fn wait_on_expected_progress_with_timeout(
        wen_restart_proto_path: PathBuf,
        expected_progress: WenRestartProgress,
    ) {
        let start = timestamp();
        let mut progress = WenRestartProgress {
            state: RestartState::Init.into(),
            ..Default::default()
        };
        loop {
            if let Ok(new_progress) = read_wen_restart_records(&wen_restart_proto_path) {
                progress = new_progress;
                if let Some(my_last_voted_fork_slots) = &expected_progress.my_last_voted_fork_slots
                {
                    if let Some(record) = progress.my_last_voted_fork_slots.as_mut() {
                        record.wallclock = my_last_voted_fork_slots.wallclock;
                    }
                }
                if progress == expected_progress {
                    return;
                }
            }
            if timestamp().saturating_sub(start) > WAIT_FOR_THREAD_TIMEOUT {
                assert_eq!(
                    progress.my_last_voted_fork_slots,
                    expected_progress.my_last_voted_fork_slots
                );
                assert_eq!(
                    progress.last_voted_fork_slots_aggregate,
                    expected_progress.last_voted_fork_slots_aggregate
                );
                panic!(
                    "wait_on_expected_progress_with_timeout failed to get expected progress {:?} expected {:?}",
                    &progress,
                    expected_progress
                );
            }
            sleep(Duration::from_millis(10));
        }
    }

    fn wen_restart_test_succeed_after_failure(
        test_state: WenRestartTestInitResult,
        last_vote_bankhash: Hash,
        expected_progress: WenRestartProgress,
    ) {
        // continue normally after the error, we should be good.
        let exit = Arc::new(AtomicBool::new(false));
        let last_vote_slot: Slot = test_state.last_voted_fork_slots[0];
        let wen_restart_config = WenRestartConfig {
            wen_restart_path: test_state.wen_restart_proto_path.clone(),
            wen_restart_coordinator: test_state.wen_restart_coordinator,
            last_vote: VoteTransaction::from(Vote::new(vec![last_vote_slot], last_vote_bankhash)),
            blockstore: test_state.blockstore.clone(),
            cluster_info: test_state.cluster_info.clone(),
            bank_forks: test_state.bank_forks.clone(),
            wen_restart_repair_slots: Some(Arc::new(RwLock::new(Vec::new()))),
            wait_for_supermajority_threshold_percent: 80,
            snapshot_config: SnapshotConfig::default(),
            accounts_background_request_sender: AbsRequestSender::default(),
            genesis_config_hash: test_state.genesis_config_hash,
            exit: exit.clone(),
        };
        let wen_restart_thread_handle = Builder::new()
            .name("solana-wen-restart".to_string())
            .spawn(move || {
                let _ = wait_for_wen_restart(wen_restart_config).is_ok();
            })
            .unwrap();
        wait_on_expected_progress_with_timeout(
            test_state.wen_restart_proto_path.clone(),
            expected_progress,
        );
        exit.store(true, Ordering::Relaxed);
        assert!(wen_restart_thread_handle.join().is_ok());
        let _ = remove_file(&test_state.wen_restart_proto_path);
    }

    #[test]
    fn test_wen_restart_normal_flow() {
        let ledger_path = get_tmp_ledger_path_auto_delete!();
        let wen_restart_repair_slots = Some(Arc::new(RwLock::new(Vec::new())));
        let test_state = wen_restart_test_init(&ledger_path);
        let last_vote_slot = test_state.last_voted_fork_slots[0];
        let last_vote_bankhash = Hash::new_unique();
        let expected_slots_to_repair: Vec<Slot> =
            (last_vote_slot + 1..last_vote_slot + 3).collect();
        let my_pubkey = &test_state.validator_voting_keypairs[MY_INDEX]
            .node_keypair
            .pubkey();

        let bank_snapshots_dir = tempfile::TempDir::new().unwrap();
        let full_snapshot_archives_dir = tempfile::TempDir::new().unwrap();
        let incremental_snapshot_archives_dir = tempfile::TempDir::new().unwrap();
        let snapshot_config = SnapshotConfig {
            bank_snapshots_dir: bank_snapshots_dir.as_ref().to_path_buf(),
            full_snapshot_archives_dir: full_snapshot_archives_dir.as_ref().to_path_buf(),
            incremental_snapshot_archives_dir: incremental_snapshot_archives_dir
                .as_ref()
                .to_path_buf(),
            ..Default::default()
        };
        test_state
            .bank_forks
            .write()
            .unwrap()
            .set_snapshot_config(Some(snapshot_config.clone()));
        let old_root_bank = test_state.bank_forks.read().unwrap().root_bank();
        // Trigger full snapshot generation on the old root bank.
        assert!(bank_to_full_snapshot_archive(
            snapshot_config.bank_snapshots_dir.clone(),
            &old_root_bank,
            Some(snapshot_config.snapshot_version),
            snapshot_config.full_snapshot_archives_dir.clone(),
            snapshot_config.incremental_snapshot_archives_dir.clone(),
            snapshot_config.archive_format,
        )
        .is_ok());

        let exit = Arc::new(AtomicBool::new(false));
        let wen_restart_config = WenRestartConfig {
            wen_restart_path: test_state.wen_restart_proto_path.clone(),
            wen_restart_coordinator: test_state.wen_restart_coordinator,
            last_vote: VoteTransaction::from(Vote::new(vec![last_vote_slot], last_vote_bankhash)),
            blockstore: test_state.blockstore.clone(),
            cluster_info: test_state.cluster_info.clone(),
            bank_forks: test_state.bank_forks.clone(),
            wen_restart_repair_slots: wen_restart_repair_slots.clone(),
            wait_for_supermajority_threshold_percent: 80,
            snapshot_config,
            accounts_background_request_sender: AbsRequestSender::default(),
            genesis_config_hash: test_state.genesis_config_hash,
            exit: exit.clone(),
        };
        let wen_restart_thread_handle = Builder::new()
            .name("solana-wen-restart".to_string())
            .spawn(move || {
                assert!(wait_for_wen_restart(wen_restart_config).is_ok());
            })
            .unwrap();
        let mut rng = rand::thread_rng();
        let mut expected_received_last_voted_fork_slots = HashMap::new();
        let validators_to_take: usize =
            (WAIT_FOR_SUPERMAJORITY_THRESHOLD_PERCENT * TOTAL_VALIDATOR_COUNT as u64 / 100 - 1)
                .try_into()
                .unwrap();
        let mut last_voted_fork_slots_from_others = test_state.last_voted_fork_slots.clone();
        last_voted_fork_slots_from_others.reverse();
        last_voted_fork_slots_from_others.append(&mut expected_slots_to_repair.clone());
        for keypairs in test_state
            .validator_voting_keypairs
            .iter()
            .take(validators_to_take)
        {
            let node_pubkey = keypairs.node_keypair.pubkey();
            let node = ContactInfo::new_rand(&mut rng, Some(node_pubkey));
            let last_vote_hash = Hash::new_unique();
            let now = timestamp();
            push_restart_last_voted_fork_slots(
                test_state.cluster_info.clone(),
                &node,
                &last_voted_fork_slots_from_others,
                &last_vote_hash,
                &keypairs.node_keypair,
                now,
            );
            expected_received_last_voted_fork_slots.insert(
                node_pubkey.to_string(),
                LastVotedForkSlotsRecord {
                    last_voted_fork_slots: last_voted_fork_slots_from_others.clone(),
                    last_vote_bankhash: last_vote_hash.to_string(),
                    shred_version: SHRED_VERSION as u32,
                    wallclock: now,
                },
            );
        }

        // Simulating successful repair of missing blocks.
        let _ = insert_slots_into_blockstore(
            test_state.blockstore.clone(),
            last_vote_slot,
            &expected_slots_to_repair,
            TICKS_PER_SLOT,
            test_state.last_blockhash,
        );

        let expected_heaviest_fork_slot = last_vote_slot + 2;
        let expected_heaviest_fork_bankhash;
        loop {
            if let Some(bank) = test_state
                .bank_forks
                .read()
                .unwrap()
                .get(expected_heaviest_fork_slot)
            {
                expected_heaviest_fork_bankhash = bank.hash();
                break;
            }
            sleep(Duration::from_millis(100));
        }
        // Now simulate receiving HeaviestFork messages from coordinator.
        let coordinator_keypair =
            &test_state.validator_voting_keypairs[COORDINATOR_INDEX].node_keypair;
        let node = ContactInfo::new_rand(&mut rng, Some(coordinator_keypair.pubkey()));
        let now = timestamp();
        push_restart_heaviest_fork(
            test_state.cluster_info.clone(),
            &node,
            expected_heaviest_fork_slot,
            &expected_heaviest_fork_bankhash,
            0,
            coordinator_keypair,
            now,
        );

        assert!(wen_restart_thread_handle.join().is_ok());
        exit.store(true, Ordering::Relaxed);
        let progress = read_wen_restart_records(&test_state.wen_restart_proto_path).unwrap();
        let progress_start_time = progress
            .my_last_voted_fork_slots
            .as_ref()
            .unwrap()
            .wallclock;
        let mut expected_slots_stake_map: HashMap<Slot, u64> = test_state
            .last_voted_fork_slots
            .iter()
            .map(|slot| {
                (
                    *slot,
                    WAIT_FOR_SUPERMAJORITY_THRESHOLD_PERCENT * TOTAL_VALIDATOR_COUNT as u64,
                )
            })
            .collect();
        let stake_for_new_slots = validators_to_take as u64 * 100;
        expected_slots_stake_map.extend(
            expected_slots_to_repair
                .iter()
                .map(|slot| (*slot, stake_for_new_slots)),
        );
        let voted_stake = (validators_to_take + 1) as u64 * 100;
        assert_eq!(
            progress,
            WenRestartProgress {
                state: RestartState::Done.into(),
                my_last_voted_fork_slots: Some(LastVotedForkSlotsRecord {
                    last_voted_fork_slots: test_state.last_voted_fork_slots,
                    last_vote_bankhash: last_vote_bankhash.to_string(),
                    shred_version: SHRED_VERSION as u32,
                    wallclock: progress_start_time,
                }),
                last_voted_fork_slots_aggregate: Some(LastVotedForkSlotsAggregateRecord {
                    received: expected_received_last_voted_fork_slots,
                    final_result: Some(LastVotedForkSlotsAggregateFinal {
                        slots_stake_map: expected_slots_stake_map,
                        epoch_infos: vec![
                            LastVotedForkSlotsEpochInfoRecord {
                                epoch: 0,
                                total_stake: 2000,
                                actively_voting_stake: voted_stake,
                                actively_voting_for_this_epoch_stake: voted_stake,
                            },
                            LastVotedForkSlotsEpochInfoRecord {
                                epoch: 1,
                                total_stake: 2000,
                                actively_voting_stake: voted_stake,
                                actively_voting_for_this_epoch_stake: voted_stake,
                            },
                        ],
                    }),
                }),
                my_heaviest_fork: Some(HeaviestForkRecord {
                    slot: expected_heaviest_fork_slot,
                    bankhash: progress
                        .my_heaviest_fork
                        .as_ref()
                        .unwrap()
                        .bankhash
                        .to_string(),
                    total_active_stake: 0,
                    shred_version: SHRED_VERSION as u32,
                    wallclock: 0,
                    from: my_pubkey.to_string(),
                }),
                heaviest_fork_aggregate: None,
                my_snapshot: Some(GenerateSnapshotRecord {
                    slot: expected_heaviest_fork_slot,
                    bankhash: progress.my_snapshot.as_ref().unwrap().bankhash.clone(),
                    shred_version: progress.my_snapshot.as_ref().unwrap().shred_version,
                    path: progress.my_snapshot.as_ref().unwrap().path.clone(),
                }),
                coordinator_heaviest_fork: Some(HeaviestForkRecord {
                    slot: expected_heaviest_fork_slot,
                    bankhash: expected_heaviest_fork_bankhash.to_string(),
                    total_active_stake: 0,
                    shred_version: SHRED_VERSION as u32,
                    wallclock: progress
                        .coordinator_heaviest_fork
                        .as_ref()
                        .unwrap()
                        .wallclock,
                }),
                ..Default::default()
            }
        );
    }

    fn change_proto_file_readonly(wen_restart_proto_path: &PathBuf, readonly: bool) {
        let mut perms = std::fs::metadata(wen_restart_proto_path)
            .unwrap()
            .permissions();
        perms.set_readonly(readonly);
        std::fs::set_permissions(wen_restart_proto_path, perms).unwrap();
    }

    #[test]
    fn test_wen_restart_divergence_across_epoch_boundary() {
        solana_logger::setup();
        let ledger_path = get_tmp_ledger_path_auto_delete!();
        let test_state = wen_restart_test_init(&ledger_path);
        let last_vote_slot = test_state.last_voted_fork_slots[0];

        let old_root_bank = test_state.bank_forks.read().unwrap().root_bank();

        // Add bank last_vote + 1 linking directly to 0, tweak its epoch_stakes, and then add it to bank_forks.
        let new_root_slot = last_vote_slot + 1;
        let mut new_root_bank =
            Bank::new_from_parent(old_root_bank.clone(), &Pubkey::default(), new_root_slot);
        assert_eq!(new_root_bank.epoch(), 1);

        // For epoch 2, make validator 0 have 90% of the stake.
        let vote_accounts_hash_map = test_state
            .validator_voting_keypairs
            .iter()
            .enumerate()
            .map(|(i, keypairs)| {
                let stake = if i == 0 {
                    900 * (TOTAL_VALIDATOR_COUNT - 1) as u64
                } else {
                    100
                };
                let authorized_voter = keypairs.vote_keypair.pubkey();
                let node_id = keypairs.node_keypair.pubkey();
                (
                    authorized_voter,
                    (
                        stake,
                        VoteAccount::try_from(create_account_with_authorized(
                            &node_id,
                            &authorized_voter,
                            &node_id,
                            0,
                            100,
                        ))
                        .unwrap(),
                    ),
                )
            })
            .collect();
        let epoch2_eopch_stakes = EpochStakes::new_for_tests(vote_accounts_hash_map, 2);
        new_root_bank.set_epoch_stakes_for_test(2, epoch2_eopch_stakes);
        let _ = insert_slots_into_blockstore(
            test_state.blockstore.clone(),
            0,
            &[new_root_slot],
            TICKS_PER_SLOT,
            old_root_bank.last_blockhash(),
        );
        let replay_tx_thread_pool = rayon::ThreadPoolBuilder::new()
            .thread_name(|i| format!("solReplayTx{i:02}"))
            .build()
            .expect("new rayon threadpool");
        let recyclers = VerifyRecyclers::default();
        let mut timing = ExecuteTimings::default();
        let opts = ProcessOptions::default();
        let mut progress = ConfirmationProgress::new(old_root_bank.last_blockhash());
        let last_vote_bankhash = new_root_bank.hash();
        let bank_with_scheduler = test_state
            .bank_forks
            .write()
            .unwrap()
            .insert_from_ledger(new_root_bank);
        if let Err(e) = process_single_slot(
            &test_state.blockstore,
            &bank_with_scheduler,
            &replay_tx_thread_pool,
            &opts,
            &recyclers,
            &mut progress,
            None,
            None,
            None,
            None,
            &mut timing,
        ) {
            panic!("process_single_slot failed: {:?}", e);
        }

        {
            let mut bank_forks = test_state.bank_forks.write().unwrap();
            let _ = bank_forks.set_root(
                last_vote_slot + 1,
                &AbsRequestSender::default(),
                Some(last_vote_slot + 1),
            );
        }
        let new_root_bank = test_state
            .bank_forks
            .read()
            .unwrap()
            .get(last_vote_slot + 1)
            .unwrap();

        // Add two more banks: old_epoch_bank (slot = last_vote_slot + 2) and
        // new_epoch_bank (slot = first slot in epoch 2). They both link to last_vote_slot + 1.
        // old_epoch_bank has everyone's votes except 0, so it has > 66% stake in the old epoch.
        // new_epoch_bank has 0's vote, so it has > 66% stake in the new epoch.
        let old_epoch_slot = new_root_slot + 1;
        let _ = insert_slots_into_blockstore(
            test_state.blockstore.clone(),
            new_root_bank.slot(),
            &[old_epoch_slot],
            TICKS_PER_SLOT,
            new_root_bank.last_blockhash(),
        );
        let new_epoch_slot = new_root_bank.epoch_schedule().get_first_slot_in_epoch(2);
        let _ = insert_slots_into_blockstore(
            test_state.blockstore.clone(),
            new_root_slot,
            &[new_epoch_slot],
            TICKS_PER_SLOT,
            new_root_bank.last_blockhash(),
        );
        let mut rng = rand::thread_rng();
        // Everyone except 0 votes for old_epoch_bank.
        for (index, keypairs) in test_state
            .validator_voting_keypairs
            .iter()
            .take(TOTAL_VALIDATOR_COUNT as usize - 1)
            .enumerate()
        {
            let node_pubkey = keypairs.node_keypair.pubkey();
            let node = ContactInfo::new_rand(&mut rng, Some(node_pubkey));
            let last_vote_hash = Hash::new_unique();
            let now = timestamp();
            // Validator 0 votes for the new_epoch_bank while everyone elese vote for old_epoch_bank.
            let last_voted_fork_slots = if index == 0 {
                vec![new_epoch_slot, new_root_slot, 0]
            } else {
                vec![old_epoch_slot, new_root_slot, 0]
            };
            push_restart_last_voted_fork_slots(
                test_state.cluster_info.clone(),
                &node,
                &last_voted_fork_slots,
                &last_vote_hash,
                &keypairs.node_keypair,
                now,
            );
        }

        assert_eq!(
            wait_for_wen_restart(WenRestartConfig {
                wen_restart_path: test_state.wen_restart_proto_path,
                wen_restart_coordinator: test_state.wen_restart_coordinator,
                last_vote: VoteTransaction::from(Vote::new(
                    vec![new_root_slot],
                    last_vote_bankhash
                )),
                blockstore: test_state.blockstore,
                cluster_info: test_state.cluster_info,
                bank_forks: test_state.bank_forks,
                wen_restart_repair_slots: Some(Arc::new(RwLock::new(Vec::new()))),
                wait_for_supermajority_threshold_percent: 80,
                snapshot_config: SnapshotConfig::default(),
                accounts_background_request_sender: AbsRequestSender::default(),
                genesis_config_hash: test_state.genesis_config_hash,
                exit: Arc::new(AtomicBool::new(false)),
            })
            .unwrap_err()
            .downcast::<WenRestartError>()
            .unwrap(),
            WenRestartError::BlockNotLinkedToExpectedParent(
                new_epoch_slot,
                Some(new_root_slot),
                old_epoch_slot
            )
        );
    }

    #[test]
    fn test_wen_restart_initialize() {
        solana_logger::setup();
        let ledger_path = get_tmp_ledger_path_auto_delete!();
        let test_state = wen_restart_test_init(&ledger_path);
        let last_vote_bankhash = Hash::new_unique();
        let mut last_voted_fork_slots = test_state.last_voted_fork_slots.clone();
        last_voted_fork_slots.reverse();
        let mut file = File::create(&test_state.wen_restart_proto_path).unwrap();
        file.write_all(b"garbage").unwrap();
        assert_eq!(
            initialize(
                &test_state.wen_restart_proto_path,
                VoteTransaction::from(Vote::new(last_voted_fork_slots.clone(), last_vote_bankhash)),
                test_state.blockstore.clone()
            )
            .unwrap_err()
            .downcast::<prost::DecodeError>()
            .unwrap(),
            prost::DecodeError::new("invalid wire type value: 7")
        );
        assert!(remove_file(&test_state.wen_restart_proto_path).is_ok());
        let last_vote_bankhash = Hash::new_unique();
        let empty_last_vote = VoteTransaction::from(Vote::new(vec![], last_vote_bankhash));
        assert_eq!(
            initialize(
                &test_state.wen_restart_proto_path,
                empty_last_vote.clone(),
                test_state.blockstore.clone()
            )
            .unwrap_err()
            .downcast::<WenRestartError>()
            .unwrap(),
            WenRestartError::MissingLastVotedForkSlots,
        );
        assert!(write_wen_restart_records(
            &test_state.wen_restart_proto_path,
            &WenRestartProgress {
                state: RestartState::LastVotedForkSlots.into(),
                ..Default::default()
            },
        )
        .is_ok());
        assert_eq!(
            initialize(
                &test_state.wen_restart_proto_path,
                VoteTransaction::from(Vote::new(last_voted_fork_slots.clone(), last_vote_bankhash)),
                test_state.blockstore.clone()
            )
            .err()
            .unwrap()
            .to_string(),
            "Malformed last voted fork slots protobuf: None"
        );
        let progress_missing_heaviest_fork_aggregate = WenRestartProgress {
            state: RestartState::HeaviestFork.into(),
            my_heaviest_fork: Some(HeaviestForkRecord {
                slot: 0,
                bankhash: Hash::new_unique().to_string(),
                total_active_stake: 0,
                shred_version: SHRED_VERSION as u32,
                wallclock: 0,
                from: Pubkey::new_unique().to_string(),
            }),
            ..Default::default()
        };
        assert!(write_wen_restart_records(
            &test_state.wen_restart_proto_path,
            &progress_missing_heaviest_fork_aggregate,
        )
        .is_ok());
        assert_eq!(
            initialize(
                &test_state.wen_restart_proto_path,
                VoteTransaction::from(Vote::new(last_voted_fork_slots.clone(), last_vote_bankhash)),
                test_state.blockstore.clone()
            ).err()
            .unwrap()
            .to_string(),
            "Malformed progress: HeaviestFork missing final_result in last_voted_fork_slots_aggregate",
        );
        let progress_missing_my_heaviestfork = WenRestartProgress {
            state: RestartState::GenerateSnapshot.into(),
            my_snapshot: Some(GenerateSnapshotRecord {
                slot: 0,
                bankhash: Hash::new_unique().to_string(),
                shred_version: SHRED_VERSION as u32,
                path: "/path/to/snapshot".to_string(),
            }),
            ..Default::default()
        };
        assert!(write_wen_restart_records(
            &test_state.wen_restart_proto_path,
            &progress_missing_my_heaviestfork,
        )
        .is_ok());
        assert_eq!(
            initialize(
                &test_state.wen_restart_proto_path,
                VoteTransaction::from(Vote::new(last_voted_fork_slots.clone(), last_vote_bankhash)),
                test_state.blockstore.clone()
            )
            .err()
            .unwrap()
            .to_string(),
            "Malformed progress: GenerateSnapshot missing my_heaviest_fork",
        );

        // Now test successful initialization.
        assert!(remove_file(&test_state.wen_restart_proto_path).is_ok());
        // Test the case where the file is not found.
        let mut vote = TowerSync::from(vec![(test_state.last_voted_fork_slots[0], 1)]);
        vote.hash = last_vote_bankhash;
        let last_vote = VoteTransaction::from(vote);
        assert_eq!(
            initialize(
                &test_state.wen_restart_proto_path,
                last_vote.clone(),
                test_state.blockstore.clone()
            )
            .unwrap(),
            (
                WenRestartProgressInternalState::Init {
                    last_voted_fork_slots: test_state.last_voted_fork_slots.clone(),
                    last_vote_bankhash
                },
                WenRestartProgress {
                    state: RestartState::Init.into(),
                    ..Default::default()
                }
            )
        );
        let progress = WenRestartProgress {
            state: RestartState::Init.into(),
            my_last_voted_fork_slots: Some(LastVotedForkSlotsRecord {
                last_voted_fork_slots: test_state.last_voted_fork_slots.clone(),
                last_vote_bankhash: last_vote_bankhash.to_string(),
                shred_version: SHRED_VERSION as u32,
                wallclock: 0,
            }),
            ..Default::default()
        };
        assert!(write_wen_restart_records(&test_state.wen_restart_proto_path, &progress,).is_ok());
        assert_eq!(
            initialize(
                &test_state.wen_restart_proto_path,
                last_vote.clone(),
                test_state.blockstore.clone()
            )
            .unwrap(),
            (
                WenRestartProgressInternalState::Init {
                    last_voted_fork_slots: test_state.last_voted_fork_slots.clone(),
                    last_vote_bankhash,
                },
                progress
            )
        );
        let progress = WenRestartProgress {
            state: RestartState::LastVotedForkSlots.into(),
            my_last_voted_fork_slots: Some(LastVotedForkSlotsRecord {
                last_voted_fork_slots: test_state.last_voted_fork_slots.clone(),
                last_vote_bankhash: last_vote_bankhash.to_string(),
                shred_version: SHRED_VERSION as u32,
                wallclock: 0,
            }),
            ..Default::default()
        };
        assert!(write_wen_restart_records(&test_state.wen_restart_proto_path, &progress,).is_ok());
        assert_eq!(
            initialize(
                &test_state.wen_restart_proto_path,
                last_vote.clone(),
                test_state.blockstore.clone()
            )
            .unwrap(),
            (
                WenRestartProgressInternalState::LastVotedForkSlots {
                    last_voted_fork_slots: test_state.last_voted_fork_slots.clone(),
                    aggregate_final_result: None,
                },
                progress
            )
        );
        let progress = WenRestartProgress {
            state: RestartState::HeaviestFork.into(),
            my_heaviest_fork: Some(HeaviestForkRecord {
                slot: 0,
                bankhash: Hash::new_unique().to_string(),
                total_active_stake: 0,
                shred_version: SHRED_VERSION as u32,
                wallclock: 0,
                from: Pubkey::new_unique().to_string(),
            }),
            last_voted_fork_slots_aggregate: Some(LastVotedForkSlotsAggregateRecord {
                received: HashMap::new(),
                final_result: Some(LastVotedForkSlotsAggregateFinal {
                    slots_stake_map: HashMap::new(),
                    epoch_infos: vec![
                        LastVotedForkSlotsEpochInfoRecord {
                            epoch: 1,
                            total_stake: 1000,
                            actively_voting_stake: 800,
                            actively_voting_for_this_epoch_stake: 800,
                        },
                        LastVotedForkSlotsEpochInfoRecord {
                            epoch: 2,
                            total_stake: 1000,
                            actively_voting_stake: 900,
                            actively_voting_for_this_epoch_stake: 900,
                        },
                    ],
                }),
            }),
            ..Default::default()
        };
        assert!(write_wen_restart_records(&test_state.wen_restart_proto_path, &progress,).is_ok());
        assert_eq!(
            initialize(
                &test_state.wen_restart_proto_path,
                last_vote.clone(),
                test_state.blockstore.clone()
            )
            .unwrap(),
            (
                WenRestartProgressInternalState::FindHeaviestFork {
                    aggregate_final_result: LastVotedForkSlotsFinalResult {
                        slots_stake_map: HashMap::new(),
                        epoch_info_vec: vec![
                            LastVotedForkSlotsEpochInfo {
                                epoch: 1,
                                total_stake: 1000,
                                actively_voting_stake: 800,
                                actively_voting_for_this_epoch_stake: 800,
                            },
                            LastVotedForkSlotsEpochInfo {
                                epoch: 2,
                                total_stake: 1000,
                                actively_voting_stake: 900,
                                actively_voting_for_this_epoch_stake: 900,
                            }
                        ],
                    },
                    my_heaviest_fork: progress.my_heaviest_fork.clone(),
                },
                progress
            )
        );
        let progress = WenRestartProgress {
            state: RestartState::GenerateSnapshot.into(),
            my_heaviest_fork: Some(HeaviestForkRecord {
                slot: 0,
                bankhash: Hash::new_unique().to_string(),
                total_active_stake: 0,
                shred_version: SHRED_VERSION as u32,
                wallclock: 0,
                from: Pubkey::new_unique().to_string(),
            }),
            my_snapshot: Some(GenerateSnapshotRecord {
                slot: 0,
                bankhash: Hash::new_unique().to_string(),
                shred_version: SHRED_VERSION as u32,
                path: "/path/to/snapshot".to_string(),
            }),
            ..Default::default()
        };
        assert!(write_wen_restart_records(&test_state.wen_restart_proto_path, &progress,).is_ok());
        assert_eq!(
            initialize(
                &test_state.wen_restart_proto_path,
                VoteTransaction::from(Vote::new(last_voted_fork_slots.clone(), last_vote_bankhash)),
                test_state.blockstore.clone()
            )
            .unwrap(),
            (
                WenRestartProgressInternalState::GenerateSnapshot {
                    new_root_slot: 0,
                    my_snapshot: progress.my_snapshot.clone(),
                },
                progress,
            )
        );
        let last_vote_slot = test_state.last_voted_fork_slots[0];
        let snapshot_slot_hash = Hash::new_unique();
        let progress = WenRestartProgress {
            state: RestartState::Done.into(),
            my_last_voted_fork_slots: Some(LastVotedForkSlotsRecord {
                last_voted_fork_slots: test_state.last_voted_fork_slots.clone(),
                last_vote_bankhash: last_vote_bankhash.to_string(),
                shred_version: SHRED_VERSION as u32,
                wallclock: 0,
            }),
            my_heaviest_fork: Some(HeaviestForkRecord {
                slot: last_vote_slot,
                bankhash: snapshot_slot_hash.to_string(),
                total_active_stake: 0,
                shred_version: SHRED_VERSION as u32,
                wallclock: 0,
                from: Pubkey::new_unique().to_string(),
            }),
            my_snapshot: Some(GenerateSnapshotRecord {
                slot: last_vote_slot,
                bankhash: snapshot_slot_hash.to_string(),
                shred_version: SHRED_VERSION as u32,
                path: "/path/to/snapshot".to_string(),
            }),
            ..Default::default()
        };
        assert!(write_wen_restart_records(&test_state.wen_restart_proto_path, &progress,).is_ok());
        assert_eq!(
            initialize(
                &test_state.wen_restart_proto_path,
                VoteTransaction::from(Vote::new(last_voted_fork_slots, last_vote_bankhash)),
                test_state.blockstore.clone()
            )
            .unwrap(),
            (
                WenRestartProgressInternalState::Done {
                    slot: last_vote_slot,
                    hash: snapshot_slot_hash,
                    shred_version: SHRED_VERSION,
                },
                progress
            )
        );
    }

    #[test]
    fn test_wen_restart_send_last_voted_fork_failures() {
        let ledger_path = get_tmp_ledger_path_auto_delete!();
        let test_state = wen_restart_test_init(&ledger_path);
        let progress = wen_restart_proto::WenRestartProgress {
            state: RestartState::Init.into(),
            ..Default::default()
        };
        let original_progress = progress.clone();
        assert_eq!(
            send_restart_last_voted_fork_slots(
                test_state.cluster_info.clone(),
                &[],
                Hash::new_unique(),
            )
            .err()
            .unwrap()
            .to_string(),
            "Last voted fork cannot be empty"
        );
        assert_eq!(progress, original_progress);
        let last_vote_bankhash = Hash::new_unique();
        let last_voted_fork_slots = test_state.last_voted_fork_slots.clone();
        wen_restart_test_succeed_after_failure(
            test_state,
            last_vote_bankhash,
            WenRestartProgress {
                state: RestartState::LastVotedForkSlots.into(),
                my_last_voted_fork_slots: Some(LastVotedForkSlotsRecord {
                    last_voted_fork_slots,
                    last_vote_bankhash: last_vote_bankhash.to_string(),
                    shred_version: SHRED_VERSION as u32,
                    wallclock: 0,
                }),
                last_voted_fork_slots_aggregate: Some(LastVotedForkSlotsAggregateRecord {
                    received: HashMap::new(),
                    final_result: None,
                }),
                ..Default::default()
            },
        );
    }

    #[test]
    fn test_write_wen_restart_records_failure() {
        let ledger_path = get_tmp_ledger_path_auto_delete!();
        let test_state = wen_restart_test_init(&ledger_path);
        let progress = wen_restart_proto::WenRestartProgress {
            state: RestartState::Init.into(),
            ..Default::default()
        };
        assert!(write_wen_restart_records(&test_state.wen_restart_proto_path, &progress).is_ok());
        change_proto_file_readonly(&test_state.wen_restart_proto_path, true);
        assert_eq!(
            write_wen_restart_records(&test_state.wen_restart_proto_path, &progress)
                .unwrap_err()
                .downcast::<std::io::Error>()
                .unwrap()
                .kind(),
            std::io::ErrorKind::PermissionDenied,
        );
        change_proto_file_readonly(&test_state.wen_restart_proto_path, false);
        assert!(write_wen_restart_records(&test_state.wen_restart_proto_path, &progress).is_ok());
        let last_voted_fork_slots = test_state.last_voted_fork_slots.clone();
        let last_vote_bankhash = Hash::new_unique();
        wen_restart_test_succeed_after_failure(
            test_state,
            last_vote_bankhash,
            WenRestartProgress {
                state: RestartState::LastVotedForkSlots.into(),
                my_last_voted_fork_slots: Some(LastVotedForkSlotsRecord {
                    last_voted_fork_slots,
                    last_vote_bankhash: last_vote_bankhash.to_string(),
                    shred_version: SHRED_VERSION as u32,
                    wallclock: 0,
                }),
                last_voted_fork_slots_aggregate: Some(LastVotedForkSlotsAggregateRecord {
                    received: HashMap::new(),
                    final_result: None,
                }),
                ..Default::default()
            },
        );
    }

    #[test]
    fn test_wen_restart_aggregate_last_voted_fork_stop_and_restart() {
        let ledger_path = get_tmp_ledger_path_auto_delete!();
        let test_state = wen_restart_test_init(&ledger_path);
        let last_vote_slot: Slot = test_state.last_voted_fork_slots[0];
        let last_vote_bankhash = Hash::new_unique();
        let start_time = timestamp();
        assert!(write_wen_restart_records(
            &test_state.wen_restart_proto_path,
            &WenRestartProgress {
                state: RestartState::LastVotedForkSlots.into(),
                my_last_voted_fork_slots: Some(LastVotedForkSlotsRecord {
                    last_voted_fork_slots: test_state.last_voted_fork_slots.clone(),
                    last_vote_bankhash: last_vote_bankhash.to_string(),
                    shred_version: SHRED_VERSION as u32,
                    wallclock: start_time,
                }),
                last_voted_fork_slots_aggregate: Some(LastVotedForkSlotsAggregateRecord {
                    received: HashMap::new(),
                    final_result: None,
                }),
                ..Default::default()
            }
        )
        .is_ok());
        let mut rng = rand::thread_rng();
        let mut expected_messages = HashMap::new();
        let expected_slots_to_repair: Vec<Slot> =
            (last_vote_slot + 1..last_vote_slot + 3).collect();
        let mut last_voted_fork_slots_from_others = test_state.last_voted_fork_slots.clone();
        last_voted_fork_slots_from_others.reverse();
        last_voted_fork_slots_from_others.append(&mut expected_slots_to_repair.clone());
        let progress = WenRestartProgress {
            state: RestartState::LastVotedForkSlots.into(),
            my_last_voted_fork_slots: Some(LastVotedForkSlotsRecord {
                last_voted_fork_slots: test_state.last_voted_fork_slots.clone(),
                last_vote_bankhash: last_vote_bankhash.to_string(),
                shred_version: SHRED_VERSION as u32,
                wallclock: start_time,
            }),
            ..Default::default()
        };
        let validators_to_take: usize =
            (WAIT_FOR_SUPERMAJORITY_THRESHOLD_PERCENT * TOTAL_VALIDATOR_COUNT as u64 / 100 - 1)
                .try_into()
                .unwrap();
        for keypairs in test_state
            .validator_voting_keypairs
            .iter()
            .take(validators_to_take)
        {
            let wen_restart_proto_path_clone = test_state.wen_restart_proto_path.clone();
            let cluster_info_clone = test_state.cluster_info.clone();
            let bank_forks_clone = test_state.bank_forks.clone();
            let blockstore_clone = test_state.blockstore.clone();
            let exit = Arc::new(AtomicBool::new(false));
            let exit_clone = exit.clone();
            let mut progress_clone = progress.clone();
            let last_voted_fork_slots = test_state.last_voted_fork_slots.clone();
            let wen_restart_thread_handle = Builder::new()
                .name("solana-wen-restart".to_string())
                .spawn(move || {
                    assert!(aggregate_restart_last_voted_fork_slots(
                        &wen_restart_proto_path_clone,
                        WAIT_FOR_SUPERMAJORITY_THRESHOLD_PERCENT,
                        cluster_info_clone,
                        &last_voted_fork_slots,
                        bank_forks_clone,
                        blockstore_clone,
                        Arc::new(RwLock::new(Vec::new())),
                        exit_clone,
                        &mut progress_clone,
                    )
                    .is_ok());
                })
                .unwrap();
            let node_pubkey = keypairs.node_keypair.pubkey();
            let node = ContactInfo::new_rand(&mut rng, Some(node_pubkey));
            let last_vote_hash = Hash::new_unique();
            let now = timestamp();
            push_restart_last_voted_fork_slots(
                test_state.cluster_info.clone(),
                &node,
                &last_voted_fork_slots_from_others,
                &last_vote_hash,
                &keypairs.node_keypair,
                now,
            );
            expected_messages.insert(
                node_pubkey.to_string(),
                LastVotedForkSlotsRecord {
                    last_voted_fork_slots: last_voted_fork_slots_from_others.clone(),
                    last_vote_bankhash: last_vote_hash.to_string(),
                    shred_version: SHRED_VERSION as u32,
                    wallclock: now,
                },
            );
            wait_on_expected_progress_with_timeout(
                test_state.wen_restart_proto_path.clone(),
                WenRestartProgress {
                    state: RestartState::LastVotedForkSlots.into(),
                    my_last_voted_fork_slots: Some(LastVotedForkSlotsRecord {
                        last_voted_fork_slots: test_state.last_voted_fork_slots.clone(),
                        last_vote_bankhash: last_vote_bankhash.to_string(),
                        shred_version: SHRED_VERSION as u32,
                        wallclock: start_time,
                    }),
                    last_voted_fork_slots_aggregate: Some(LastVotedForkSlotsAggregateRecord {
                        received: expected_messages.clone(),
                        final_result: None,
                    }),
                    ..Default::default()
                },
            );
            exit.store(true, Ordering::Relaxed);
            let _ = wen_restart_thread_handle.join();
        }

        // Simulating successful repair of missing blocks.
        let _ = insert_slots_into_blockstore(
            test_state.blockstore.clone(),
            last_vote_slot,
            &expected_slots_to_repair,
            TICKS_PER_SLOT,
            test_state.last_blockhash,
        );

        let last_voted_fork_slots = test_state.last_voted_fork_slots.clone();
        wen_restart_test_succeed_after_failure(
            test_state,
            last_vote_bankhash,
            WenRestartProgress {
                state: RestartState::LastVotedForkSlots.into(),
                my_last_voted_fork_slots: Some(LastVotedForkSlotsRecord {
                    last_voted_fork_slots,
                    last_vote_bankhash: last_vote_bankhash.to_string(),
                    shred_version: SHRED_VERSION as u32,
                    wallclock: start_time,
                }),
                last_voted_fork_slots_aggregate: Some(LastVotedForkSlotsAggregateRecord {
                    received: expected_messages,
                    final_result: None,
                }),
                ..Default::default()
            },
        );
    }

    #[test]
    fn test_increment_and_write_wen_restart_records() {
        solana_logger::setup();
        let my_dir = TempDir::new().unwrap();
        let mut wen_restart_proto_path = my_dir.path().to_path_buf();
        wen_restart_proto_path.push("wen_restart_status.proto");
        let last_vote_bankhash = Hash::new_unique();
        let my_last_voted_fork_slots = Some(LastVotedForkSlotsRecord {
            last_voted_fork_slots: vec![0, 1],
            last_vote_bankhash: last_vote_bankhash.to_string(),
            shred_version: 0,
            wallclock: 0,
        });
        let last_voted_fork_slots_aggregate = Some(LastVotedForkSlotsAggregateRecord {
            received: HashMap::new(),
            final_result: Some(LastVotedForkSlotsAggregateFinal {
                slots_stake_map: vec![(0, 900), (1, 800)].into_iter().collect(),
                epoch_infos: vec![LastVotedForkSlotsEpochInfoRecord {
                    epoch: 0,
                    total_stake: 2000,
                    actively_voting_stake: 900,
                    actively_voting_for_this_epoch_stake: 900,
                }],
            }),
        });
        let my_pubkey = Pubkey::new_unique();
        let my_heaviest_fork = Some(HeaviestForkRecord {
            slot: 1,
            bankhash: Hash::default().to_string(),
            total_active_stake: 900,
            shred_version: SHRED_VERSION as u32,
            wallclock: 0,
            from: my_pubkey.to_string(),
        });
        let my_bankhash = Hash::new_unique();
        let new_shred_version = SHRED_VERSION + 57;
        let my_snapshot = Some(GenerateSnapshotRecord {
            slot: 1,
            bankhash: my_bankhash.to_string(),
            path: "snapshot_1".to_string(),
            shred_version: new_shred_version as u32,
        });
        let heaviest_fork_aggregate = Some(HeaviestForkAggregateRecord {
            received: Vec::new(),
            total_active_stake: 0,
        });
        let expected_slots_stake_map: HashMap<Slot, u64> =
            vec![(0, 900), (1, 800)].into_iter().collect();
        for (entrance_state, exit_state, entrance_progress, exit_progress) in [
            (
                WenRestartProgressInternalState::Init {
                    last_voted_fork_slots: vec![0, 1],
                    last_vote_bankhash,
                },
                WenRestartProgressInternalState::LastVotedForkSlots {
                    last_voted_fork_slots: vec![0, 1],
                    aggregate_final_result: None,
                },
                WenRestartProgress {
                    state: RestartState::LastVotedForkSlots.into(),
                    my_last_voted_fork_slots: my_last_voted_fork_slots.clone(),
                    ..Default::default()
                },
                WenRestartProgress {
                    state: RestartState::LastVotedForkSlots.into(),
                    my_last_voted_fork_slots: my_last_voted_fork_slots.clone(),
                    ..Default::default()
                },
            ),
            (
                WenRestartProgressInternalState::LastVotedForkSlots {
                    last_voted_fork_slots: vec![0, 1],
                    aggregate_final_result: Some(LastVotedForkSlotsFinalResult {
                        slots_stake_map: expected_slots_stake_map.clone(),
                        epoch_info_vec: vec![LastVotedForkSlotsEpochInfo {
                            epoch: 0,
                            total_stake: 2000,
                            actively_voting_stake: 900,
                            actively_voting_for_this_epoch_stake: 900,
                        }],
                    }),
                },
                WenRestartProgressInternalState::FindHeaviestFork {
                    aggregate_final_result: LastVotedForkSlotsFinalResult {
                        slots_stake_map: expected_slots_stake_map.clone(),
                        epoch_info_vec: vec![LastVotedForkSlotsEpochInfo {
                            epoch: 0,
                            total_stake: 2000,
                            actively_voting_stake: 900,
                            actively_voting_for_this_epoch_stake: 900,
                        }],
                    },
                    my_heaviest_fork: None,
                },
                WenRestartProgress {
                    state: RestartState::LastVotedForkSlots.into(),
                    my_last_voted_fork_slots: my_last_voted_fork_slots.clone(),
                    last_voted_fork_slots_aggregate: last_voted_fork_slots_aggregate.clone(),
                    ..Default::default()
                },
                WenRestartProgress {
                    state: RestartState::HeaviestFork.into(),
                    my_last_voted_fork_slots: my_last_voted_fork_slots.clone(),
                    last_voted_fork_slots_aggregate: last_voted_fork_slots_aggregate.clone(),
                    ..Default::default()
                },
            ),
            (
                WenRestartProgressInternalState::FindHeaviestFork {
                    aggregate_final_result: LastVotedForkSlotsFinalResult {
                        slots_stake_map: expected_slots_stake_map,
                        epoch_info_vec: vec![LastVotedForkSlotsEpochInfo {
                            epoch: 0,
                            total_stake: 2000,
                            actively_voting_stake: 900,
                            actively_voting_for_this_epoch_stake: 900,
                        }],
                    },
                    my_heaviest_fork: Some(HeaviestForkRecord {
                        slot: 1,
                        bankhash: Hash::default().to_string(),
                        total_active_stake: 900,
                        shred_version: SHRED_VERSION as u32,
                        wallclock: 0,
                        from: my_pubkey.to_string(),
                    }),
                },
                WenRestartProgressInternalState::HeaviestFork {
                    new_root_slot: 1,
                    new_root_hash: Hash::default(),
                },
                WenRestartProgress {
                    state: RestartState::HeaviestFork.into(),
                    my_last_voted_fork_slots: my_last_voted_fork_slots.clone(),
                    last_voted_fork_slots_aggregate: last_voted_fork_slots_aggregate.clone(),
                    ..Default::default()
                },
                WenRestartProgress {
                    state: RestartState::HeaviestFork.into(),
                    my_last_voted_fork_slots: my_last_voted_fork_slots.clone(),
                    last_voted_fork_slots_aggregate: last_voted_fork_slots_aggregate.clone(),
                    my_heaviest_fork: my_heaviest_fork.clone(),
                    ..Default::default()
                },
            ),
            (
                WenRestartProgressInternalState::HeaviestFork {
                    new_root_slot: 1,
                    new_root_hash: Hash::default(),
                },
                WenRestartProgressInternalState::GenerateSnapshot {
                    new_root_slot: 1,
                    my_snapshot: None,
                },
                WenRestartProgress {
                    state: RestartState::HeaviestFork.into(),
                    my_last_voted_fork_slots: my_last_voted_fork_slots.clone(),
                    last_voted_fork_slots_aggregate: last_voted_fork_slots_aggregate.clone(),
                    my_heaviest_fork: my_heaviest_fork.clone(),
                    heaviest_fork_aggregate: heaviest_fork_aggregate.clone(),
                    ..Default::default()
                },
                WenRestartProgress {
                    state: RestartState::GenerateSnapshot.into(),
                    my_last_voted_fork_slots: my_last_voted_fork_slots.clone(),
                    last_voted_fork_slots_aggregate: last_voted_fork_slots_aggregate.clone(),
                    my_heaviest_fork: my_heaviest_fork.clone(),
                    heaviest_fork_aggregate: heaviest_fork_aggregate.clone(),
                    ..Default::default()
                },
            ),
            (
                WenRestartProgressInternalState::GenerateSnapshot {
                    new_root_slot: 1,
                    my_snapshot: my_snapshot.clone(),
                },
                WenRestartProgressInternalState::Done {
                    slot: 1,
                    hash: my_bankhash,
                    shred_version: new_shred_version,
                },
                WenRestartProgress {
                    state: RestartState::HeaviestFork.into(),
                    my_last_voted_fork_slots: my_last_voted_fork_slots.clone(),
                    last_voted_fork_slots_aggregate: last_voted_fork_slots_aggregate.clone(),
                    my_heaviest_fork: my_heaviest_fork.clone(),
                    heaviest_fork_aggregate: heaviest_fork_aggregate.clone(),
                    ..Default::default()
                },
                WenRestartProgress {
                    state: RestartState::Done.into(),
                    my_last_voted_fork_slots: my_last_voted_fork_slots.clone(),
                    last_voted_fork_slots_aggregate: last_voted_fork_slots_aggregate.clone(),
                    my_heaviest_fork: my_heaviest_fork.clone(),
                    heaviest_fork_aggregate,
                    my_snapshot: my_snapshot.clone(),
                    ..Default::default()
                },
            ),
        ] {
            let mut progress = entrance_progress;
            let state = increment_and_write_wen_restart_records(
                &wen_restart_proto_path,
                entrance_state,
                &mut progress,
            )
            .unwrap();
            assert_eq!(&state, &exit_state);
            assert_eq!(&progress, &exit_progress);
        }
        let mut progress = WenRestartProgress {
            state: RestartState::Done.into(),
            my_last_voted_fork_slots: my_last_voted_fork_slots.clone(),
            last_voted_fork_slots_aggregate: last_voted_fork_slots_aggregate.clone(),
            ..Default::default()
        };
        assert_eq!(
            increment_and_write_wen_restart_records(
                &wen_restart_proto_path,
                WenRestartProgressInternalState::Done {
                    slot: 1,
                    hash: my_bankhash,
                    shred_version: new_shred_version,
                },
                &mut progress
            )
            .unwrap_err()
            .downcast::<WenRestartError>()
            .unwrap(),
            WenRestartError::UnexpectedState(RestartState::Done),
        );
    }

    #[test]
    fn test_find_heaviest_fork_failures() {
        solana_logger::setup();
        let ledger_path = get_tmp_ledger_path_auto_delete!();
        let exit = Arc::new(AtomicBool::new(false));
        let test_state = wen_restart_test_init(&ledger_path);
        let last_vote_slot = test_state.last_voted_fork_slots[0];
        let slot_with_no_block = 1;
        // This fails because corresponding block is not found, which is wrong, we should have
        // repaired all eligible blocks when we exit LastVotedForkSlots state.
        assert_eq!(
            find_heaviest_fork(
                LastVotedForkSlotsFinalResult {
                    slots_stake_map: vec![(0, 900), (slot_with_no_block, 800)]
                        .into_iter()
                        .collect(),
                    epoch_info_vec: vec![LastVotedForkSlotsEpochInfo {
                        epoch: 0,
                        total_stake: 1000,
                        actively_voting_stake: 900,
                        actively_voting_for_this_epoch_stake: 900,
                    }],
                },
                test_state.bank_forks.clone(),
                test_state.blockstore.clone(),
                exit.clone(),
            )
            .unwrap_err()
            .downcast::<WenRestartError>()
            .unwrap(),
            WenRestartError::BlockNotFound(slot_with_no_block),
        );
        // The following fails because we expect to see the first slot in slots_stake_map doesn't chain to local root.
        assert_eq!(
            find_heaviest_fork(
                LastVotedForkSlotsFinalResult {
                    slots_stake_map: vec![(3, 900)].into_iter().collect(),
                    epoch_info_vec: vec![LastVotedForkSlotsEpochInfo {
                        epoch: 0,
                        total_stake: 1000,
                        actively_voting_stake: 900,
                        actively_voting_for_this_epoch_stake: 900,
                    }],
                },
                test_state.bank_forks.clone(),
                test_state.blockstore.clone(),
                exit.clone(),
            )
            .unwrap_err()
            .downcast::<WenRestartError>()
            .unwrap(),
            WenRestartError::BlockNotLinkedToExpectedParent(3, Some(2), 0),
        );
        // The following fails because we expect to see the some slot in slots_stake_map doesn't chain to the
        // one before it.
        assert_eq!(
            find_heaviest_fork(
                LastVotedForkSlotsFinalResult {
                    slots_stake_map: vec![(2, 900), (5, 900)].into_iter().collect(),
                    epoch_info_vec: vec![LastVotedForkSlotsEpochInfo {
                        epoch: 0,
                        total_stake: 1000,
                        actively_voting_stake: 900,
                        actively_voting_for_this_epoch_stake: 900,
                    }],
                },
                test_state.bank_forks.clone(),
                test_state.blockstore.clone(),
                exit.clone(),
            )
            .unwrap_err()
            .downcast::<WenRestartError>()
            .unwrap(),
            WenRestartError::BlockNotLinkedToExpectedParent(5, Some(4), 2),
        );
        // The following fails because the new slot is not full.
        let not_full_slot = last_vote_slot + 5;
        let parent_slot = last_vote_slot;
        let num_slots = (not_full_slot - parent_slot).max(1);
        let mut entries = create_ticks(num_slots * TICKS_PER_SLOT, 0, test_state.last_blockhash);
        assert!(entries.len() > 1);
        entries.pop();
        let shreds = entries_to_test_shreds(
            &entries,
            not_full_slot,
            parent_slot,
            false,
            0,
            true, // merkle_variant
        );
        test_state
            .blockstore
            .insert_shreds(shreds, None, false)
            .unwrap();
        let mut slots_stake_map: HashMap<Slot, u64> = test_state
            .last_voted_fork_slots
            .iter()
            .map(|slot| (*slot, 900))
            .collect();
        slots_stake_map.insert(not_full_slot, 800);
        assert_eq!(
            find_heaviest_fork(
                LastVotedForkSlotsFinalResult {
                    slots_stake_map,
                    epoch_info_vec: vec![
                        LastVotedForkSlotsEpochInfo {
                            epoch: 0,
                            total_stake: 1000,
                            actively_voting_stake: 900,
                            actively_voting_for_this_epoch_stake: 900,
                        },
                        LastVotedForkSlotsEpochInfo {
                            epoch: 1,
                            total_stake: 1000,
                            actively_voting_stake: 900,
                            actively_voting_for_this_epoch_stake: 900,
                        },
                    ],
                },
                test_state.bank_forks.clone(),
                test_state.blockstore.clone(),
                exit.clone(),
            )
            .unwrap_err()
            .downcast::<WenRestartError>()
            .unwrap(),
            WenRestartError::BlockNotFull(not_full_slot)
        );
        // The following fails because we added two blocks at the end of the chain, they are full in blockstore
        // but the parent of the first one is missing.
        let missing_parent = last_vote_slot.saturating_add(1);
        let new_slot = last_vote_slot.saturating_add(2);
        let new_hash = insert_slots_into_blockstore(
            test_state.blockstore.clone(),
            last_vote_slot,
            &[missing_parent],
            1,
            test_state.last_blockhash,
        );
        let _ = insert_slots_into_blockstore(
            test_state.blockstore.clone(),
            missing_parent,
            &[new_slot],
            TICKS_PER_SLOT,
            new_hash,
        );
        let mut slots_stake_map: HashMap<Slot, u64> = test_state
            .last_voted_fork_slots
            .iter()
            .map(|slot| (*slot, 900))
            .collect();
        slots_stake_map.insert(missing_parent, 800);
        slots_stake_map.insert(new_slot, 800);
        assert_eq!(
            find_heaviest_fork(
                LastVotedForkSlotsFinalResult {
                    slots_stake_map,
                    epoch_info_vec: vec![
                        LastVotedForkSlotsEpochInfo {
                            epoch: 0,
                            total_stake: 1000,
                            actively_voting_stake: 900,
                            actively_voting_for_this_epoch_stake: 900,
                        },
                        LastVotedForkSlotsEpochInfo {
                            epoch: 1,
                            total_stake: 1000,
                            actively_voting_stake: 900,
                            actively_voting_for_this_epoch_stake: 900,
                        },
                    ],
                },
                test_state.bank_forks.clone(),
                test_state.blockstore.clone(),
                exit.clone(),
            )
            .unwrap_err()
            .downcast::<WenRestartError>()
            .unwrap(),
            WenRestartError::BlockNotFrozenAfterReplay(
                missing_parent,
                Some("invalid block error: incomplete block".to_string())
            ),
        );
    }

    fn start_aggregate_heaviest_fork_thread(
        test_state: &WenRestartTestInitResult,
        heaviest_fork_slot: Slot,
        heaviest_fork_bankhash: Hash,
        exit: Arc<AtomicBool>,
        expected_error: Option<WenRestartError>,
    ) -> std::thread::JoinHandle<()> {
        let progress = wen_restart_proto::WenRestartProgress {
            state: RestartState::HeaviestFork.into(),
            my_heaviest_fork: Some(HeaviestForkRecord {
                slot: heaviest_fork_slot,
                bankhash: heaviest_fork_bankhash.to_string(),
                total_active_stake: WAIT_FOR_SUPERMAJORITY_THRESHOLD_PERCENT
                    .saturating_mul(TOTAL_VALIDATOR_COUNT as u64),
                shred_version: SHRED_VERSION as u32,
                wallclock: 0,
                from: test_state.cluster_info.id().to_string(),
            }),
            ..Default::default()
        };
        let wen_restart_path = test_state.wen_restart_proto_path.clone();
        let cluster_info = test_state.cluster_info.clone();
        let bank_forks = test_state.bank_forks.clone();
        Builder::new()
            .name("solana-wen-restart-aggregate-heaviest-fork".to_string())
            .spawn(move || {
                let result = aggregate_restart_heaviest_fork(
                    &wen_restart_path,
                    cluster_info,
                    bank_forks,
                    exit,
                    &mut progress.clone(),
                );
                if let Some(expected_error) = expected_error {
                    assert_eq!(
                        result.unwrap_err().downcast::<WenRestartError>().unwrap(),
                        expected_error
                    );
                } else {
                    assert!(result.is_ok());
                }
            })
            .unwrap()
    }

    #[test]
    fn test_aggregate_heaviest_fork() {
        let ledger_path = get_tmp_ledger_path_auto_delete!();
        let test_state = wen_restart_test_init(&ledger_path);
        let heaviest_fork_slot = test_state.last_voted_fork_slots[0] + 3;
        let heaviest_fork_bankhash = Hash::new_unique();
        let expected_active_stake = (WAIT_FOR_SUPERMAJORITY_THRESHOLD_PERCENT
            - NON_CONFORMING_VALIDATOR_PERCENT)
            * TOTAL_VALIDATOR_COUNT as u64;
        let exit = Arc::new(AtomicBool::new(false));
        let thread = start_aggregate_heaviest_fork_thread(
            &test_state,
            heaviest_fork_slot,
            heaviest_fork_bankhash,
            exit.clone(),
            None,
        );
        let validators_to_take: usize =
            (WAIT_FOR_SUPERMAJORITY_THRESHOLD_PERCENT * TOTAL_VALIDATOR_COUNT as u64 / 100 - 1)
                .try_into()
                .unwrap();
        for keypair in test_state
            .validator_voting_keypairs
            .iter()
            .take(validators_to_take)
        {
            let node_pubkey = keypair.node_keypair.pubkey();
            let node = ContactInfo::new_rand(&mut rand::thread_rng(), Some(node_pubkey));
            let now = timestamp();
            push_restart_heaviest_fork(
                test_state.cluster_info.clone(),
                &node,
                heaviest_fork_slot,
                &heaviest_fork_bankhash,
                expected_active_stake,
                &keypair.node_keypair,
                now,
            );
        }
        exit.store(true, Ordering::Relaxed);
        assert!(thread.join().is_ok());
    }

    #[test]
    fn test_generate_snapshot() {
        solana_logger::setup();
        let ledger_path = get_tmp_ledger_path_auto_delete!();
        let test_state = wen_restart_test_init(&ledger_path);
        let bank_snapshots_dir = tempfile::TempDir::new().unwrap();
        let full_snapshot_archives_dir = tempfile::TempDir::new().unwrap();
        let incremental_snapshot_archives_dir = tempfile::TempDir::new().unwrap();
        let snapshot_config = SnapshotConfig {
            bank_snapshots_dir: bank_snapshots_dir.as_ref().to_path_buf(),
            full_snapshot_archives_dir: full_snapshot_archives_dir.as_ref().to_path_buf(),
            incremental_snapshot_archives_dir: incremental_snapshot_archives_dir
                .as_ref()
                .to_path_buf(),
            ..Default::default()
        };
        let old_root_bank = test_state.bank_forks.read().unwrap().root_bank();
        let old_root_slot = old_root_bank.slot();
        let last_vote_slot = test_state.last_voted_fork_slots[0];
        let exit = Arc::new(AtomicBool::new(false));
        let mut slots = test_state.last_voted_fork_slots.clone();
        slots.reverse();
        let old_last_vote_bankhash = find_bankhash_of_heaviest_fork(
            last_vote_slot,
            slots,
            test_state.blockstore.clone(),
            test_state.bank_forks.clone(),
            old_root_bank,
            &exit,
        )
        .unwrap();
        test_state
            .bank_forks
            .write()
            .unwrap()
            .set_snapshot_config(Some(snapshot_config.clone()));
        let old_root_bank = test_state.bank_forks.read().unwrap().root_bank();
        // Trigger full snapshot generation on the old root bank.
        assert!(bank_to_full_snapshot_archive(
            snapshot_config.bank_snapshots_dir.clone(),
            &old_root_bank,
            Some(snapshot_config.snapshot_version),
            snapshot_config.full_snapshot_archives_dir.clone(),
            snapshot_config.incremental_snapshot_archives_dir.clone(),
            snapshot_config.archive_format,
        )
        .is_ok());
        let generated_record = generate_snapshot(
            test_state.bank_forks.clone(),
            &snapshot_config,
            &AbsRequestSender::default(),
            test_state.genesis_config_hash,
            last_vote_slot,
        )
        .unwrap();
        let new_root_bankhash = test_state
            .bank_forks
            .read()
            .unwrap()
            .get(last_vote_slot)
            .unwrap()
            .hash();
        assert_ne!(old_last_vote_bankhash, new_root_bankhash);
        let new_shred_version = generated_record.shred_version;
        assert_ne!(new_shred_version, SHRED_VERSION as u32);
        let snapshot_hash = Hash::from_str(
            generated_record
                .path
                .split('-')
                .last()
                .unwrap()
                .split('.')
                .next()
                .unwrap(),
        )
        .unwrap();
        assert_eq!(
            generated_record,
            GenerateSnapshotRecord {
                slot: last_vote_slot,
                bankhash: new_root_bankhash.to_string(),
                shred_version: new_shred_version,
                path: build_incremental_snapshot_archive_path(
                    &snapshot_config.incremental_snapshot_archives_dir,
                    old_root_slot,
                    last_vote_slot,
                    &SnapshotHash(snapshot_hash),
                    snapshot_config.archive_format,
                )
                .display()
                .to_string(),
            },
        );
        // Now generate a snapshot for older slot, it should fail because we already
        // have a full snapshot.
        assert_eq!(
            generate_snapshot(
                test_state.bank_forks.clone(),
                &snapshot_config,
                &AbsRequestSender::default(),
                test_state.genesis_config_hash,
                old_root_slot,
            )
            .unwrap_err()
            .downcast::<WenRestartError>()
            .unwrap(),
            WenRestartError::GenerateSnapshotWhenOneExists(
                old_root_slot,
                snapshot_config
                    .full_snapshot_archives_dir
                    .to_string_lossy()
                    .to_string()
            ),
        );
        // fails if we already have an incremental snapshot (we just generated one at last_vote_slot).
        let older_slot = last_vote_slot - 1;
        assert_eq!(
            generate_snapshot(
                test_state.bank_forks.clone(),
                &snapshot_config,
                &AbsRequestSender::default(),
                test_state.genesis_config_hash,
                older_slot,
            )
            .unwrap_err()
            .downcast::<WenRestartError>()
            .unwrap(),
            WenRestartError::FutureSnapshotExists(
                older_slot,
                last_vote_slot,
                snapshot_config
                    .incremental_snapshot_archives_dir
                    .to_string_lossy()
                    .to_string()
            ),
        );
        // Generate snapshot for a slot without any block, it should fail.
        let empty_slot = last_vote_slot + 1;
        assert_eq!(
            generate_snapshot(
                test_state.bank_forks.clone(),
                &snapshot_config,
                &AbsRequestSender::default(),
                test_state.genesis_config_hash,
                empty_slot,
            )
            .unwrap_err()
            .downcast::<WenRestartError>()
            .unwrap(),
            WenRestartError::BlockNotFound(empty_slot),
        );
    }

    #[test]
    fn test_return_ok_after_wait_is_done() {
        let ledger_path = get_tmp_ledger_path_auto_delete!();
        let test_state = wen_restart_test_init(&ledger_path);
        let last_vote_slot = test_state.last_voted_fork_slots[0];
        let last_vote_bankhash = Hash::new_unique();
        let config = WenRestartConfig {
            wen_restart_path: test_state.wen_restart_proto_path.clone(),
            wen_restart_coordinator: test_state.wen_restart_coordinator,
            last_vote: VoteTransaction::from(Vote::new(vec![last_vote_slot], last_vote_bankhash)),
            blockstore: test_state.blockstore.clone(),
            cluster_info: test_state.cluster_info.clone(),
            bank_forks: test_state.bank_forks.clone(),
            wen_restart_repair_slots: Some(Arc::new(RwLock::new(Vec::new()))),
            wait_for_supermajority_threshold_percent: 80,
            snapshot_config: SnapshotConfig::default(),
            accounts_background_request_sender: AbsRequestSender::default(),
            genesis_config_hash: test_state.genesis_config_hash,
            exit: Arc::new(AtomicBool::new(false)),
        };
        assert!(write_wen_restart_records(
            &test_state.wen_restart_proto_path,
            &WenRestartProgress {
                state: RestartState::Done.into(),
                ..Default::default()
            }
        )
        .is_ok());
        assert_eq!(
            wait_for_wen_restart(config.clone())
                .unwrap_err()
                .downcast::<WenRestartError>()
                .unwrap(),
            WenRestartError::MissingSnapshotInProtobuf
        );
        assert!(write_wen_restart_records(
            &test_state.wen_restart_proto_path,
            &WenRestartProgress {
                state: RestartState::Done.into(),
                my_snapshot: Some(GenerateSnapshotRecord {
                    slot: 0,
                    bankhash: Hash::new_unique().to_string(),
                    shred_version: SHRED_VERSION as u32,
                    path: "snapshot".to_string(),
                }),
                ..Default::default()
            }
        )
        .is_ok());
        assert!(wait_for_wen_restart(config).is_ok());
    }

    #[test]
    fn test_receive_restart_heaviest_fork() {
        let mut rng = rand::thread_rng();
        let coordinator_keypair = Keypair::new();
        let node_keypair = Arc::new(Keypair::new());
        let cluster_info = Arc::new(ClusterInfo::new(
            {
                let mut contact_info =
                    ContactInfo::new_localhost(&node_keypair.pubkey(), timestamp());
                contact_info.set_shred_version(SHRED_VERSION);
                contact_info
            },
            node_keypair.clone(),
            SocketAddrSpace::Unspecified,
        ));
        let exit = Arc::new(AtomicBool::new(false));
        let random_keypair = Keypair::new();
        let random_node = ContactInfo::new_rand(&mut rng, Some(random_keypair.pubkey()));
        let random_slot = 3;
        let random_hash = Hash::new_unique();
        push_restart_heaviest_fork(
            cluster_info.clone(),
            &random_node,
            random_slot,
            &random_hash,
            0,
            &random_keypair,
            timestamp(),
        );
        let coordinator_node = ContactInfo::new_rand(&mut rng, Some(coordinator_keypair.pubkey()));
        let coordinator_slot = 6;
        let coordinator_hash = Hash::new_unique();
        push_restart_heaviest_fork(
            cluster_info.clone(),
            &coordinator_node,
            coordinator_slot,
            &coordinator_hash,
            0,
            &coordinator_keypair,
            timestamp(),
        );
        let mut progress = WenRestartProgress {
            state: RestartState::HeaviestFork.into(),
            ..Default::default()
        };
        assert_eq!(
            receive_restart_heaviest_fork(
                coordinator_keypair.pubkey(),
                cluster_info,
                exit,
                &mut progress
            )
            .unwrap(),
            (coordinator_slot, coordinator_hash)
        );
    }
}<|MERGE_RESOLUTION|>--- conflicted
+++ resolved
@@ -866,11 +866,6 @@
                     my_heaviest_fork: Some(heaviest_fork),
                 }
             }
-<<<<<<< HEAD
-            WenRestartProgressInternalState::HeaviestFork { new_root_slot } => {
-                // TODO(wen): add coordinator and non-coordinator logic here.
-                WenRestartProgressInternalState::HeaviestFork { new_root_slot }
-=======
             WenRestartProgressInternalState::HeaviestFork {
                 new_root_slot,
                 new_root_hash,
@@ -905,7 +900,6 @@
                         new_root_hash: coordinator_hash,
                     }
                 }
->>>>>>> 38404a6c
             }
             WenRestartProgressInternalState::GenerateSnapshot {
                 new_root_slot,
