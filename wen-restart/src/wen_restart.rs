--- conflicted
+++ resolved
@@ -749,16 +749,6 @@
                 .as_mut()
                 .unwrap()
                 .total_active_stake = current_total_active_stake;
-<<<<<<< HEAD
-            info!(
-                "Total active stake: {} Total stake {} Percentage {:.2}%",
-                total_active_stake,
-                total_stake,
-                total_active_stake as f64 * 100.0 / total_stake as f64,
-            );
-            write_wen_restart_records(wen_restart_path, progress)?;
-=======
->>>>>>> 2bde0fc9
         }
         info!(
             "Total active stake: {} Total stake {}",
@@ -772,7 +762,6 @@
             sleep(Duration::from_millis(time_left));
         }
     }
-<<<<<<< HEAD
 }
 
 pub(crate) fn repair_heaviest_fork(
@@ -880,8 +869,6 @@
         .into());
     }
     Ok(())
-=======
->>>>>>> 2bde0fc9
 }
 
 pub(crate) fn receive_restart_heaviest_fork(
@@ -1019,17 +1006,6 @@
                     config
                         .cluster_info
                         .push_restart_heaviest_fork(new_root_slot, new_root_hash, 0);
-<<<<<<< HEAD
-=======
-                    // TODO(wen): remove this aggregate.
-                    aggregate_restart_heaviest_fork(
-                        &config.wen_restart_path,
-                        config.cluster_info.clone(),
-                        config.bank_forks.clone(),
-                        config.exit.clone(),
-                        &mut progress,
-                    )?;
->>>>>>> 2bde0fc9
                     WenRestartProgressInternalState::HeaviestFork {
                         new_root_slot,
                         new_root_hash,
@@ -1818,36 +1794,6 @@
             }
             sleep(Duration::from_millis(100));
         }
-<<<<<<< HEAD
-        // Now simulate receiving HeaviestFork messages.
-        let validators_to_take: usize = ((WAIT_FOR_SUPERMAJORITY_THRESHOLD_PERCENT
-            - NON_CONFORMING_VALIDATOR_PERCENT)
-            * TOTAL_VALIDATOR_COUNT as u64
-            / 100
-            - 1)
-        .try_into()
-        .unwrap();
-        // HeaviestFork only requires 75% vs 80% required for LastVotedForkSlots. We have 5% stake, so we need 70%.
-        let total_active_stake_during_heaviest_fork = (validators_to_take + 1) as u64 * 100;
-        for keypairs in test_state
-            .validator_voting_keypairs
-            .iter()
-            .take(validators_to_take)
-        {
-            let node_pubkey = keypairs.node_keypair.pubkey();
-            let node = ContactInfo::new_rand(&mut rng, Some(node_pubkey));
-            let now = timestamp();
-            push_restart_heaviest_fork(
-                test_state.cluster_info.clone(),
-                &node,
-                expected_heaviest_fork_slot,
-                &expected_heaviest_fork_bankhash,
-                total_active_stake_during_heaviest_fork,
-                &keypairs.node_keypair,
-                now,
-            );
-        }
-=======
         // Now simulate receiving HeaviestFork messages from coordinator.
         let coordinator_keypair =
             &test_state.validator_voting_keypairs[COORDINATOR_INDEX].node_keypair;
@@ -1862,7 +1808,6 @@
             coordinator_keypair,
             now,
         );
->>>>>>> 2bde0fc9
 
         assert!(wen_restart_thread_handle.join().is_ok());
         exit.store(true, Ordering::Relaxed);
@@ -1888,18 +1833,7 @@
                 .iter()
                 .map(|slot| (*slot, stake_for_new_slots)),
         );
-<<<<<<< HEAD
-        // We are simulating 5% joined LastVotedForkSlots but not HeaviestFork.
-        let voted_stake = total_active_stake_during_heaviest_fork + 100;
-        let my_pubkey = test_state.validator_voting_keypairs[MY_INDEX]
-            .node_keypair
-            .pubkey();
-        let coordinator_pubkey = test_state.validator_voting_keypairs[COORDINATOR_INDEX]
-            .node_keypair
-            .pubkey();
-=======
         let voted_stake = (validators_to_take + 1) as u64 * 100;
->>>>>>> 2bde0fc9
         assert_eq!(
             progress,
             WenRestartProgress {
@@ -1937,8 +1871,6 @@
                     shred_version: SHRED_VERSION as u32,
                     wallclock: 0,
                     from: my_pubkey.to_string(),
-<<<<<<< HEAD
-=======
                 }),
                 heaviest_fork_aggregate: None,
                 my_snapshot: Some(GenerateSnapshotRecord {
@@ -1946,7 +1878,6 @@
                     bankhash: progress.my_snapshot.as_ref().unwrap().bankhash.clone(),
                     shred_version: progress.my_snapshot.as_ref().unwrap().shred_version,
                     path: progress.my_snapshot.as_ref().unwrap().path.clone(),
->>>>>>> 2bde0fc9
                 }),
                 coordinator_heaviest_fork: Some(HeaviestForkRecord {
                     slot: expected_heaviest_fork_slot,
@@ -1958,17 +1889,7 @@
                         .as_ref()
                         .unwrap()
                         .wallclock,
-<<<<<<< HEAD
-                    from: coordinator_pubkey.to_string(),
-                }),
-                my_snapshot: Some(GenerateSnapshotRecord {
-                    slot: expected_heaviest_fork_slot,
-                    bankhash: progress.my_snapshot.as_ref().unwrap().bankhash.clone(),
-                    shred_version: progress.my_snapshot.as_ref().unwrap().shred_version,
-                    path: progress.my_snapshot.as_ref().unwrap().path.clone(),
-=======
                     from: coordinator_keypair.pubkey().to_string(),
->>>>>>> 2bde0fc9
                 }),
                 ..Default::default()
             }
@@ -2220,11 +2141,7 @@
                 total_active_stake: 0,
                 shred_version: SHRED_VERSION as u32,
                 wallclock: 0,
-<<<<<<< HEAD
-                from: Pubkey::default().to_string(),
-=======
                 from: Pubkey::new_unique().to_string(),
->>>>>>> 2bde0fc9
             }),
             ..Default::default()
         };
@@ -2354,11 +2271,7 @@
                 total_active_stake: 0,
                 shred_version: SHRED_VERSION as u32,
                 wallclock: 0,
-<<<<<<< HEAD
-                from: Pubkey::default().to_string(),
-=======
                 from: Pubkey::new_unique().to_string(),
->>>>>>> 2bde0fc9
             }),
             last_voted_fork_slots_aggregate: Some(LastVotedForkSlotsAggregateRecord {
                 received: HashMap::new(),
@@ -2422,11 +2335,7 @@
                 total_active_stake: 0,
                 shred_version: SHRED_VERSION as u32,
                 wallclock: 0,
-<<<<<<< HEAD
-                from: Pubkey::default().to_string(),
-=======
                 from: Pubkey::new_unique().to_string(),
->>>>>>> 2bde0fc9
             }),
             my_snapshot: Some(GenerateSnapshotRecord {
                 slot: 0,
@@ -2468,11 +2377,7 @@
                 total_active_stake: 0,
                 shred_version: SHRED_VERSION as u32,
                 wallclock: 0,
-<<<<<<< HEAD
-                from: Pubkey::default().to_string(),
-=======
                 from: Pubkey::new_unique().to_string(),
->>>>>>> 2bde0fc9
             }),
             my_snapshot: Some(GenerateSnapshotRecord {
                 slot: last_vote_slot,
@@ -2767,7 +2672,6 @@
             shred_version: SHRED_VERSION as u32,
             wallclock: 0,
             from: my_pubkey.to_string(),
-<<<<<<< HEAD
         });
         let coordinator_pubkey = Pubkey::new_unique();
         let coordinator_heaviest_fork = Some(HeaviestForkRecord {
@@ -2777,8 +2681,6 @@
             shred_version: SHRED_VERSION as u32,
             wallclock: 0,
             from: coordinator_pubkey.to_string(),
-=======
->>>>>>> 2bde0fc9
         });
         let my_bankhash = Hash::new_unique();
         let new_shred_version = SHRED_VERSION + 57;
@@ -2788,13 +2690,10 @@
             path: "snapshot_1".to_string(),
             shred_version: new_shred_version as u32,
         });
-<<<<<<< HEAD
-=======
         let heaviest_fork_aggregate = Some(HeaviestForkAggregateRecord {
             received: Vec::new(),
             total_active_stake: 0,
         });
->>>>>>> 2bde0fc9
         let expected_slots_stake_map: HashMap<Slot, u64> =
             vec![(0, 900), (1, 800)].into_iter().collect();
         for (entrance_state, exit_state, entrance_progress, exit_progress) in [
@@ -3168,8 +3067,6 @@
         );
     }
 
-<<<<<<< HEAD
-=======
     fn start_aggregate_heaviest_fork_thread(
         test_state: &WenRestartTestInitResult,
         heaviest_fork_slot: Slot,
@@ -3258,7 +3155,6 @@
         assert!(thread.join().is_ok());
     }
 
->>>>>>> 2bde0fc9
     #[test]
     fn test_generate_snapshot() {
         solana_logger::setup();
