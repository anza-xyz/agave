//! The `wen-restart` module handles automatic repair during a cluster restart

use {
    crate::{
        heaviest_fork_aggregate::HeaviestForkAggregate,
        last_voted_fork_slots_aggregate::{
            LastVotedForkSlotsAggregate, LastVotedForkSlotsEpochInfo, LastVotedForkSlotsFinalResult,
        },
        solana::wen_restart_proto::{
            self, GenerateSnapshotRecord, HeaviestForkAggregateFinal, HeaviestForkAggregateRecord,
            HeaviestForkRecord, LastVotedForkSlotsAggregateFinal,
            LastVotedForkSlotsAggregateRecord, LastVotedForkSlotsEpochInfoRecord,
            LastVotedForkSlotsRecord, State as RestartState, WenRestartProgress,
        },
    },
    anyhow::Result,
    log::*,
    prost::Message,
    solana_entry::entry::VerifyRecyclers,
    solana_gossip::{
        cluster_info::{ClusterInfo, GOSSIP_SLEEP_MILLIS},
        restart_crds_values::RestartLastVotedForkSlots,
    },
    solana_ledger::{
        ancestor_iterator::AncestorIterator,
        blockstore::Blockstore,
        blockstore_processor::{process_single_slot, ConfirmationProgress, ProcessOptions},
        leader_schedule_cache::LeaderScheduleCache,
    },
    solana_program::{
        clock::{Epoch, Slot},
        hash::Hash,
    },
    solana_runtime::{
        accounts_background_service::AbsRequestSender,
        bank::Bank,
        bank_forks::BankForks,
        snapshot_archive_info::SnapshotArchiveInfoGetter,
        snapshot_bank_utils::bank_to_incremental_snapshot_archive,
        snapshot_config::SnapshotConfig,
        snapshot_utils::{
            get_highest_full_snapshot_archive_slot, get_highest_incremental_snapshot_archive_slot,
            purge_all_bank_snapshots,
        },
    },
    solana_sdk::{shred_version::compute_shred_version, timing::timestamp},
    solana_timings::ExecuteTimings,
    solana_vote_program::vote_state::VoteTransaction,
    std::{
        collections::{HashMap, HashSet},
        fs::{read, File},
        io::{Cursor, Write},
        path::{Path, PathBuf},
        str::FromStr,
        sync::{
            atomic::{AtomicBool, Ordering},
            Arc, RwLock,
        },
        thread::sleep,
        time::{Duration, Instant},
    },
};

// If >42% of the validators have this block, repair this block locally.
const REPAIR_THRESHOLD: f64 = 0.42;
// When counting Heaviest Fork, only count those with no less than
// 67% - 5% - (100% - active_stake) = active_stake - 38% stake.
// 67% is the supermajority threshold (2/3), 5% is the assumption we
// made regarding how much non-conforming/offline validators the
// algorithm can tolerate.
const HEAVIEST_FORK_THRESHOLD_DELTA: f64 = 0.38;
// We allow at most 5% of the stake to disagree with us.
const HEAVIEST_FORK_DISAGREE_THRESHOLD_PERCENT: f64 = 5.0;
// We update HeaviestFork every 5 minutes at least.
const HEAVIEST_REFRESH_INTERVAL_IN_SECONDS: u64 = 300;

#[derive(Debug, PartialEq)]
pub enum WenRestartError {
    BlockNotFound(Slot),
    BlockNotFull(Slot),
    BlockNotFrozenAfterReplay(Slot, Option<String>),
    BlockNotLinkedToExpectedParent(Slot, Option<Slot>, Slot),
    ChildStakeLargerThanParent(Slot, u64, Slot, u64),
    Exiting,
    FutureSnapshotExists(Slot, Slot, String),
    GenerateSnapshotWhenOneExists(Slot, String),
    MalformedLastVotedForkSlotsProtobuf(Option<LastVotedForkSlotsRecord>),
    MalformedProgress(RestartState, String),
    MissingLastVotedForkSlots,
    MissingFullSnapshot(String),
    NotEnoughStakeAgreeingWithUs(Slot, Hash, HashMap<(Slot, Hash), u64>),
    UnexpectedState(wen_restart_proto::State),
}

impl std::fmt::Display for WenRestartError {
    fn fmt(&self, f: &mut std::fmt::Formatter<'_>) -> std::fmt::Result {
        match self {
            WenRestartError::BlockNotFound(slot) => {
                write!(f, "Block not found: {}", slot)
            }
            WenRestartError::BlockNotFull(slot) => {
                write!(f, "Block not full: {}", slot)
            }
            WenRestartError::BlockNotFrozenAfterReplay(slot, err) => {
                write!(f, "Block not frozen after replay: {} {:?}", slot, err)
            }
            WenRestartError::BlockNotLinkedToExpectedParent(slot, parent, expected_parent) => {
                write!(
                    f,
                    "Block {} is not linked to expected parent {} but to {:?}",
                    slot, expected_parent, parent
                )
            }
            WenRestartError::ChildStakeLargerThanParent(
                slot,
                child_stake,
                parent,
                parent_stake,
            ) => {
                write!(
                    f,
                    "Block {} has more stake {} than its parent {} with stake {}",
                    slot, child_stake, parent, parent_stake
                )
            }
            WenRestartError::Exiting => write!(f, "Exiting"),
            WenRestartError::FutureSnapshotExists(slot, highest_slot, directory) => {
                write!(
                    f,
                    "Future snapshot exists for slot: {slot} highest slot: {highest_slot} in directory: {directory}",
                )
            }
            WenRestartError::GenerateSnapshotWhenOneExists(slot, directory) => {
                write!(
                    f,
                    "Generate snapshot when one exists for slot: {slot} in directory: {directory}",
                )
            }
            WenRestartError::MalformedLastVotedForkSlotsProtobuf(record) => {
                write!(f, "Malformed last voted fork slots protobuf: {:?}", record)
            }
            WenRestartError::MalformedProgress(state, missing) => {
                write!(f, "Malformed progress: {:?} missing {}", state, missing)
            }
            WenRestartError::MissingLastVotedForkSlots => {
                write!(f, "Missing last voted fork slots")
            }
            WenRestartError::MissingFullSnapshot(directory) => {
                write!(f, "Missing full snapshot, please check whether correct directory is supplied {directory}")
            }
            WenRestartError::NotEnoughStakeAgreeingWithUs(slot, hash, block_stake_map) => {
                write!(
                    f,
                    "Not enough stake agreeing with our slot: {} hash: {}\n {:?}",
                    slot, hash, block_stake_map,
                )
            }
            WenRestartError::UnexpectedState(state) => {
                write!(f, "Unexpected state: {:?}", state)
            }
        }
    }
}

impl std::error::Error for WenRestartError {}

// We need a WenRestartProgressInternalState so we can convert the protobuf written in file
// into internal data structure in the initialize function. It should be easily
// convertable to and from WenRestartProgress protobuf.
#[derive(Debug, PartialEq)]
pub(crate) enum WenRestartProgressInternalState {
    Init {
        last_voted_fork_slots: Vec<Slot>,
        last_vote_bankhash: Hash,
    },
    LastVotedForkSlots {
        last_voted_fork_slots: Vec<Slot>,
        aggregate_final_result: Option<LastVotedForkSlotsFinalResult>,
    },
    FindHeaviestFork {
        aggregate_final_result: LastVotedForkSlotsFinalResult,
        my_heaviest_fork: Option<HeaviestForkRecord>,
    },
    HeaviestFork {
        new_root_slot: Slot,
    },
    GenerateSnapshot {
        new_root_slot: Slot,
        my_snapshot: Option<GenerateSnapshotRecord>,
    },
    Done,
}

pub(crate) fn send_restart_last_voted_fork_slots(
    cluster_info: Arc<ClusterInfo>,
    last_voted_fork_slots: &[Slot],
    last_vote_bankhash: Hash,
) -> Result<LastVotedForkSlotsRecord> {
    cluster_info.push_restart_last_voted_fork_slots(last_voted_fork_slots, last_vote_bankhash)?;
    Ok(LastVotedForkSlotsRecord {
        last_voted_fork_slots: last_voted_fork_slots.to_vec(),
        last_vote_bankhash: last_vote_bankhash.to_string(),
        shred_version: cluster_info.my_shred_version() as u32,
        wallclock: timestamp(),
    })
}

pub(crate) fn aggregate_restart_last_voted_fork_slots(
    wen_restart_path: &PathBuf,
    wait_for_supermajority_threshold_percent: u64,
    cluster_info: Arc<ClusterInfo>,
    last_voted_fork_slots: &Vec<Slot>,
    bank_forks: Arc<RwLock<BankForks>>,
    blockstore: Arc<Blockstore>,
    wen_restart_repair_slots: Arc<RwLock<Vec<Slot>>>,
    exit: Arc<AtomicBool>,
    progress: &mut WenRestartProgress,
) -> Result<LastVotedForkSlotsFinalResult> {
    let root_bank = bank_forks.read().unwrap().root_bank();
    let root_slot = root_bank.slot();
    let mut last_voted_fork_slots_aggregate = LastVotedForkSlotsAggregate::new(
        root_bank.clone(),
        REPAIR_THRESHOLD,
        last_voted_fork_slots,
        &cluster_info.id(),
    );
    if let Some(aggregate_record) = &progress.last_voted_fork_slots_aggregate {
        for (key_string, message) in &aggregate_record.received {
            if let Err(e) =
                last_voted_fork_slots_aggregate.aggregate_from_record(key_string, message)
            {
                error!("Failed to aggregate from record: {:?}", e);
            }
        }
    } else {
        progress.last_voted_fork_slots_aggregate = Some(LastVotedForkSlotsAggregateRecord {
            received: HashMap::new(),
            final_result: None,
        });
    }
    let mut cursor = solana_gossip::crds::Cursor::default();
    let mut is_full_slots = HashSet::new();
    loop {
        if exit.load(Ordering::Relaxed) {
            return Err(WenRestartError::Exiting.into());
        }
        let start = timestamp();
        for new_last_voted_fork_slots in cluster_info.get_restart_last_voted_fork_slots(&mut cursor)
        {
            let from = new_last_voted_fork_slots.from.to_string();
            if let Some(record) =
                last_voted_fork_slots_aggregate.aggregate(new_last_voted_fork_slots)
            {
                progress
                    .last_voted_fork_slots_aggregate
                    .as_mut()
                    .unwrap()
                    .received
                    .insert(from, record);
            }
        }
        // Because all operations on the aggregate are called from this single thread, we can
        // fetch all results separately without worrying about them being out of sync. We can
        // also use returned iterator without the vector changing underneath us.
        let active_percent = last_voted_fork_slots_aggregate.min_active_percent();
        let mut filtered_slots: Vec<Slot>;
        {
            filtered_slots = last_voted_fork_slots_aggregate
                .slots_to_repair_iter()
                .filter(|slot| {
                    if *slot <= &root_slot || is_full_slots.contains(*slot) {
                        return false;
                    }
                    if blockstore.is_full(**slot) {
                        is_full_slots.insert(**slot);
                        false
                    } else {
                        true
                    }
                })
                .cloned()
                .collect();
        }
        filtered_slots.sort();
        info!(
            "Active peers: {} Slots to repair: {:?}",
            active_percent, &filtered_slots
        );
        if filtered_slots.is_empty()
            && active_percent >= wait_for_supermajority_threshold_percent as f64
        {
            *wen_restart_repair_slots.write().unwrap() = vec![];
            break;
        }
        {
            *wen_restart_repair_slots.write().unwrap() = filtered_slots;
        }
        write_wen_restart_records(wen_restart_path, progress)?;
        let elapsed = timestamp().saturating_sub(start);
        let time_left = GOSSIP_SLEEP_MILLIS.saturating_sub(elapsed);
        if time_left > 0 {
            sleep(Duration::from_millis(time_left));
        }
    }
    Ok(last_voted_fork_slots_aggregate.get_final_result())
}

fn is_over_stake_threshold(
    epoch_info_vec: &[LastVotedForkSlotsEpochInfo],
    epoch: Epoch,
    stake: &u64,
) -> bool {
    epoch_info_vec
        .iter()
        .find(|info| info.epoch == epoch)
        .map_or(false, |info| {
            let threshold = info
                .total_active_stake
                .saturating_sub((HEAVIEST_FORK_THRESHOLD_DELTA * info.total_stake as f64) as u64);
            stake >= &threshold
        })
}

// Verify that all blocks with at least (active_stake_percnet - 38%) of the stake form a
// single chain from the root, and use the highest slot in the blocks as the heaviest fork.
// Please see SIMD 46 "gossip current heaviest fork" for correctness proof.
pub(crate) fn find_heaviest_fork(
    aggregate_final_result: LastVotedForkSlotsFinalResult,
    bank_forks: Arc<RwLock<BankForks>>,
    blockstore: Arc<Blockstore>,
    exit: Arc<AtomicBool>,
) -> Result<(Slot, Hash)> {
    let root_bank = bank_forks.read().unwrap().root_bank();
    let root_slot = root_bank.slot();
    let mut slots = aggregate_final_result
        .slots_stake_map
        .iter()
        .filter(|(slot, stake)| {
            **slot > root_slot
                && is_over_stake_threshold(
                    &aggregate_final_result.epoch_info_vec,
                    root_bank.epoch_schedule().get_epoch(**slot),
                    stake,
                )
        })
        .map(|(slot, _)| *slot)
        .collect::<Vec<Slot>>();
    slots.sort();

    // The heaviest slot we selected will always be the last of the slots list, or root if the list is empty.
    let heaviest_fork_slot = slots.last().map_or(root_slot, |x| *x);

    let mut expected_parent = root_slot;
    for slot in &slots {
        if exit.load(Ordering::Relaxed) {
            return Err(WenRestartError::Exiting.into());
        }
        if let Ok(Some(block_meta)) = blockstore.meta(*slot) {
            if block_meta.parent_slot != Some(expected_parent) {
                if expected_parent == root_slot {
                    error!("First block {} in repair list not linked to local root {}, this could mean our root is too old",
                        slot, root_slot);
                } else {
                    error!(
                        "Block {} in blockstore is not linked to expected parent from Wen Restart {} but to Block {:?}",
                        slot, expected_parent, block_meta.parent_slot
                    );
                }
                return Err(WenRestartError::BlockNotLinkedToExpectedParent(
                    *slot,
                    block_meta.parent_slot,
                    expected_parent,
                )
                .into());
            }
            if !block_meta.is_full() {
                return Err(WenRestartError::BlockNotFull(*slot).into());
            }
            expected_parent = *slot;
        } else {
            return Err(WenRestartError::BlockNotFound(*slot).into());
        }
    }
    let heaviest_fork_bankhash = find_bankhash_of_heaviest_fork(
        heaviest_fork_slot,
        slots,
        blockstore.clone(),
        bank_forks.clone(),
        root_bank,
        &exit,
    )?;
    info!(
        "Heaviest fork found: slot: {}, bankhash: {:?}",
        heaviest_fork_slot, heaviest_fork_bankhash
    );
    Ok((heaviest_fork_slot, heaviest_fork_bankhash))
}

fn check_slot_smaller_than_intended_snapshot_slot(
    slot: Slot,
    intended_snapshot_slot: Slot,
    directory: &Path,
) -> Result<()> {
    match slot.cmp(&intended_snapshot_slot) {
        std::cmp::Ordering::Greater => Err(WenRestartError::FutureSnapshotExists(
            intended_snapshot_slot,
            slot,
            directory.to_string_lossy().to_string(),
        )
        .into()),
        std::cmp::Ordering::Equal => Err(WenRestartError::GenerateSnapshotWhenOneExists(
            slot,
            directory.to_string_lossy().to_string(),
        )
        .into()),
        std::cmp::Ordering::Less => Ok(()),
    }
}

// Given the agreed upon slot, add hard fork and rehash the corresponding bank, then
// generate incremental snapshot. When the new snapshot is ready, it removes any
// incremental snapshot on the same slot, then moves the new snapshot into the
// incremental snapshot directory.
//
// We don't use set_root() explicitly, because it may kick off snapshot requests, we
// can't have multiple snapshot requests in progress. In bank_to_snapshot_archive()
// everything set_root() does will be done (without bank_forks setting root). So
// when we restart from the snapshot bank on new_root_slot will become root.
pub(crate) fn generate_snapshot(
    bank_forks: Arc<RwLock<BankForks>>,
    snapshot_config: &SnapshotConfig,
    accounts_background_request_sender: &AbsRequestSender,
    genesis_config_hash: Hash,
    new_root_slot: Slot,
) -> Result<GenerateSnapshotRecord> {
    let new_root_bank;
    {
        let mut my_bank_forks = bank_forks.write().unwrap();
        let old_root_bank = my_bank_forks.root_bank();
        if !old_root_bank
            .hard_forks()
            .iter()
            .any(|(slot, _)| slot == &new_root_slot)
        {
            old_root_bank.register_hard_fork(new_root_slot);
        }
        // new_root_slot is guaranteed to have a bank in bank_forks, it's checked in
        // find_bankhash_of_heaviest_fork().
        match my_bank_forks.get(new_root_slot) {
            Some(bank) => new_root_bank = bank.clone(),
            None => {
                return Err(WenRestartError::BlockNotFound(new_root_slot).into());
            }
        }
        let mut banks = vec![&new_root_bank];
        let parents = new_root_bank.parents();
        banks.extend(parents.iter());

        let _ = my_bank_forks.send_eah_request_if_needed(
            new_root_slot,
            &banks,
            accounts_background_request_sender,
        )?;
    }
    // There can't be more than one EAH calculation in progress. If new_root is generated
    // within the EAH window (1/4 epoch to 3/4 epoch), the following function will wait for
    // EAH calculation to finish. So if we trigger another EAH when generating snapshots
    // we won't hit a panic.
    let _ = new_root_bank.get_epoch_accounts_hash_to_serialize();
    // Even though generating incremental snapshot is faster, it involves finding a full
    // snapshot to use as base, so the logic is more complicated. For now we always generate
    // an incremental snapshot.
    let mut directory = &snapshot_config.full_snapshot_archives_dir;
    let Some(full_snapshot_slot) = get_highest_full_snapshot_archive_slot(directory) else {
        return Err(WenRestartError::MissingFullSnapshot(
            snapshot_config
                .full_snapshot_archives_dir
                .to_string_lossy()
                .to_string(),
        )
        .into());
    };
    // In very rare cases it's possible that the local root is not on the heaviest fork, so the
    // validator generated snapshot for slots > local root. If the cluster agreed upon restart
    // slot new_root_slot is less than the the current highest full_snapshot_slot, that means the
    // locally rooted full_snapshot_slot will be rolled back. this requires human inspection。
    //
    // In even rarer cases, the selected slot might be the latest full snapshot slot. We could
    // just re-generate a new snapshot to make sure the snapshot is up to date after hard fork,
    // but for now we just return an error to keep the code simple.
    check_slot_smaller_than_intended_snapshot_slot(full_snapshot_slot, new_root_slot, directory)?;
    directory = &snapshot_config.incremental_snapshot_archives_dir;
    if let Some(incremental_snapshot_slot) =
        get_highest_incremental_snapshot_archive_slot(directory, full_snapshot_slot)
    {
        check_slot_smaller_than_intended_snapshot_slot(
            incremental_snapshot_slot,
            new_root_slot,
            directory,
        )?;
    }
    let archive_info = bank_to_incremental_snapshot_archive(
        &snapshot_config.bank_snapshots_dir,
        &new_root_bank,
        full_snapshot_slot,
        Some(snapshot_config.snapshot_version),
        &snapshot_config.full_snapshot_archives_dir,
        &snapshot_config.incremental_snapshot_archives_dir,
        snapshot_config.archive_format,
    )?;
    let new_shred_version =
        compute_shred_version(&genesis_config_hash, Some(&new_root_bank.hard_forks()));
    let new_snapshot_path = archive_info.path().display().to_string();
    info!("wen_restart incremental snapshot generated on {new_snapshot_path} base slot {full_snapshot_slot}");
    // We might have bank snapshots past the new_root_slot, we need to purge them.
    purge_all_bank_snapshots(&snapshot_config.bank_snapshots_dir);
    Ok(GenerateSnapshotRecord {
        path: new_snapshot_path,
        slot: new_root_slot,
        bankhash: new_root_bank.hash().to_string(),
        shred_version: new_shred_version as u32,
    })
}

// Find the hash of the heaviest fork, if block hasn't been replayed, replay to get the hash.
pub(crate) fn find_bankhash_of_heaviest_fork(
    heaviest_fork_slot: Slot,
    slots: Vec<Slot>,
    blockstore: Arc<Blockstore>,
    bank_forks: Arc<RwLock<BankForks>>,
    root_bank: Arc<Bank>,
    exit: &AtomicBool,
) -> Result<Hash> {
    let heaviest_fork_bankhash = bank_forks
        .read()
        .unwrap()
        .get(heaviest_fork_slot)
        .map(|bank| bank.hash());
    if let Some(hash) = heaviest_fork_bankhash {
        return Ok(hash);
    }

    let leader_schedule_cache = LeaderScheduleCache::new_from_bank(&root_bank);
    let replay_tx_thread_pool = rayon::ThreadPoolBuilder::new()
        .thread_name(|i| format!("solReplayTx{i:02}"))
        .build()
        .expect("new rayon threadpool");
    let recyclers = VerifyRecyclers::default();
    let mut timing = ExecuteTimings::default();
    let opts = ProcessOptions::default();
    // Grab one write lock until end of function because we are the only one touching bankforks now.
    let mut my_bankforks = bank_forks.write().unwrap();
    // Now replay all the missing blocks.
    let mut parent_bank = root_bank;
    for slot in slots {
        if exit.load(Ordering::Relaxed) {
            return Err(WenRestartError::Exiting.into());
        }
        let bank = match my_bankforks.get(slot) {
            Some(cur_bank) => {
                if !cur_bank.is_frozen() {
                    return Err(WenRestartError::BlockNotFrozenAfterReplay(slot, None).into());
                }
                cur_bank
            }
            None => {
                let new_bank = Bank::new_from_parent(
                    parent_bank.clone(),
                    &leader_schedule_cache
                        .slot_leader_at(slot, Some(&parent_bank))
                        .unwrap(),
                    slot,
                );
                let bank_with_scheduler = my_bankforks.insert_from_ledger(new_bank);
                let mut progress = ConfirmationProgress::new(parent_bank.last_blockhash());
                if let Err(e) = process_single_slot(
                    &blockstore,
                    &bank_with_scheduler,
                    &replay_tx_thread_pool,
                    &opts,
                    &recyclers,
                    &mut progress,
                    None,
                    None,
                    None,
                    None,
                    &mut timing,
                ) {
                    return Err(WenRestartError::BlockNotFrozenAfterReplay(
                        slot,
                        Some(e.to_string()),
                    )
                    .into());
                }
                my_bankforks.get(slot).unwrap()
            }
        };
        parent_bank = bank;
    }
    Ok(parent_bank.hash())
}

// Aggregate the heaviest fork and send updates to the cluster.
pub(crate) fn aggregate_restart_heaviest_fork(
    wen_restart_path: &PathBuf,
    wait_for_supermajority_threshold_percent: u64,
    cluster_info: Arc<ClusterInfo>,
    bank_forks: Arc<RwLock<BankForks>>,
    exit: Arc<AtomicBool>,
    progress: &mut WenRestartProgress,
) -> Result<()> {
    let root_bank = bank_forks.read().unwrap().root_bank();
    if progress.my_heaviest_fork.is_none() {
        return Err(WenRestartError::MalformedProgress(
            RestartState::HeaviestFork,
            "my_heaviest_fork".to_string(),
        )
        .into());
    }
    let my_heaviest_fork = progress.my_heaviest_fork.clone().unwrap();
    let heaviest_fork_slot = my_heaviest_fork.slot;
    let heaviest_fork_hash = Hash::from_str(&my_heaviest_fork.bankhash)?;
    // When checking whether to exit aggregate_restart_heaviest_fork, use the epoch_stakes
    // associated with the heaviest fork slot we picked. This ensures that everyone agreeing
    // with me use the same EpochStakes to calculate the supermajority threshold.
    let epoch_stakes = root_bank
        .epoch_stakes(root_bank.epoch_schedule().get_epoch(heaviest_fork_slot))
        .unwrap();
    let total_stake = epoch_stakes.total_stake();
    let adjusted_threshold_percent = wait_for_supermajority_threshold_percent
        .saturating_sub(HEAVIEST_FORK_DISAGREE_THRESHOLD_PERCENT.round() as u64);
    // The threshold for supermajority should definitely be higher than 67%.
    assert!(
        adjusted_threshold_percent > 67,
        "Majority threshold too low"
    );
    let mut heaviest_fork_aggregate = HeaviestForkAggregate::new(
        adjusted_threshold_percent,
        cluster_info.my_shred_version(),
        epoch_stakes,
        heaviest_fork_slot,
        heaviest_fork_hash,
        &cluster_info.id(),
    );
    if let Some(aggregate_record) = &progress.heaviest_fork_aggregate {
        for (key_string, message) in &aggregate_record.received {
            match heaviest_fork_aggregate.aggregate_from_record(key_string, message) {
                Err(e) => error!("Failed to aggregate from record: {:?}", e),
                Ok(None) => info!("Record {:?} ignored", message),
                Ok(_) => (),
            }
        }
    } else {
        progress.heaviest_fork_aggregate = Some(HeaviestForkAggregateRecord {
            received: HashMap::new(),
            final_result: None,
        });
    }

    let mut total_active_stake = heaviest_fork_aggregate.total_active_stake();
    progress
        .my_heaviest_fork
        .as_mut()
        .unwrap()
        .total_active_stake = total_active_stake;

    let mut progress_last_sent = Instant::now();
    let mut cursor = solana_gossip::crds::Cursor::default();
    let mut progress_changed = false;
    let majority_stake_required =
        (total_stake as f64 / 100.0 * adjusted_threshold_percent as f64).round() as u64;
    let mut total_active_stake_higher_than_supermajority = false;
    let mut first_time_entering_loop = true;
    loop {
        if exit.load(Ordering::Relaxed) {
            return Err(WenRestartError::Exiting.into());
        }
        let start = timestamp();
        for new_heaviest_fork in cluster_info.get_restart_heaviest_fork(&mut cursor) {
            info!("Received new heaviest fork: {:?}", new_heaviest_fork);
            let from = new_heaviest_fork.from.to_string();
            if let Some(record) = heaviest_fork_aggregate.aggregate(new_heaviest_fork) {
                info!("Successfully aggregated new heaviest fork: {:?}", record);
                progress
                    .heaviest_fork_aggregate
                    .as_mut()
                    .unwrap()
                    .received
                    .insert(from, record);
                progress_changed = true;
            }
        }
        let current_total_active_stake = heaviest_fork_aggregate.total_active_stake();
        if current_total_active_stake > total_active_stake {
            total_active_stake = current_total_active_stake;
            progress
                .my_heaviest_fork
                .as_mut()
                .unwrap()
                .total_active_stake = current_total_active_stake;
            progress_changed = true;
        }
        if progress_changed {
            progress_changed = false;
            let total_active_stake_seen_supermajority =
                heaviest_fork_aggregate.total_active_stake_seen_supermajority();
            info!(
                "Total active stake seeing supermajority: {} Total active stake: {} Total stake {}",
                total_active_stake_seen_supermajority,
                heaviest_fork_aggregate.total_active_stake(),
                total_stake
            );
            let can_exit = total_active_stake_seen_supermajority >= majority_stake_required;
            let saw_supermajority_first_time = current_total_active_stake
                >= majority_stake_required
                && !total_active_stake_higher_than_supermajority
                && {
                    total_active_stake_higher_than_supermajority = true;
                    true
                };
            // Only send out updates every 5 minutes or when we can exit or active stake passes supermajority
            // the first time.
            if progress_last_sent.elapsed().as_secs() >= HEAVIEST_REFRESH_INTERVAL_IN_SECONDS
                || can_exit
                || first_time_entering_loop
                || saw_supermajority_first_time
            {
                first_time_entering_loop = false;
                cluster_info.push_restart_heaviest_fork(
                    heaviest_fork_slot,
                    heaviest_fork_hash,
                    current_total_active_stake,
                );
                write_wen_restart_records(wen_restart_path, progress)?;
                progress_last_sent = Instant::now();
            }
            if can_exit {
                break;
            }
        }
        let elapsed = timestamp().saturating_sub(start);
        let time_left = GOSSIP_SLEEP_MILLIS.saturating_sub(elapsed);
        if time_left > 0 {
            sleep(Duration::from_millis(time_left));
        }
    }

    // Final check to see if supermajority agrees with us.
    let total_active_stake = heaviest_fork_aggregate.total_active_stake();
    let total_active_stake_seen_supermajority =
        heaviest_fork_aggregate.total_active_stake_seen_supermajority();
    let block_stake_map = heaviest_fork_aggregate.block_stake_map();
    let total_active_stake_agreed_with_me = *block_stake_map
        .get(&(heaviest_fork_slot, heaviest_fork_hash))
        .unwrap_or(&0);
    // It doesn't matter if 5% disagrees with us.
    let success_threshold =
        wait_for_supermajority_threshold_percent as f64 - HEAVIEST_FORK_DISAGREE_THRESHOLD_PERCENT;
    if total_active_stake_agreed_with_me as f64 * 100.0 / total_stake as f64 >= success_threshold {
        info!(
            "Heaviest fork agreed upon by supermajority: slot: {}, bankhash: {}",
            heaviest_fork_slot, heaviest_fork_hash
        );
        progress
            .heaviest_fork_aggregate
            .as_mut()
            .unwrap()
            .final_result = Some(HeaviestForkAggregateFinal {
            total_active_stake,
            total_active_stake_seen_supermajority,
            total_active_stake_agreed_with_me,
        });
        Ok(())
    } else {
        info!(
            "Not enough stake agreeing with our heaviest fork: slot: {},
            bankhash: {}, stake aggreeing with us {} out of {}",
            heaviest_fork_slot,
            heaviest_fork_hash,
            total_active_stake_agreed_with_me,
            total_active_stake
        );
        let mut max_slot_hash = (0, Hash::default());
        let mut max_stake = 0;
        for (slot, hash) in block_stake_map.keys() {
            let stake = block_stake_map[&(*slot, *hash)];
            if stake > max_stake {
                max_stake = stake;
                max_slot_hash = (*slot, *hash);
            }
            info!(
                "Slot: {}, Hash: {}, Stake: {}",
                slot,
                hash,
                block_stake_map[&(*slot, *hash)]
            );
        }
        let max_stake_percent = max_stake as f64 * 100.0 / total_stake as f64;
        if max_stake_percent >= success_threshold {
            warn!(
                "Max stake slot: {}, hash: {}, stake: {:.2}% does not agree with my
                choice, please go to discord to download the snapshot and restart
                the validator with --wait-for-supermajority.",
                max_slot_hash.0, max_slot_hash.1, max_stake_percent
            );
        } else {
            warn!(
                "Cluster consensus slot: {}, hash: {}, stake: {:.2}% does not agree,
                please go to discord for next steps.",
                max_slot_hash.0, max_slot_hash.1, max_stake_percent
            );
        }
        Err(WenRestartError::NotEnoughStakeAgreeingWithUs(
            heaviest_fork_slot,
            heaviest_fork_hash,
            block_stake_map,
        )
        .into())
    }
}

pub struct WenRestartConfig {
    pub wen_restart_path: PathBuf,
    pub last_vote: VoteTransaction,
    pub blockstore: Arc<Blockstore>,
    pub cluster_info: Arc<ClusterInfo>,
    pub bank_forks: Arc<RwLock<BankForks>>,
    pub wen_restart_repair_slots: Option<Arc<RwLock<Vec<Slot>>>>,
    pub wait_for_supermajority_threshold_percent: u64,
    pub snapshot_config: SnapshotConfig,
    pub accounts_background_request_sender: AbsRequestSender,
    pub genesis_config_hash: Hash,
    pub exit: Arc<AtomicBool>,
}

pub fn wait_for_wen_restart(config: WenRestartConfig) -> Result<()> {
    let (mut state, mut progress) = initialize(
        &config.wen_restart_path,
        config.last_vote.clone(),
        config.blockstore.clone(),
    )?;
    loop {
        state = match state {
            WenRestartProgressInternalState::Init {
                last_voted_fork_slots,
                last_vote_bankhash,
            } => {
                progress.my_last_voted_fork_slots = Some(send_restart_last_voted_fork_slots(
                    config.cluster_info.clone(),
                    &last_voted_fork_slots,
                    last_vote_bankhash,
                )?);
                WenRestartProgressInternalState::Init {
                    last_voted_fork_slots,
                    last_vote_bankhash,
                }
            }
            WenRestartProgressInternalState::LastVotedForkSlots {
                last_voted_fork_slots,
                aggregate_final_result,
            } => {
                let final_result = match aggregate_final_result {
                    Some(result) => result,
                    None => aggregate_restart_last_voted_fork_slots(
                        &config.wen_restart_path,
                        config.wait_for_supermajority_threshold_percent,
                        config.cluster_info.clone(),
                        &last_voted_fork_slots,
                        config.bank_forks.clone(),
                        config.blockstore.clone(),
                        config.wen_restart_repair_slots.clone().unwrap(),
                        config.exit.clone(),
                        &mut progress,
                    )?,
                };
                WenRestartProgressInternalState::LastVotedForkSlots {
                    last_voted_fork_slots,
                    aggregate_final_result: Some(final_result),
                }
            }
            WenRestartProgressInternalState::FindHeaviestFork {
                aggregate_final_result,
                my_heaviest_fork,
            } => {
                let heaviest_fork = match my_heaviest_fork {
                    Some(heaviest_fork) => heaviest_fork,
                    None => {
                        let (slot, bankhash) = find_heaviest_fork(
                            aggregate_final_result.clone(),
                            config.bank_forks.clone(),
                            config.blockstore.clone(),
                            config.exit.clone(),
                        )?;
                        info!(
                            "Heaviest fork found: slot: {}, bankhash: {}",
                            slot, bankhash
                        );
                        HeaviestForkRecord {
                            slot,
                            bankhash: bankhash.to_string(),
                            total_active_stake: 0,
                            wallclock: 0,
                            shred_version: config.cluster_info.my_shred_version() as u32,
                        }
                    }
                };
                WenRestartProgressInternalState::FindHeaviestFork {
                    aggregate_final_result,
                    my_heaviest_fork: Some(heaviest_fork),
                }
            }
            WenRestartProgressInternalState::HeaviestFork { new_root_slot } => {
                aggregate_restart_heaviest_fork(
                    &config.wen_restart_path,
                    config.wait_for_supermajority_threshold_percent,
                    config.cluster_info.clone(),
                    config.bank_forks.clone(),
                    config.exit.clone(),
                    &mut progress,
                )?;
                WenRestartProgressInternalState::HeaviestFork { new_root_slot }
            }
            WenRestartProgressInternalState::GenerateSnapshot {
                new_root_slot,
                my_snapshot,
            } => {
                let snapshot_record = match my_snapshot {
                    Some(record) => record,
                    None => generate_snapshot(
                        config.bank_forks.clone(),
                        &config.snapshot_config,
                        &config.accounts_background_request_sender,
                        config.genesis_config_hash,
                        new_root_slot,
                    )?,
                };
                WenRestartProgressInternalState::GenerateSnapshot {
                    new_root_slot,
                    my_snapshot: Some(snapshot_record),
                }
            }
            WenRestartProgressInternalState::Done => return Ok(()),
        };
        state = increment_and_write_wen_restart_records(
            &config.wen_restart_path,
            state,
            &mut progress,
        )?;
    }
}

pub(crate) fn increment_and_write_wen_restart_records(
    records_path: &PathBuf,
    current_state: WenRestartProgressInternalState,
    progress: &mut WenRestartProgress,
) -> Result<WenRestartProgressInternalState> {
    let new_state = match current_state {
        WenRestartProgressInternalState::Init {
            last_voted_fork_slots,
            last_vote_bankhash: _,
        } => {
            progress.set_state(RestartState::LastVotedForkSlots);
            WenRestartProgressInternalState::LastVotedForkSlots {
                last_voted_fork_slots,
                aggregate_final_result: None,
            }
        }
        WenRestartProgressInternalState::LastVotedForkSlots {
            last_voted_fork_slots: _,
            aggregate_final_result,
        } => {
            if let Some(aggregate_final_result) = aggregate_final_result {
                progress.set_state(RestartState::HeaviestFork);
                if let Some(aggregate_record) = progress.last_voted_fork_slots_aggregate.as_mut() {
                    aggregate_record.final_result = Some(LastVotedForkSlotsAggregateFinal {
                        slots_stake_map: aggregate_final_result.slots_stake_map.clone(),
                        epoch_infos: aggregate_final_result
                            .epoch_info_vec
                            .iter()
                            .map(|info| LastVotedForkSlotsEpochInfoRecord {
                                epoch: info.epoch,
                                total_stake: info.total_stake,
                                total_active_stake: info.total_active_stake,
                            })
                            .collect(),
                    });
                }
                WenRestartProgressInternalState::FindHeaviestFork {
                    aggregate_final_result,
                    my_heaviest_fork: None,
                }
            } else {
                return Err(
                    WenRestartError::UnexpectedState(RestartState::LastVotedForkSlots).into(),
                );
            }
        }
        WenRestartProgressInternalState::FindHeaviestFork {
            aggregate_final_result: _,
            my_heaviest_fork,
        } => {
            if let Some(my_heaviest_fork) = my_heaviest_fork {
                progress.my_heaviest_fork = Some(my_heaviest_fork.clone());
                WenRestartProgressInternalState::HeaviestFork {
                    new_root_slot: my_heaviest_fork.slot,
                }
            } else {
                return Err(WenRestartError::UnexpectedState(RestartState::HeaviestFork).into());
            }
        }
        WenRestartProgressInternalState::HeaviestFork { new_root_slot } => {
            progress.set_state(RestartState::GenerateSnapshot);
            WenRestartProgressInternalState::GenerateSnapshot {
                new_root_slot,
                my_snapshot: None,
            }
        }
        WenRestartProgressInternalState::GenerateSnapshot {
            new_root_slot: _,
            my_snapshot,
        } => {
            if let Some(my_snapshot) = my_snapshot {
                progress.set_state(RestartState::Done);
                progress.my_snapshot = Some(my_snapshot.clone());
                WenRestartProgressInternalState::Done
            } else {
                return Err(WenRestartError::UnexpectedState(RestartState::Done).into());
            }
        }
        WenRestartProgressInternalState::Done => {
            return Err(WenRestartError::UnexpectedState(RestartState::Done).into())
        }
    };
    write_wen_restart_records(records_path, progress)?;
    Ok(new_state)
}

pub(crate) fn initialize(
    records_path: &PathBuf,
    last_vote: VoteTransaction,
    blockstore: Arc<Blockstore>,
) -> Result<(WenRestartProgressInternalState, WenRestartProgress)> {
    let progress = match read_wen_restart_records(records_path) {
        Ok(progress) => progress,
        Err(e) => {
            let stdio_err = e.downcast_ref::<std::io::Error>();
            if stdio_err.is_some_and(|e| e.kind() == std::io::ErrorKind::NotFound) {
                info!(
                    "wen restart proto file not found at {:?}, write init state",
                    records_path
                );
                let progress = WenRestartProgress {
                    state: RestartState::Init.into(),
                    ..Default::default()
                };
                write_wen_restart_records(records_path, &progress)?;
                progress
            } else {
                return Err(e);
            }
        }
    };
    match progress.state() {
        RestartState::Done => Ok((WenRestartProgressInternalState::Done, progress)),
        RestartState::Init => {
            let last_voted_fork_slots;
            let last_vote_bankhash;
            match &progress.my_last_voted_fork_slots {
                Some(my_last_voted_fork_slots) => {
                    last_voted_fork_slots = my_last_voted_fork_slots.last_voted_fork_slots.clone();
                    last_vote_bankhash =
                        Hash::from_str(&my_last_voted_fork_slots.last_vote_bankhash).unwrap();
                }
                None => {
                    // repair and restart option does not work without last voted slot.
                    if let Some(last_vote_slot) = last_vote.last_voted_slot() {
                        last_vote_bankhash = last_vote.hash();
                        last_voted_fork_slots =
                            AncestorIterator::new_inclusive(last_vote_slot, &blockstore)
                                .take(RestartLastVotedForkSlots::MAX_SLOTS)
                                .collect();
                    } else {
                        error!("
                            Cannot find last voted slot in the tower storage, it either means that this node has never \
                            voted or the tower storage is corrupted. Unfortunately, since WenRestart is a consensus protocol \
                            depending on each participant to send their last voted fork slots, your validator cannot participate.\
                            Please check discord for the conclusion of the WenRestart protocol, then generate a snapshot and use \
                            --wait-for-supermajority to restart the validator.");
                        return Err(WenRestartError::MissingLastVotedForkSlots.into());
                    }
                }
            }
            Ok((
                WenRestartProgressInternalState::Init {
                    last_voted_fork_slots,
                    last_vote_bankhash,
                },
                progress,
            ))
        }
        RestartState::LastVotedForkSlots => {
            if let Some(record) = progress.my_last_voted_fork_slots.as_ref() {
                Ok((
                    WenRestartProgressInternalState::LastVotedForkSlots {
                        last_voted_fork_slots: record.last_voted_fork_slots.clone(),
                        aggregate_final_result: progress
                            .last_voted_fork_slots_aggregate
                            .as_ref()
                            .and_then(|r| {
                                r.final_result.as_ref().map(|result| {
                                    LastVotedForkSlotsFinalResult {
                                        slots_stake_map: result.slots_stake_map.clone(),
                                        epoch_info_vec: result
                                            .epoch_infos
                                            .iter()
                                            .map(|info| LastVotedForkSlotsEpochInfo {
                                                epoch: info.epoch,
                                                total_stake: info.total_stake,
                                                total_active_stake: info.total_active_stake,
                                            })
                                            .collect(),
                                    }
                                })
                            }),
                    },
                    progress,
                ))
            } else {
                Err(WenRestartError::MalformedLastVotedForkSlotsProtobuf(None).into())
            }
        }
        RestartState::HeaviestFork => Ok((
            WenRestartProgressInternalState::FindHeaviestFork {
                aggregate_final_result: progress
                    .last_voted_fork_slots_aggregate
                    .as_ref()
                    .and_then(|r| {
                        r.final_result
                            .as_ref()
                            .map(|result| LastVotedForkSlotsFinalResult {
                                slots_stake_map: result.slots_stake_map.clone(),
                                epoch_info_vec: result
                                    .epoch_infos
                                    .iter()
                                    .map(|info| LastVotedForkSlotsEpochInfo {
                                        epoch: info.epoch,
                                        total_stake: info.total_stake,
                                        total_active_stake: info.total_active_stake,
                                    })
                                    .collect(),
                            })
                    })
                    .ok_or(WenRestartError::MalformedProgress(
                        RestartState::HeaviestFork,
                        "final_result in last_voted_fork_slots_aggregate".to_string(),
                    ))?,
                my_heaviest_fork: progress.my_heaviest_fork.clone(),
            },
            progress,
        )),
        RestartState::GenerateSnapshot => Ok((
            WenRestartProgressInternalState::GenerateSnapshot {
                new_root_slot: progress
                    .my_heaviest_fork
                    .as_ref()
                    .ok_or(WenRestartError::MalformedProgress(
                        RestartState::GenerateSnapshot,
                        "my_heaviest_fork".to_string(),
                    ))?
                    .slot,
                my_snapshot: progress.my_snapshot.clone(),
            },
            progress,
        )),
    }
}

fn read_wen_restart_records(records_path: &PathBuf) -> Result<WenRestartProgress> {
    let buffer = read(records_path)?;
    let progress = WenRestartProgress::decode(&mut Cursor::new(buffer))?;
    info!("read record {:?}", progress);
    Ok(progress)
}

pub(crate) fn write_wen_restart_records(
    records_path: &PathBuf,
    new_progress: &WenRestartProgress,
) -> Result<()> {
    // overwrite anything if exists
    let mut file = File::create(records_path)?;
    info!("writing new record {:?}", new_progress);
    let mut buf = Vec::with_capacity(new_progress.encoded_len());
    new_progress.encode(&mut buf)?;
    file.write_all(&buf)?;
    Ok(())
}

#[cfg(test)]
mod tests {
    use {
        crate::wen_restart::{tests::wen_restart_proto::LastVotedForkSlotsAggregateFinal, *},
        solana_accounts_db::hardened_unpack::MAX_GENESIS_ARCHIVE_UNPACKED_SIZE,
        solana_entry::entry::create_ticks,
        solana_gossip::{
            cluster_info::ClusterInfo,
            contact_info::ContactInfo,
            crds::GossipRoute,
            crds_value::{CrdsData, CrdsValue},
            restart_crds_values::{RestartHeaviestFork, RestartLastVotedForkSlots},
        },
        solana_ledger::{
            blockstore::{create_new_ledger, entries_to_test_shreds, Blockstore},
            blockstore_options::LedgerColumnOptions,
            blockstore_processor::{fill_blockstore_slot_with_ticks, test_process_blockstore},
            get_tmp_ledger_path_auto_delete,
        },
        solana_program::{
            hash::Hash,
            vote::state::{TowerSync, Vote},
        },
        solana_runtime::{
            genesis_utils::{
                create_genesis_config_with_vote_accounts, GenesisConfigInfo, ValidatorVoteKeypairs,
            },
            snapshot_bank_utils::bank_to_full_snapshot_archive,
            snapshot_hash::SnapshotHash,
            snapshot_utils::build_incremental_snapshot_archive_path,
        },
        solana_sdk::{
            signature::{Keypair, Signer},
            timing::timestamp,
        },
        solana_streamer::socket::SocketAddrSpace,
        std::{fs::remove_file, sync::Arc, thread::Builder},
        tempfile::TempDir,
    };

    const SHRED_VERSION: u16 = 2;
    const EXPECTED_SLOTS: Slot = 90;
    const TICKS_PER_SLOT: u64 = 2;
    const TOTAL_VALIDATOR_COUNT: u16 = 20;
    const MY_INDEX: usize = TOTAL_VALIDATOR_COUNT as usize - 1;
    const WAIT_FOR_THREAD_TIMEOUT: u64 = 10_000;
    const WAIT_FOR_SUPERMAJORITY_THRESHOLD_PERCENT: u64 = 80;
    const NON_CONFORMING_VALIDATOR_PERCENT: u64 = 5;

    fn push_restart_last_voted_fork_slots(
        cluster_info: Arc<ClusterInfo>,
        node: &ContactInfo,
        last_voted_fork_slots: &[Slot],
        last_vote_hash: &Hash,
        node_keypair: &Keypair,
        wallclock: u64,
    ) {
        let slots = RestartLastVotedForkSlots::new(
            *node.pubkey(),
            wallclock,
            last_voted_fork_slots,
            *last_vote_hash,
            SHRED_VERSION,
        )
        .unwrap();
        let entries = vec![
            CrdsValue::new_signed(CrdsData::ContactInfo(node.clone()), node_keypair),
            CrdsValue::new_signed(CrdsData::RestartLastVotedForkSlots(slots), node_keypair),
        ];
        {
            let mut gossip_crds = cluster_info.gossip.crds.write().unwrap();
            for entry in entries {
                assert!(gossip_crds
                    .insert(entry, /*now=*/ 0, GossipRoute::LocalMessage)
                    .is_ok());
            }
        }
    }

    fn push_restart_heaviest_fork(
        cluster_info: Arc<ClusterInfo>,
        node: &ContactInfo,
        heaviest_fork_slot: Slot,
        heaviest_fork_hash: &Hash,
        observed_stake: u64,
        node_keypair: &Keypair,
        wallclock: u64,
    ) {
        let heaviest_fork = RestartHeaviestFork {
            from: *node.pubkey(),
            wallclock,
            last_slot: heaviest_fork_slot,
            last_slot_hash: *heaviest_fork_hash,
            observed_stake,
            shred_version: SHRED_VERSION,
        };
        assert!(cluster_info
            .gossip
            .crds
            .write()
            .unwrap()
            .insert(
                CrdsValue::new_signed(CrdsData::RestartHeaviestFork(heaviest_fork), node_keypair),
                /*now=*/ 0,
                GossipRoute::LocalMessage
            )
            .is_ok());
    }

    struct WenRestartTestInitResult {
        pub validator_voting_keypairs: Vec<ValidatorVoteKeypairs>,
        pub blockstore: Arc<Blockstore>,
        pub cluster_info: Arc<ClusterInfo>,
        pub bank_forks: Arc<RwLock<BankForks>>,
        pub last_voted_fork_slots: Vec<Slot>,
        pub wen_restart_proto_path: PathBuf,
        pub last_blockhash: Hash,
        pub genesis_config_hash: Hash,
    }

    fn insert_slots_into_blockstore(
        blockstore: Arc<Blockstore>,
        first_parent: Slot,
        slots_to_insert: &[Slot],
        entries_per_slot: u64,
        start_blockhash: Hash,
    ) -> Hash {
        let mut last_hash = start_blockhash;
        let mut last_parent = first_parent;
        for i in slots_to_insert {
            last_hash = fill_blockstore_slot_with_ticks(
                &blockstore,
                entries_per_slot,
                *i,
                last_parent,
                last_hash,
            );
            last_parent = *i;
        }
        last_hash
    }

    fn wen_restart_test_init(ledger_path: &TempDir) -> WenRestartTestInitResult {
        let validator_voting_keypairs: Vec<_> = (0..TOTAL_VALIDATOR_COUNT)
            .map(|_| ValidatorVoteKeypairs::new_rand())
            .collect();
        let node_keypair = Arc::new(
            validator_voting_keypairs[MY_INDEX]
                .node_keypair
                .insecure_clone(),
        );
        let cluster_info = Arc::new(ClusterInfo::new(
            {
                let mut contact_info =
                    ContactInfo::new_localhost(&node_keypair.pubkey(), timestamp());
                contact_info.set_shred_version(SHRED_VERSION);
                contact_info
            },
            node_keypair.clone(),
            SocketAddrSpace::Unspecified,
        ));
        let GenesisConfigInfo {
            mut genesis_config, ..
        } = create_genesis_config_with_vote_accounts(
            10_000,
            &validator_voting_keypairs,
            vec![100; validator_voting_keypairs.len()],
        );
        genesis_config.ticks_per_slot = TICKS_PER_SLOT;
        let start_blockhash = create_new_ledger(
            ledger_path.path(),
            &genesis_config,
            MAX_GENESIS_ARCHIVE_UNPACKED_SIZE,
            LedgerColumnOptions::default(),
        )
        .unwrap();
        let blockstore = Arc::new(Blockstore::open(ledger_path.path()).unwrap());
        let (bank_forks, ..) = test_process_blockstore(
            &genesis_config,
            &blockstore,
            &ProcessOptions {
                run_verification: true,
                accounts_db_test_hash_calculation: true,
                ..ProcessOptions::default()
            },
            Arc::default(),
        );
        let mut last_blockhash = start_blockhash;
        // Skip block 1, 2 links directly to 0.
        let last_parent: Slot = 2;
        let mut last_voted_fork_slots: Vec<Slot> = Vec::new();
        last_voted_fork_slots
            .extend(last_parent..last_parent.saturating_add(EXPECTED_SLOTS).saturating_add(1));
        last_blockhash = insert_slots_into_blockstore(
            blockstore.clone(),
            0,
            &last_voted_fork_slots,
            genesis_config.ticks_per_slot,
            last_blockhash,
        );
        last_voted_fork_slots.insert(0, 0);
        last_voted_fork_slots.reverse();
        let mut wen_restart_proto_path = ledger_path.path().to_path_buf();
        wen_restart_proto_path.push("wen_restart_status.proto");
        let _ = remove_file(&wen_restart_proto_path);
        WenRestartTestInitResult {
            validator_voting_keypairs,
            blockstore,
            cluster_info,
            bank_forks,
            last_voted_fork_slots,
            wen_restart_proto_path,
            last_blockhash,
            genesis_config_hash: genesis_config.hash(),
        }
    }

    fn wait_on_expected_progress_with_timeout(
        wen_restart_proto_path: PathBuf,
        expected_progress: WenRestartProgress,
    ) {
        let start = timestamp();
        let mut progress = WenRestartProgress {
            state: RestartState::Init.into(),
            ..Default::default()
        };
        loop {
            if let Ok(new_progress) = read_wen_restart_records(&wen_restart_proto_path) {
                progress = new_progress;
                if let Some(my_last_voted_fork_slots) = &expected_progress.my_last_voted_fork_slots
                {
                    if let Some(record) = progress.my_last_voted_fork_slots.as_mut() {
                        record.wallclock = my_last_voted_fork_slots.wallclock;
                    }
                }
                if progress == expected_progress {
                    return;
                }
            }
            if timestamp().saturating_sub(start) > WAIT_FOR_THREAD_TIMEOUT {
                assert_eq!(
                    progress.my_last_voted_fork_slots,
                    expected_progress.my_last_voted_fork_slots
                );
                assert_eq!(
                    progress.last_voted_fork_slots_aggregate,
                    expected_progress.last_voted_fork_slots_aggregate
                );
                panic!(
                    "wait_on_expected_progress_with_timeout failed to get expected progress {:?} expected {:?}",
                    &progress,
                    expected_progress
                );
            }
            sleep(Duration::from_millis(10));
        }
    }

    fn wen_restart_test_succeed_after_failure(
        test_state: WenRestartTestInitResult,
        last_vote_bankhash: Hash,
        expected_progress: WenRestartProgress,
    ) {
        // continue normally after the error, we should be good.
        let exit = Arc::new(AtomicBool::new(false));
        let last_vote_slot: Slot = test_state.last_voted_fork_slots[0];
        let wen_restart_config = WenRestartConfig {
            wen_restart_path: test_state.wen_restart_proto_path.clone(),
            last_vote: VoteTransaction::from(Vote::new(vec![last_vote_slot], last_vote_bankhash)),
            blockstore: test_state.blockstore.clone(),
            cluster_info: test_state.cluster_info.clone(),
            bank_forks: test_state.bank_forks.clone(),
            wen_restart_repair_slots: Some(Arc::new(RwLock::new(Vec::new()))),
            wait_for_supermajority_threshold_percent: 80,
            snapshot_config: SnapshotConfig::default(),
            accounts_background_request_sender: AbsRequestSender::default(),
            genesis_config_hash: test_state.genesis_config_hash,
            exit: exit.clone(),
        };
        let wen_restart_thread_handle = Builder::new()
            .name("solana-wen-restart".to_string())
            .spawn(move || {
                let _ = wait_for_wen_restart(wen_restart_config).is_ok();
            })
            .unwrap();
        wait_on_expected_progress_with_timeout(
            test_state.wen_restart_proto_path.clone(),
            expected_progress,
        );
        exit.store(true, Ordering::Relaxed);
        assert!(wen_restart_thread_handle.join().is_ok());
        let _ = remove_file(&test_state.wen_restart_proto_path);
    }

    #[test]
    fn test_wen_restart_normal_flow() {
        solana_logger::setup();
        let ledger_path = get_tmp_ledger_path_auto_delete!();
        let wen_restart_repair_slots = Some(Arc::new(RwLock::new(Vec::new())));
        let test_state = wen_restart_test_init(&ledger_path);
        let last_vote_slot = test_state.last_voted_fork_slots[0];
        let last_vote_bankhash = Hash::new_unique();
        let expected_slots_to_repair: Vec<Slot> =
            (last_vote_slot + 1..last_vote_slot + 3).collect();

        let bank_snapshots_dir = tempfile::TempDir::new().unwrap();
        let full_snapshot_archives_dir = tempfile::TempDir::new().unwrap();
        let incremental_snapshot_archives_dir = tempfile::TempDir::new().unwrap();
        let snapshot_config = SnapshotConfig {
            bank_snapshots_dir: bank_snapshots_dir.as_ref().to_path_buf(),
            full_snapshot_archives_dir: full_snapshot_archives_dir.as_ref().to_path_buf(),
            incremental_snapshot_archives_dir: incremental_snapshot_archives_dir
                .as_ref()
                .to_path_buf(),
            ..Default::default()
        };
        test_state
            .bank_forks
            .write()
            .unwrap()
            .set_snapshot_config(Some(snapshot_config.clone()));
        let old_root_bank = test_state.bank_forks.read().unwrap().root_bank();
        // Trigger full snapshot generation on the old root bank.
        assert!(bank_to_full_snapshot_archive(
            snapshot_config.bank_snapshots_dir.clone(),
            &old_root_bank,
            Some(snapshot_config.snapshot_version),
            snapshot_config.full_snapshot_archives_dir.clone(),
            snapshot_config.incremental_snapshot_archives_dir.clone(),
            snapshot_config.archive_format,
        )
        .is_ok());

        let exit = Arc::new(AtomicBool::new(false));
        let wen_restart_config = WenRestartConfig {
            wen_restart_path: test_state.wen_restart_proto_path.clone(),
            last_vote: VoteTransaction::from(Vote::new(vec![last_vote_slot], last_vote_bankhash)),
            blockstore: test_state.blockstore.clone(),
            cluster_info: test_state.cluster_info.clone(),
            bank_forks: test_state.bank_forks.clone(),
            wen_restart_repair_slots: wen_restart_repair_slots.clone(),
            wait_for_supermajority_threshold_percent: 80,
            snapshot_config,
            accounts_background_request_sender: AbsRequestSender::default(),
            genesis_config_hash: test_state.genesis_config_hash,
            exit: exit.clone(),
        };
        let wen_restart_thread_handle = Builder::new()
            .name("solana-wen-restart".to_string())
            .spawn(move || {
                assert!(wait_for_wen_restart(wen_restart_config).is_ok());
            })
            .unwrap();
        let mut rng = rand::thread_rng();
        let mut expected_received_last_voted_fork_slots = HashMap::new();
        let validators_to_take: usize =
            (WAIT_FOR_SUPERMAJORITY_THRESHOLD_PERCENT * TOTAL_VALIDATOR_COUNT as u64 / 100 - 1)
                .try_into()
                .unwrap();
        let mut last_voted_fork_slots_from_others = test_state.last_voted_fork_slots.clone();
        last_voted_fork_slots_from_others.reverse();
        last_voted_fork_slots_from_others.append(&mut expected_slots_to_repair.clone());
        for keypairs in test_state
            .validator_voting_keypairs
            .iter()
            .take(validators_to_take)
        {
            let node_pubkey = keypairs.node_keypair.pubkey();
            let node = ContactInfo::new_rand(&mut rng, Some(node_pubkey));
            let last_vote_hash = Hash::new_unique();
            let now = timestamp();
            push_restart_last_voted_fork_slots(
                test_state.cluster_info.clone(),
                &node,
                &last_voted_fork_slots_from_others,
                &last_vote_hash,
                &keypairs.node_keypair,
                now,
            );
            expected_received_last_voted_fork_slots.insert(
                node_pubkey.to_string(),
                LastVotedForkSlotsRecord {
                    last_voted_fork_slots: last_voted_fork_slots_from_others.clone(),
                    last_vote_bankhash: last_vote_hash.to_string(),
                    shred_version: SHRED_VERSION as u32,
                    wallclock: now,
                },
            );
        }

        // Simulating successful repair of missing blocks.
        let _ = insert_slots_into_blockstore(
            test_state.blockstore.clone(),
            last_vote_slot,
            &expected_slots_to_repair,
            TICKS_PER_SLOT,
            test_state.last_blockhash,
        );

        let expected_heaviest_fork_slot = last_vote_slot + 2;
        let expected_heaviest_fork_bankhash;
        loop {
            if let Some(bank) = test_state
                .bank_forks
                .read()
                .unwrap()
                .get(expected_heaviest_fork_slot)
            {
                expected_heaviest_fork_bankhash = bank.hash();
                break;
            }
            sleep(Duration::from_millis(100));
        }
        // Now simulate receiving HeaviestFork messages.
        let mut expected_received_heaviest_fork = HashMap::new();
        let validators_to_take: usize = ((WAIT_FOR_SUPERMAJORITY_THRESHOLD_PERCENT
            - NON_CONFORMING_VALIDATOR_PERCENT)
            * TOTAL_VALIDATOR_COUNT as u64
            / 100
            - 1)
        .try_into()
        .unwrap();
        // HeaviestFork only requires 75% vs 80% required for LastVotedForkSlots. We have 5% stake, so we need 70%.
        let total_active_stake_during_heaviest_fork = (validators_to_take + 1) as u64 * 100;
        for keypairs in test_state
            .validator_voting_keypairs
            .iter()
            .take(validators_to_take)
        {
            let node_pubkey = keypairs.node_keypair.pubkey();
            let node = ContactInfo::new_rand(&mut rng, Some(node_pubkey));
            let now = timestamp();
            push_restart_heaviest_fork(
                test_state.cluster_info.clone(),
                &node,
                expected_heaviest_fork_slot,
                &expected_heaviest_fork_bankhash,
                total_active_stake_during_heaviest_fork,
                &keypairs.node_keypair,
                now,
            );
            expected_received_heaviest_fork.insert(
                node_pubkey.to_string(),
                HeaviestForkRecord {
                    slot: expected_heaviest_fork_slot,
                    bankhash: expected_heaviest_fork_bankhash.to_string(),
                    total_active_stake: total_active_stake_during_heaviest_fork,
                    shred_version: SHRED_VERSION as u32,
                    wallclock: now,
                },
            );
        }

        assert!(wen_restart_thread_handle.join().is_ok());
        exit.store(true, Ordering::Relaxed);
        let progress = read_wen_restart_records(&test_state.wen_restart_proto_path).unwrap();
        let progress_start_time = progress
            .my_last_voted_fork_slots
            .as_ref()
            .unwrap()
            .wallclock;
        let mut expected_slots_stake_map: HashMap<Slot, u64> = test_state
            .last_voted_fork_slots
            .iter()
            .map(|slot| {
                (
                    *slot,
                    WAIT_FOR_SUPERMAJORITY_THRESHOLD_PERCENT * TOTAL_VALIDATOR_COUNT as u64,
                )
            })
            .collect();
        expected_slots_stake_map.extend(
            expected_slots_to_repair
                .iter()
                .map(|slot| (*slot, total_active_stake_during_heaviest_fork)),
        );
        assert_eq!(
            progress,
            WenRestartProgress {
                state: RestartState::Done.into(),
                my_last_voted_fork_slots: Some(LastVotedForkSlotsRecord {
                    last_voted_fork_slots: test_state.last_voted_fork_slots,
                    last_vote_bankhash: last_vote_bankhash.to_string(),
                    shred_version: SHRED_VERSION as u32,
                    wallclock: progress_start_time,
                }),
                last_voted_fork_slots_aggregate: Some(LastVotedForkSlotsAggregateRecord {
                    received: expected_received_last_voted_fork_slots,
                    final_result: Some(LastVotedForkSlotsAggregateFinal {
                        slots_stake_map: expected_slots_stake_map,
<<<<<<< HEAD
                        epoch_infos: vec![
                            LastVotedForkSlotsEpochInfoRecord {
                                epoch: 0,
                                total_active_stake: 1600,
                                total_stake: 2000
                            },
                            LastVotedForkSlotsEpochInfoRecord {
                                epoch: 1,
                                total_active_stake: 1600,
                                total_stake: 2000
                            },
                        ],
=======
                        // We are simulating 5% joined LastVotedForkSlots but not HeaviestFork.
                        total_active_stake: total_active_stake_during_heaviest_fork + 100,
>>>>>>> cb782d0a
                    }),
                }),
                my_heaviest_fork: Some(HeaviestForkRecord {
                    slot: expected_heaviest_fork_slot,
                    bankhash: progress
                        .my_heaviest_fork
                        .as_ref()
                        .unwrap()
                        .bankhash
                        .to_string(),
                    total_active_stake: total_active_stake_during_heaviest_fork,
                    shred_version: SHRED_VERSION as u32,
                    wallclock: 0,
                }),
                heaviest_fork_aggregate: Some(HeaviestForkAggregateRecord {
                    received: expected_received_heaviest_fork,
                    final_result: Some(HeaviestForkAggregateFinal {
                        total_active_stake: total_active_stake_during_heaviest_fork,
                        total_active_stake_seen_supermajority:
                            total_active_stake_during_heaviest_fork,
                        total_active_stake_agreed_with_me: total_active_stake_during_heaviest_fork,
                    }),
                }),
                my_snapshot: Some(GenerateSnapshotRecord {
                    slot: expected_heaviest_fork_slot,
                    bankhash: progress.my_snapshot.as_ref().unwrap().bankhash.clone(),
                    shred_version: progress.my_snapshot.as_ref().unwrap().shred_version,
                    path: progress.my_snapshot.as_ref().unwrap().path.clone(),
                }),
            }
        );
    }

    fn change_proto_file_readonly(wen_restart_proto_path: &PathBuf, readonly: bool) {
        let mut perms = std::fs::metadata(wen_restart_proto_path)
            .unwrap()
            .permissions();
        perms.set_readonly(readonly);
        std::fs::set_permissions(wen_restart_proto_path, perms).unwrap();
    }

    #[test]
    fn test_wen_restart_initialize() {
        solana_logger::setup();
        let ledger_path = get_tmp_ledger_path_auto_delete!();
        let test_state = wen_restart_test_init(&ledger_path);
        let last_vote_bankhash = Hash::new_unique();
        let mut last_voted_fork_slots = test_state.last_voted_fork_slots.clone();
        last_voted_fork_slots.reverse();
        let mut file = File::create(&test_state.wen_restart_proto_path).unwrap();
        file.write_all(b"garbage").unwrap();
        assert_eq!(
            initialize(
                &test_state.wen_restart_proto_path,
                VoteTransaction::from(Vote::new(last_voted_fork_slots.clone(), last_vote_bankhash)),
                test_state.blockstore.clone()
            )
            .unwrap_err()
            .downcast::<prost::DecodeError>()
            .unwrap(),
            prost::DecodeError::new("invalid wire type value: 7")
        );
        assert!(remove_file(&test_state.wen_restart_proto_path).is_ok());
        let last_vote_bankhash = Hash::new_unique();
        let empty_last_vote = VoteTransaction::from(Vote::new(vec![], last_vote_bankhash));
        assert_eq!(
            initialize(
                &test_state.wen_restart_proto_path,
                empty_last_vote.clone(),
                test_state.blockstore.clone()
            )
            .unwrap_err()
            .downcast::<WenRestartError>()
            .unwrap(),
            WenRestartError::MissingLastVotedForkSlots,
        );
        assert!(write_wen_restart_records(
            &test_state.wen_restart_proto_path,
            &WenRestartProgress {
                state: RestartState::LastVotedForkSlots.into(),
                ..Default::default()
            },
        )
        .is_ok());
        assert_eq!(
            initialize(
                &test_state.wen_restart_proto_path,
                VoteTransaction::from(Vote::new(last_voted_fork_slots.clone(), last_vote_bankhash)),
                test_state.blockstore.clone()
            )
            .err()
            .unwrap()
            .to_string(),
            "Malformed last voted fork slots protobuf: None"
        );
        let progress_missing_heaviest_fork_aggregate = WenRestartProgress {
            state: RestartState::HeaviestFork.into(),
            my_heaviest_fork: Some(HeaviestForkRecord {
                slot: 0,
                bankhash: Hash::new_unique().to_string(),
                total_active_stake: 0,
                shred_version: SHRED_VERSION as u32,
                wallclock: 0,
            }),
            ..Default::default()
        };
        assert!(write_wen_restart_records(
            &test_state.wen_restart_proto_path,
            &progress_missing_heaviest_fork_aggregate,
        )
        .is_ok());
        assert_eq!(
            initialize(
                &test_state.wen_restart_proto_path,
                VoteTransaction::from(Vote::new(last_voted_fork_slots.clone(), last_vote_bankhash)),
                test_state.blockstore.clone()
            ).err()
            .unwrap()
            .to_string(),
            "Malformed progress: HeaviestFork missing final_result in last_voted_fork_slots_aggregate",
        );
        let progress_missing_my_heaviestfork = WenRestartProgress {
            state: RestartState::GenerateSnapshot.into(),
            my_snapshot: Some(GenerateSnapshotRecord {
                slot: 0,
                bankhash: Hash::new_unique().to_string(),
                shred_version: SHRED_VERSION as u32,
                path: "/path/to/snapshot".to_string(),
            }),
            ..Default::default()
        };
        assert!(write_wen_restart_records(
            &test_state.wen_restart_proto_path,
            &progress_missing_my_heaviestfork,
        )
        .is_ok());
        assert_eq!(
            initialize(
                &test_state.wen_restart_proto_path,
                VoteTransaction::from(Vote::new(last_voted_fork_slots.clone(), last_vote_bankhash)),
                test_state.blockstore.clone()
            )
            .err()
            .unwrap()
            .to_string(),
            "Malformed progress: GenerateSnapshot missing my_heaviest_fork",
        );

        // Now test successful initialization.
        assert!(remove_file(&test_state.wen_restart_proto_path).is_ok());
        // Test the case where the file is not found.
        let mut vote = TowerSync::from(vec![(test_state.last_voted_fork_slots[0], 1)]);
        vote.hash = last_vote_bankhash;
        let last_vote = VoteTransaction::from(vote);
        assert_eq!(
            initialize(
                &test_state.wen_restart_proto_path,
                last_vote.clone(),
                test_state.blockstore.clone()
            )
            .unwrap(),
            (
                WenRestartProgressInternalState::Init {
                    last_voted_fork_slots: test_state.last_voted_fork_slots.clone(),
                    last_vote_bankhash
                },
                WenRestartProgress {
                    state: RestartState::Init.into(),
                    ..Default::default()
                }
            )
        );
        let progress = WenRestartProgress {
            state: RestartState::Init.into(),
            my_last_voted_fork_slots: Some(LastVotedForkSlotsRecord {
                last_voted_fork_slots: test_state.last_voted_fork_slots.clone(),
                last_vote_bankhash: last_vote_bankhash.to_string(),
                shred_version: SHRED_VERSION as u32,
                wallclock: 0,
            }),
            ..Default::default()
        };
        assert!(write_wen_restart_records(&test_state.wen_restart_proto_path, &progress,).is_ok());
        assert_eq!(
            initialize(
                &test_state.wen_restart_proto_path,
                last_vote.clone(),
                test_state.blockstore.clone()
            )
            .unwrap(),
            (
                WenRestartProgressInternalState::Init {
                    last_voted_fork_slots: test_state.last_voted_fork_slots.clone(),
                    last_vote_bankhash,
                },
                progress
            )
        );
        let progress = WenRestartProgress {
            state: RestartState::LastVotedForkSlots.into(),
            my_last_voted_fork_slots: Some(LastVotedForkSlotsRecord {
                last_voted_fork_slots: test_state.last_voted_fork_slots.clone(),
                last_vote_bankhash: last_vote_bankhash.to_string(),
                shred_version: SHRED_VERSION as u32,
                wallclock: 0,
            }),
            ..Default::default()
        };
        assert!(write_wen_restart_records(&test_state.wen_restart_proto_path, &progress,).is_ok());
        assert_eq!(
            initialize(
                &test_state.wen_restart_proto_path,
                last_vote.clone(),
                test_state.blockstore.clone()
            )
            .unwrap(),
            (
                WenRestartProgressInternalState::LastVotedForkSlots {
                    last_voted_fork_slots: test_state.last_voted_fork_slots.clone(),
                    aggregate_final_result: None,
                },
                progress
            )
        );
        let progress = WenRestartProgress {
            state: RestartState::HeaviestFork.into(),
            my_heaviest_fork: Some(HeaviestForkRecord {
                slot: 0,
                bankhash: Hash::new_unique().to_string(),
                total_active_stake: 0,
                shred_version: SHRED_VERSION as u32,
                wallclock: 0,
            }),
            last_voted_fork_slots_aggregate: Some(LastVotedForkSlotsAggregateRecord {
                received: HashMap::new(),
                final_result: Some(LastVotedForkSlotsAggregateFinal {
                    slots_stake_map: HashMap::new(),
                    epoch_infos: vec![
                        LastVotedForkSlotsEpochInfoRecord {
                            epoch: 1,
                            total_active_stake: 800,
                            total_stake: 1000,
                        },
                        LastVotedForkSlotsEpochInfoRecord {
                            epoch: 2,
                            total_active_stake: 900,
                            total_stake: 1000,
                        },
                    ],
                }),
            }),
            ..Default::default()
        };
        assert!(write_wen_restart_records(&test_state.wen_restart_proto_path, &progress,).is_ok());
        assert_eq!(
            initialize(
                &test_state.wen_restart_proto_path,
                last_vote.clone(),
                test_state.blockstore.clone()
            )
            .unwrap(),
            (
                WenRestartProgressInternalState::FindHeaviestFork {
                    aggregate_final_result: LastVotedForkSlotsFinalResult {
                        slots_stake_map: HashMap::new(),
                        epoch_info_vec: vec![
                            LastVotedForkSlotsEpochInfo {
                                epoch: 1,
                                total_active_stake: 800,
                                total_stake: 1000,
                            },
                            LastVotedForkSlotsEpochInfo {
                                epoch: 2,
                                total_active_stake: 900,
                                total_stake: 1000,
                            }
                        ],
                    },
                    my_heaviest_fork: progress.my_heaviest_fork.clone(),
                },
                progress
            )
        );
        let progress = WenRestartProgress {
            state: RestartState::GenerateSnapshot.into(),
            my_heaviest_fork: Some(HeaviestForkRecord {
                slot: 0,
                bankhash: Hash::new_unique().to_string(),
                total_active_stake: 0,
                shred_version: SHRED_VERSION as u32,
                wallclock: 0,
            }),
            my_snapshot: Some(GenerateSnapshotRecord {
                slot: 0,
                bankhash: Hash::new_unique().to_string(),
                shred_version: SHRED_VERSION as u32,
                path: "/path/to/snapshot".to_string(),
            }),
            ..Default::default()
        };
        assert!(write_wen_restart_records(&test_state.wen_restart_proto_path, &progress,).is_ok());
        assert_eq!(
            initialize(
                &test_state.wen_restart_proto_path,
                VoteTransaction::from(Vote::new(last_voted_fork_slots.clone(), last_vote_bankhash)),
                test_state.blockstore.clone()
            )
            .unwrap(),
            (
                WenRestartProgressInternalState::GenerateSnapshot {
                    new_root_slot: 0,
                    my_snapshot: progress.my_snapshot.clone(),
                },
                progress,
            )
        );
        let progress = WenRestartProgress {
            state: RestartState::Done.into(),
            ..Default::default()
        };
        assert!(write_wen_restart_records(&test_state.wen_restart_proto_path, &progress,).is_ok());
        assert_eq!(
            initialize(
                &test_state.wen_restart_proto_path,
                VoteTransaction::from(Vote::new(last_voted_fork_slots, last_vote_bankhash)),
                test_state.blockstore.clone()
            )
            .unwrap(),
            (WenRestartProgressInternalState::Done, progress)
        );
    }

    #[test]
    fn test_wen_restart_send_last_voted_fork_failures() {
        let ledger_path = get_tmp_ledger_path_auto_delete!();
        let test_state = wen_restart_test_init(&ledger_path);
        let progress = wen_restart_proto::WenRestartProgress {
            state: RestartState::Init.into(),
            ..Default::default()
        };
        let original_progress = progress.clone();
        assert_eq!(
            send_restart_last_voted_fork_slots(
                test_state.cluster_info.clone(),
                &[],
                Hash::new_unique(),
            )
            .err()
            .unwrap()
            .to_string(),
            "Last voted fork cannot be empty"
        );
        assert_eq!(progress, original_progress);
        let last_vote_bankhash = Hash::new_unique();
        let last_voted_fork_slots = test_state.last_voted_fork_slots.clone();
        wen_restart_test_succeed_after_failure(
            test_state,
            last_vote_bankhash,
            WenRestartProgress {
                state: RestartState::LastVotedForkSlots.into(),
                my_last_voted_fork_slots: Some(LastVotedForkSlotsRecord {
                    last_voted_fork_slots,
                    last_vote_bankhash: last_vote_bankhash.to_string(),
                    shred_version: SHRED_VERSION as u32,
                    wallclock: 0,
                }),
                last_voted_fork_slots_aggregate: Some(LastVotedForkSlotsAggregateRecord {
                    received: HashMap::new(),
                    final_result: None,
                }),
                ..Default::default()
            },
        );
    }

    #[test]
    fn test_write_wen_restart_records_failure() {
        let ledger_path = get_tmp_ledger_path_auto_delete!();
        let test_state = wen_restart_test_init(&ledger_path);
        let progress = wen_restart_proto::WenRestartProgress {
            state: RestartState::Init.into(),
            ..Default::default()
        };
        assert!(write_wen_restart_records(&test_state.wen_restart_proto_path, &progress).is_ok());
        change_proto_file_readonly(&test_state.wen_restart_proto_path, true);
        assert_eq!(
            write_wen_restart_records(&test_state.wen_restart_proto_path, &progress)
                .unwrap_err()
                .downcast::<std::io::Error>()
                .unwrap()
                .kind(),
            std::io::ErrorKind::PermissionDenied,
        );
        change_proto_file_readonly(&test_state.wen_restart_proto_path, false);
        assert!(write_wen_restart_records(&test_state.wen_restart_proto_path, &progress).is_ok());
        let last_voted_fork_slots = test_state.last_voted_fork_slots.clone();
        let last_vote_bankhash = Hash::new_unique();
        wen_restart_test_succeed_after_failure(
            test_state,
            last_vote_bankhash,
            WenRestartProgress {
                state: RestartState::LastVotedForkSlots.into(),
                my_last_voted_fork_slots: Some(LastVotedForkSlotsRecord {
                    last_voted_fork_slots,
                    last_vote_bankhash: last_vote_bankhash.to_string(),
                    shred_version: SHRED_VERSION as u32,
                    wallclock: 0,
                }),
                last_voted_fork_slots_aggregate: Some(LastVotedForkSlotsAggregateRecord {
                    received: HashMap::new(),
                    final_result: None,
                }),
                ..Default::default()
            },
        );
    }

    #[test]
    fn test_wen_restart_aggregate_last_voted_fork_stop_and_restart() {
        let ledger_path = get_tmp_ledger_path_auto_delete!();
        let test_state = wen_restart_test_init(&ledger_path);
        let last_vote_slot: Slot = test_state.last_voted_fork_slots[0];
        let last_vote_bankhash = Hash::new_unique();
        let start_time = timestamp();
        assert!(write_wen_restart_records(
            &test_state.wen_restart_proto_path,
            &WenRestartProgress {
                state: RestartState::LastVotedForkSlots.into(),
                my_last_voted_fork_slots: Some(LastVotedForkSlotsRecord {
                    last_voted_fork_slots: test_state.last_voted_fork_slots.clone(),
                    last_vote_bankhash: last_vote_bankhash.to_string(),
                    shred_version: SHRED_VERSION as u32,
                    wallclock: start_time,
                }),
                last_voted_fork_slots_aggregate: Some(LastVotedForkSlotsAggregateRecord {
                    received: HashMap::new(),
                    final_result: None,
                }),
                ..Default::default()
            }
        )
        .is_ok());
        let mut rng = rand::thread_rng();
        let mut expected_messages = HashMap::new();
        let expected_slots_to_repair: Vec<Slot> =
            (last_vote_slot + 1..last_vote_slot + 3).collect();
        let mut last_voted_fork_slots_from_others = test_state.last_voted_fork_slots.clone();
        last_voted_fork_slots_from_others.reverse();
        last_voted_fork_slots_from_others.append(&mut expected_slots_to_repair.clone());
        let progress = WenRestartProgress {
            state: RestartState::LastVotedForkSlots.into(),
            my_last_voted_fork_slots: Some(LastVotedForkSlotsRecord {
                last_voted_fork_slots: test_state.last_voted_fork_slots.clone(),
                last_vote_bankhash: last_vote_bankhash.to_string(),
                shred_version: SHRED_VERSION as u32,
                wallclock: start_time,
            }),
            ..Default::default()
        };
        let validators_to_take: usize =
            (WAIT_FOR_SUPERMAJORITY_THRESHOLD_PERCENT * TOTAL_VALIDATOR_COUNT as u64 / 100 - 1)
                .try_into()
                .unwrap();
        for keypairs in test_state
            .validator_voting_keypairs
            .iter()
            .take(validators_to_take)
        {
            let wen_restart_proto_path_clone = test_state.wen_restart_proto_path.clone();
            let cluster_info_clone = test_state.cluster_info.clone();
            let bank_forks_clone = test_state.bank_forks.clone();
            let blockstore_clone = test_state.blockstore.clone();
            let exit = Arc::new(AtomicBool::new(false));
            let exit_clone = exit.clone();
            let mut progress_clone = progress.clone();
            let last_voted_fork_slots = test_state.last_voted_fork_slots.clone();
            let wen_restart_thread_handle = Builder::new()
                .name("solana-wen-restart".to_string())
                .spawn(move || {
                    assert!(aggregate_restart_last_voted_fork_slots(
                        &wen_restart_proto_path_clone,
                        WAIT_FOR_SUPERMAJORITY_THRESHOLD_PERCENT,
                        cluster_info_clone,
                        &last_voted_fork_slots,
                        bank_forks_clone,
                        blockstore_clone,
                        Arc::new(RwLock::new(Vec::new())),
                        exit_clone,
                        &mut progress_clone,
                    )
                    .is_ok());
                })
                .unwrap();
            let node_pubkey = keypairs.node_keypair.pubkey();
            let node = ContactInfo::new_rand(&mut rng, Some(node_pubkey));
            let last_vote_hash = Hash::new_unique();
            let now = timestamp();
            push_restart_last_voted_fork_slots(
                test_state.cluster_info.clone(),
                &node,
                &last_voted_fork_slots_from_others,
                &last_vote_hash,
                &keypairs.node_keypair,
                now,
            );
            expected_messages.insert(
                node_pubkey.to_string(),
                LastVotedForkSlotsRecord {
                    last_voted_fork_slots: last_voted_fork_slots_from_others.clone(),
                    last_vote_bankhash: last_vote_hash.to_string(),
                    shred_version: SHRED_VERSION as u32,
                    wallclock: now,
                },
            );
            wait_on_expected_progress_with_timeout(
                test_state.wen_restart_proto_path.clone(),
                WenRestartProgress {
                    state: RestartState::LastVotedForkSlots.into(),
                    my_last_voted_fork_slots: Some(LastVotedForkSlotsRecord {
                        last_voted_fork_slots: test_state.last_voted_fork_slots.clone(),
                        last_vote_bankhash: last_vote_bankhash.to_string(),
                        shred_version: SHRED_VERSION as u32,
                        wallclock: start_time,
                    }),
                    last_voted_fork_slots_aggregate: Some(LastVotedForkSlotsAggregateRecord {
                        received: expected_messages.clone(),
                        final_result: None,
                    }),
                    ..Default::default()
                },
            );
            exit.store(true, Ordering::Relaxed);
            let _ = wen_restart_thread_handle.join();
        }

        // Simulating successful repair of missing blocks.
        let _ = insert_slots_into_blockstore(
            test_state.blockstore.clone(),
            last_vote_slot,
            &expected_slots_to_repair,
            TICKS_PER_SLOT,
            test_state.last_blockhash,
        );

        let last_voted_fork_slots = test_state.last_voted_fork_slots.clone();
        wen_restart_test_succeed_after_failure(
            test_state,
            last_vote_bankhash,
            WenRestartProgress {
                state: RestartState::LastVotedForkSlots.into(),
                my_last_voted_fork_slots: Some(LastVotedForkSlotsRecord {
                    last_voted_fork_slots,
                    last_vote_bankhash: last_vote_bankhash.to_string(),
                    shred_version: SHRED_VERSION as u32,
                    wallclock: start_time,
                }),
                last_voted_fork_slots_aggregate: Some(LastVotedForkSlotsAggregateRecord {
                    received: expected_messages,
                    final_result: None,
                }),
                ..Default::default()
            },
        );
    }

    #[test]
    fn test_increment_and_write_wen_restart_records() {
        solana_logger::setup();
        let my_dir = TempDir::new().unwrap();
        let mut wen_restart_proto_path = my_dir.path().to_path_buf();
        wen_restart_proto_path.push("wen_restart_status.proto");
        let last_vote_bankhash = Hash::new_unique();
        let my_last_voted_fork_slots = Some(LastVotedForkSlotsRecord {
            last_voted_fork_slots: vec![0, 1],
            last_vote_bankhash: last_vote_bankhash.to_string(),
            shred_version: 0,
            wallclock: 0,
        });
        let last_voted_fork_slots_aggregate = Some(LastVotedForkSlotsAggregateRecord {
            received: HashMap::new(),
            final_result: Some(LastVotedForkSlotsAggregateFinal {
                slots_stake_map: vec![(0, 900), (1, 800)].into_iter().collect(),
                epoch_infos: vec![LastVotedForkSlotsEpochInfoRecord {
                    epoch: 0,
                    total_stake: 2000,
                    total_active_stake: 900,
                }],
            }),
        });
        let my_heaviest_fork = Some(HeaviestForkRecord {
            slot: 1,
            bankhash: Hash::default().to_string(),
            total_active_stake: 900,
            shred_version: SHRED_VERSION as u32,
            wallclock: 0,
        });
        let my_snapshot = Some(GenerateSnapshotRecord {
            slot: 1,
            bankhash: Hash::new_unique().to_string(),
            path: "snapshot_1".to_string(),
            shred_version: SHRED_VERSION as u32,
        });
        let heaviest_fork_aggregate = Some(HeaviestForkAggregateRecord {
            received: HashMap::new(),
            final_result: Some(HeaviestForkAggregateFinal {
                total_active_stake: 900,
                total_active_stake_seen_supermajority: 900,
                total_active_stake_agreed_with_me: 900,
            }),
        });
        let expected_slots_stake_map: HashMap<Slot, u64> =
            vec![(0, 900), (1, 800)].into_iter().collect();
        for (entrance_state, exit_state, entrance_progress, exit_progress) in [
            (
                WenRestartProgressInternalState::Init {
                    last_voted_fork_slots: vec![0, 1],
                    last_vote_bankhash,
                },
                WenRestartProgressInternalState::LastVotedForkSlots {
                    last_voted_fork_slots: vec![0, 1],
                    aggregate_final_result: None,
                },
                WenRestartProgress {
                    state: RestartState::LastVotedForkSlots.into(),
                    my_last_voted_fork_slots: my_last_voted_fork_slots.clone(),
                    ..Default::default()
                },
                WenRestartProgress {
                    state: RestartState::LastVotedForkSlots.into(),
                    my_last_voted_fork_slots: my_last_voted_fork_slots.clone(),
                    ..Default::default()
                },
            ),
            (
                WenRestartProgressInternalState::LastVotedForkSlots {
                    last_voted_fork_slots: vec![0, 1],
                    aggregate_final_result: Some(LastVotedForkSlotsFinalResult {
                        slots_stake_map: expected_slots_stake_map.clone(),
                        epoch_info_vec: vec![LastVotedForkSlotsEpochInfo {
                            epoch: 0,
                            total_stake: 2000,
                            total_active_stake: 900,
                        }],
                    }),
                },
                WenRestartProgressInternalState::FindHeaviestFork {
                    aggregate_final_result: LastVotedForkSlotsFinalResult {
                        slots_stake_map: expected_slots_stake_map.clone(),
                        epoch_info_vec: vec![LastVotedForkSlotsEpochInfo {
                            epoch: 0,
                            total_stake: 2000,
                            total_active_stake: 900,
                        }],
                    },
                    my_heaviest_fork: None,
                },
                WenRestartProgress {
                    state: RestartState::LastVotedForkSlots.into(),
                    my_last_voted_fork_slots: my_last_voted_fork_slots.clone(),
                    last_voted_fork_slots_aggregate: last_voted_fork_slots_aggregate.clone(),
                    ..Default::default()
                },
                WenRestartProgress {
                    state: RestartState::HeaviestFork.into(),
                    my_last_voted_fork_slots: my_last_voted_fork_slots.clone(),
                    last_voted_fork_slots_aggregate: last_voted_fork_slots_aggregate.clone(),
                    ..Default::default()
                },
            ),
            (
                WenRestartProgressInternalState::FindHeaviestFork {
                    aggregate_final_result: LastVotedForkSlotsFinalResult {
                        slots_stake_map: expected_slots_stake_map,
                        epoch_info_vec: vec![LastVotedForkSlotsEpochInfo {
                            epoch: 0,
                            total_stake: 2000,
                            total_active_stake: 900,
                        }],
                    },
                    my_heaviest_fork: Some(HeaviestForkRecord {
                        slot: 1,
                        bankhash: Hash::default().to_string(),
                        total_active_stake: 900,
                        shred_version: SHRED_VERSION as u32,
                        wallclock: 0,
                    }),
                },
                WenRestartProgressInternalState::HeaviestFork { new_root_slot: 1 },
                WenRestartProgress {
                    state: RestartState::HeaviestFork.into(),
                    my_last_voted_fork_slots: my_last_voted_fork_slots.clone(),
                    last_voted_fork_slots_aggregate: last_voted_fork_slots_aggregate.clone(),
                    ..Default::default()
                },
                WenRestartProgress {
                    state: RestartState::HeaviestFork.into(),
                    my_last_voted_fork_slots: my_last_voted_fork_slots.clone(),
                    last_voted_fork_slots_aggregate: last_voted_fork_slots_aggregate.clone(),
                    my_heaviest_fork: my_heaviest_fork.clone(),
                    ..Default::default()
                },
            ),
            (
                WenRestartProgressInternalState::HeaviestFork { new_root_slot: 1 },
                WenRestartProgressInternalState::GenerateSnapshot {
                    new_root_slot: 1,
                    my_snapshot: None,
                },
                WenRestartProgress {
                    state: RestartState::HeaviestFork.into(),
                    my_last_voted_fork_slots: my_last_voted_fork_slots.clone(),
                    last_voted_fork_slots_aggregate: last_voted_fork_slots_aggregate.clone(),
                    my_heaviest_fork: my_heaviest_fork.clone(),
                    heaviest_fork_aggregate: heaviest_fork_aggregate.clone(),
                    ..Default::default()
                },
                WenRestartProgress {
                    state: RestartState::GenerateSnapshot.into(),
                    my_last_voted_fork_slots: my_last_voted_fork_slots.clone(),
                    last_voted_fork_slots_aggregate: last_voted_fork_slots_aggregate.clone(),
                    my_heaviest_fork: my_heaviest_fork.clone(),
                    heaviest_fork_aggregate: heaviest_fork_aggregate.clone(),
                    ..Default::default()
                },
            ),
            (
                WenRestartProgressInternalState::GenerateSnapshot {
                    new_root_slot: 1,
                    my_snapshot: my_snapshot.clone(),
                },
                WenRestartProgressInternalState::Done,
                WenRestartProgress {
                    state: RestartState::HeaviestFork.into(),
                    my_last_voted_fork_slots: my_last_voted_fork_slots.clone(),
                    last_voted_fork_slots_aggregate: last_voted_fork_slots_aggregate.clone(),
                    my_heaviest_fork: my_heaviest_fork.clone(),
                    heaviest_fork_aggregate: heaviest_fork_aggregate.clone(),
                    ..Default::default()
                },
                WenRestartProgress {
                    state: RestartState::Done.into(),
                    my_last_voted_fork_slots: my_last_voted_fork_slots.clone(),
                    last_voted_fork_slots_aggregate: last_voted_fork_slots_aggregate.clone(),
                    my_heaviest_fork: my_heaviest_fork.clone(),
                    heaviest_fork_aggregate,
                    my_snapshot: my_snapshot.clone(),
                },
            ),
        ] {
            let mut progress = entrance_progress;
            let state = increment_and_write_wen_restart_records(
                &wen_restart_proto_path,
                entrance_state,
                &mut progress,
            )
            .unwrap();
            assert_eq!(&state, &exit_state);
            assert_eq!(&progress, &exit_progress);
        }
        let mut progress = WenRestartProgress {
            state: RestartState::Done.into(),
            my_last_voted_fork_slots: my_last_voted_fork_slots.clone(),
            last_voted_fork_slots_aggregate: last_voted_fork_slots_aggregate.clone(),
            ..Default::default()
        };
        assert_eq!(
            increment_and_write_wen_restart_records(
                &wen_restart_proto_path,
                WenRestartProgressInternalState::Done,
                &mut progress
            )
            .unwrap_err()
            .downcast::<WenRestartError>()
            .unwrap(),
            WenRestartError::UnexpectedState(RestartState::Done),
        );
    }

    #[test]
    fn test_find_heaviest_fork_failures() {
        solana_logger::setup();
        let ledger_path = get_tmp_ledger_path_auto_delete!();
        let exit = Arc::new(AtomicBool::new(false));
        let test_state = wen_restart_test_init(&ledger_path);
        let last_vote_slot = test_state.last_voted_fork_slots[0];
        let slot_with_no_block = 1;
        // This fails because corresponding block is not found, which is wrong, we should have
        // repaired all eligible blocks when we exit LastVotedForkSlots state.
        assert_eq!(
            find_heaviest_fork(
                LastVotedForkSlotsFinalResult {
                    slots_stake_map: vec![(0, 900), (slot_with_no_block, 800)]
                        .into_iter()
                        .collect(),
                    epoch_info_vec: vec![LastVotedForkSlotsEpochInfo {
                        epoch: 0,
                        total_stake: 1000,
                        total_active_stake: 900,
                    }],
                },
                test_state.bank_forks.clone(),
                test_state.blockstore.clone(),
                exit.clone(),
            )
            .unwrap_err()
            .downcast::<WenRestartError>()
            .unwrap(),
            WenRestartError::BlockNotFound(slot_with_no_block),
        );
        // The following fails because we expect to see the first slot in slots_stake_map doesn't chain to local root.
        assert_eq!(
            find_heaviest_fork(
                LastVotedForkSlotsFinalResult {
                    slots_stake_map: vec![(3, 900)].into_iter().collect(),
                    epoch_info_vec: vec![LastVotedForkSlotsEpochInfo {
                        epoch: 0,
                        total_stake: 1000,
                        total_active_stake: 900,
                    }],
                },
                test_state.bank_forks.clone(),
                test_state.blockstore.clone(),
                exit.clone(),
            )
            .unwrap_err()
            .downcast::<WenRestartError>()
            .unwrap(),
            WenRestartError::BlockNotLinkedToExpectedParent(3, Some(2), 0),
        );
        // The following fails because we expect to see the some slot in slots_stake_map doesn't chain to the
        // one before it.
        assert_eq!(
            find_heaviest_fork(
                LastVotedForkSlotsFinalResult {
                    slots_stake_map: vec![(2, 900), (5, 900)].into_iter().collect(),
                    epoch_info_vec: vec![LastVotedForkSlotsEpochInfo {
                        epoch: 0,
                        total_stake: 1000,
                        total_active_stake: 900,
                    }],
                },
                test_state.bank_forks.clone(),
                test_state.blockstore.clone(),
                exit.clone(),
            )
            .unwrap_err()
            .downcast::<WenRestartError>()
            .unwrap(),
            WenRestartError::BlockNotLinkedToExpectedParent(5, Some(4), 2),
        );
        // The following fails because the new slot is not full.
        let not_full_slot = last_vote_slot + 5;
        let parent_slot = last_vote_slot;
        let num_slots = (not_full_slot - parent_slot).max(1);
        let mut entries = create_ticks(num_slots * TICKS_PER_SLOT, 0, test_state.last_blockhash);
        assert!(entries.len() > 1);
        entries.pop();
        let shreds = entries_to_test_shreds(
            &entries,
            not_full_slot,
            parent_slot,
            false,
            0,
            true, // merkle_variant
        );
        test_state
            .blockstore
            .insert_shreds(shreds, None, false)
            .unwrap();
        let mut slots_stake_map: HashMap<Slot, u64> = test_state
            .last_voted_fork_slots
            .iter()
            .map(|slot| (*slot, 900))
            .collect();
        slots_stake_map.insert(not_full_slot, 800);
        assert_eq!(
            find_heaviest_fork(
                LastVotedForkSlotsFinalResult {
                    slots_stake_map,
                    epoch_info_vec: vec![
                        LastVotedForkSlotsEpochInfo {
                            epoch: 0,
                            total_stake: 1000,
                            total_active_stake: 900,
                        },
                        LastVotedForkSlotsEpochInfo {
                            epoch: 1,
                            total_stake: 1000,
                            total_active_stake: 900,
                        },
                        LastVotedForkSlotsEpochInfo {
                            epoch: 2,
                            total_stake: 1000,
                            total_active_stake: 900,
                        },
                    ],
                },
                test_state.bank_forks.clone(),
                test_state.blockstore.clone(),
                exit.clone(),
            )
            .unwrap_err()
            .downcast::<WenRestartError>()
            .unwrap(),
            WenRestartError::BlockNotFull(not_full_slot)
        );
        // The following fails because we added two blocks at the end of the chain, they are full in blockstore
        // but the parent of the first one is missing.
        let missing_parent = last_vote_slot.saturating_add(1);
        let new_slot = last_vote_slot.saturating_add(2);
        let new_hash = insert_slots_into_blockstore(
            test_state.blockstore.clone(),
            last_vote_slot,
            &[missing_parent],
            1,
            test_state.last_blockhash,
        );
        let _ = insert_slots_into_blockstore(
            test_state.blockstore.clone(),
            missing_parent,
            &[new_slot],
            TICKS_PER_SLOT,
            new_hash,
        );
        let mut slots_stake_map: HashMap<Slot, u64> = test_state
            .last_voted_fork_slots
            .iter()
            .map(|slot| (*slot, 900))
            .collect();
        slots_stake_map.insert(missing_parent, 800);
        slots_stake_map.insert(new_slot, 800);
        assert_eq!(
            find_heaviest_fork(
                LastVotedForkSlotsFinalResult {
                    slots_stake_map,
                    epoch_info_vec: vec![
                        LastVotedForkSlotsEpochInfo {
                            epoch: 0,
                            total_stake: 1000,
                            total_active_stake: 900,
                        },
                        LastVotedForkSlotsEpochInfo {
                            epoch: 1,
                            total_stake: 1000,
                            total_active_stake: 900,
                        },
                        LastVotedForkSlotsEpochInfo {
                            epoch: 2,
                            total_stake: 1000,
                            total_active_stake: 900,
                        },
                    ],
                },
                test_state.bank_forks.clone(),
                test_state.blockstore.clone(),
                exit.clone(),
            )
            .unwrap_err()
            .downcast::<WenRestartError>()
            .unwrap(),
            WenRestartError::BlockNotFrozenAfterReplay(
                missing_parent,
                Some("invalid block error: incomplete block".to_string())
            ),
        );
    }

    fn start_aggregate_heaviest_fork_thread(
        test_state: &WenRestartTestInitResult,
        heaviest_fork_slot: Slot,
        heaviest_fork_bankhash: Hash,
        exit: Arc<AtomicBool>,
        expected_error: Option<WenRestartError>,
    ) -> std::thread::JoinHandle<()> {
        let progress = wen_restart_proto::WenRestartProgress {
            state: RestartState::HeaviestFork.into(),
            my_heaviest_fork: Some(HeaviestForkRecord {
                slot: heaviest_fork_slot,
                bankhash: heaviest_fork_bankhash.to_string(),
                total_active_stake: WAIT_FOR_SUPERMAJORITY_THRESHOLD_PERCENT
                    .saturating_mul(TOTAL_VALIDATOR_COUNT as u64),
                shred_version: SHRED_VERSION as u32,
                wallclock: 0,
            }),
            ..Default::default()
        };
        let wen_restart_path = test_state.wen_restart_proto_path.clone();
        let cluster_info = test_state.cluster_info.clone();
        let bank_forks = test_state.bank_forks.clone();
        Builder::new()
            .name("solana-wen-restart-aggregate-heaviest-fork".to_string())
            .spawn(move || {
                let result = aggregate_restart_heaviest_fork(
                    &wen_restart_path,
                    WAIT_FOR_SUPERMAJORITY_THRESHOLD_PERCENT,
                    cluster_info,
                    bank_forks,
                    exit,
                    &mut progress.clone(),
                );
                if let Some(expected_error) = expected_error {
                    assert_eq!(
                        result.unwrap_err().downcast::<WenRestartError>().unwrap(),
                        expected_error
                    );
                } else {
                    assert!(result.is_ok());
                }
            })
            .unwrap()
    }

    #[test]
    fn test_aggregate_heaviest_fork_send_gossip_early() {
        let ledger_path = get_tmp_ledger_path_auto_delete!();
        let test_state = wen_restart_test_init(&ledger_path);
        let heaviest_fork_slot = test_state.last_voted_fork_slots[0] + 3;
        let heaviest_fork_bankhash = Hash::new_unique();

        let mut cursor = solana_gossip::crds::Cursor::default();
        // clear the heaviest fork queue so we make sure a new HeaviestFork is sent out later.
        let _ = test_state
            .cluster_info
            .get_restart_heaviest_fork(&mut cursor);

        let exit = Arc::new(AtomicBool::new(false));
        let thread = start_aggregate_heaviest_fork_thread(
            &test_state,
            heaviest_fork_slot,
            heaviest_fork_bankhash,
            exit.clone(),
            Some(WenRestartError::Exiting),
        );
        // Simulating everyone sending out the first RestartHeaviestFork message, Gossip propagation takes
        // time, so the observed_stake is probably smaller than actual active stake. We should send out
        // heaviest fork indicating we have active stake exceeding supermajority.
        let validators_to_take: usize = ((WAIT_FOR_SUPERMAJORITY_THRESHOLD_PERCENT
            - NON_CONFORMING_VALIDATOR_PERCENT)
            * TOTAL_VALIDATOR_COUNT as u64
            / 100
            - 1)
        .try_into()
        .unwrap();
        for keypair in test_state
            .validator_voting_keypairs
            .iter()
            .take(validators_to_take)
        {
            let node_pubkey = keypair.node_keypair.pubkey();
            let node = ContactInfo::new_rand(&mut rand::thread_rng(), Some(node_pubkey));
            let now = timestamp();
            push_restart_heaviest_fork(
                test_state.cluster_info.clone(),
                &node,
                heaviest_fork_slot,
                &heaviest_fork_bankhash,
                100,
                &keypair.node_keypair,
                now,
            );
        }
        let my_pubkey = test_state.cluster_info.id();
        let mut found_myself = false;
        let expected_active_stake = (WAIT_FOR_SUPERMAJORITY_THRESHOLD_PERCENT
            - NON_CONFORMING_VALIDATOR_PERCENT)
            * TOTAL_VALIDATOR_COUNT as u64;
        while !found_myself {
            sleep(Duration::from_millis(100));
            test_state.cluster_info.flush_push_queue();
            for gossip_record in test_state
                .cluster_info
                .get_restart_heaviest_fork(&mut cursor)
            {
                if gossip_record.from == my_pubkey
                    && gossip_record.observed_stake == expected_active_stake
                {
                    found_myself = true;
                    break;
                }
            }
        }
        exit.store(true, Ordering::Relaxed);
        assert!(thread.join().is_ok());
    }

    #[test]
    fn test_aggregate_heaviest_fork() {
        let ledger_path = get_tmp_ledger_path_auto_delete!();
        let test_state = wen_restart_test_init(&ledger_path);
        let heaviest_fork_slot = test_state.last_voted_fork_slots[0] + 3;
        let heaviest_fork_bankhash = Hash::new_unique();
        let expected_active_stake = (WAIT_FOR_SUPERMAJORITY_THRESHOLD_PERCENT
            - NON_CONFORMING_VALIDATOR_PERCENT)
            * TOTAL_VALIDATOR_COUNT as u64;
        let progress = wen_restart_proto::WenRestartProgress {
            state: RestartState::HeaviestFork.into(),
            my_heaviest_fork: Some(HeaviestForkRecord {
                slot: heaviest_fork_slot,
                bankhash: heaviest_fork_bankhash.to_string(),
                total_active_stake: expected_active_stake,
                shred_version: SHRED_VERSION as u32,
                wallclock: 0,
            }),
            ..Default::default()
        };
        let different_bankhash = Hash::new_unique();
        let validators_to_take: usize = ((WAIT_FOR_SUPERMAJORITY_THRESHOLD_PERCENT
            - NON_CONFORMING_VALIDATOR_PERCENT)
            * TOTAL_VALIDATOR_COUNT as u64
            / 100
            - 1)
        .try_into()
        .unwrap();
        for keypair in test_state
            .validator_voting_keypairs
            .iter()
            .take(validators_to_take)
        {
            let node_pubkey = keypair.node_keypair.pubkey();
            let node = ContactInfo::new_rand(&mut rand::thread_rng(), Some(node_pubkey));
            let now = timestamp();
            push_restart_heaviest_fork(
                test_state.cluster_info.clone(),
                &node,
                heaviest_fork_slot,
                &different_bankhash,
                expected_active_stake,
                &keypair.node_keypair,
                now,
            );
        }
        let mut expected_block_stake_map = HashMap::new();
        expected_block_stake_map.insert((heaviest_fork_slot, heaviest_fork_bankhash), 100);
        expected_block_stake_map.insert((heaviest_fork_slot, different_bankhash), 1400);
        assert_eq!(
            aggregate_restart_heaviest_fork(
                &test_state.wen_restart_proto_path,
                WAIT_FOR_SUPERMAJORITY_THRESHOLD_PERCENT,
                test_state.cluster_info.clone(),
                test_state.bank_forks.clone(),
                Arc::new(AtomicBool::new(false)),
                &mut progress.clone(),
            )
            .unwrap_err()
            .downcast::<WenRestartError>()
            .unwrap(),
            WenRestartError::NotEnoughStakeAgreeingWithUs(
                heaviest_fork_slot,
                heaviest_fork_bankhash,
                expected_block_stake_map
            ),
        );
        // If we have enough stake agreeing with us, we should be able to aggregate the heaviest fork.
        let validators_to_take: usize =
            (WAIT_FOR_SUPERMAJORITY_THRESHOLD_PERCENT * TOTAL_VALIDATOR_COUNT as u64 / 100 - 1)
                .try_into()
                .unwrap();
        for keypair in test_state
            .validator_voting_keypairs
            .iter()
            .take(validators_to_take)
        {
            let node_pubkey = keypair.node_keypair.pubkey();
            let node = ContactInfo::new_rand(&mut rand::thread_rng(), Some(node_pubkey));
            let now = timestamp();
            push_restart_heaviest_fork(
                test_state.cluster_info.clone(),
                &node,
                heaviest_fork_slot,
                &heaviest_fork_bankhash,
                expected_active_stake,
                &keypair.node_keypair,
                now,
            );
        }
        assert!(aggregate_restart_heaviest_fork(
            &test_state.wen_restart_proto_path,
            WAIT_FOR_SUPERMAJORITY_THRESHOLD_PERCENT,
            test_state.cluster_info.clone(),
            test_state.bank_forks.clone(),
            Arc::new(AtomicBool::new(false)),
            &mut progress.clone(),
        )
        .is_ok());
    }

    #[test]
    fn test_generate_snapshot() {
        solana_logger::setup();
        let ledger_path = get_tmp_ledger_path_auto_delete!();
        let test_state = wen_restart_test_init(&ledger_path);
        let bank_snapshots_dir = tempfile::TempDir::new().unwrap();
        let full_snapshot_archives_dir = tempfile::TempDir::new().unwrap();
        let incremental_snapshot_archives_dir = tempfile::TempDir::new().unwrap();
        let snapshot_config = SnapshotConfig {
            bank_snapshots_dir: bank_snapshots_dir.as_ref().to_path_buf(),
            full_snapshot_archives_dir: full_snapshot_archives_dir.as_ref().to_path_buf(),
            incremental_snapshot_archives_dir: incremental_snapshot_archives_dir
                .as_ref()
                .to_path_buf(),
            ..Default::default()
        };
        let old_root_bank = test_state.bank_forks.read().unwrap().root_bank();
        let old_root_slot = old_root_bank.slot();
        let last_vote_slot = test_state.last_voted_fork_slots[0];
        let exit = Arc::new(AtomicBool::new(false));
        let mut slots = test_state.last_voted_fork_slots.clone();
        slots.reverse();
        let old_last_vote_bankhash = find_bankhash_of_heaviest_fork(
            last_vote_slot,
            slots,
            test_state.blockstore.clone(),
            test_state.bank_forks.clone(),
            old_root_bank,
            &exit,
        )
        .unwrap();
        test_state
            .bank_forks
            .write()
            .unwrap()
            .set_snapshot_config(Some(snapshot_config.clone()));
        let old_root_bank = test_state.bank_forks.read().unwrap().root_bank();
        // Trigger full snapshot generation on the old root bank.
        assert!(bank_to_full_snapshot_archive(
            snapshot_config.bank_snapshots_dir.clone(),
            &old_root_bank,
            Some(snapshot_config.snapshot_version),
            snapshot_config.full_snapshot_archives_dir.clone(),
            snapshot_config.incremental_snapshot_archives_dir.clone(),
            snapshot_config.archive_format,
        )
        .is_ok());
        let generated_record = generate_snapshot(
            test_state.bank_forks.clone(),
            &snapshot_config,
            &AbsRequestSender::default(),
            test_state.genesis_config_hash,
            last_vote_slot,
        )
        .unwrap();
        let new_root_bankhash = test_state
            .bank_forks
            .read()
            .unwrap()
            .get(last_vote_slot)
            .unwrap()
            .hash();
        assert_ne!(old_last_vote_bankhash, new_root_bankhash);
        let new_shred_version = generated_record.shred_version;
        assert_ne!(new_shred_version, SHRED_VERSION as u32);
        let snapshot_hash = Hash::from_str(
            generated_record
                .path
                .split('-')
                .last()
                .unwrap()
                .split('.')
                .next()
                .unwrap(),
        )
        .unwrap();
        assert_eq!(
            generated_record,
            GenerateSnapshotRecord {
                slot: last_vote_slot,
                bankhash: new_root_bankhash.to_string(),
                shred_version: new_shred_version,
                path: build_incremental_snapshot_archive_path(
                    &snapshot_config.incremental_snapshot_archives_dir,
                    old_root_slot,
                    last_vote_slot,
                    &SnapshotHash(snapshot_hash),
                    snapshot_config.archive_format,
                )
                .display()
                .to_string(),
            },
        );
        // Now generate a snapshot for older slot, it should fail because we already
        // have a full snapshot.
        assert_eq!(
            generate_snapshot(
                test_state.bank_forks.clone(),
                &snapshot_config,
                &AbsRequestSender::default(),
                test_state.genesis_config_hash,
                old_root_slot,
            )
            .unwrap_err()
            .downcast::<WenRestartError>()
            .unwrap(),
            WenRestartError::GenerateSnapshotWhenOneExists(
                old_root_slot,
                snapshot_config
                    .full_snapshot_archives_dir
                    .to_string_lossy()
                    .to_string()
            ),
        );
        // fails if we already have an incremental snapshot (we just generated one at last_vote_slot).
        let older_slot = last_vote_slot - 1;
        assert_eq!(
            generate_snapshot(
                test_state.bank_forks.clone(),
                &snapshot_config,
                &AbsRequestSender::default(),
                test_state.genesis_config_hash,
                older_slot,
            )
            .unwrap_err()
            .downcast::<WenRestartError>()
            .unwrap(),
            WenRestartError::FutureSnapshotExists(
                older_slot,
                last_vote_slot,
                snapshot_config
                    .incremental_snapshot_archives_dir
                    .to_string_lossy()
                    .to_string()
            ),
        );
        // Generate snapshot for a slot without any block, it should fail.
        let empty_slot = last_vote_slot + 1;
        assert_eq!(
            generate_snapshot(
                test_state.bank_forks.clone(),
                &snapshot_config,
                &AbsRequestSender::default(),
                test_state.genesis_config_hash,
                empty_slot,
            )
            .unwrap_err()
            .downcast::<WenRestartError>()
            .unwrap(),
            WenRestartError::BlockNotFound(empty_slot),
        );
    }
}<|MERGE_RESOLUTION|>--- conflicted
+++ resolved
@@ -1685,23 +1685,20 @@
                     received: expected_received_last_voted_fork_slots,
                     final_result: Some(LastVotedForkSlotsAggregateFinal {
                         slots_stake_map: expected_slots_stake_map,
-<<<<<<< HEAD
                         epoch_infos: vec![
                             LastVotedForkSlotsEpochInfoRecord {
                                 epoch: 0,
-                                total_active_stake: 1600,
+                                // We are simulating 5% joined LastVotedForkSlots but not HeaviestFork.
+                                total_active_stake: total_active_stake_during_heaviest_fork + 100,
                                 total_stake: 2000
                             },
                             LastVotedForkSlotsEpochInfoRecord {
                                 epoch: 1,
-                                total_active_stake: 1600,
+                                // We are simulating 5% joined LastVotedForkSlots but not HeaviestFork.
+                                total_active_stake: total_active_stake_during_heaviest_fork + 100,
                                 total_stake: 2000
                             },
                         ],
-=======
-                        // We are simulating 5% joined LastVotedForkSlots but not HeaviestFork.
-                        total_active_stake: total_active_stake_during_heaviest_fork + 100,
->>>>>>> cb782d0a
                     }),
                 }),
                 my_heaviest_fork: Some(HeaviestForkRecord {
