--- conflicted
+++ resolved
@@ -2,18 +2,12 @@
 
 use {
     crate::{
-<<<<<<< HEAD
-        accounts_background_service::{AbsRequestSender, SnapshotRequest, SnapshotRequestType},
-        bank::{Bank, SquashTiming},
-        epoch_accounts_hash,
+        accounts_background_service::{AbsRequestSender, SnapshotRequest, SnapshotRequestKind},
+        bank::{epoch_accounts_hash_utils, Bank, SquashTiming},
         installed_scheduler_pool::{
             BankWithScheduler, DefaultScheduleExecutionArg, InstalledSchedulerPoolArc,
             SchedulingContext,
         },
-=======
-        accounts_background_service::{AbsRequestSender, SnapshotRequest, SnapshotRequestKind},
-        bank::{epoch_accounts_hash_utils, Bank, SquashTiming},
->>>>>>> 0f417199
         snapshot_config::SnapshotConfig,
     },
     log::*,
@@ -76,11 +70,8 @@
     pub accounts_hash_interval_slots: Slot,
     last_accounts_hash_slot: Slot,
     in_vote_only_mode: Arc<AtomicBool>,
-<<<<<<< HEAD
+    highest_slot_at_startup: Slot,
     pub(crate) scheduler_pool: Option<InstalledSchedulerPoolArc<DefaultScheduleExecutionArg>>,
-=======
-    highest_slot_at_startup: Slot,
->>>>>>> 0f417199
 }
 
 impl Index<u64> for BankForks {
@@ -213,22 +204,15 @@
             accounts_hash_interval_slots: std::u64::MAX,
             last_accounts_hash_slot: root,
             in_vote_only_mode: Arc::new(AtomicBool::new(false)),
-<<<<<<< HEAD
+            highest_slot_at_startup: 0,
             scheduler_pool: None,
         }
     }
 
-    pub fn insert(&mut self, bank: Bank) -> BankWithScheduler {
-=======
-            highest_slot_at_startup: 0,
-        }
-    }
-
-    pub fn insert(&mut self, mut bank: Bank) -> Arc<Bank> {
+    pub fn insert(&mut self, mut bank: Bank) -> BankWithScheduler {
         bank.check_program_modification_slot =
             self.root.load(Ordering::Relaxed) < self.highest_slot_at_startup;
 
->>>>>>> 0f417199
         let bank = Arc::new(bank);
         let bank = if let Some(scheduler_pool) = &self.scheduler_pool {
             let context = SchedulingContext::new(SchedulingMode::BlockVerification, bank.clone());
@@ -247,16 +231,12 @@
         bank
     }
 
-<<<<<<< HEAD
-    pub fn remove(&mut self, slot: Slot) -> Option<BankWithScheduler> {
-=======
     pub fn insert_from_ledger(&mut self, bank: Bank) -> Arc<Bank> {
         self.highest_slot_at_startup = std::cmp::max(self.highest_slot_at_startup, bank.slot());
         self.insert(bank)
     }
 
-    pub fn remove(&mut self, slot: Slot) -> Option<Arc<Bank>> {
->>>>>>> 0f417199
+    pub fn remove(&mut self, slot: Slot) -> Option<BankWithScheduler> {
         let bank = self.banks.remove(&slot)?;
         for parent in bank.proper_ancestors() {
             let mut entry = match self.descendants.entry(parent) {
@@ -750,13 +730,8 @@
         let GenesisConfigInfo { genesis_config, .. } = create_genesis_config(10_000);
         let bank = Bank::new_for_tests(&genesis_config);
         let mut bank_forks = BankForks::new(bank);
-<<<<<<< HEAD
-        let child_bank = Bank::new_from_parent(&bank_forks[0u64], &Pubkey::default(), 1);
+        let child_bank = Bank::new_from_parent(bank_forks[0].clone(), &Pubkey::default(), 1);
         child_bank.register_default_tick_for_test();
-=======
-        let child_bank = Bank::new_from_parent(bank_forks[0].clone(), &Pubkey::default(), 1);
-        child_bank.register_tick(&Hash::default());
->>>>>>> 0f417199
         bank_forks.insert(child_bank);
         assert_eq!(bank_forks[1u64].tick_height(), 1);
         assert_eq!(bank_forks.working_bank().tick_height(), 1);
@@ -953,23 +928,12 @@
     #[test]
     fn test_bank_forks_with_set_root() {
         let GenesisConfigInfo { genesis_config, .. } = create_genesis_config(10_000);
-<<<<<<< HEAD
-        let bank0 = Arc::new(Bank::new_for_tests(&genesis_config));
-        assert_eq!(bank0.slot(), 0);
-        let mut bank_forks = BankForks::new_from_banks(&[bank0], 0);
-        let mut banks = vec![bank_forks.get_with_scheduler(0).unwrap()];
-        banks.push(bank_forks.insert(Bank::new_from_parent(&banks[0], &Pubkey::default(), 1)));
-        banks.push(bank_forks.insert(Bank::new_from_parent(&banks[1], &Pubkey::default(), 2)));
-        banks.push(bank_forks.insert(Bank::new_from_parent(&banks[0], &Pubkey::default(), 3)));
-        banks.push(bank_forks.insert(Bank::new_from_parent(&banks[3], &Pubkey::default(), 4)));
-=======
         let bank = Bank::new_for_tests(&genesis_config);
         let mut bank_forks = BankForks::new(bank);
 
         let parent_child_pairs = vec![(0, 1), (1, 2), (0, 3), (3, 4)];
         extend_bank_forks(&mut bank_forks, &parent_child_pairs);
 
->>>>>>> 0f417199
         assert_eq!(
             bank_forks.ancestors(),
             make_hash_map(vec![
@@ -1023,16 +987,6 @@
     #[test]
     fn test_bank_forks_with_highest_super_majority_root() {
         let GenesisConfigInfo { genesis_config, .. } = create_genesis_config(10_000);
-<<<<<<< HEAD
-        let bank0 = Arc::new(Bank::new_for_tests(&genesis_config));
-        assert_eq!(bank0.slot(), 0);
-        let mut bank_forks = BankForks::new_from_banks(&[bank0], 0);
-        let mut banks = vec![bank_forks.get_with_scheduler(0).unwrap()];
-        banks.push(bank_forks.insert(Bank::new_from_parent(&banks[0], &Pubkey::default(), 1)));
-        banks.push(bank_forks.insert(Bank::new_from_parent(&banks[1], &Pubkey::default(), 2)));
-        banks.push(bank_forks.insert(Bank::new_from_parent(&banks[0], &Pubkey::default(), 3)));
-        banks.push(bank_forks.insert(Bank::new_from_parent(&banks[3], &Pubkey::default(), 4)));
-=======
         let bank = Bank::new_for_tests(&genesis_config);
         assert_eq!(bank.slot(), 0);
         let mut bank_forks = BankForks::new(bank);
@@ -1040,7 +994,6 @@
         let parent_child_pairs = vec![(0, 1), (1, 2), (0, 3), (3, 4)];
         extend_bank_forks(&mut bank_forks, &parent_child_pairs);
 
->>>>>>> 0f417199
         assert_eq!(
             bank_forks.ancestors(),
             make_hash_map(vec![
