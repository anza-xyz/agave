//! The `bank_forks` module implements BankForks a DAG of checkpointed Banks

use {
    crate::{
        accounts_background_service::{AbsRequestSender, SnapshotRequest, SnapshotRequestKind},
        bank::{bank_hash_details, epoch_accounts_hash_utils, Bank, SquashTiming},
        bank_hash_cache::DumpedSlotSubscription,
        installed_scheduler_pool::{
            BankWithScheduler, InstalledSchedulerPoolArc, SchedulingContext,
        },
        snapshot_config::SnapshotConfig,
    },
    crossbeam_channel::SendError,
    log::*,
    solana_measure::measure::Measure,
    solana_program_runtime::loaded_programs::{BlockRelation, ForkGraph},
    solana_sdk::{
        clock::{BankId, Slot},
        hash::Hash,
    },
    solana_unified_scheduler_logic::SchedulingMode,
    std::{
        collections::{hash_map::Entry, HashMap, HashSet},
        ops::Index,
        sync::{
            atomic::{AtomicBool, AtomicU64, Ordering},
            Arc, RwLock,
        },
        time::Instant,
    },
    thiserror::Error,
};

pub const MAX_ROOT_DISTANCE_FOR_VOTE_ONLY: Slot = 400;
pub type AtomicSlot = AtomicU64;
#[derive(Clone)]
pub struct ReadOnlyAtomicSlot {
    slot: Arc<AtomicSlot>,
}

impl ReadOnlyAtomicSlot {
    pub fn get(&self) -> Slot {
        // The expectation is that an instance `ReadOnlyAtomicSlot` is on a different thread than
        // BankForks *and* this instance is being accessed *without* locking BankForks first.
        // Thus, to ensure atomic ordering correctness, we must use Acquire-Release semantics.
        self.slot.load(Ordering::Acquire)
    }
}

#[derive(Error, Debug)]
pub enum SetRootError {
    #[error("failed to send epoch accounts hash request for bank {0}: {1}")]
    SendEpochAccountHashError(Slot, SendError<SnapshotRequest>),
}

#[derive(Debug, Default, Copy, Clone)]
struct SetRootMetrics {
    timings: SetRootTimings,
    total_parent_banks: i64,
    tx_count: i64,
    dropped_banks_len: i64,
    accounts_data_len: i64,
}

#[derive(Debug, Default, Copy, Clone)]
struct SetRootTimings {
    total_squash_time: SquashTiming,
    total_snapshot_ms: i64,
    prune_non_rooted_ms: i64,
    drop_parent_banks_ms: i64,
    prune_slots_ms: i64,
    prune_remove_ms: i64,
}

pub struct BankForks {
    banks: HashMap<Slot, BankWithScheduler>,
    descendants: HashMap<Slot, HashSet<Slot>>,
    root: Arc<AtomicSlot>,

    pub snapshot_config: Option<SnapshotConfig>,

    pub accounts_hash_interval_slots: Slot,
    last_accounts_hash_slot: Slot,
    in_vote_only_mode: Arc<AtomicBool>,
    highest_slot_at_startup: Slot,
    scheduler_pool: Option<InstalledSchedulerPoolArc>,

    dumped_slot_subscribers: Vec<DumpedSlotSubscription>,
}

impl Index<u64> for BankForks {
    type Output = Arc<Bank>;
    fn index(&self, bank_slot: Slot) -> &Self::Output {
        &self.banks[&bank_slot]
    }
}

impl BankForks {
    pub fn new_rw_arc(root_bank: Bank) -> Arc<RwLock<Self>> {
        let root_bank = Arc::new(root_bank);
        let root_slot = root_bank.slot();

        let mut banks = HashMap::new();
        banks.insert(
            root_slot,
            BankWithScheduler::new_without_scheduler(root_bank.clone()),
        );

        let parents = root_bank.parents();
        for parent in parents {
            if banks
                .insert(
                    parent.slot(),
                    BankWithScheduler::new_without_scheduler(parent.clone()),
                )
                .is_some()
            {
                // All ancestors have already been inserted by another fork
                break;
            }
        }

        let mut descendants = HashMap::<_, HashSet<_>>::new();
        descendants.entry(root_slot).or_default();
        for parent in root_bank.proper_ancestors() {
            descendants.entry(parent).or_default().insert(root_slot);
        }

        let bank_forks = Arc::new(RwLock::new(Self {
            root: Arc::new(AtomicSlot::new(root_slot)),
            banks,
            descendants,
            snapshot_config: None,
            accounts_hash_interval_slots: u64::MAX,
            last_accounts_hash_slot: root_slot,
            in_vote_only_mode: Arc::new(AtomicBool::new(false)),
            highest_slot_at_startup: 0,
            scheduler_pool: None,
            dumped_slot_subscribers: vec![],
        }));

        root_bank.set_fork_graph_in_program_cache(Arc::downgrade(&bank_forks));
        bank_forks
    }

    pub fn banks(&self) -> &HashMap<Slot, BankWithScheduler> {
        &self.banks
    }

    pub fn get_vote_only_mode_signal(&self) -> Arc<AtomicBool> {
        self.in_vote_only_mode.clone()
    }

    pub fn len(&self) -> usize {
        self.banks.len()
    }

    pub fn is_empty(&self) -> bool {
        self.banks.is_empty()
    }

    /// Create a map of bank slot id to the set of ancestors for the bank slot.
    pub fn ancestors(&self) -> HashMap<Slot, HashSet<Slot>> {
        let root = self.root();
        self.banks
            .iter()
            .map(|(slot, bank)| {
                let ancestors = bank.proper_ancestors().filter(|k| *k >= root);
                (*slot, ancestors.collect())
            })
            .collect()
    }

    /// Create a map of bank slot id to the set of all of its descendants
    pub fn descendants(&self) -> HashMap<Slot, HashSet<Slot>> {
        self.descendants.clone()
    }

    pub fn frozen_banks(&self) -> HashMap<Slot, Arc<Bank>> {
        self.banks
            .iter()
            .filter(|(_, b)| b.is_frozen())
            .map(|(&k, b)| (k, b.clone_without_scheduler()))
            .collect()
    }

    pub fn active_bank_slots(&self) -> Vec<Slot> {
        self.banks
            .iter()
            .filter(|(_, v)| !v.is_frozen())
            .map(|(k, _v)| *k)
            .collect()
    }

    pub fn get_with_scheduler(&self, bank_slot: Slot) -> Option<BankWithScheduler> {
        self.banks.get(&bank_slot).map(|b| b.clone_with_scheduler())
    }

    pub fn get(&self, bank_slot: Slot) -> Option<Arc<Bank>> {
        self.get_with_scheduler(bank_slot)
            .map(|b| b.clone_without_scheduler())
    }

    pub fn get_with_checked_hash(
        &self,
        (bank_slot, expected_hash): (Slot, Hash),
    ) -> Option<Arc<Bank>> {
        let maybe_bank = self.get(bank_slot);
        if let Some(bank) = &maybe_bank {
            assert_eq!(bank.hash(), expected_hash);
        }
        maybe_bank
    }

    pub fn bank_hash(&self, slot: Slot) -> Option<Hash> {
        self.get(slot).map(|bank| bank.hash())
    }

    pub fn root_bank(&self) -> Arc<Bank> {
        self[self.root()].clone()
    }

    pub fn install_scheduler_pool(&mut self, pool: InstalledSchedulerPoolArc) {
        info!("Installed new scheduler_pool into bank_forks: {:?}", pool);
        assert!(
            self.scheduler_pool.replace(pool).is_none(),
            "Reinstalling scheduler pool isn't supported"
        );
    }

    pub fn insert(&mut self, bank: Bank) -> BankWithScheduler {
        self.insert_with_scheduling_mode(SchedulingMode::BlockVerification, bank)
    }

    pub fn insert_with_scheduling_mode(
        &mut self,
        mode: SchedulingMode,
        mut bank: Bank,
    ) -> BankWithScheduler {
        if self.root.load(Ordering::Relaxed) < self.highest_slot_at_startup {
            bank.set_check_program_modification_slot(true);
        }

        let bank = Arc::new(bank);
        let bank = if let Some(scheduler_pool) = &self.scheduler_pool {
<<<<<<< HEAD
            Self::install_scheduler_into_bank(scheduler_pool, mode, bank, false)
=======
            let context = SchedulingContext::new_with_mode(mode, bank.clone());
            let scheduler = scheduler_pool.take_scheduler(context);
            let bank_with_scheduler = BankWithScheduler::new(bank, Some(scheduler));
            // Skip registering for block production. Both the tvu main loop in the replay stage
            // and PohRecorder don't support _concurrent block production_ at all. It's strongly
            // assumed that block is produced in singleton way and it's actually desired, while
            // ignoring the opportunity cost of (hopefully rare!) fork switching...
            if matches!(mode, SchedulingMode::BlockVerification) {
                scheduler_pool
                    .register_timeout_listener(bank_with_scheduler.create_timeout_listener());
            }
            bank_with_scheduler
>>>>>>> cd2aa1b6
        } else {
            BankWithScheduler::new_without_scheduler(bank)
        };
        let prev = self.banks.insert(bank.slot(), bank.clone_with_scheduler());
        assert!(prev.is_none());
        let slot = bank.slot();
        self.descendants.entry(slot).or_default();
        for parent in bank.proper_ancestors() {
            self.descendants.entry(parent).or_default().insert(slot);
        }
        bank
    }

    fn install_scheduler_into_bank(
        scheduler_pool: &InstalledSchedulerPoolArc,
        mode: SchedulingMode,
        bank: Arc<Bank>,
        is_reinstall: bool,
    ) -> BankWithScheduler {
        trace!(
            "Inserting bank (slot: {}) with scheduler (mode: {:?}, reinstall: {:?})",
            bank.slot(),
            mode,
            is_reinstall,
        );
        let context = SchedulingContext::new(mode, Some(bank.clone()));
        let Some(scheduler) = scheduler_pool.take_scheduler(context) else {
            return BankWithScheduler::new_without_scheduler(bank);
        };
        let bank_with_scheduler = BankWithScheduler::new(bank, Some(scheduler));
        scheduler_pool.register_timeout_listener(bank_with_scheduler.create_timeout_listener());
        bank_with_scheduler
    }

    #[cfg(feature = "dev-context-only-utils")]
    pub fn reinstall_block_production_scheduler_into_working_genesis_bank(
        &mut self,
    ) -> BankWithScheduler {
        let bank = self.working_bank();
        assert!(self.banks.len() == 1 && bank.slot() == 0 && !bank.is_frozen());
        let pool = self.scheduler_pool.as_ref().unwrap();
        let mode = SchedulingMode::BlockProduction;
        let bank = Self::install_scheduler_into_bank(pool, mode, bank, true);
        self.banks
            .insert(bank.slot(), bank.clone_with_scheduler())
            .expect("some removed bank");
        bank
    }

    pub fn insert_from_ledger(&mut self, bank: Bank) -> BankWithScheduler {
        self.highest_slot_at_startup = std::cmp::max(self.highest_slot_at_startup, bank.slot());
        self.insert(bank)
    }

    pub fn remove(&mut self, slot: Slot) -> Option<BankWithScheduler> {
        let bank = self.banks.remove(&slot)?;
        for parent in bank.proper_ancestors() {
            let Entry::Occupied(mut entry) = self.descendants.entry(parent) else {
                panic!("this should not happen!");
            };
            entry.get_mut().remove(&slot);
            if entry.get().is_empty() && !self.banks.contains_key(&parent) {
                entry.remove_entry();
            }
        }
        let Entry::Occupied(entry) = self.descendants.entry(slot) else {
            panic!("this should not happen!");
        };
        if entry.get().is_empty() {
            entry.remove_entry();
        }
        Some(bank)
    }

    pub fn highest_slot(&self) -> Slot {
        self.banks.values().map(|bank| bank.slot()).max().unwrap()
    }

    pub fn working_bank(&self) -> Arc<Bank> {
        self[self.highest_slot()].clone()
    }

    pub fn working_bank_with_scheduler(&self) -> BankWithScheduler {
        self.banks[&self.highest_slot()].clone_with_scheduler()
    }

    /// Register to be notified when a bank has been dumped (due to duplicate block handling)
    /// from bank_forks.
    pub fn register_dumped_slot_subscriber(&mut self, notifier: DumpedSlotSubscription) {
        self.dumped_slot_subscribers.push(notifier);
    }

    /// Clears associated banks from BankForks and notifies subscribers that a dump has occured.
    pub fn dump_slots<'a, I>(&mut self, slots: I) -> (Vec<(Slot, BankId)>, Vec<BankWithScheduler>)
    where
        I: Iterator<Item = &'a Slot>,
    {
        // Notify subscribers. It is fine that the lock is immediately released, since the bank_forks
        // lock is held until the end of this function, so subscribers will not be able to interact
        // with bank_forks anyway.
        for subscriber in &self.dumped_slot_subscribers {
            let mut lock = subscriber.lock().unwrap();
            *lock = true;
        }

        slots
            .map(|slot| {
                // Clear the banks from BankForks
                let bank = self
                    .remove(*slot)
                    .expect("BankForks should not have been purged yet");
                bank_hash_details::write_bank_hash_details_file(&bank)
                    .map_err(|err| {
                        warn!("Unable to write bank hash details file: {err}");
                    })
                    .ok();
                ((*slot, bank.bank_id()), bank)
            })
            .unzip()
    }

    /// Sends an EpochAccountsHash request if one of the `banks` crosses the EAH boundary.
    /// Returns if the bank at slot `root` was squashed, and its timings.
    ///
    /// Panics if more than one bank in `banks` should send an EAH request.
    pub fn send_eah_request_if_needed(
        &mut self,
        root: Slot,
        banks: &[&Arc<Bank>],
        accounts_background_request_sender: &AbsRequestSender,
    ) -> Result<(bool, SquashTiming), SetRootError> {
        let mut is_root_bank_squashed = false;
        let mut squash_timing = SquashTiming::default();

        // Go through all the banks and see if we should send an EAH request.
        // Only one EAH bank is allowed to send an EAH request.
        // NOTE: Instead of filter-collect-assert, `.find()` could be used instead.
        // Once sufficient testing guarantees only one bank will ever request an EAH,
        // change to `.find()`.
        let eah_banks: Vec<_> = banks
            .iter()
            .filter(|bank| self.should_request_epoch_accounts_hash(bank))
            .collect();
        assert!(
            eah_banks.len() <= 1,
            "At most one bank should request an epoch accounts hash calculation! num banks: {}, bank slots: {:?}",
            eah_banks.len(),
            eah_banks.iter().map(|bank| bank.slot()).collect::<Vec<_>>(),
        );
        if let Some(&&eah_bank) = eah_banks.first() {
            debug!(
                "sending epoch accounts hash request, slot: {}",
                eah_bank.slot(),
            );

            self.last_accounts_hash_slot = eah_bank.slot();
            squash_timing += eah_bank.squash();
            is_root_bank_squashed = eah_bank.slot() == root;

            eah_bank
                .rc
                .accounts
                .accounts_db
                .epoch_accounts_hash_manager
                .set_in_flight(eah_bank.slot());
            if let Err(e) =
                accounts_background_request_sender.send_snapshot_request(SnapshotRequest {
                    snapshot_root_bank: Arc::clone(eah_bank),
                    status_cache_slot_deltas: Vec::default(),
                    request_kind: SnapshotRequestKind::EpochAccountsHash,
                    enqueued: Instant::now(),
                })
            {
                return Err(SetRootError::SendEpochAccountHashError(eah_bank.slot(), e));
            };
        }

        Ok((is_root_bank_squashed, squash_timing))
    }

    fn do_set_root_return_metrics(
        &mut self,
        root: Slot,
        accounts_background_request_sender: &AbsRequestSender,
        highest_super_majority_root: Option<Slot>,
    ) -> Result<(Vec<BankWithScheduler>, SetRootMetrics), SetRootError> {
        let old_epoch = self.root_bank().epoch();
        // To support `RootBankCache` (via `ReadOnlyAtomicSlot`) accessing `root` *without* locking
        // BankForks first *and* from a different thread, this store *must* be at least Release to
        // ensure atomic ordering correctness.
        self.root.store(root, Ordering::Release);

        let root_bank = &self
            .get(root)
            .expect("root bank didn't exist in bank_forks");
        let new_epoch = root_bank.epoch();
        if old_epoch != new_epoch {
            info!(
                "Root entering
                    epoch: {},
                    next_epoch_start_slot: {},
                    epoch_stakes: {:#?}",
                new_epoch,
                root_bank
                    .epoch_schedule()
                    .get_first_slot_in_epoch(new_epoch + 1),
                root_bank
                    .epoch_stakes(new_epoch)
                    .unwrap()
                    .node_id_to_vote_accounts()
            );
        }
        let root_tx_count = root_bank
            .parents()
            .last()
            .map(|bank| bank.transaction_count())
            .unwrap_or(0);
        // Calculate the accounts hash at a fixed interval
        let mut banks = vec![root_bank];
        let parents = root_bank.parents();
        banks.extend(parents.iter());
        let total_parent_banks = banks.len();
        let mut total_snapshot_ms = 0;

        let (mut is_root_bank_squashed, mut squash_timing) =
            self.send_eah_request_if_needed(root, &banks, accounts_background_request_sender)?;

        // After checking for EAH requests, also check for regular snapshot requests.
        //
        // This is needed when a snapshot request occurs in a slot after an EAH request, and is
        // part of the same set of `banks` in a single `set_root()` invocation.  While (very)
        // unlikely for a validator with default snapshot intervals (and accounts hash verifier
        // intervals), it *is* possible, and there are tests to exercise this possibility.
        if let Some(bank) = banks.iter().find(|bank| {
            bank.slot() > self.last_accounts_hash_slot
                && bank.block_height() % self.accounts_hash_interval_slots == 0
        }) {
            let bank_slot = bank.slot();
            self.last_accounts_hash_slot = bank_slot;
            squash_timing += bank.squash();

            is_root_bank_squashed = bank_slot == root;

            let mut snapshot_time = Measure::start("squash::snapshot_time");
            if self.snapshot_config.is_some()
                && accounts_background_request_sender.is_snapshot_creation_enabled()
            {
                if bank.is_startup_verification_complete() {
                    // Save off the status cache because these may get pruned if another
                    // `set_root()` is called before the snapshots package can be generated
                    let status_cache_slot_deltas =
                        bank.status_cache.read().unwrap().root_slot_deltas();
                    if let Err(e) =
                        accounts_background_request_sender.send_snapshot_request(SnapshotRequest {
                            snapshot_root_bank: Arc::clone(bank),
                            status_cache_slot_deltas,
                            request_kind: SnapshotRequestKind::Snapshot,
                            enqueued: Instant::now(),
                        })
                    {
                        warn!(
                            "Error sending snapshot request for bank: {}, err: {:?}",
                            bank_slot, e
                        );
                    }
                } else {
                    info!("Not sending snapshot request for bank: {}, startup verification is incomplete", bank_slot);
                }
            }
            snapshot_time.stop();
            total_snapshot_ms += snapshot_time.as_ms() as i64;
        }

        if !is_root_bank_squashed {
            squash_timing += root_bank.squash();
        }
        let new_tx_count = root_bank.transaction_count();
        let accounts_data_len = root_bank.load_accounts_data_size() as i64;
        let mut prune_time = Measure::start("set_root::prune");
        let (removed_banks, prune_slots_ms, prune_remove_ms) =
            self.prune_non_rooted(root, highest_super_majority_root);
        prune_time.stop();
        let dropped_banks_len = removed_banks.len();

        let mut drop_parent_banks_time = Measure::start("set_root::drop_banks");
        drop(parents);
        drop_parent_banks_time.stop();

        Ok((
            removed_banks,
            SetRootMetrics {
                timings: SetRootTimings {
                    total_squash_time: squash_timing,
                    total_snapshot_ms,
                    prune_non_rooted_ms: prune_time.as_ms() as i64,
                    drop_parent_banks_ms: drop_parent_banks_time.as_ms() as i64,
                    prune_slots_ms: prune_slots_ms as i64,
                    prune_remove_ms: prune_remove_ms as i64,
                },
                total_parent_banks: total_parent_banks as i64,
                tx_count: (new_tx_count - root_tx_count) as i64,
                dropped_banks_len: dropped_banks_len as i64,
                accounts_data_len,
            },
        ))
    }

    pub fn prune_program_cache(&self, root: Slot) {
        if let Some(root_bank) = self.banks.get(&root) {
            root_bank.prune_program_cache(root, root_bank.epoch());
        }
    }

    pub fn set_root(
        &mut self,
        root: Slot,
        accounts_background_request_sender: &AbsRequestSender,
        highest_super_majority_root: Option<Slot>,
    ) -> Result<Vec<BankWithScheduler>, SetRootError> {
        let program_cache_prune_start = Instant::now();
        let set_root_start = Instant::now();
        let (removed_banks, set_root_metrics) = self.do_set_root_return_metrics(
            root,
            accounts_background_request_sender,
            highest_super_majority_root,
        )?;
        datapoint_info!(
            "bank-forks_set_root",
            (
                "elapsed_ms",
                set_root_start.elapsed().as_millis() as usize,
                i64
            ),
            ("slot", root, i64),
            (
                "total_parent_banks",
                set_root_metrics.total_parent_banks,
                i64
            ),
            ("total_banks", self.banks.len(), i64),
            (
                "total_squash_cache_ms",
                set_root_metrics.timings.total_squash_time.squash_cache_ms,
                i64
            ),
            (
                "total_squash_accounts_ms",
                set_root_metrics
                    .timings
                    .total_squash_time
                    .squash_accounts_ms,
                i64
            ),
            (
                "total_squash_accounts_index_ms",
                set_root_metrics
                    .timings
                    .total_squash_time
                    .squash_accounts_index_ms,
                i64
            ),
            (
                "total_squash_accounts_cache_ms",
                set_root_metrics
                    .timings
                    .total_squash_time
                    .squash_accounts_cache_ms,
                i64
            ),
            (
                "total_squash_accounts_store_ms",
                set_root_metrics
                    .timings
                    .total_squash_time
                    .squash_accounts_store_ms,
                i64
            ),
            (
                "total_snapshot_ms",
                set_root_metrics.timings.total_snapshot_ms,
                i64
            ),
            ("tx_count", set_root_metrics.tx_count, i64),
            (
                "prune_non_rooted_ms",
                set_root_metrics.timings.prune_non_rooted_ms,
                i64
            ),
            (
                "drop_parent_banks_ms",
                set_root_metrics.timings.drop_parent_banks_ms,
                i64
            ),
            (
                "prune_slots_ms",
                set_root_metrics.timings.prune_slots_ms,
                i64
            ),
            (
                "prune_remove_ms",
                set_root_metrics.timings.prune_remove_ms,
                i64
            ),
            (
                "program_cache_prune_ms",
                program_cache_prune_start.elapsed().as_millis() as i64,
                i64
            ),
            ("dropped_banks_len", set_root_metrics.dropped_banks_len, i64),
            ("accounts_data_len", set_root_metrics.accounts_data_len, i64),
        );
        Ok(removed_banks)
    }

    pub fn root(&self) -> Slot {
        self.root.load(Ordering::Relaxed)
    }

    /// Gets a read-only wrapper to an atomic slot holding the root slot.
    pub fn get_atomic_root(&self) -> ReadOnlyAtomicSlot {
        ReadOnlyAtomicSlot {
            slot: self.root.clone(),
        }
    }

    /// After setting a new root, prune the banks that are no longer on rooted paths
    ///
    /// Given the following banks and slots...
    ///
    /// ```text
    /// slot 6                   * (G)
    ///                         /
    /// slot 5        (F)  *   /
    ///                    |  /
    /// slot 4    (E) *    | /
    ///               |    |/
    /// slot 3        |    * (D) <-- root, from set_root()
    ///               |    |
    /// slot 2    (C) *    |
    ///                \   |
    /// slot 1          \  * (B)
    ///                  \ |
    /// slot 0             * (A)  <-- highest confirmed root [1]
    /// ```
    ///
    /// ...where (D) is set as root, clean up (C) and (E), since they are not rooted.
    ///
    /// (A) is kept because it is greater-than-or-equal-to the highest confirmed root, and (D) is
    ///     one of its descendants
    /// (B) is kept for the same reason as (A)
    /// (C) is pruned since it is a lower slot than (D), but (D) is _not_ one of its descendants
    /// (D) is kept since it is the root
    /// (E) is pruned since it is not a descendant of (D)
    /// (F) is kept since it is a descendant of (D)
    /// (G) is kept for the same reason as (F)
    ///
    /// and in table form...
    ///
    /// ```text
    ///       |          |  is root a  | is a descendant ||
    ///  slot | is root? | descendant? |    of root?     || keep?
    /// ------+----------+-------------+-----------------++-------
    ///   (A) |     N    |      Y      |        N        ||   Y
    ///   (B) |     N    |      Y      |        N        ||   Y
    ///   (C) |     N    |      N      |        N        ||   N
    ///   (D) |     Y    |      N      |        N        ||   Y
    ///   (E) |     N    |      N      |        N        ||   N
    ///   (F) |     N    |      N      |        Y        ||   Y
    ///   (G) |     N    |      N      |        Y        ||   Y
    /// ```
    ///
    /// [1] RPC has the concept of commitment level, which is based on the highest confirmed root,
    /// i.e. the cluster-confirmed root.  This commitment is stronger than the local node's root.
    /// So (A) and (B) are kept to facilitate RPC at different commitment levels.  Everything below
    /// the highest confirmed root can be pruned.
    fn prune_non_rooted(
        &mut self,
        root: Slot,
        highest_super_majority_root: Option<Slot>,
    ) -> (Vec<BankWithScheduler>, u64, u64) {
        // We want to collect timing separately, and the 2nd collect requires
        // a unique borrow to self which is already borrowed by self.banks
        let mut prune_slots_time = Measure::start("prune_slots");
        let highest_super_majority_root = highest_super_majority_root.unwrap_or(root);
        let prune_slots: Vec<_> = self
            .banks
            .keys()
            .copied()
            .filter(|slot| {
                let keep = *slot == root
                    || self.descendants[&root].contains(slot)
                    || (*slot < root
                        && *slot >= highest_super_majority_root
                        && self.descendants[slot].contains(&root));
                !keep
            })
            .collect();
        prune_slots_time.stop();

        let mut prune_remove_time = Measure::start("prune_slots");
        let removed_banks = prune_slots
            .into_iter()
            .filter_map(|slot| self.remove(slot))
            .collect();
        prune_remove_time.stop();

        (
            removed_banks,
            prune_slots_time.as_ms(),
            prune_remove_time.as_ms(),
        )
    }

    pub fn set_snapshot_config(&mut self, snapshot_config: Option<SnapshotConfig>) {
        self.snapshot_config = snapshot_config;
    }

    pub fn set_accounts_hash_interval_slots(&mut self, accounts_interval_slots: u64) {
        self.accounts_hash_interval_slots = accounts_interval_slots;
    }

    /// Determine if this bank should request an epoch accounts hash
    #[must_use]
    fn should_request_epoch_accounts_hash(&self, bank: &Bank) -> bool {
        if !epoch_accounts_hash_utils::is_enabled_this_epoch(bank) {
            return false;
        }

        let start_slot = epoch_accounts_hash_utils::calculation_start(bank);
        bank.slot() > self.last_accounts_hash_slot
            && bank.parent_slot() < start_slot
            && bank.slot() >= start_slot
    }
}

impl ForkGraph for BankForks {
    fn relationship(&self, a: Slot, b: Slot) -> BlockRelation {
        let known_slot_range = self.root()..=self.highest_slot();
        (known_slot_range.contains(&a) && known_slot_range.contains(&b))
            .then(|| {
                (a == b)
                    .then_some(BlockRelation::Equal)
                    .or_else(|| {
                        self.banks.get(&b).and_then(|bank| {
                            bank.ancestors
                                .contains_key(&a)
                                .then_some(BlockRelation::Ancestor)
                        })
                    })
                    .or_else(|| {
                        self.descendants.get(&b).and_then(|slots| {
                            slots.contains(&a).then_some(BlockRelation::Descendant)
                        })
                    })
                    .unwrap_or(BlockRelation::Unrelated)
            })
            .unwrap_or(BlockRelation::Unknown)
    }
}

#[cfg(test)]
mod tests {
    use {
        super::*,
        crate::{
            bank::test_utils::update_vote_account_timestamp,
            genesis_utils::{
                create_genesis_config, create_genesis_config_with_leader, GenesisConfigInfo,
            },
        },
        assert_matches::assert_matches,
        solana_accounts_db::epoch_accounts_hash::EpochAccountsHash,
        solana_sdk::{
            clock::UnixTimestamp,
            epoch_schedule::EpochSchedule,
            hash::Hash,
            pubkey::Pubkey,
            signature::{Keypair, Signer},
        },
        solana_vote_program::vote_state::BlockTimestamp,
        std::{sync::atomic::Ordering::Relaxed, time::Duration},
    };

    #[test]
    fn test_bank_forks_new_rw_arc_memory_leak() {
        for _ in 0..1000 {
            let GenesisConfigInfo { genesis_config, .. } = create_genesis_config(10_000);
            BankForks::new_rw_arc(Bank::new_for_tests(&genesis_config));
        }
    }

    #[test]
    fn test_bank_forks_new() {
        let GenesisConfigInfo { genesis_config, .. } = create_genesis_config(10_000);
        let bank = Bank::new_for_tests(&genesis_config);
        let bank_forks = BankForks::new_rw_arc(bank);
        let mut bank_forks = bank_forks.write().unwrap();
        let child_bank = Bank::new_from_parent(bank_forks[0].clone(), &Pubkey::default(), 1);
        child_bank.register_default_tick_for_test();
        bank_forks.insert(child_bank);
        assert_eq!(bank_forks[1u64].tick_height(), 1);
        assert_eq!(bank_forks.working_bank().tick_height(), 1);
    }

    #[test]
    fn test_bank_forks_descendants() {
        let GenesisConfigInfo { genesis_config, .. } = create_genesis_config(10_000);
        let bank = Bank::new_for_tests(&genesis_config);
        let bank_forks = BankForks::new_rw_arc(bank);
        let mut bank_forks = bank_forks.write().unwrap();
        let bank0 = bank_forks[0].clone();
        let bank = Bank::new_from_parent(bank0.clone(), &Pubkey::default(), 1);
        bank_forks.insert(bank);
        let bank = Bank::new_from_parent(bank0, &Pubkey::default(), 2);
        bank_forks.insert(bank);
        let descendants = bank_forks.descendants();
        let children: HashSet<u64> = [1u64, 2u64].iter().copied().collect();
        assert_eq!(children, *descendants.get(&0).unwrap());
        assert!(descendants[&1].is_empty());
        assert!(descendants[&2].is_empty());
    }

    #[test]
    fn test_bank_forks_ancestors() {
        let GenesisConfigInfo { genesis_config, .. } = create_genesis_config(10_000);
        let bank = Bank::new_for_tests(&genesis_config);
        let bank_forks = BankForks::new_rw_arc(bank);
        let mut bank_forks = bank_forks.write().unwrap();
        let bank0 = bank_forks[0].clone();
        let bank = Bank::new_from_parent(bank0.clone(), &Pubkey::default(), 1);
        bank_forks.insert(bank);
        let bank = Bank::new_from_parent(bank0, &Pubkey::default(), 2);
        bank_forks.insert(bank);
        let ancestors = bank_forks.ancestors();
        assert!(ancestors[&0].is_empty());
        let parents: Vec<u64> = ancestors[&1].iter().cloned().collect();
        assert_eq!(parents, vec![0]);
        let parents: Vec<u64> = ancestors[&2].iter().cloned().collect();
        assert_eq!(parents, vec![0]);
    }

    #[test]
    fn test_bank_forks_frozen_banks() {
        let GenesisConfigInfo { genesis_config, .. } = create_genesis_config(10_000);
        let bank = Bank::new_for_tests(&genesis_config);
        let bank_forks = BankForks::new_rw_arc(bank);
        let mut bank_forks = bank_forks.write().unwrap();
        let bank0 = bank_forks[0].clone();
        let child_bank = Bank::new_from_parent(bank0, &Pubkey::default(), 1);
        bank_forks.insert(child_bank);
        assert!(bank_forks.frozen_banks().contains_key(&0));
        assert!(!bank_forks.frozen_banks().contains_key(&1));
    }

    #[test]
    fn test_bank_forks_active_banks() {
        let GenesisConfigInfo { genesis_config, .. } = create_genesis_config(10_000);
        let bank = Bank::new_for_tests(&genesis_config);
        let bank_forks = BankForks::new_rw_arc(bank);
        let mut bank_forks = bank_forks.write().unwrap();
        let bank0 = bank_forks[0].clone();
        let child_bank = Bank::new_from_parent(bank0, &Pubkey::default(), 1);
        bank_forks.insert(child_bank);
        assert_eq!(bank_forks.active_bank_slots(), vec![1]);
    }

    #[test]
    fn test_bank_forks_different_set_root() {
        solana_logger::setup();
        let leader_keypair = Keypair::new();
        let GenesisConfigInfo {
            mut genesis_config,
            voting_keypair,
            ..
        } = create_genesis_config_with_leader(10_000, &leader_keypair.pubkey(), 1_000);
        let slots_in_epoch = 32;
        genesis_config.epoch_schedule = EpochSchedule::new(slots_in_epoch);

        // Spin up a thread to be a fake Accounts Background Service.  Need to intercept and handle
        // all EpochAccountsHash requests so future rooted banks do not hang in Bank::freeze()
        // waiting for an in-flight EAH calculation to complete.
        let (snapshot_request_sender, snapshot_request_receiver) = crossbeam_channel::unbounded();
        let abs_request_sender = AbsRequestSender::new(snapshot_request_sender);
        let bg_exit = Arc::new(AtomicBool::new(false));
        let bg_thread = {
            let exit = Arc::clone(&bg_exit);
            std::thread::spawn(move || {
                while !exit.load(Relaxed) {
                    snapshot_request_receiver
                        .try_iter()
                        .filter(|snapshot_request| {
                            snapshot_request.request_kind == SnapshotRequestKind::EpochAccountsHash
                        })
                        .for_each(|snapshot_request| {
                            snapshot_request
                                .snapshot_root_bank
                                .rc
                                .accounts
                                .accounts_db
                                .epoch_accounts_hash_manager
                                .set_valid(
                                    EpochAccountsHash::new(Hash::new_unique()),
                                    snapshot_request.snapshot_root_bank.slot(),
                                )
                        });
                    std::thread::sleep(Duration::from_millis(100));
                }
            })
        };

        let bank0 = Bank::new_for_tests(&genesis_config);
        let bank_forks0 = BankForks::new_rw_arc(bank0);
        let mut bank_forks0 = bank_forks0.write().unwrap();
        bank_forks0.set_root(0, &abs_request_sender, None).unwrap();

        let bank1 = Bank::new_for_tests(&genesis_config);
        let bank_forks1 = BankForks::new_rw_arc(bank1);
        let mut bank_forks1 = bank_forks1.write().unwrap();

        let additional_timestamp_secs = 2;

        let num_slots = slots_in_epoch + 1; // Advance past first epoch boundary
        for slot in 1..num_slots {
            // Just after the epoch boundary, timestamp a vote that will shift
            // Clock::unix_timestamp from Bank::unix_timestamp_from_genesis()
            let update_timestamp_case = slot == slots_in_epoch;

            let child1 =
                Bank::new_from_parent(bank_forks0[slot - 1].clone(), &Pubkey::default(), slot);
            let child2 =
                Bank::new_from_parent(bank_forks1[slot - 1].clone(), &Pubkey::default(), slot);

            if update_timestamp_case {
                for child in &[&child1, &child2] {
                    let recent_timestamp: UnixTimestamp = child.unix_timestamp_from_genesis();
                    update_vote_account_timestamp(
                        BlockTimestamp {
                            slot: child.slot(),
                            timestamp: recent_timestamp + additional_timestamp_secs,
                        },
                        child,
                        &voting_keypair.pubkey(),
                    );
                }
            }

            // Set root in bank_forks0 to truncate the ancestor history
            bank_forks0.insert(child1);
            bank_forks0
                .set_root(slot, &abs_request_sender, None)
                .unwrap();

            // Don't set root in bank_forks1 to keep the ancestor history
            bank_forks1.insert(child2);
        }
        let child1 = &bank_forks0.working_bank();
        let child2 = &bank_forks1.working_bank();

        child1.freeze();
        child2.freeze();

        info!("child0.ancestors: {:?}", child1.ancestors);
        info!("child1.ancestors: {:?}", child2.ancestors);
        assert_eq!(child1.hash(), child2.hash());

        bg_exit.store(true, Relaxed);
        bg_thread.join().unwrap();
    }

    fn make_hash_map(data: Vec<(Slot, Vec<Slot>)>) -> HashMap<Slot, HashSet<Slot>> {
        data.into_iter()
            .map(|(k, v)| (k, v.into_iter().collect()))
            .collect()
    }

    fn extend_bank_forks(bank_forks: Arc<RwLock<BankForks>>, parent_child_pairs: &[(Slot, Slot)]) {
        for (parent, child) in parent_child_pairs.iter() {
            let parent: Arc<Bank> = bank_forks.read().unwrap().banks[parent].clone();
            bank_forks.write().unwrap().insert(Bank::new_from_parent(
                parent,
                &Pubkey::default(),
                *child,
            ));
        }
    }

    #[test]
    fn test_bank_forks_with_set_root() {
        let GenesisConfigInfo { genesis_config, .. } = create_genesis_config(10_000);
        let bank = Bank::new_for_tests(&genesis_config);
        let bank_forks = BankForks::new_rw_arc(bank);

        let parent_child_pairs = vec![(0, 1), (1, 2), (0, 3), (3, 4)];
        extend_bank_forks(bank_forks.clone(), &parent_child_pairs);

        assert_eq!(
            bank_forks.read().unwrap().ancestors(),
            make_hash_map(vec![
                (0, vec![]),
                (1, vec![0]),
                (2, vec![0, 1]),
                (3, vec![0]),
                (4, vec![0, 3]),
            ])
        );
        assert_eq!(
            bank_forks.read().unwrap().descendants(),
            make_hash_map(vec![
                (0, vec![1, 2, 3, 4]),
                (1, vec![2]),
                (2, vec![]),
                (3, vec![4]),
                (4, vec![]),
            ])
        );
        bank_forks
            .write()
            .unwrap()
            .set_root(
                2,
                &AbsRequestSender::default(),
                None, // highest confirmed root
            )
            .unwrap();
        bank_forks.read().unwrap().get(2).unwrap().squash();
        assert_eq!(
            bank_forks.read().unwrap().ancestors(),
            make_hash_map(vec![(2, vec![]),])
        );
        assert_eq!(
            bank_forks.read().unwrap().descendants(),
            make_hash_map(vec![(0, vec![2]), (1, vec![2]), (2, vec![]),])
        );

        let parent_child_pairs = vec![(2, 5), (5, 6)];
        extend_bank_forks(bank_forks.clone(), &parent_child_pairs);
        assert_eq!(
            bank_forks.read().unwrap().ancestors(),
            make_hash_map(vec![(2, vec![]), (5, vec![2]), (6, vec![2, 5])])
        );
        assert_eq!(
            bank_forks.read().unwrap().descendants(),
            make_hash_map(vec![
                (0, vec![2]),
                (1, vec![2]),
                (2, vec![5, 6]),
                (5, vec![6]),
                (6, vec![])
            ])
        );
    }

    #[test]
    fn test_bank_forks_with_highest_super_majority_root() {
        let GenesisConfigInfo { genesis_config, .. } = create_genesis_config(10_000);
        let bank = Bank::new_for_tests(&genesis_config);
        assert_eq!(bank.slot(), 0);
        let bank_forks = BankForks::new_rw_arc(bank);

        let parent_child_pairs = vec![(0, 1), (1, 2), (0, 3), (3, 4)];
        extend_bank_forks(bank_forks.clone(), &parent_child_pairs);

        assert_eq!(
            bank_forks.read().unwrap().ancestors(),
            make_hash_map(vec![
                (0, vec![]),
                (1, vec![0]),
                (2, vec![0, 1]),
                (3, vec![0]),
                (4, vec![0, 3]),
            ])
        );
        assert_eq!(
            bank_forks.read().unwrap().descendants(),
            make_hash_map(vec![
                (0, vec![1, 2, 3, 4]),
                (1, vec![2]),
                (2, vec![]),
                (3, vec![4]),
                (4, vec![]),
            ])
        );
        bank_forks
            .write()
            .unwrap()
            .set_root(
                2,
                &AbsRequestSender::default(),
                Some(1), // highest confirmed root
            )
            .unwrap();
        bank_forks.read().unwrap().get(2).unwrap().squash();
        assert_eq!(
            bank_forks.read().unwrap().ancestors(),
            make_hash_map(vec![(1, vec![]), (2, vec![]),])
        );
        assert_eq!(
            bank_forks.read().unwrap().descendants(),
            make_hash_map(vec![(0, vec![1, 2]), (1, vec![2]), (2, vec![]),])
        );

        let parent_child_pairs = vec![(2, 5), (5, 6)];
        extend_bank_forks(bank_forks.clone(), &parent_child_pairs);
        assert_eq!(
            bank_forks.read().unwrap().ancestors(),
            make_hash_map(vec![
                (1, vec![]),
                (2, vec![]),
                (5, vec![2]),
                (6, vec![2, 5])
            ])
        );
        assert_eq!(
            bank_forks.read().unwrap().descendants(),
            make_hash_map(vec![
                (0, vec![1, 2]),
                (1, vec![2]),
                (2, vec![5, 6]),
                (5, vec![6]),
                (6, vec![])
            ])
        );
    }

    #[test]
    fn test_fork_graph() {
        let GenesisConfigInfo { genesis_config, .. } = create_genesis_config(10_000);
        let bank = Bank::new_for_tests(&genesis_config);
        let bank_forks = BankForks::new_rw_arc(bank);

        let parent_child_pairs = vec![
            (0, 1),
            (1, 3),
            (3, 8),
            (0, 2),
            (2, 4),
            (4, 5),
            (5, 10),
            (4, 6),
            (6, 12),
        ];
        extend_bank_forks(bank_forks.clone(), &parent_child_pairs);

        // Fork graph created for the test
        //                   0
        //                 /   \
        //                1     2
        //                |     |
        //                3     4
        //                |     | \
        //                8     5  6
        //                      |   |
        //                      10  12
        let mut bank_forks = bank_forks.write().unwrap();
        assert_matches!(bank_forks.relationship(0, 3), BlockRelation::Ancestor);
        assert_matches!(bank_forks.relationship(0, 10), BlockRelation::Ancestor);
        assert_matches!(bank_forks.relationship(0, 12), BlockRelation::Ancestor);
        assert_matches!(bank_forks.relationship(1, 3), BlockRelation::Ancestor);
        assert_matches!(bank_forks.relationship(2, 10), BlockRelation::Ancestor);
        assert_matches!(bank_forks.relationship(2, 12), BlockRelation::Ancestor);
        assert_matches!(bank_forks.relationship(4, 10), BlockRelation::Ancestor);
        assert_matches!(bank_forks.relationship(4, 12), BlockRelation::Ancestor);
        assert_matches!(bank_forks.relationship(6, 10), BlockRelation::Unrelated);
        assert_matches!(bank_forks.relationship(5, 12), BlockRelation::Unrelated);
        assert_matches!(bank_forks.relationship(6, 12), BlockRelation::Ancestor);

        assert_matches!(bank_forks.relationship(6, 2), BlockRelation::Descendant);
        assert_matches!(bank_forks.relationship(10, 2), BlockRelation::Descendant);
        assert_matches!(bank_forks.relationship(8, 3), BlockRelation::Descendant);
        assert_matches!(bank_forks.relationship(6, 3), BlockRelation::Unrelated);
        assert_matches!(bank_forks.relationship(12, 2), BlockRelation::Descendant);
        assert_matches!(bank_forks.relationship(12, 1), BlockRelation::Unrelated);
        assert_matches!(bank_forks.relationship(1, 2), BlockRelation::Unrelated);

        assert_matches!(bank_forks.relationship(1, 13), BlockRelation::Unknown);
        assert_matches!(bank_forks.relationship(13, 2), BlockRelation::Unknown);
        bank_forks
            .set_root(
                2,
                &AbsRequestSender::default(),
                Some(1), // highest confirmed root
            )
            .unwrap();
        assert_matches!(bank_forks.relationship(1, 2), BlockRelation::Unknown);
        assert_matches!(bank_forks.relationship(2, 0), BlockRelation::Unknown);
    }
}<|MERGE_RESOLUTION|>--- conflicted
+++ resolved
@@ -243,22 +243,7 @@
 
         let bank = Arc::new(bank);
         let bank = if let Some(scheduler_pool) = &self.scheduler_pool {
-<<<<<<< HEAD
             Self::install_scheduler_into_bank(scheduler_pool, mode, bank, false)
-=======
-            let context = SchedulingContext::new_with_mode(mode, bank.clone());
-            let scheduler = scheduler_pool.take_scheduler(context);
-            let bank_with_scheduler = BankWithScheduler::new(bank, Some(scheduler));
-            // Skip registering for block production. Both the tvu main loop in the replay stage
-            // and PohRecorder don't support _concurrent block production_ at all. It's strongly
-            // assumed that block is produced in singleton way and it's actually desired, while
-            // ignoring the opportunity cost of (hopefully rare!) fork switching...
-            if matches!(mode, SchedulingMode::BlockVerification) {
-                scheduler_pool
-                    .register_timeout_listener(bank_with_scheduler.create_timeout_listener());
-            }
-            bank_with_scheduler
->>>>>>> cd2aa1b6
         } else {
             BankWithScheduler::new_without_scheduler(bank)
         };
@@ -284,12 +269,19 @@
             mode,
             is_reinstall,
         );
-        let context = SchedulingContext::new(mode, Some(bank.clone()));
+        let context = SchedulingContext::new_with_mode(mode, bank.clone());
         let Some(scheduler) = scheduler_pool.take_scheduler(context) else {
             return BankWithScheduler::new_without_scheduler(bank);
         };
         let bank_with_scheduler = BankWithScheduler::new(bank, Some(scheduler));
-        scheduler_pool.register_timeout_listener(bank_with_scheduler.create_timeout_listener());
+        // Skip registering for block production. Both the tvu main loop in the replay stage
+        // and PohRecorder don't support _concurrent block production_ at all. It's strongly
+        // assumed that block is produced in singleton way and it's actually desired, while
+        // ignoring the opportunity cost of (hopefully rare!) fork switching...
+        if matches!(mode, SchedulingMode::BlockVerification) {
+            scheduler_pool
+                .register_timeout_listener(bank_with_scheduler.create_timeout_listener());
+        }
         bank_with_scheduler
     }
 
