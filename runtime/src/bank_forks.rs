//! The `bank_forks` module implements BankForks a DAG of checkpointed Banks

use {
    crate::{
        accounts_background_service::{AbsRequestSender, SnapshotRequest, SnapshotRequestKind},
        bank::{epoch_accounts_hash_utils, Bank, SquashTiming},
        installed_scheduler_pool::{
            BankWithScheduler, InstalledSchedulerPoolArc, SchedulingContext,
        },
        snapshot_config::SnapshotConfig,
    },
    crossbeam_channel::SendError,
    log::*,
    solana_measure::measure::Measure,
    solana_program_runtime::loaded_programs::{BlockRelation, ForkGraph},
    solana_sdk::{
        clock::{Epoch, Slot},
        hash::Hash,
        timing,
    },
    std::{
        collections::{hash_map::Entry, HashMap, HashSet},
        ops::Index,
        sync::{
            atomic::{AtomicBool, AtomicU64, Ordering},
            Arc, RwLock,
        },
        time::Instant,
    },
    thiserror::Error,
};

pub const MAX_ROOT_DISTANCE_FOR_VOTE_ONLY: Slot = 400;
pub type AtomicSlot = AtomicU64;
pub struct ReadOnlyAtomicSlot {
    slot: Arc<AtomicSlot>,
}

impl ReadOnlyAtomicSlot {
    pub fn get(&self) -> Slot {
        // The expectation is that an instance `ReadOnlyAtomicSlot` is on a different thread than
        // BankForks *and* this instance is being accessed *without* locking BankForks first.
        // Thus, to ensure atomic ordering correctness, we must use Acquire-Release semantics.
        self.slot.load(Ordering::Acquire)
    }
}

#[derive(Error, Debug)]
pub enum SetRootError {
    #[error("failed to send epoch accounts hash request for bank {0}: {1}")]
    SendEpochAccountHashError(Slot, SendError<SnapshotRequest>),
}

#[derive(Debug, Default, Copy, Clone)]
struct SetRootMetrics {
    timings: SetRootTimings,
    total_parent_banks: i64,
    tx_count: i64,
    dropped_banks_len: i64,
    accounts_data_len: i64,
}

#[derive(Debug, Default, Copy, Clone)]
struct SetRootTimings {
    total_squash_time: SquashTiming,
    total_snapshot_ms: i64,
    prune_non_rooted_ms: i64,
    drop_parent_banks_ms: i64,
    prune_slots_ms: i64,
    prune_remove_ms: i64,
}

pub struct BankForks {
    banks: HashMap<Slot, BankWithScheduler>,
    descendants: HashMap<Slot, HashSet<Slot>>,
    root: Arc<AtomicSlot>,

    pub snapshot_config: Option<SnapshotConfig>,

    pub accounts_hash_interval_slots: Slot,
    last_accounts_hash_slot: Slot,
    in_vote_only_mode: Arc<AtomicBool>,
    highest_slot_at_startup: Slot,
    scheduler_pool: Option<InstalledSchedulerPoolArc>,
}

impl Index<u64> for BankForks {
    type Output = Arc<Bank>;
    fn index(&self, bank_slot: Slot) -> &Self::Output {
        &self.banks[&bank_slot]
    }
}

impl BankForks {
    pub fn new_rw_arc(root_bank: Bank) -> Arc<RwLock<Self>> {
        let root_bank = Arc::new(root_bank);
        let root_slot = root_bank.slot();

        let mut banks = HashMap::new();
        banks.insert(
            root_slot,
            BankWithScheduler::new_without_scheduler(root_bank.clone()),
        );

        let parents = root_bank.parents();
        for parent in parents {
            if banks
                .insert(
                    parent.slot(),
                    BankWithScheduler::new_without_scheduler(parent.clone()),
                )
                .is_some()
            {
                // All ancestors have already been inserted by another fork
                break;
            }
        }

        let mut descendants = HashMap::<_, HashSet<_>>::new();
        descendants.entry(root_slot).or_default();
        for parent in root_bank.proper_ancestors() {
            descendants.entry(parent).or_default().insert(root_slot);
        }

        let bank_forks = Arc::new(RwLock::new(Self {
            root: Arc::new(AtomicSlot::new(root_slot)),
            banks,
            descendants,
            snapshot_config: None,
            accounts_hash_interval_slots: std::u64::MAX,
            last_accounts_hash_slot: root_slot,
            in_vote_only_mode: Arc::new(AtomicBool::new(false)),
            highest_slot_at_startup: 0,
            scheduler_pool: None,
        }));

        root_bank.set_fork_graph_in_program_cache(bank_forks.clone());
        bank_forks
    }

    pub fn banks(&self) -> &HashMap<Slot, BankWithScheduler> {
        &self.banks
    }

    pub fn get_vote_only_mode_signal(&self) -> Arc<AtomicBool> {
        self.in_vote_only_mode.clone()
    }

    pub fn len(&self) -> usize {
        self.banks.len()
    }

    pub fn is_empty(&self) -> bool {
        self.banks.is_empty()
    }

    /// Create a map of bank slot id to the set of ancestors for the bank slot.
    pub fn ancestors(&self) -> HashMap<Slot, HashSet<Slot>> {
        let root = self.root();
        self.banks
            .iter()
            .map(|(slot, bank)| {
                let ancestors = bank.proper_ancestors().filter(|k| *k >= root);
                (*slot, ancestors.collect())
            })
            .collect()
    }

    /// Create a map of bank slot id to the set of all of its descendants
    pub fn descendants(&self) -> HashMap<Slot, HashSet<Slot>> {
        self.descendants.clone()
    }

    pub fn frozen_banks(&self) -> HashMap<Slot, Arc<Bank>> {
        self.banks
            .iter()
            .filter(|(_, b)| b.is_frozen())
            .map(|(&k, b)| (k, b.clone_without_scheduler()))
            .collect()
    }

    pub fn active_bank_slots(&self) -> Vec<Slot> {
        self.banks
            .iter()
            .filter(|(_, v)| !v.is_frozen())
            .map(|(k, _v)| *k)
            .collect()
    }

    pub fn get_with_scheduler(&self, bank_slot: Slot) -> Option<BankWithScheduler> {
        self.banks.get(&bank_slot).map(|b| b.clone_with_scheduler())
    }

    pub fn get(&self, bank_slot: Slot) -> Option<Arc<Bank>> {
        self.get_with_scheduler(bank_slot)
            .map(|b| b.clone_without_scheduler())
    }

    pub fn get_with_checked_hash(
        &self,
        (bank_slot, expected_hash): (Slot, Hash),
    ) -> Option<Arc<Bank>> {
        let maybe_bank = self.get(bank_slot);
        if let Some(bank) = &maybe_bank {
            assert_eq!(bank.hash(), expected_hash);
        }
        maybe_bank
    }

    pub fn bank_hash(&self, slot: Slot) -> Option<Hash> {
        self.get(slot).map(|bank| bank.hash())
    }

    pub fn root_bank(&self) -> Arc<Bank> {
        self[self.root()].clone()
    }

    pub fn install_scheduler_pool(&mut self, pool: InstalledSchedulerPoolArc) {
        info!("Installed new scheduler_pool into bank_forks: {:?}", pool);
        assert!(
            self.scheduler_pool.replace(pool).is_none(),
            "Reinstalling scheduler pool isn't supported"
        );
    }

    pub fn insert(&mut self, mut bank: Bank) -> BankWithScheduler {
        if self.root.load(Ordering::Relaxed) < self.highest_slot_at_startup {
            bank.check_program_modification_slot();
        }

        let bank = Arc::new(bank);
        let bank = if let Some(scheduler_pool) = &self.scheduler_pool {
            let context = SchedulingContext::new(bank.clone());
            let scheduler = scheduler_pool.take_scheduler(context);
            BankWithScheduler::new(bank, Some(scheduler))
        } else {
            BankWithScheduler::new_without_scheduler(bank)
        };
        let prev = self.banks.insert(bank.slot(), bank.clone_with_scheduler());
        assert!(prev.is_none());
        let slot = bank.slot();
        self.descendants.entry(slot).or_default();
        for parent in bank.proper_ancestors() {
            self.descendants.entry(parent).or_default().insert(slot);
        }
        bank
    }

    pub fn insert_from_ledger(&mut self, bank: Bank) -> BankWithScheduler {
        self.highest_slot_at_startup = std::cmp::max(self.highest_slot_at_startup, bank.slot());
        self.insert(bank)
    }

    pub fn remove(&mut self, slot: Slot) -> Option<BankWithScheduler> {
        let bank = self.banks.remove(&slot)?;
        for parent in bank.proper_ancestors() {
            let Entry::Occupied(mut entry) = self.descendants.entry(parent) else {
                panic!("this should not happen!");
            };
            entry.get_mut().remove(&slot);
            if entry.get().is_empty() && !self.banks.contains_key(&parent) {
                entry.remove_entry();
            }
        }
        let Entry::Occupied(entry) = self.descendants.entry(slot) else {
            panic!("this should not happen!");
        };
        if entry.get().is_empty() {
            entry.remove_entry();
        }
        Some(bank)
    }

    pub fn highest_slot(&self) -> Slot {
        self.banks.values().map(|bank| bank.slot()).max().unwrap()
    }

    pub fn working_bank(&self) -> Arc<Bank> {
        self[self.highest_slot()].clone()
    }

    pub fn working_bank_with_scheduler(&self) -> &BankWithScheduler {
        &self.banks[&self.highest_slot()]
    }

<<<<<<< HEAD
    pub fn trigger_eah_calculation_if_needed(
=======
    /// Sends an EpochAccountsHash request if one of the `banks` crosses the EAH boundary.
    /// Returns if the bank at slot `root` was squashed, and its timings.
    ///
    /// Panics if more than one bank in `banks` should send an EAH request.
    pub fn send_eah_request_if_needed(
        &mut self,
        root: Slot,
        banks: &[&Arc<Bank>],
        accounts_background_request_sender: &AbsRequestSender,
    ) -> Result<(bool, SquashTiming), SetRootError> {
        let mut is_root_bank_squashed = false;
        let mut squash_timing = SquashTiming::default();

        // Go through all the banks and see if we should send an EAH request.
        // Only one EAH bank is allowed to send an EAH request.
        // NOTE: Instead of filter-collect-assert, `.find()` could be used instead.
        // Once sufficient testing guarantees only one bank will ever request an EAH,
        // change to `.find()`.
        let eah_banks: Vec<_> = banks
            .iter()
            .filter(|bank| self.should_request_epoch_accounts_hash(bank))
            .collect();
        assert!(
            eah_banks.len() <= 1,
            "At most one bank should request an epoch accounts hash calculation! num banks: {}, bank slots: {:?}",
            eah_banks.len(),
            eah_banks.iter().map(|bank| bank.slot()).collect::<Vec<_>>(),
        );
        if let Some(&&eah_bank) = eah_banks.first() {
            debug!(
                "sending epoch accounts hash request, slot: {}",
                eah_bank.slot(),
            );

            self.last_accounts_hash_slot = eah_bank.slot();
            squash_timing += eah_bank.squash();
            is_root_bank_squashed = eah_bank.slot() == root;

            eah_bank
                .rc
                .accounts
                .accounts_db
                .epoch_accounts_hash_manager
                .set_in_flight(eah_bank.slot());
            if let Err(e) =
                accounts_background_request_sender.send_snapshot_request(SnapshotRequest {
                    snapshot_root_bank: Arc::clone(eah_bank),
                    status_cache_slot_deltas: Vec::default(),
                    request_kind: SnapshotRequestKind::EpochAccountsHash,
                    enqueued: Instant::now(),
                })
            {
                return Err(SetRootError::SendEpochAccountHashError(eah_bank.slot(), e));
            };
        }

        Ok((is_root_bank_squashed, squash_timing))
    }

    fn do_set_root_return_metrics(
>>>>>>> 2635aaa7
        &mut self,
        root_bank: Arc<Bank>,
        accounts_background_request_sender: &AbsRequestSender,
<<<<<<< HEAD
        squash_timing: &mut SquashTiming,
    ) -> Result<(bool, bool), SetRootError> {
        let mut is_root_bank_squashed = false;
        let mut banks = vec![&root_bank];
        let parents = root_bank.parents();
        banks.extend(parents.iter());

        let mut eah_request_triggered = false;
        // handle epoch accounts hash
        // go through all the banks, oldest first
        // find the newest bank where we should do EAH
        // NOTE: Instead of filter-collect-assert, `.find()` could be used instead.  Once
        // sufficient testing guarantees only one bank will ever request an EAH, change to
        // `.find()`.
        let eah_banks: Vec<_> = banks
            .iter()
            .filter(|&&bank| self.should_request_epoch_accounts_hash(bank))
            .collect();
        assert!(
            eah_banks.len() <= 1,
            "At most one bank should request an epoch accounts hash calculation! num banks: {}, bank slots: {:?}",
            eah_banks.len(),
            eah_banks.iter().map(|bank| bank.slot()).collect::<Vec<_>>(),
        );
        if let Some(eah_bank) = eah_banks.first() {
            debug!(
                "sending epoch accounts hash request, slot: {}",
                eah_bank.slot()
            );

            self.last_accounts_hash_slot = eah_bank.slot();
            *squash_timing += eah_bank.squash();
            is_root_bank_squashed = eah_bank.slot() == root_bank.slot();

            eah_bank
                .rc
                .accounts
                .accounts_db
                .epoch_accounts_hash_manager
                .set_in_flight(eah_bank.slot());
            if let Err(e) =
                accounts_background_request_sender.send_snapshot_request(SnapshotRequest {
                    snapshot_root_bank: Arc::clone(eah_bank),
                    status_cache_slot_deltas: Vec::default(),
                    request_kind: SnapshotRequestKind::EpochAccountsHash,
                    enqueued: Instant::now(),
                })
            {
                return Err(SetRootError::SendEpochAccountHashError(eah_bank.slot(), e));
            } else {
                eah_request_triggered = true;
            }
        }
        drop(eah_banks);
        Ok((eah_request_triggered, is_root_bank_squashed))
    }

    fn do_set_root_return_metrics(
        &mut self,
        root: Slot,
        accounts_background_request_sender: &AbsRequestSender,
        highest_super_majority_root: Option<Slot>,
    ) -> Result<(Vec<BankWithScheduler>, SetRootMetrics), SetRootError> {
        let old_epoch = self.root_bank().epoch();
        // To support `RootBankCache` (via `ReadOnlyAtomicSlot`) accessing `root` *without* locking
        // BankForks first *and* from a different thread, this store *must* be at least Release to
        // ensure atomic ordering correctness.
        self.root.store(root, Ordering::Release);

        let root_bank = &self
            .get(root)
            .expect("root bank didn't exist in bank_forks");
        let new_epoch = root_bank.epoch();
        if old_epoch != new_epoch {
            info!(
                "Root entering
                    epoch: {},
                    next_epoch_start_slot: {},
                    epoch_stakes: {:#?}",
                new_epoch,
                root_bank
                    .epoch_schedule()
                    .get_first_slot_in_epoch(new_epoch + 1),
                root_bank
                    .epoch_stakes(new_epoch)
                    .unwrap()
                    .node_id_to_vote_accounts()
            );
        }
        let root_tx_count = root_bank
            .parents()
            .last()
            .map(|bank| bank.transaction_count())
            .unwrap_or(0);
        // Calculate the accounts hash at a fixed interval
        let mut banks = vec![root_bank];
        let parents = root_bank.parents();
        banks.extend(parents.iter());
        let total_parent_banks = banks.len();
        let mut squash_timing = SquashTiming::default();
        let mut total_snapshot_ms = 0;

        let (_, root_squashed) = self.trigger_eah_calculation_if_needed(
            root_bank.clone(),
            accounts_background_request_sender,
            &mut squash_timing,
        )?;
        let mut is_root_bank_squashed = root_squashed;
=======
        highest_super_majority_root: Option<Slot>,
    ) -> Result<(Vec<BankWithScheduler>, SetRootMetrics), SetRootError> {
        let old_epoch = self.root_bank().epoch();
        // To support `RootBankCache` (via `ReadOnlyAtomicSlot`) accessing `root` *without* locking
        // BankForks first *and* from a different thread, this store *must* be at least Release to
        // ensure atomic ordering correctness.
        self.root.store(root, Ordering::Release);

        let root_bank = &self
            .get(root)
            .expect("root bank didn't exist in bank_forks");
        let new_epoch = root_bank.epoch();
        if old_epoch != new_epoch {
            info!(
                "Root entering
                    epoch: {},
                    next_epoch_start_slot: {},
                    epoch_stakes: {:#?}",
                new_epoch,
                root_bank
                    .epoch_schedule()
                    .get_first_slot_in_epoch(new_epoch + 1),
                root_bank
                    .epoch_stakes(new_epoch)
                    .unwrap()
                    .node_id_to_vote_accounts()
            );
        }
        let root_tx_count = root_bank
            .parents()
            .last()
            .map(|bank| bank.transaction_count())
            .unwrap_or(0);
        // Calculate the accounts hash at a fixed interval
        let mut banks = vec![root_bank];
        let parents = root_bank.parents();
        banks.extend(parents.iter());
        let total_parent_banks = banks.len();
        let mut total_snapshot_ms = 0;

        let (mut is_root_bank_squashed, mut squash_timing) =
            self.send_eah_request_if_needed(root, &banks, accounts_background_request_sender)?;
>>>>>>> 2635aaa7

        // After checking for EAH requests, also check for regular snapshot requests.
        //
        // This is needed when a snapshot request occurs in a slot after an EAH request, and is
        // part of the same set of `banks` in a single `set_root()` invocation.  While (very)
        // unlikely for a validator with default snapshot intervals (and accounts hash verifier
        // intervals), it *is* possible, and there are tests to exercise this possibility.
        if let Some(bank) = banks.iter().find(|bank| {
            bank.slot() > self.last_accounts_hash_slot
                && bank.block_height() % self.accounts_hash_interval_slots == 0
        }) {
            let bank_slot = bank.slot();
            self.last_accounts_hash_slot = bank_slot;
            squash_timing += bank.squash();

            is_root_bank_squashed = bank_slot == root;

            let mut snapshot_time = Measure::start("squash::snapshot_time");
            if self.snapshot_config.is_some()
                && accounts_background_request_sender.is_snapshot_creation_enabled()
            {
                if bank.is_startup_verification_complete() {
                    // Save off the status cache because these may get pruned if another
                    // `set_root()` is called before the snapshots package can be generated
                    let status_cache_slot_deltas =
                        bank.status_cache.read().unwrap().root_slot_deltas();
                    if let Err(e) =
                        accounts_background_request_sender.send_snapshot_request(SnapshotRequest {
                            snapshot_root_bank: Arc::clone(bank),
                            status_cache_slot_deltas,
                            request_kind: SnapshotRequestKind::Snapshot,
                            enqueued: Instant::now(),
                        })
                    {
                        warn!(
                            "Error sending snapshot request for bank: {}, err: {:?}",
                            bank_slot, e
                        );
                    }
                } else {
                    info!("Not sending snapshot request for bank: {}, startup verification is incomplete", bank_slot);
                }
            }
            snapshot_time.stop();
            total_snapshot_ms += snapshot_time.as_ms() as i64;
        }

        if !is_root_bank_squashed {
            squash_timing += root_bank.squash();
        }
        let new_tx_count = root_bank.transaction_count();
        let accounts_data_len = root_bank.load_accounts_data_size() as i64;
        let mut prune_time = Measure::start("set_root::prune");
        let (removed_banks, prune_slots_ms, prune_remove_ms) =
            self.prune_non_rooted(root, highest_super_majority_root);
        prune_time.stop();
        let dropped_banks_len = removed_banks.len();

        let mut drop_parent_banks_time = Measure::start("set_root::drop_banks");
        drop(parents);
        drop_parent_banks_time.stop();

        Ok((
            removed_banks,
            SetRootMetrics {
                timings: SetRootTimings {
                    total_squash_time: squash_timing,
                    total_snapshot_ms,
                    prune_non_rooted_ms: prune_time.as_ms() as i64,
                    drop_parent_banks_ms: drop_parent_banks_time.as_ms() as i64,
                    prune_slots_ms: prune_slots_ms as i64,
                    prune_remove_ms: prune_remove_ms as i64,
                },
                total_parent_banks: total_parent_banks as i64,
                tx_count: (new_tx_count - root_tx_count) as i64,
                dropped_banks_len: dropped_banks_len as i64,
                accounts_data_len,
            },
        ))
    }

    pub fn prune_program_cache(&self, root: Slot) {
        if let Some(root_bank) = self.banks.get(&root) {
            root_bank.prune_program_cache(root, root_bank.epoch());
        }
    }

    pub fn set_root(
        &mut self,
        root: Slot,
        accounts_background_request_sender: &AbsRequestSender,
        highest_super_majority_root: Option<Slot>,
    ) -> Result<Vec<BankWithScheduler>, SetRootError> {
        let program_cache_prune_start = Instant::now();
        let set_root_start = Instant::now();
        let (removed_banks, set_root_metrics) = self.do_set_root_return_metrics(
            root,
            accounts_background_request_sender,
            highest_super_majority_root,
        )?;
        datapoint_info!(
            "bank-forks_set_root",
            (
                "elapsed_ms",
                timing::duration_as_ms(&set_root_start.elapsed()) as usize,
                i64
            ),
            ("slot", root, i64),
            (
                "total_parent_banks",
                set_root_metrics.total_parent_banks,
                i64
            ),
            ("total_banks", self.banks.len(), i64),
            (
                "total_squash_cache_ms",
                set_root_metrics.timings.total_squash_time.squash_cache_ms,
                i64
            ),
            (
                "total_squash_accounts_ms",
                set_root_metrics
                    .timings
                    .total_squash_time
                    .squash_accounts_ms,
                i64
            ),
            (
                "total_squash_accounts_index_ms",
                set_root_metrics
                    .timings
                    .total_squash_time
                    .squash_accounts_index_ms,
                i64
            ),
            (
                "total_squash_accounts_cache_ms",
                set_root_metrics
                    .timings
                    .total_squash_time
                    .squash_accounts_cache_ms,
                i64
            ),
            (
                "total_squash_accounts_store_ms",
                set_root_metrics
                    .timings
                    .total_squash_time
                    .squash_accounts_store_ms,
                i64
            ),
            (
                "total_snapshot_ms",
                set_root_metrics.timings.total_snapshot_ms,
                i64
            ),
            ("tx_count", set_root_metrics.tx_count, i64),
            (
                "prune_non_rooted_ms",
                set_root_metrics.timings.prune_non_rooted_ms,
                i64
            ),
            (
                "drop_parent_banks_ms",
                set_root_metrics.timings.drop_parent_banks_ms,
                i64
            ),
            (
                "prune_slots_ms",
                set_root_metrics.timings.prune_slots_ms,
                i64
            ),
            (
                "prune_remove_ms",
                set_root_metrics.timings.prune_remove_ms,
                i64
            ),
            (
                "program_cache_prune_ms",
                timing::duration_as_ms(&program_cache_prune_start.elapsed()),
                i64
            ),
            ("dropped_banks_len", set_root_metrics.dropped_banks_len, i64),
            ("accounts_data_len", set_root_metrics.accounts_data_len, i64),
        );
        Ok(removed_banks)
    }

    pub fn root(&self) -> Slot {
        self.root.load(Ordering::Relaxed)
    }

    /// Gets a read-only wrapper to an atomic slot holding the root slot.
    pub fn get_atomic_root(&self) -> ReadOnlyAtomicSlot {
        ReadOnlyAtomicSlot {
            slot: self.root.clone(),
        }
    }

    /// After setting a new root, prune the banks that are no longer on rooted paths
    ///
    /// Given the following banks and slots...
    ///
    /// ```text
    /// slot 6                   * (G)
    ///                         /
    /// slot 5        (F)  *   /
    ///                    |  /
    /// slot 4    (E) *    | /
    ///               |    |/
    /// slot 3        |    * (D) <-- root, from set_root()
    ///               |    |
    /// slot 2    (C) *    |
    ///                \   |
    /// slot 1          \  * (B)
    ///                  \ |
    /// slot 0             * (A)  <-- highest confirmed root [1]
    /// ```
    ///
    /// ...where (D) is set as root, clean up (C) and (E), since they are not rooted.
    ///
    /// (A) is kept because it is greater-than-or-equal-to the highest confirmed root, and (D) is
    ///     one of its descendants
    /// (B) is kept for the same reason as (A)
    /// (C) is pruned since it is a lower slot than (D), but (D) is _not_ one of its descendants
    /// (D) is kept since it is the root
    /// (E) is pruned since it is not a descendant of (D)
    /// (F) is kept since it is a descendant of (D)
    /// (G) is kept for the same reason as (F)
    ///
    /// and in table form...
    ///
    /// ```text
    ///       |          |  is root a  | is a descendant ||
    ///  slot | is root? | descendant? |    of root?     || keep?
    /// ------+----------+-------------+-----------------++-------
    ///   (A) |     N    |      Y      |        N        ||   Y
    ///   (B) |     N    |      Y      |        N        ||   Y
    ///   (C) |     N    |      N      |        N        ||   N
    ///   (D) |     Y    |      N      |        N        ||   Y
    ///   (E) |     N    |      N      |        N        ||   N
    ///   (F) |     N    |      N      |        Y        ||   Y
    ///   (G) |     N    |      N      |        Y        ||   Y
    /// ```
    ///
    /// [1] RPC has the concept of commitment level, which is based on the highest confirmed root,
    /// i.e. the cluster-confirmed root.  This commitment is stronger than the local node's root.
    /// So (A) and (B) are kept to facilitate RPC at different commitment levels.  Everything below
    /// the highest confirmed root can be pruned.
    fn prune_non_rooted(
        &mut self,
        root: Slot,
        highest_super_majority_root: Option<Slot>,
    ) -> (Vec<BankWithScheduler>, u64, u64) {
        // Clippy doesn't like separating the two collects below,
        // but we want to collect timing separately, and the 2nd requires
        // a unique borrow to self which is already borrowed by self.banks
        #![allow(clippy::needless_collect)]
        let mut prune_slots_time = Measure::start("prune_slots");
        let highest_super_majority_root = highest_super_majority_root.unwrap_or(root);
        let prune_slots: Vec<_> = self
            .banks
            .keys()
            .copied()
            .filter(|slot| {
                let keep = *slot == root
                    || self.descendants[&root].contains(slot)
                    || (*slot < root
                        && *slot >= highest_super_majority_root
                        && self.descendants[slot].contains(&root));
                !keep
            })
            .collect();
        prune_slots_time.stop();

        let mut prune_remove_time = Measure::start("prune_slots");
        let removed_banks = prune_slots
            .into_iter()
            .filter_map(|slot| self.remove(slot))
            .collect();
        prune_remove_time.stop();

        (
            removed_banks,
            prune_slots_time.as_ms(),
            prune_remove_time.as_ms(),
        )
    }

    pub fn set_snapshot_config(&mut self, snapshot_config: Option<SnapshotConfig>) {
        self.snapshot_config = snapshot_config;
    }

    pub fn set_accounts_hash_interval_slots(&mut self, accounts_interval_slots: u64) {
        self.accounts_hash_interval_slots = accounts_interval_slots;
    }

    /// Determine if this bank should request an epoch accounts hash
    #[must_use]
    fn should_request_epoch_accounts_hash(&self, bank: &Bank) -> bool {
        if !epoch_accounts_hash_utils::is_enabled_this_epoch(bank) {
            return false;
        }

        let start_slot = epoch_accounts_hash_utils::calculation_start(bank);
        bank.slot() > self.last_accounts_hash_slot
            && bank.parent_slot() < start_slot
            && bank.slot() >= start_slot
    }
}

impl ForkGraph for BankForks {
    fn relationship(&self, a: Slot, b: Slot) -> BlockRelation {
        let known_slot_range = self.root()..=self.highest_slot();
        (known_slot_range.contains(&a) && known_slot_range.contains(&b))
            .then(|| {
                (a == b)
                    .then_some(BlockRelation::Equal)
                    .or_else(|| {
                        self.banks.get(&b).and_then(|bank| {
                            bank.ancestors
                                .contains_key(&a)
                                .then_some(BlockRelation::Ancestor)
                        })
                    })
                    .or_else(|| {
                        self.descendants.get(&b).and_then(|slots| {
                            slots.contains(&a).then_some(BlockRelation::Descendant)
                        })
                    })
                    .unwrap_or(BlockRelation::Unrelated)
            })
            .unwrap_or(BlockRelation::Unknown)
    }

    fn slot_epoch(&self, slot: Slot) -> Option<Epoch> {
        self.banks.get(&slot).map(|bank| bank.epoch())
    }
}

#[cfg(test)]
mod tests {
    use {
        super::*,
        crate::{
            bank::test_utils::update_vote_account_timestamp,
            genesis_utils::{
                create_genesis_config, create_genesis_config_with_leader, GenesisConfigInfo,
            },
        },
        assert_matches::assert_matches,
        solana_accounts_db::epoch_accounts_hash::EpochAccountsHash,
        solana_sdk::{
            clock::UnixTimestamp,
            epoch_schedule::EpochSchedule,
            hash::Hash,
            pubkey::Pubkey,
            signature::{Keypair, Signer},
        },
        solana_vote_program::vote_state::BlockTimestamp,
        std::{sync::atomic::Ordering::Relaxed, time::Duration},
    };

    #[test]
    fn test_bank_forks_new() {
        let GenesisConfigInfo { genesis_config, .. } = create_genesis_config(10_000);
        let bank = Bank::new_for_tests(&genesis_config);
        let bank_forks = BankForks::new_rw_arc(bank);
        let mut bank_forks = bank_forks.write().unwrap();
        let child_bank = Bank::new_from_parent(bank_forks[0].clone(), &Pubkey::default(), 1);
        child_bank.register_default_tick_for_test();
        bank_forks.insert(child_bank);
        assert_eq!(bank_forks[1u64].tick_height(), 1);
        assert_eq!(bank_forks.working_bank().tick_height(), 1);
    }

    #[test]
    fn test_bank_forks_descendants() {
        let GenesisConfigInfo { genesis_config, .. } = create_genesis_config(10_000);
        let bank = Bank::new_for_tests(&genesis_config);
        let bank_forks = BankForks::new_rw_arc(bank);
        let mut bank_forks = bank_forks.write().unwrap();
        let bank0 = bank_forks[0].clone();
        let bank = Bank::new_from_parent(bank0.clone(), &Pubkey::default(), 1);
        bank_forks.insert(bank);
        let bank = Bank::new_from_parent(bank0, &Pubkey::default(), 2);
        bank_forks.insert(bank);
        let descendants = bank_forks.descendants();
        let children: HashSet<u64> = [1u64, 2u64].iter().copied().collect();
        assert_eq!(children, *descendants.get(&0).unwrap());
        assert!(descendants[&1].is_empty());
        assert!(descendants[&2].is_empty());
    }

    #[test]
    fn test_bank_forks_ancestors() {
        let GenesisConfigInfo { genesis_config, .. } = create_genesis_config(10_000);
        let bank = Bank::new_for_tests(&genesis_config);
        let bank_forks = BankForks::new_rw_arc(bank);
        let mut bank_forks = bank_forks.write().unwrap();
        let bank0 = bank_forks[0].clone();
        let bank = Bank::new_from_parent(bank0.clone(), &Pubkey::default(), 1);
        bank_forks.insert(bank);
        let bank = Bank::new_from_parent(bank0, &Pubkey::default(), 2);
        bank_forks.insert(bank);
        let ancestors = bank_forks.ancestors();
        assert!(ancestors[&0].is_empty());
        let parents: Vec<u64> = ancestors[&1].iter().cloned().collect();
        assert_eq!(parents, vec![0]);
        let parents: Vec<u64> = ancestors[&2].iter().cloned().collect();
        assert_eq!(parents, vec![0]);
    }

    #[test]
    fn test_bank_forks_frozen_banks() {
        let GenesisConfigInfo { genesis_config, .. } = create_genesis_config(10_000);
        let bank = Bank::new_for_tests(&genesis_config);
        let bank_forks = BankForks::new_rw_arc(bank);
        let mut bank_forks = bank_forks.write().unwrap();
        let bank0 = bank_forks[0].clone();
        let child_bank = Bank::new_from_parent(bank0, &Pubkey::default(), 1);
        bank_forks.insert(child_bank);
        assert!(bank_forks.frozen_banks().get(&0).is_some());
        assert!(bank_forks.frozen_banks().get(&1).is_none());
    }

    #[test]
    fn test_bank_forks_active_banks() {
        let GenesisConfigInfo { genesis_config, .. } = create_genesis_config(10_000);
        let bank = Bank::new_for_tests(&genesis_config);
        let bank_forks = BankForks::new_rw_arc(bank);
        let mut bank_forks = bank_forks.write().unwrap();
        let bank0 = bank_forks[0].clone();
        let child_bank = Bank::new_from_parent(bank0, &Pubkey::default(), 1);
        bank_forks.insert(child_bank);
        assert_eq!(bank_forks.active_bank_slots(), vec![1]);
    }

    #[test]
    fn test_bank_forks_different_set_root() {
        solana_logger::setup();
        let leader_keypair = Keypair::new();
        let GenesisConfigInfo {
            mut genesis_config,
            voting_keypair,
            ..
        } = create_genesis_config_with_leader(10_000, &leader_keypair.pubkey(), 1_000);
        let slots_in_epoch = 32;
        genesis_config.epoch_schedule = EpochSchedule::new(slots_in_epoch);

        // Spin up a thread to be a fake Accounts Background Service.  Need to intercept and handle
        // all EpochAccountsHash requests so future rooted banks do not hang in Bank::freeze()
        // waiting for an in-flight EAH calculation to complete.
        let (snapshot_request_sender, snapshot_request_receiver) = crossbeam_channel::unbounded();
        let abs_request_sender = AbsRequestSender::new(snapshot_request_sender);
        let bg_exit = Arc::new(AtomicBool::new(false));
        let bg_thread = {
            let exit = Arc::clone(&bg_exit);
            std::thread::spawn(move || {
                while !exit.load(Relaxed) {
                    snapshot_request_receiver
                        .try_iter()
                        .filter(|snapshot_request| {
                            snapshot_request.request_kind == SnapshotRequestKind::EpochAccountsHash
                        })
                        .for_each(|snapshot_request| {
                            snapshot_request
                                .snapshot_root_bank
                                .rc
                                .accounts
                                .accounts_db
                                .epoch_accounts_hash_manager
                                .set_valid(
                                    EpochAccountsHash::new(Hash::new_unique()),
                                    snapshot_request.snapshot_root_bank.slot(),
                                )
                        });
                    std::thread::sleep(Duration::from_millis(100));
                }
            })
        };

        let bank0 = Bank::new_for_tests(&genesis_config);
        let bank_forks0 = BankForks::new_rw_arc(bank0);
        let mut bank_forks0 = bank_forks0.write().unwrap();
        bank_forks0.set_root(0, &abs_request_sender, None).unwrap();

        let bank1 = Bank::new_for_tests(&genesis_config);
        let bank_forks1 = BankForks::new_rw_arc(bank1);
        let mut bank_forks1 = bank_forks1.write().unwrap();

        let additional_timestamp_secs = 2;

        let num_slots = slots_in_epoch + 1; // Advance past first epoch boundary
        for slot in 1..num_slots {
            // Just after the epoch boundary, timestamp a vote that will shift
            // Clock::unix_timestamp from Bank::unix_timestamp_from_genesis()
            let update_timestamp_case = slot == slots_in_epoch;

            let child1 =
                Bank::new_from_parent(bank_forks0[slot - 1].clone(), &Pubkey::default(), slot);
            let child2 =
                Bank::new_from_parent(bank_forks1[slot - 1].clone(), &Pubkey::default(), slot);

            if update_timestamp_case {
                for child in &[&child1, &child2] {
                    let recent_timestamp: UnixTimestamp = child.unix_timestamp_from_genesis();
                    update_vote_account_timestamp(
                        BlockTimestamp {
                            slot: child.slot(),
                            timestamp: recent_timestamp + additional_timestamp_secs,
                        },
                        child,
                        &voting_keypair.pubkey(),
                    );
                }
            }

            // Set root in bank_forks0 to truncate the ancestor history
            bank_forks0.insert(child1);
            bank_forks0
                .set_root(slot, &abs_request_sender, None)
                .unwrap();

            // Don't set root in bank_forks1 to keep the ancestor history
            bank_forks1.insert(child2);
        }
        let child1 = &bank_forks0.working_bank();
        let child2 = &bank_forks1.working_bank();

        child1.freeze();
        child2.freeze();

        info!("child0.ancestors: {:?}", child1.ancestors);
        info!("child1.ancestors: {:?}", child2.ancestors);
        assert_eq!(child1.hash(), child2.hash());

        bg_exit.store(true, Relaxed);
        bg_thread.join().unwrap();
    }

    fn make_hash_map(data: Vec<(Slot, Vec<Slot>)>) -> HashMap<Slot, HashSet<Slot>> {
        data.into_iter()
            .map(|(k, v)| (k, v.into_iter().collect()))
            .collect()
    }

    fn extend_bank_forks(bank_forks: Arc<RwLock<BankForks>>, parent_child_pairs: &[(Slot, Slot)]) {
        for (parent, child) in parent_child_pairs.iter() {
            let parent: Arc<Bank> = bank_forks.read().unwrap().banks[parent].clone();
            bank_forks.write().unwrap().insert(Bank::new_from_parent(
                parent,
                &Pubkey::default(),
                *child,
            ));
        }
    }

    #[test]
    fn test_bank_forks_with_set_root() {
        let GenesisConfigInfo { genesis_config, .. } = create_genesis_config(10_000);
        let bank = Bank::new_for_tests(&genesis_config);
        let bank_forks = BankForks::new_rw_arc(bank);

        let parent_child_pairs = vec![(0, 1), (1, 2), (0, 3), (3, 4)];
        extend_bank_forks(bank_forks.clone(), &parent_child_pairs);

        assert_eq!(
            bank_forks.read().unwrap().ancestors(),
            make_hash_map(vec![
                (0, vec![]),
                (1, vec![0]),
                (2, vec![0, 1]),
                (3, vec![0]),
                (4, vec![0, 3]),
            ])
        );
        assert_eq!(
            bank_forks.read().unwrap().descendants(),
            make_hash_map(vec![
                (0, vec![1, 2, 3, 4]),
                (1, vec![2]),
                (2, vec![]),
                (3, vec![4]),
                (4, vec![]),
            ])
        );
        bank_forks
            .write()
            .unwrap()
            .set_root(
                2,
                &AbsRequestSender::default(),
                None, // highest confirmed root
            )
            .unwrap();
        bank_forks.read().unwrap().get(2).unwrap().squash();
        assert_eq!(
            bank_forks.read().unwrap().ancestors(),
            make_hash_map(vec![(2, vec![]),])
        );
        assert_eq!(
            bank_forks.read().unwrap().descendants(),
            make_hash_map(vec![(0, vec![2]), (1, vec![2]), (2, vec![]),])
        );

        let parent_child_pairs = vec![(2, 5), (5, 6)];
        extend_bank_forks(bank_forks.clone(), &parent_child_pairs);
        assert_eq!(
            bank_forks.read().unwrap().ancestors(),
            make_hash_map(vec![(2, vec![]), (5, vec![2]), (6, vec![2, 5])])
        );
        assert_eq!(
            bank_forks.read().unwrap().descendants(),
            make_hash_map(vec![
                (0, vec![2]),
                (1, vec![2]),
                (2, vec![5, 6]),
                (5, vec![6]),
                (6, vec![])
            ])
        );
    }

    #[test]
    fn test_bank_forks_with_highest_super_majority_root() {
        let GenesisConfigInfo { genesis_config, .. } = create_genesis_config(10_000);
        let bank = Bank::new_for_tests(&genesis_config);
        assert_eq!(bank.slot(), 0);
        let bank_forks = BankForks::new_rw_arc(bank);

        let parent_child_pairs = vec![(0, 1), (1, 2), (0, 3), (3, 4)];
        extend_bank_forks(bank_forks.clone(), &parent_child_pairs);

        assert_eq!(
            bank_forks.read().unwrap().ancestors(),
            make_hash_map(vec![
                (0, vec![]),
                (1, vec![0]),
                (2, vec![0, 1]),
                (3, vec![0]),
                (4, vec![0, 3]),
            ])
        );
        assert_eq!(
            bank_forks.read().unwrap().descendants(),
            make_hash_map(vec![
                (0, vec![1, 2, 3, 4]),
                (1, vec![2]),
                (2, vec![]),
                (3, vec![4]),
                (4, vec![]),
            ])
        );
        bank_forks
            .write()
            .unwrap()
            .set_root(
                2,
                &AbsRequestSender::default(),
                Some(1), // highest confirmed root
            )
            .unwrap();
        bank_forks.read().unwrap().get(2).unwrap().squash();
        assert_eq!(
            bank_forks.read().unwrap().ancestors(),
            make_hash_map(vec![(1, vec![]), (2, vec![]),])
        );
        assert_eq!(
            bank_forks.read().unwrap().descendants(),
            make_hash_map(vec![(0, vec![1, 2]), (1, vec![2]), (2, vec![]),])
        );

        let parent_child_pairs = vec![(2, 5), (5, 6)];
        extend_bank_forks(bank_forks.clone(), &parent_child_pairs);
        assert_eq!(
            bank_forks.read().unwrap().ancestors(),
            make_hash_map(vec![
                (1, vec![]),
                (2, vec![]),
                (5, vec![2]),
                (6, vec![2, 5])
            ])
        );
        assert_eq!(
            bank_forks.read().unwrap().descendants(),
            make_hash_map(vec![
                (0, vec![1, 2]),
                (1, vec![2]),
                (2, vec![5, 6]),
                (5, vec![6]),
                (6, vec![])
            ])
        );
    }

    #[test]
    fn test_fork_graph() {
        let GenesisConfigInfo { genesis_config, .. } = create_genesis_config(10_000);
        let bank = Bank::new_for_tests(&genesis_config);
        let bank_forks = BankForks::new_rw_arc(bank);

        let parent_child_pairs = vec![
            (0, 1),
            (1, 3),
            (3, 8),
            (0, 2),
            (2, 4),
            (4, 5),
            (5, 10),
            (4, 6),
            (6, 12),
        ];
        extend_bank_forks(bank_forks.clone(), &parent_child_pairs);

        // Fork graph created for the test
        //                   0
        //                 /   \
        //                1     2
        //                |     |
        //                3     4
        //                |     | \
        //                8     5  6
        //                      |   |
        //                      10  12
        let mut bank_forks = bank_forks.write().unwrap();
        assert_matches!(bank_forks.relationship(0, 3), BlockRelation::Ancestor);
        assert_matches!(bank_forks.relationship(0, 10), BlockRelation::Ancestor);
        assert_matches!(bank_forks.relationship(0, 12), BlockRelation::Ancestor);
        assert_matches!(bank_forks.relationship(1, 3), BlockRelation::Ancestor);
        assert_matches!(bank_forks.relationship(2, 10), BlockRelation::Ancestor);
        assert_matches!(bank_forks.relationship(2, 12), BlockRelation::Ancestor);
        assert_matches!(bank_forks.relationship(4, 10), BlockRelation::Ancestor);
        assert_matches!(bank_forks.relationship(4, 12), BlockRelation::Ancestor);
        assert_matches!(bank_forks.relationship(6, 10), BlockRelation::Unrelated);
        assert_matches!(bank_forks.relationship(5, 12), BlockRelation::Unrelated);
        assert_matches!(bank_forks.relationship(6, 12), BlockRelation::Ancestor);

        assert_matches!(bank_forks.relationship(6, 2), BlockRelation::Descendant);
        assert_matches!(bank_forks.relationship(10, 2), BlockRelation::Descendant);
        assert_matches!(bank_forks.relationship(8, 3), BlockRelation::Descendant);
        assert_matches!(bank_forks.relationship(6, 3), BlockRelation::Unrelated);
        assert_matches!(bank_forks.relationship(12, 2), BlockRelation::Descendant);
        assert_matches!(bank_forks.relationship(12, 1), BlockRelation::Unrelated);
        assert_matches!(bank_forks.relationship(1, 2), BlockRelation::Unrelated);

        assert_matches!(bank_forks.relationship(1, 13), BlockRelation::Unknown);
        assert_matches!(bank_forks.relationship(13, 2), BlockRelation::Unknown);
        bank_forks
            .set_root(
                2,
                &AbsRequestSender::default(),
                Some(1), // highest confirmed root
            )
            .unwrap();
        assert_matches!(bank_forks.relationship(1, 2), BlockRelation::Unknown);
        assert_matches!(bank_forks.relationship(2, 0), BlockRelation::Unknown);
    }
}<|MERGE_RESOLUTION|>--- conflicted
+++ resolved
@@ -283,9 +283,6 @@
         &self.banks[&self.highest_slot()]
     }
 
-<<<<<<< HEAD
-    pub fn trigger_eah_calculation_if_needed(
-=======
     /// Sends an EpochAccountsHash request if one of the `banks` crosses the EAH boundary.
     /// Returns if the bank at slot `root` was squashed, and its timings.
     ///
@@ -346,71 +343,8 @@
     }
 
     fn do_set_root_return_metrics(
->>>>>>> 2635aaa7
         &mut self,
         root_bank: Arc<Bank>,
-        accounts_background_request_sender: &AbsRequestSender,
-<<<<<<< HEAD
-        squash_timing: &mut SquashTiming,
-    ) -> Result<(bool, bool), SetRootError> {
-        let mut is_root_bank_squashed = false;
-        let mut banks = vec![&root_bank];
-        let parents = root_bank.parents();
-        banks.extend(parents.iter());
-
-        let mut eah_request_triggered = false;
-        // handle epoch accounts hash
-        // go through all the banks, oldest first
-        // find the newest bank where we should do EAH
-        // NOTE: Instead of filter-collect-assert, `.find()` could be used instead.  Once
-        // sufficient testing guarantees only one bank will ever request an EAH, change to
-        // `.find()`.
-        let eah_banks: Vec<_> = banks
-            .iter()
-            .filter(|&&bank| self.should_request_epoch_accounts_hash(bank))
-            .collect();
-        assert!(
-            eah_banks.len() <= 1,
-            "At most one bank should request an epoch accounts hash calculation! num banks: {}, bank slots: {:?}",
-            eah_banks.len(),
-            eah_banks.iter().map(|bank| bank.slot()).collect::<Vec<_>>(),
-        );
-        if let Some(eah_bank) = eah_banks.first() {
-            debug!(
-                "sending epoch accounts hash request, slot: {}",
-                eah_bank.slot()
-            );
-
-            self.last_accounts_hash_slot = eah_bank.slot();
-            *squash_timing += eah_bank.squash();
-            is_root_bank_squashed = eah_bank.slot() == root_bank.slot();
-
-            eah_bank
-                .rc
-                .accounts
-                .accounts_db
-                .epoch_accounts_hash_manager
-                .set_in_flight(eah_bank.slot());
-            if let Err(e) =
-                accounts_background_request_sender.send_snapshot_request(SnapshotRequest {
-                    snapshot_root_bank: Arc::clone(eah_bank),
-                    status_cache_slot_deltas: Vec::default(),
-                    request_kind: SnapshotRequestKind::EpochAccountsHash,
-                    enqueued: Instant::now(),
-                })
-            {
-                return Err(SetRootError::SendEpochAccountHashError(eah_bank.slot(), e));
-            } else {
-                eah_request_triggered = true;
-            }
-        }
-        drop(eah_banks);
-        Ok((eah_request_triggered, is_root_bank_squashed))
-    }
-
-    fn do_set_root_return_metrics(
-        &mut self,
-        root: Slot,
         accounts_background_request_sender: &AbsRequestSender,
         highest_super_majority_root: Option<Slot>,
     ) -> Result<(Vec<BankWithScheduler>, SetRootMetrics), SetRootError> {
@@ -450,59 +384,10 @@
         let parents = root_bank.parents();
         banks.extend(parents.iter());
         let total_parent_banks = banks.len();
-        let mut squash_timing = SquashTiming::default();
-        let mut total_snapshot_ms = 0;
-
-        let (_, root_squashed) = self.trigger_eah_calculation_if_needed(
-            root_bank.clone(),
-            accounts_background_request_sender,
-            &mut squash_timing,
-        )?;
-        let mut is_root_bank_squashed = root_squashed;
-=======
-        highest_super_majority_root: Option<Slot>,
-    ) -> Result<(Vec<BankWithScheduler>, SetRootMetrics), SetRootError> {
-        let old_epoch = self.root_bank().epoch();
-        // To support `RootBankCache` (via `ReadOnlyAtomicSlot`) accessing `root` *without* locking
-        // BankForks first *and* from a different thread, this store *must* be at least Release to
-        // ensure atomic ordering correctness.
-        self.root.store(root, Ordering::Release);
-
-        let root_bank = &self
-            .get(root)
-            .expect("root bank didn't exist in bank_forks");
-        let new_epoch = root_bank.epoch();
-        if old_epoch != new_epoch {
-            info!(
-                "Root entering
-                    epoch: {},
-                    next_epoch_start_slot: {},
-                    epoch_stakes: {:#?}",
-                new_epoch,
-                root_bank
-                    .epoch_schedule()
-                    .get_first_slot_in_epoch(new_epoch + 1),
-                root_bank
-                    .epoch_stakes(new_epoch)
-                    .unwrap()
-                    .node_id_to_vote_accounts()
-            );
-        }
-        let root_tx_count = root_bank
-            .parents()
-            .last()
-            .map(|bank| bank.transaction_count())
-            .unwrap_or(0);
-        // Calculate the accounts hash at a fixed interval
-        let mut banks = vec![root_bank];
-        let parents = root_bank.parents();
-        banks.extend(parents.iter());
-        let total_parent_banks = banks.len();
         let mut total_snapshot_ms = 0;
 
         let (mut is_root_bank_squashed, mut squash_timing) =
             self.send_eah_request_if_needed(root, &banks, accounts_background_request_sender)?;
->>>>>>> 2635aaa7
 
         // After checking for EAH requests, also check for regular snapshot requests.
         //
