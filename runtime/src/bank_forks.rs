--- conflicted
+++ resolved
@@ -14,14 +14,11 @@
     log::*,
     solana_measure::measure::Measure,
     solana_program_runtime::loaded_programs::{BlockRelation, ForkGraph},
-<<<<<<< HEAD
-    solana_sdk::{clock::Slot, hash::Hash, scheduling::SchedulingMode},
-=======
     solana_sdk::{
         clock::{BankId, Slot},
         hash::Hash,
+        scheduling::SchedulingMode,
     },
->>>>>>> 10bebfaf
     std::{
         collections::{hash_map::Entry, HashMap, HashSet},
         ops::Index,
