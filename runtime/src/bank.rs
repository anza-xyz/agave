//! The `bank` module tracks client accounts and the progress of on-chain
//! programs.
//!
//! A single bank relates to a block produced by a single leader and each bank
//! except for the genesis bank points back to a parent bank.
//!
//! The bank is the main entrypoint for processing verified transactions with the function
//! `Bank::process_transactions`
//!
//! It does this by loading the accounts using the reference it holds on the account store,
//! and then passing those to an InvokeContext which handles loading the programs specified
//! by the Transaction and executing it.
//!
//! The bank then stores the results to the accounts store.
//!
//! It then has APIs for retrieving if a transaction has been processed and it's status.
//! See `get_signature_status` et al.
//!
//! Bank lifecycle:
//!
//! A bank is newly created and open to transactions. Transactions are applied
//! until either the bank reached the tick count when the node is the leader for that slot, or the
//! node has applied all transactions present in all `Entry`s in the slot.
//!
//! Once it is complete, the bank can then be frozen. After frozen, no more transactions can
//! be applied or state changes made. At the frozen step, rent will be applied and various
//! sysvar special accounts update to the new state of the system.
//!
//! After frozen, and the bank has had the appropriate number of votes on it, then it can become
//! rooted. At this point, it will not be able to be removed from the chain and the
//! state is finalized.
//!
//! It offers a high-level API that signs transactions
//! on behalf of the caller, and a low-level API for when they have
//! already been signed and verified.
#[allow(deprecated)]
use solana_sdk::recent_blockhashes_account;
pub use solana_sdk::reward_type::RewardType;
use {
    crate::{
        bank::metrics::*,
        bank_forks::BankForks,
        builtins::{BuiltinPrototype, BUILTINS},
        epoch_rewards_hasher::hash_rewards_into_partitions,
        epoch_stakes::{EpochStakes, NodeVoteAccounts},
        inline_feature_gate_program,
        installed_scheduler_pool::{BankWithScheduler, InstalledSchedulerRwLock},
        runtime_config::RuntimeConfig,
        serde_snapshot::BankIncrementalSnapshotPersistence,
        snapshot_hash::SnapshotHash,
        stake_account::StakeAccount,
        stake_history::StakeHistory,
        stake_weighted_timestamp::{
            calculate_stake_weighted_timestamp, MaxAllowableDrift,
            MAX_ALLOWABLE_DRIFT_PERCENTAGE_FAST, MAX_ALLOWABLE_DRIFT_PERCENTAGE_SLOW_V2,
        },
        stakes::{InvalidCacheEntryReason, Stakes, StakesCache, StakesEnum},
        status_cache::{SlotDelta, StatusCache},
        transaction_batch::TransactionBatch,
    },
    byteorder::{ByteOrder, LittleEndian},
    dashmap::{DashMap, DashSet},
    itertools::izip,
    log::*,
    percentage::Percentage,
    rayon::{
        iter::{IntoParallelIterator, IntoParallelRefIterator, ParallelIterator},
        slice::ParallelSlice,
        ThreadPool, ThreadPoolBuilder,
    },
    solana_accounts_db::{
        account_overrides::AccountOverrides,
        account_rent_state::RentState,
        accounts::{
            AccountAddressFilter, Accounts, LoadedTransaction, PubkeyAccountSlot, RewardInterval,
            TransactionLoadResult,
        },
        accounts_db::{
            AccountShrinkThreshold, AccountStorageEntry, AccountsDbConfig,
            CalcAccountsHashDataSource, VerifyAccountsHashAndLamportsConfig,
            ACCOUNTS_DB_CONFIG_FOR_BENCHMARKS, ACCOUNTS_DB_CONFIG_FOR_TESTING,
        },
        accounts_hash::{AccountsHash, CalcAccountsHashConfig, HashStats, IncrementalAccountsHash},
        accounts_index::{AccountSecondaryIndexes, IndexKey, ScanConfig, ScanResult, ZeroLamport},
        accounts_partition::{self, Partition, PartitionIndex},
        accounts_update_notifier_interface::AccountsUpdateNotifier,
        ancestors::{Ancestors, AncestorsForSerialization},
        blockhash_queue::BlockhashQueue,
        epoch_accounts_hash::EpochAccountsHash,
        nonce_info::{NonceInfo, NoncePartial},
        partitioned_rewards::PartitionedEpochRewardsConfig,
        rent_collector::{CollectedInfo, RentCollector},
        rent_debits::RentDebits,
        sorted_storages::SortedStorages,
        stake_rewards::{RewardInfo, StakeReward},
        storable_accounts::StorableAccounts,
        transaction_error_metrics::TransactionErrorMetrics,
        transaction_results::{
            inner_instructions_list_from_instruction_trace, DurableNonceFee,
            TransactionCheckResult, TransactionExecutionDetails, TransactionExecutionResult,
            TransactionResults,
        },
    },
    solana_bpf_loader_program::syscalls::create_program_runtime_environment_v1,
    solana_cost_model::cost_tracker::CostTracker,
    solana_measure::{measure, measure::Measure, measure_us},
    solana_perf::perf_libs,
    solana_program_runtime::{
        accounts_data_meter::MAX_ACCOUNTS_DATA_LEN,
        compute_budget::ComputeBudget,
        compute_budget_processor::process_compute_budget_instructions,
        invoke_context::BuiltinFunctionWithContext,
        loaded_programs::{
            LoadProgramMetrics, LoadedProgram, LoadedProgramMatchCriteria, LoadedProgramType,
            LoadedPrograms, LoadedProgramsForTxBatch, WorkingSlot, DELAY_VISIBILITY_SLOT_OFFSET,
        },
        log_collector::LogCollector,
        message_processor::MessageProcessor,
        sysvar_cache::SysvarCache,
        timings::{ExecuteDetailsTimings, ExecuteTimingType, ExecuteTimings},
    },
    solana_sdk::{
        account::{
            create_account_shared_data_with_fields as create_account, from_account, Account,
            AccountSharedData, InheritableAccountFields, ReadableAccount, WritableAccount,
        },
        account_utils::StateMut,
        bpf_loader, bpf_loader_deprecated,
        bpf_loader_upgradeable::{self, UpgradeableLoaderState},
        clock::{
            BankId, Epoch, Slot, SlotCount, SlotIndex, UnixTimestamp, DEFAULT_HASHES_PER_TICK,
            DEFAULT_TICKS_PER_SECOND, INITIAL_RENT_EPOCH, MAX_PROCESSING_AGE,
            MAX_TRANSACTION_FORWARDING_DELAY, MAX_TRANSACTION_FORWARDING_DELAY_GPU,
            SECONDS_PER_DAY, UPDATED_HASHES_PER_TICK2, UPDATED_HASHES_PER_TICK3,
            UPDATED_HASHES_PER_TICK4, UPDATED_HASHES_PER_TICK5, UPDATED_HASHES_PER_TICK6,
        },
        epoch_info::EpochInfo,
        epoch_schedule::EpochSchedule,
        feature,
        feature_set::{
            self, include_loaded_accounts_data_size_in_fee_calculation,
            remove_congestion_multiplier_from_fee_calculation, FeatureSet,
        },
        fee::FeeStructure,
        fee_calculator::{FeeCalculator, FeeRateGovernor},
        genesis_config::{ClusterType, GenesisConfig},
        hard_forks::HardForks,
        hash::{extend_and_hash, hashv, Hash},
        incinerator,
        inflation::Inflation,
        instruction::InstructionError,
        lamports::LamportsError,
        loader_v4::{self, LoaderV4State, LoaderV4Status},
        message::{AccountKeys, SanitizedMessage},
        native_loader,
        native_token::LAMPORTS_PER_SOL,
        nonce::{self, state::DurableNonce, NONCED_TX_MARKER_IX_INDEX},
        nonce_account,
        packet::PACKET_DATA_SIZE,
        precompiles::get_precompiles,
        pubkey::Pubkey,
        saturating_add_assign,
        signature::{Keypair, Signature},
        slot_hashes::SlotHashes,
        slot_history::{Check, SlotHistory},
        stake::state::Delegation,
        system_transaction,
        sysvar::{self, last_restart_slot::LastRestartSlot, Sysvar, SysvarId},
        timing::years_as_slots,
        transaction::{
            self, MessageHash, Result, SanitizedTransaction, Transaction, TransactionError,
            TransactionVerificationMode, VersionedTransaction, MAX_TX_ACCOUNT_LOCKS,
        },
        transaction_context::{
            ExecutionRecord, TransactionAccount, TransactionContext, TransactionReturnData,
        },
    },
    solana_stake_program::stake_state::{
        self, InflationPointCalculationEvent, PointValue, StakeStateV2,
    },
    solana_system_program::{get_system_account_kind, SystemAccountKind},
    solana_vote::vote_account::{VoteAccount, VoteAccounts, VoteAccountsHashMap},
    solana_vote_program::vote_state::VoteState,
    std::{
        borrow::Cow,
        cell::RefCell,
        collections::{HashMap, HashSet},
        convert::{TryFrom, TryInto},
        fmt, mem,
        ops::{AddAssign, RangeInclusive},
        path::PathBuf,
        rc::Rc,
        slice,
        sync::{
            atomic::{
                AtomicBool, AtomicI64, AtomicU64, AtomicUsize,
                Ordering::{self, AcqRel, Acquire, Relaxed},
            },
            Arc, LockResult, RwLock, RwLockReadGuard, RwLockWriteGuard,
        },
        thread::Builder,
        time::{Duration, Instant},
    },
};

/// params to `verify_accounts_hash`
struct VerifyAccountsHashConfig {
    test_hash_calculation: bool,
    ignore_mismatch: bool,
    require_rooted_bank: bool,
    run_in_background: bool,
    store_hash_raw_data_for_debug: bool,
}

mod address_lookup_table;
pub mod bank_hash_details;
mod builtin_programs;
pub mod epoch_accounts_hash_utils;
mod metrics;
mod replace_account;
mod serde_snapshot;
mod sysvar_cache;
#[cfg(test)]
pub(crate) mod tests;
mod transaction_account_state_info;

pub const SECONDS_PER_YEAR: f64 = 365.25 * 24.0 * 60.0 * 60.0;

pub const MAX_LEADER_SCHEDULE_STAKES: Epoch = 5;

#[derive(Default)]
struct RentMetrics {
    hold_range_us: AtomicU64,
    load_us: AtomicU64,
    collect_us: AtomicU64,
    hash_us: AtomicU64,
    store_us: AtomicU64,
    count: AtomicUsize,
}

pub type BankStatusCache = StatusCache<Result<()>>;
#[frozen_abi(digest = "EzAXfE2xG3ZqdAj8KMC8CeqoSxjo5hxrEaP7fta8LT9u")]
pub type BankSlotDelta = SlotDelta<Result<()>>;

#[derive(Default, Copy, Clone, Debug, PartialEq, Eq)]
pub struct SquashTiming {
    pub squash_accounts_ms: u64,
    pub squash_accounts_cache_ms: u64,
    pub squash_accounts_index_ms: u64,
    pub squash_accounts_store_ms: u64,

    pub squash_cache_ms: u64,
}

impl AddAssign for SquashTiming {
    fn add_assign(&mut self, rhs: Self) {
        self.squash_accounts_ms += rhs.squash_accounts_ms;
        self.squash_accounts_cache_ms += rhs.squash_accounts_cache_ms;
        self.squash_accounts_index_ms += rhs.squash_accounts_index_ms;
        self.squash_accounts_store_ms += rhs.squash_accounts_store_ms;
        self.squash_cache_ms += rhs.squash_cache_ms;
    }
}

#[derive(Debug)]
pub struct BankRc {
    /// where all the Accounts are stored
    pub accounts: Arc<Accounts>,

    /// Previous checkpoint of this bank
    pub(crate) parent: RwLock<Option<Arc<Bank>>>,

    /// Current slot
    pub(crate) slot: Slot,

    pub(crate) bank_id_generator: Arc<AtomicU64>,
}

#[cfg(RUSTC_WITH_SPECIALIZATION)]
use solana_frozen_abi::abi_example::AbiExample;
use solana_program_runtime::loaded_programs::ExtractedPrograms;

#[cfg(RUSTC_WITH_SPECIALIZATION)]
impl AbiExample for BankRc {
    fn example() -> Self {
        BankRc {
            // Set parent to None to cut the recursion into another Bank
            parent: RwLock::new(None),
            // AbiExample for Accounts is specially implemented to contain a storage example
            accounts: AbiExample::example(),
            slot: AbiExample::example(),
            bank_id_generator: Arc::new(AtomicU64::new(0)),
        }
    }
}

impl BankRc {
    pub(crate) fn new(accounts: Accounts, slot: Slot) -> Self {
        Self {
            accounts: Arc::new(accounts),
            parent: RwLock::new(None),
            slot,
            bank_id_generator: Arc::new(AtomicU64::new(0)),
        }
    }
}

enum ProgramAccountLoadResult {
    AccountNotFound,
    InvalidAccountData,
    InvalidV4Program,
    ProgramOfLoaderV1orV2(AccountSharedData),
    ProgramOfLoaderV3(AccountSharedData, AccountSharedData, Slot),
    ProgramOfLoaderV4(AccountSharedData, Slot),
}

pub struct LoadAndExecuteTransactionsOutput {
    pub loaded_transactions: Vec<TransactionLoadResult>,
    // Vector of results indicating whether a transaction was executed or could not
    // be executed. Note executed transactions can still have failed!
    pub execution_results: Vec<TransactionExecutionResult>,
    pub retryable_transaction_indexes: Vec<usize>,
    // Total number of transactions that were executed
    pub executed_transactions_count: usize,
    // Number of non-vote transactions that were executed
    pub executed_non_vote_transactions_count: usize,
    // Total number of the executed transactions that returned success/not
    // an error.
    pub executed_with_successful_result_count: usize,
    pub signature_count: u64,
    pub error_counters: TransactionErrorMetrics,
}

pub struct TransactionSimulationResult {
    pub result: Result<()>,
    pub logs: TransactionLogMessages,
    pub post_simulation_accounts: Vec<TransactionAccount>,
    pub units_consumed: u64,
    pub return_data: Option<TransactionReturnData>,
}
pub struct TransactionBalancesSet {
    pub pre_balances: TransactionBalances,
    pub post_balances: TransactionBalances,
}

impl TransactionBalancesSet {
    pub fn new(pre_balances: TransactionBalances, post_balances: TransactionBalances) -> Self {
        assert_eq!(pre_balances.len(), post_balances.len());
        Self {
            pre_balances,
            post_balances,
        }
    }
}
pub type TransactionBalances = Vec<Vec<u64>>;

/// A list of log messages emitted during a transaction
pub type TransactionLogMessages = Vec<String>;

#[derive(Serialize, Deserialize, AbiExample, AbiEnumVisitor, Debug, PartialEq, Eq)]
pub enum TransactionLogCollectorFilter {
    All,
    AllWithVotes,
    None,
    OnlyMentionedAddresses,
}

impl Default for TransactionLogCollectorFilter {
    fn default() -> Self {
        Self::None
    }
}

#[derive(AbiExample, Debug, Default)]
pub struct TransactionLogCollectorConfig {
    pub mentioned_addresses: HashSet<Pubkey>,
    pub filter: TransactionLogCollectorFilter,
}

#[derive(AbiExample, Clone, Debug, PartialEq, Eq)]
pub struct TransactionLogInfo {
    pub signature: Signature,
    pub result: Result<()>,
    pub is_vote: bool,
    pub log_messages: TransactionLogMessages,
}

#[derive(AbiExample, Default, Debug)]
pub struct TransactionLogCollector {
    // All the logs collected for from this Bank.  Exact contents depend on the
    // active `TransactionLogCollectorFilter`
    pub logs: Vec<TransactionLogInfo>,

    // For each `mentioned_addresses`, maintain a list of indices into `logs` to easily
    // locate the logs from transactions that included the mentioned addresses.
    pub mentioned_address_map: HashMap<Pubkey, Vec<usize>>,
}

impl TransactionLogCollector {
    pub fn get_logs_for_address(
        &self,
        address: Option<&Pubkey>,
    ) -> Option<Vec<TransactionLogInfo>> {
        match address {
            None => Some(self.logs.clone()),
            Some(address) => self.mentioned_address_map.get(address).map(|log_indices| {
                log_indices
                    .iter()
                    .filter_map(|i| self.logs.get(*i).cloned())
                    .collect()
            }),
        }
    }
}

/// Bank's common fields shared by all supported snapshot versions for deserialization.
/// Sync fields with BankFieldsToSerialize! This is paired with it.
/// All members are made public to remain Bank's members private and to make versioned deserializer workable on this
/// Note that some fields are missing from the serializer struct. This is because of fields added later.
/// Since it is difficult to insert fields to serialize/deserialize against existing code already deployed,
/// new fields can be optionally serialized and optionally deserialized. At some point, the serialization and
/// deserialization will use a new mechanism or otherwise be in sync more clearly.
#[derive(Clone, Debug, Default, PartialEq)]
pub struct BankFieldsToDeserialize {
    pub(crate) blockhash_queue: BlockhashQueue,
    pub(crate) ancestors: AncestorsForSerialization,
    pub(crate) hash: Hash,
    pub(crate) parent_hash: Hash,
    pub(crate) parent_slot: Slot,
    pub(crate) hard_forks: HardForks,
    pub(crate) transaction_count: u64,
    pub(crate) tick_height: u64,
    pub(crate) signature_count: u64,
    pub(crate) capitalization: u64,
    pub(crate) max_tick_height: u64,
    pub(crate) hashes_per_tick: Option<u64>,
    pub(crate) ticks_per_slot: u64,
    pub(crate) ns_per_slot: u128,
    pub(crate) genesis_creation_time: UnixTimestamp,
    pub(crate) slots_per_year: f64,
    pub(crate) slot: Slot,
    pub(crate) epoch: Epoch,
    pub(crate) block_height: u64,
    pub(crate) collector_id: Pubkey,
    pub(crate) collector_fees: u64,
    pub(crate) fee_calculator: FeeCalculator,
    pub(crate) fee_rate_governor: FeeRateGovernor,
    pub(crate) collected_rent: u64,
    pub(crate) rent_collector: RentCollector,
    pub(crate) epoch_schedule: EpochSchedule,
    pub(crate) inflation: Inflation,
    pub(crate) stakes: Stakes<Delegation>,
    pub(crate) epoch_stakes: HashMap<Epoch, EpochStakes>,
    pub(crate) is_delta: bool,
    pub(crate) accounts_data_len: u64,
    pub(crate) incremental_snapshot_persistence: Option<BankIncrementalSnapshotPersistence>,
    pub(crate) epoch_accounts_hash: Option<Hash>,
    pub(crate) epoch_reward_status: EpochRewardStatus,
}

/// Bank's common fields shared by all supported snapshot versions for serialization.
/// This is separated from BankFieldsToDeserialize to avoid cloning by using refs.
/// So, sync fields with BankFieldsToDeserialize!
/// all members are made public to keep Bank private and to make versioned serializer workable on this.
/// Note that some fields are missing from the serializer struct. This is because of fields added later.
/// Since it is difficult to insert fields to serialize/deserialize against existing code already deployed,
/// new fields can be optionally serialized and optionally deserialized. At some point, the serialization and
/// deserialization will use a new mechanism or otherwise be in sync more clearly.
#[derive(Debug)]
pub(crate) struct BankFieldsToSerialize<'a> {
    pub(crate) blockhash_queue: &'a RwLock<BlockhashQueue>,
    pub(crate) ancestors: &'a AncestorsForSerialization,
    pub(crate) hash: Hash,
    pub(crate) parent_hash: Hash,
    pub(crate) parent_slot: Slot,
    pub(crate) hard_forks: &'a RwLock<HardForks>,
    pub(crate) transaction_count: u64,
    pub(crate) tick_height: u64,
    pub(crate) signature_count: u64,
    pub(crate) capitalization: u64,
    pub(crate) max_tick_height: u64,
    pub(crate) hashes_per_tick: Option<u64>,
    pub(crate) ticks_per_slot: u64,
    pub(crate) ns_per_slot: u128,
    pub(crate) genesis_creation_time: UnixTimestamp,
    pub(crate) slots_per_year: f64,
    pub(crate) slot: Slot,
    pub(crate) epoch: Epoch,
    pub(crate) block_height: u64,
    pub(crate) collector_id: Pubkey,
    pub(crate) collector_fees: u64,
    pub(crate) fee_calculator: FeeCalculator,
    pub(crate) fee_rate_governor: FeeRateGovernor,
    pub(crate) collected_rent: u64,
    pub(crate) rent_collector: RentCollector,
    pub(crate) epoch_schedule: EpochSchedule,
    pub(crate) inflation: Inflation,
    pub(crate) stakes: &'a StakesCache,
    pub(crate) epoch_stakes: &'a HashMap<Epoch, EpochStakes>,
    pub(crate) is_delta: bool,
    pub(crate) accounts_data_len: u64,
}

// Can't derive PartialEq because RwLock doesn't implement PartialEq
impl PartialEq for Bank {
    fn eq(&self, other: &Self) -> bool {
        if std::ptr::eq(self, other) {
            return true;
        }
        let Self {
            rc: _,
            status_cache: _,
            blockhash_queue,
            ancestors,
            hash,
            parent_hash,
            parent_slot,
            hard_forks,
            transaction_count,
            non_vote_transaction_count_since_restart: _,
            transaction_error_count: _,
            transaction_entries_count: _,
            transactions_per_entry_max: _,
            tick_height,
            signature_count,
            capitalization,
            max_tick_height,
            hashes_per_tick,
            ticks_per_slot,
            ns_per_slot,
            genesis_creation_time,
            slots_per_year,
            slot,
            bank_id: _,
            epoch,
            block_height,
            collector_id,
            collector_fees,
            fee_rate_governor,
            collected_rent,
            rent_collector,
            epoch_schedule,
            inflation,
            stakes_cache,
            epoch_stakes,
            is_delta,
            // TODO: Confirm if all these fields are intentionally ignored!
            builtin_programs: _,
            runtime_config: _,
            rewards: _,
            cluster_type: _,
            lazy_rent_collection: _,
            rewards_pool_pubkeys: _,
            transaction_debug_keys: _,
            transaction_log_collector_config: _,
            transaction_log_collector: _,
            feature_set: _,
            drop_callback: _,
            freeze_started: _,
            vote_only_bank: _,
            cost_tracker: _,
            sysvar_cache: _,
            accounts_data_size_initial: _,
            accounts_data_size_delta_on_chain: _,
            accounts_data_size_delta_off_chain: _,
            fee_structure: _,
            incremental_snapshot_persistence: _,
            loaded_programs_cache: _,
            check_program_modification_slot: _,
            epoch_reward_status: _,
            // Ignore new fields explicitly if they do not impact PartialEq.
            // Adding ".." will remove compile-time checks that if a new field
            // is added to the struct, this PartialEq is accordingly updated.
        } = self;
        *blockhash_queue.read().unwrap() == *other.blockhash_queue.read().unwrap()
            && ancestors == &other.ancestors
            && *hash.read().unwrap() == *other.hash.read().unwrap()
            && parent_hash == &other.parent_hash
            && parent_slot == &other.parent_slot
            && *hard_forks.read().unwrap() == *other.hard_forks.read().unwrap()
            && transaction_count.load(Relaxed) == other.transaction_count.load(Relaxed)
            && tick_height.load(Relaxed) == other.tick_height.load(Relaxed)
            && signature_count.load(Relaxed) == other.signature_count.load(Relaxed)
            && capitalization.load(Relaxed) == other.capitalization.load(Relaxed)
            && max_tick_height == &other.max_tick_height
            && hashes_per_tick == &other.hashes_per_tick
            && ticks_per_slot == &other.ticks_per_slot
            && ns_per_slot == &other.ns_per_slot
            && genesis_creation_time == &other.genesis_creation_time
            && slots_per_year == &other.slots_per_year
            && slot == &other.slot
            && epoch == &other.epoch
            && block_height == &other.block_height
            && collector_id == &other.collector_id
            && collector_fees.load(Relaxed) == other.collector_fees.load(Relaxed)
            && fee_rate_governor == &other.fee_rate_governor
            && collected_rent.load(Relaxed) == other.collected_rent.load(Relaxed)
            && rent_collector == &other.rent_collector
            && epoch_schedule == &other.epoch_schedule
            && *inflation.read().unwrap() == *other.inflation.read().unwrap()
            && *stakes_cache.stakes() == *other.stakes_cache.stakes()
            && epoch_stakes == &other.epoch_stakes
            && is_delta.load(Relaxed) == other.is_delta.load(Relaxed)
    }
}

#[derive(Debug)]
pub enum RewardCalculationEvent<'a, 'b> {
    Staking(&'a Pubkey, &'b InflationPointCalculationEvent),
}

/// type alias is not supported for trait in rust yet. As a workaround, we define the
/// `RewardCalcTracer` trait explicitly and implement it on any type that implement
/// `Fn(&RewardCalculationEvent) + Send + Sync`.
pub trait RewardCalcTracer: Fn(&RewardCalculationEvent) + Send + Sync {}

impl<T: Fn(&RewardCalculationEvent) + Send + Sync> RewardCalcTracer for T {}

fn null_tracer() -> Option<impl RewardCalcTracer> {
    None::<fn(&RewardCalculationEvent)>
}

pub trait DropCallback: fmt::Debug {
    fn callback(&self, b: &Bank);
    fn clone_box(&self) -> Box<dyn DropCallback + Send + Sync>;
}

#[derive(Debug, Default)]
pub struct OptionalDropCallback(Option<Box<dyn DropCallback + Send + Sync>>);

#[cfg(RUSTC_WITH_SPECIALIZATION)]
impl AbiExample for OptionalDropCallback {
    fn example() -> Self {
        Self(None)
    }
}

#[derive(AbiExample, Debug, Clone, PartialEq, Serialize, Deserialize)]
pub(crate) struct StartBlockHeightAndRewards {
    /// the block height of the slot at which rewards distribution began
    pub(crate) start_block_height: u64,
    /// calculated epoch rewards pending distribution, outer Vec is by partition (one partition per block)
    pub(crate) stake_rewards_by_partition: Arc<Vec<StakeRewards>>,
}

/// Represent whether bank is in the reward phase or not.
#[derive(AbiExample, AbiEnumVisitor, Debug, Clone, PartialEq, Serialize, Deserialize, Default)]
pub(crate) enum EpochRewardStatus {
    /// this bank is in the reward phase.
    /// Contents are the start point for epoch reward calculation,
    /// i.e. parent_slot and parent_block height for the starting
    /// block of the current epoch.
    Active(StartBlockHeightAndRewards),
    /// this bank is outside of the rewarding phase.
    #[default]
    Inactive,
}

/// Manager for the state of all accounts and programs after processing its entries.
/// AbiExample is needed even without Serialize/Deserialize; actual (de-)serialization
/// are implemented elsewhere for versioning
#[derive(AbiExample, Debug)]
pub struct Bank {
    /// References to accounts, parent and signature status
    pub rc: BankRc,

    /// A cache of signature statuses
    pub status_cache: Arc<RwLock<BankStatusCache>>,

    /// FIFO queue of `recent_blockhash` items
    blockhash_queue: RwLock<BlockhashQueue>,

    /// The set of parents including this bank
    pub ancestors: Ancestors,

    /// Hash of this Bank's state. Only meaningful after freezing.
    hash: RwLock<Hash>,

    /// Hash of this Bank's parent's state
    parent_hash: Hash,

    /// parent's slot
    parent_slot: Slot,

    /// slots to hard fork at
    hard_forks: Arc<RwLock<HardForks>>,

    /// The number of transactions processed without error
    transaction_count: AtomicU64,

    /// The number of non-vote transactions processed without error since the most recent boot from
    /// snapshot or genesis. This value is not shared though the network, nor retained within
    /// snapshots, but is preserved in `Bank::new_from_parent`.
    non_vote_transaction_count_since_restart: AtomicU64,

    /// The number of transaction errors in this slot
    transaction_error_count: AtomicU64,

    /// The number of transaction entries in this slot
    transaction_entries_count: AtomicU64,

    /// The max number of transaction in an entry in this slot
    transactions_per_entry_max: AtomicU64,

    /// Bank tick height
    tick_height: AtomicU64,

    /// The number of signatures from valid transactions in this slot
    signature_count: AtomicU64,

    /// Total capitalization, used to calculate inflation
    capitalization: AtomicU64,

    // Bank max_tick_height
    max_tick_height: u64,

    /// The number of hashes in each tick. None value means hashing is disabled.
    hashes_per_tick: Option<u64>,

    /// The number of ticks in each slot.
    ticks_per_slot: u64,

    /// length of a slot in ns
    pub ns_per_slot: u128,

    /// genesis time, used for computed clock
    genesis_creation_time: UnixTimestamp,

    /// The number of slots per year, used for inflation
    slots_per_year: f64,

    /// Bank slot (i.e. block)
    slot: Slot,

    bank_id: BankId,

    /// Bank epoch
    epoch: Epoch,

    /// Bank block_height
    block_height: u64,

    /// The pubkey to send transactions fees to.
    collector_id: Pubkey,

    /// Fees that have been collected
    collector_fees: AtomicU64,

    /// Track cluster signature throughput and adjust fee rate
    pub(crate) fee_rate_governor: FeeRateGovernor,

    /// Rent that has been collected
    collected_rent: AtomicU64,

    /// latest rent collector, knows the epoch
    rent_collector: RentCollector,

    /// initialized from genesis
    epoch_schedule: EpochSchedule,

    /// inflation specs
    inflation: Arc<RwLock<Inflation>>,

    /// cache of vote_account and stake_account state for this fork
    stakes_cache: StakesCache,

    /// staked nodes on epoch boundaries, saved off when a bank.slot() is at
    ///   a leader schedule calculation boundary
    epoch_stakes: HashMap<Epoch, EpochStakes>,

    /// A boolean reflecting whether any entries were recorded into the PoH
    /// stream for the slot == self.slot
    is_delta: AtomicBool,

    builtin_programs: HashSet<Pubkey>,

    /// Optional config parameters that can override runtime behavior
    runtime_config: Arc<RuntimeConfig>,

    /// Protocol-level rewards that were distributed by this bank
    pub rewards: RwLock<Vec<(Pubkey, RewardInfo)>>,

    pub cluster_type: Option<ClusterType>,

    pub lazy_rent_collection: AtomicBool,

    // this is temporary field only to remove rewards_pool entirely
    pub rewards_pool_pubkeys: Arc<HashSet<Pubkey>>,

    transaction_debug_keys: Option<Arc<HashSet<Pubkey>>>,

    // Global configuration for how transaction logs should be collected across all banks
    pub transaction_log_collector_config: Arc<RwLock<TransactionLogCollectorConfig>>,

    // Logs from transactions that this Bank executed collected according to the criteria in
    // `transaction_log_collector_config`
    pub transaction_log_collector: Arc<RwLock<TransactionLogCollector>>,

    pub feature_set: Arc<FeatureSet>,

    /// callback function only to be called when dropping and should only be called once
    pub drop_callback: RwLock<OptionalDropCallback>,

    pub freeze_started: AtomicBool,

    vote_only_bank: bool,

    cost_tracker: RwLock<CostTracker>,

    sysvar_cache: RwLock<SysvarCache>,

    /// The initial accounts data size at the start of this Bank, before processing any transactions/etc
    accounts_data_size_initial: u64,
    /// The change to accounts data size in this Bank, due on-chain events (i.e. transactions)
    accounts_data_size_delta_on_chain: AtomicI64,
    /// The change to accounts data size in this Bank, due to off-chain events (i.e. rent collection)
    accounts_data_size_delta_off_chain: AtomicI64,

    /// Transaction fee structure
    pub fee_structure: FeeStructure,

    pub incremental_snapshot_persistence: Option<BankIncrementalSnapshotPersistence>,

    pub loaded_programs_cache: Arc<RwLock<LoadedPrograms<BankForks>>>,

    pub check_program_modification_slot: bool,

    epoch_reward_status: EpochRewardStatus,
}

struct VoteWithStakeDelegations {
    vote_state: Arc<VoteState>,
    vote_account: AccountSharedData,
    delegations: Vec<(Pubkey, StakeAccount<Delegation>)>,
}

type VoteWithStakeDelegationsMap = DashMap<Pubkey, VoteWithStakeDelegations>;

type InvalidCacheKeyMap = DashMap<Pubkey, InvalidCacheEntryReason>;

struct LoadVoteAndStakeAccountsResult {
    vote_with_stake_delegations_map: VoteWithStakeDelegationsMap,
    invalid_vote_keys: InvalidCacheKeyMap,
    vote_accounts_cache_miss_count: usize,
}

#[derive(Debug)]
struct VoteReward {
    vote_account: AccountSharedData,
    commission: u8,
    vote_rewards: u64,
    vote_needs_store: bool,
}

type VoteRewards = DashMap<Pubkey, VoteReward>;
#[derive(Debug, Default)]
struct VoteRewardsAccounts {
    /// reward info for each vote account pubkey.
    /// This type is used by `update_reward_history()`
    rewards: Vec<(Pubkey, RewardInfo)>,
    /// corresponds to pubkey in `rewards`
    /// Some if account is to be stored.
    /// None if to be skipped.
    accounts_to_store: Vec<Option<AccountSharedData>>,
}

/// hold reward calc info to avoid recalculation across functions
struct EpochRewardCalculateParamInfo<'a> {
    stake_history: StakeHistory,
    stake_delegations: Vec<(&'a Pubkey, &'a StakeAccount<Delegation>)>,
    cached_vote_accounts: &'a VoteAccounts,
}

/// Hold all results from calculating the rewards for partitioned distribution.
/// This struct exists so we can have a function which does all the calculation with no
/// side effects.
struct PartitionedRewardsCalculation {
    vote_account_rewards: VoteRewardsAccounts,
    stake_rewards_by_partition: StakeRewardCalculationPartitioned,
    old_vote_balance_and_staked: u64,
    validator_rewards: u64,
    validator_rate: f64,
    foundation_rate: f64,
    prev_epoch_duration_in_years: f64,
    capitalization: u64,
}

/// result of calculating the stake rewards at beginning of new epoch
struct StakeRewardCalculationPartitioned {
    /// each individual stake account to reward, grouped by partition
    stake_rewards_by_partition: Vec<StakeRewards>,
    /// total lamports across all `stake_rewards`
    total_stake_rewards_lamports: u64,
}

struct CalculateRewardsAndDistributeVoteRewardsResult {
    /// total rewards for the epoch (including both vote rewards and stake rewards)
    total_rewards: u64,
    /// distributed vote rewards
    distributed_rewards: u64,
    /// stake rewards that still need to be distributed, grouped by partition
    stake_rewards_by_partition: Vec<StakeRewards>,
}

pub(crate) type StakeRewards = Vec<StakeReward>;

#[derive(Debug, Default)]
pub struct NewBankOptions {
    pub vote_only_bank: bool,
}

#[derive(Debug, Default)]
pub struct BankTestConfig {
    pub secondary_indexes: AccountSecondaryIndexes,
}

#[derive(Debug)]
struct PrevEpochInflationRewards {
    validator_rewards: u64,
    prev_epoch_duration_in_years: f64,
    validator_rate: f64,
    foundation_rate: f64,
}

pub struct CommitTransactionCounts {
    pub committed_transactions_count: u64,
    pub committed_non_vote_transactions_count: u64,
    pub committed_with_failure_result_count: u64,
    pub signature_count: u64,
}

impl WorkingSlot for Bank {
    fn current_slot(&self) -> Slot {
        self.slot
    }

    fn current_epoch(&self) -> Epoch {
        self.epoch
    }

    fn is_ancestor(&self, other: Slot) -> bool {
        self.ancestors.contains_key(&other)
    }
}
#[derive(Debug, Default)]
/// result of calculating the stake rewards at end of epoch
struct StakeRewardCalculation {
    /// each individual stake account to reward
    stake_rewards: StakeRewards,
    /// total lamports across all `stake_rewards`
    total_stake_rewards_lamports: u64,
}

impl Bank {
    pub fn default_for_tests() -> Self {
        Self::default_with_accounts(Accounts::default_for_tests())
    }

    pub fn new_for_benches(genesis_config: &GenesisConfig) -> Self {
        Self::new_with_paths_for_benches(genesis_config, Vec::new())
    }

    pub fn new_for_tests(genesis_config: &GenesisConfig) -> Self {
        Self::new_for_tests_with_config(genesis_config, BankTestConfig::default())
    }

    pub fn new_for_tests_with_config(
        genesis_config: &GenesisConfig,
        test_config: BankTestConfig,
    ) -> Self {
        Self::new_with_config_for_tests(
            genesis_config,
            test_config.secondary_indexes,
            AccountShrinkThreshold::default(),
        )
    }

    /// Intended for use by tests only.
    /// create new bank with the given configs.
    pub fn new_with_runtime_config_for_tests(
        genesis_config: &GenesisConfig,
        runtime_config: Arc<RuntimeConfig>,
    ) -> Self {
        Self::new_with_paths_for_tests(
            genesis_config,
            runtime_config,
            Vec::new(),
            AccountSecondaryIndexes::default(),
            AccountShrinkThreshold::default(),
        )
    }

    pub fn new_no_wallclock_throttle_for_tests(genesis_config: &GenesisConfig) -> Self {
        let mut bank = Self::new_for_tests(genesis_config);

        bank.ns_per_slot = std::u128::MAX;
        bank
    }

    pub(crate) fn new_with_config_for_tests(
        genesis_config: &GenesisConfig,
        account_indexes: AccountSecondaryIndexes,
        shrink_ratio: AccountShrinkThreshold,
    ) -> Self {
        Self::new_with_paths_for_tests(
            genesis_config,
            Arc::new(RuntimeConfig::default()),
            Vec::new(),
            account_indexes,
            shrink_ratio,
        )
    }

    fn default_with_accounts(accounts: Accounts) -> Self {
        let mut bank = Self {
            incremental_snapshot_persistence: None,
            rc: BankRc::new(accounts, Slot::default()),
            status_cache: Arc::<RwLock<BankStatusCache>>::default(),
            blockhash_queue: RwLock::<BlockhashQueue>::default(),
            ancestors: Ancestors::default(),
            hash: RwLock::<Hash>::default(),
            parent_hash: Hash::default(),
            parent_slot: Slot::default(),
            hard_forks: Arc::<RwLock<HardForks>>::default(),
            transaction_count: AtomicU64::default(),
            non_vote_transaction_count_since_restart: AtomicU64::default(),
            transaction_error_count: AtomicU64::default(),
            transaction_entries_count: AtomicU64::default(),
            transactions_per_entry_max: AtomicU64::default(),
            tick_height: AtomicU64::default(),
            signature_count: AtomicU64::default(),
            capitalization: AtomicU64::default(),
            max_tick_height: u64::default(),
            hashes_per_tick: Option::<u64>::default(),
            ticks_per_slot: u64::default(),
            ns_per_slot: u128::default(),
            genesis_creation_time: UnixTimestamp::default(),
            slots_per_year: f64::default(),
            slot: Slot::default(),
            bank_id: BankId::default(),
            epoch: Epoch::default(),
            block_height: u64::default(),
            collector_id: Pubkey::default(),
            collector_fees: AtomicU64::default(),
            fee_rate_governor: FeeRateGovernor::default(),
            collected_rent: AtomicU64::default(),
            rent_collector: RentCollector::default(),
            epoch_schedule: EpochSchedule::default(),
            inflation: Arc::<RwLock<Inflation>>::default(),
            stakes_cache: StakesCache::default(),
            epoch_stakes: HashMap::<Epoch, EpochStakes>::default(),
            is_delta: AtomicBool::default(),
            builtin_programs: HashSet::<Pubkey>::default(),
            runtime_config: Arc::<RuntimeConfig>::default(),
            rewards: RwLock::<Vec<(Pubkey, RewardInfo)>>::default(),
            cluster_type: Option::<ClusterType>::default(),
            lazy_rent_collection: AtomicBool::default(),
            rewards_pool_pubkeys: Arc::<HashSet<Pubkey>>::default(),
            transaction_debug_keys: Option::<Arc<HashSet<Pubkey>>>::default(),
            transaction_log_collector_config: Arc::<RwLock<TransactionLogCollectorConfig>>::default(
            ),
            transaction_log_collector: Arc::<RwLock<TransactionLogCollector>>::default(),
            feature_set: Arc::<FeatureSet>::default(),
            drop_callback: RwLock::new(OptionalDropCallback(None)),
            freeze_started: AtomicBool::default(),
            vote_only_bank: false,
            cost_tracker: RwLock::<CostTracker>::default(),
            sysvar_cache: RwLock::<SysvarCache>::default(),
            accounts_data_size_initial: 0,
            accounts_data_size_delta_on_chain: AtomicI64::new(0),
            accounts_data_size_delta_off_chain: AtomicI64::new(0),
            fee_structure: FeeStructure::default(),
            loaded_programs_cache: Arc::<RwLock<LoadedPrograms<BankForks>>>::default(),
            check_program_modification_slot: false,
            epoch_reward_status: EpochRewardStatus::default(),
        };

        let accounts_data_size_initial = bank.get_total_accounts_stats().unwrap().data_len as u64;
        bank.accounts_data_size_initial = accounts_data_size_initial;

        bank
    }

    pub fn new_with_paths_for_tests(
        genesis_config: &GenesisConfig,
        runtime_config: Arc<RuntimeConfig>,
        paths: Vec<PathBuf>,
        account_indexes: AccountSecondaryIndexes,
        shrink_ratio: AccountShrinkThreshold,
    ) -> Self {
        Self::new_with_paths(
            genesis_config,
            runtime_config,
            paths,
            None,
            None,
            account_indexes,
            shrink_ratio,
            false,
            Some(ACCOUNTS_DB_CONFIG_FOR_TESTING),
            None,
            Arc::default(),
        )
    }

    /// Intended for use by benches only.
    /// create new bank with the given config and paths.
    pub fn new_with_paths_for_benches(genesis_config: &GenesisConfig, paths: Vec<PathBuf>) -> Self {
        Self::new_with_paths(
            genesis_config,
            Arc::<RuntimeConfig>::default(),
            paths,
            None,
            None,
            AccountSecondaryIndexes::default(),
            AccountShrinkThreshold::default(),
            false,
            Some(ACCOUNTS_DB_CONFIG_FOR_BENCHMARKS),
            None,
            Arc::default(),
        )
    }

    #[allow(clippy::too_many_arguments)]
    pub fn new_with_paths(
        genesis_config: &GenesisConfig,
        runtime_config: Arc<RuntimeConfig>,
        paths: Vec<PathBuf>,
        debug_keys: Option<Arc<HashSet<Pubkey>>>,
        additional_builtins: Option<&[BuiltinPrototype]>,
        account_indexes: AccountSecondaryIndexes,
        shrink_ratio: AccountShrinkThreshold,
        debug_do_not_add_builtins: bool,
        accounts_db_config: Option<AccountsDbConfig>,
        accounts_update_notifier: Option<AccountsUpdateNotifier>,
        exit: Arc<AtomicBool>,
    ) -> Self {
        let accounts = Accounts::new_with_config(
            paths,
            &genesis_config.cluster_type,
            account_indexes,
            shrink_ratio,
            accounts_db_config,
            accounts_update_notifier,
            exit,
        );
        let mut bank = Self::default_with_accounts(accounts);
        bank.ancestors = Ancestors::from(vec![bank.slot()]);
        bank.transaction_debug_keys = debug_keys;
        bank.runtime_config = runtime_config;
        bank.cluster_type = Some(genesis_config.cluster_type);

        bank.process_genesis_config(genesis_config);
        bank.finish_init(
            genesis_config,
            additional_builtins,
            debug_do_not_add_builtins,
        );

        // genesis needs stakes for all epochs up to the epoch implied by
        //  slot = 0 and genesis configuration
        {
            let stakes = bank.stakes_cache.stakes().clone();
            let stakes = Arc::new(StakesEnum::from(stakes));
            for epoch in 0..=bank.get_leader_schedule_epoch(bank.slot) {
                bank.epoch_stakes
                    .insert(epoch, EpochStakes::new(stakes.clone(), epoch));
            }
            bank.update_stake_history(None);
        }
        bank.update_clock(None);
        bank.update_rent();
        bank.update_epoch_schedule();
        bank.update_recent_blockhashes();
        bank.update_last_restart_slot();
        bank.fill_missing_sysvar_cache_entries();
        bank
    }

    /// Create a new bank that points to an immutable checkpoint of another bank.
    pub fn new_from_parent(parent: Arc<Bank>, collector_id: &Pubkey, slot: Slot) -> Self {
        Self::_new_from_parent(
            parent,
            collector_id,
            slot,
            null_tracer(),
            NewBankOptions::default(),
        )
    }

    pub fn new_from_parent_with_options(
        parent: Arc<Bank>,
        collector_id: &Pubkey,
        slot: Slot,
        new_bank_options: NewBankOptions,
    ) -> Self {
        Self::_new_from_parent(parent, collector_id, slot, null_tracer(), new_bank_options)
    }

    pub fn new_from_parent_with_tracer(
        parent: Arc<Bank>,
        collector_id: &Pubkey,
        slot: Slot,
        reward_calc_tracer: impl RewardCalcTracer,
    ) -> Self {
        Self::_new_from_parent(
            parent,
            collector_id,
            slot,
            Some(reward_calc_tracer),
            NewBankOptions::default(),
        )
    }

    fn get_rent_collector_from(rent_collector: &RentCollector, epoch: Epoch) -> RentCollector {
        rent_collector.clone_with_epoch(epoch)
    }

    fn is_partitioned_rewards_feature_enabled(&self) -> bool {
        self.feature_set
            .is_active(&feature_set::enable_partitioned_epoch_reward::id())
    }

    pub(crate) fn set_epoch_reward_status_active(
        &mut self,
        stake_rewards_by_partition: Vec<StakeRewards>,
    ) {
        self.epoch_reward_status = EpochRewardStatus::Active(StartBlockHeightAndRewards {
            start_block_height: self.block_height,
            stake_rewards_by_partition: Arc::new(stake_rewards_by_partition),
        });
    }

    fn partitioned_epoch_rewards_config(&self) -> &PartitionedEpochRewardsConfig {
        &self
            .rc
            .accounts
            .accounts_db
            .partitioned_epoch_rewards_config
    }

    /// # stake accounts to store in one block during partitioned reward interval
    fn partitioned_rewards_stake_account_stores_per_block(&self) -> u64 {
        self.partitioned_epoch_rewards_config()
            .stake_account_stores_per_block
    }

    /// reward calculation happens synchronously during the first block of the epoch boundary.
    /// So, # blocks for reward calculation is 1.
    fn get_reward_calculation_num_blocks(&self) -> Slot {
        self.partitioned_epoch_rewards_config()
            .reward_calculation_num_blocks
    }

    /// Calculate the number of blocks required to distribute rewards to all stake accounts.
    fn get_reward_distribution_num_blocks(&self, rewards: &StakeRewards) -> u64 {
        let total_stake_accounts = rewards.len();
        if self.epoch_schedule.warmup && self.epoch < self.first_normal_epoch() {
            1
        } else {
            const MAX_FACTOR_OF_REWARD_BLOCKS_IN_EPOCH: u64 = 10;
            let num_chunks = solana_accounts_db::accounts_hash::AccountsHasher::div_ceil(
                total_stake_accounts,
                self.partitioned_rewards_stake_account_stores_per_block() as usize,
            ) as u64;

            // Limit the reward credit interval to 10% of the total number of slots in a epoch
            num_chunks.clamp(
                1,
                (self.epoch_schedule.slots_per_epoch / MAX_FACTOR_OF_REWARD_BLOCKS_IN_EPOCH).max(1),
            )
        }
    }

    /// Return `RewardInterval` enum for current bank
    fn get_reward_interval(&self) -> RewardInterval {
        if matches!(self.epoch_reward_status, EpochRewardStatus::Active(_)) {
            RewardInterval::InsideInterval
        } else {
            RewardInterval::OutsideInterval
        }
    }

    /// For testing only
    pub fn force_reward_interval_end_for_tests(&mut self) {
        self.epoch_reward_status = EpochRewardStatus::Inactive;
    }

    fn _new_from_parent(
        parent: Arc<Bank>,
        collector_id: &Pubkey,
        slot: Slot,
        reward_calc_tracer: Option<impl RewardCalcTracer>,
        new_bank_options: NewBankOptions,
    ) -> Self {
        let mut time = Measure::start("bank::new_from_parent");
        let NewBankOptions { vote_only_bank } = new_bank_options;

        parent.freeze();
        assert_ne!(slot, parent.slot());

        let epoch_schedule = parent.epoch_schedule;
        let epoch = epoch_schedule.get_epoch(slot);

        let (rc, bank_rc_creation_time_us) = measure_us!({
            let accounts_db = Arc::clone(&parent.rc.accounts.accounts_db);
            accounts_db.insert_default_bank_hash_stats(slot, parent.slot());
            BankRc {
                accounts: Arc::new(Accounts::new(accounts_db)),
                parent: RwLock::new(Some(Arc::clone(&parent))),
                slot,
                bank_id_generator: Arc::clone(&parent.rc.bank_id_generator),
            }
        });

        let (status_cache, status_cache_time_us) = measure_us!(Arc::clone(&parent.status_cache));

        let (fee_rate_governor, fee_components_time_us) = measure_us!(
            FeeRateGovernor::new_derived(&parent.fee_rate_governor, parent.signature_count())
        );

        let bank_id = rc.bank_id_generator.fetch_add(1, Relaxed) + 1;
        let (blockhash_queue, blockhash_queue_time_us) =
            measure_us!(RwLock::new(parent.blockhash_queue.read().unwrap().clone()));

        let (stakes_cache, stakes_cache_time_us) =
            measure_us!(StakesCache::new(parent.stakes_cache.stakes().clone()));

        let (epoch_stakes, epoch_stakes_time_us) = measure_us!(parent.epoch_stakes.clone());

        let (builtin_programs, builtin_programs_time_us) =
            measure_us!(parent.builtin_programs.clone());

        let (rewards_pool_pubkeys, rewards_pool_pubkeys_time_us) =
            measure_us!(parent.rewards_pool_pubkeys.clone());

        let (transaction_debug_keys, transaction_debug_keys_time_us) =
            measure_us!(parent.transaction_debug_keys.clone());

        let (transaction_log_collector_config, transaction_log_collector_config_time_us) =
            measure_us!(parent.transaction_log_collector_config.clone());

        let (feature_set, feature_set_time_us) = measure_us!(parent.feature_set.clone());

        let accounts_data_size_initial = parent.load_accounts_data_size();
        let mut new = Self {
            incremental_snapshot_persistence: None,
            rc,
            status_cache,
            slot,
            bank_id,
            epoch,
            blockhash_queue,

            // TODO: clean this up, so much special-case copying...
            hashes_per_tick: parent.hashes_per_tick,
            ticks_per_slot: parent.ticks_per_slot,
            ns_per_slot: parent.ns_per_slot,
            genesis_creation_time: parent.genesis_creation_time,
            slots_per_year: parent.slots_per_year,
            epoch_schedule,
            collected_rent: AtomicU64::new(0),
            rent_collector: Self::get_rent_collector_from(&parent.rent_collector, epoch),
            max_tick_height: (slot + 1) * parent.ticks_per_slot,
            block_height: parent.block_height + 1,
            fee_rate_governor,
            capitalization: AtomicU64::new(parent.capitalization()),
            vote_only_bank,
            inflation: parent.inflation.clone(),
            transaction_count: AtomicU64::new(parent.transaction_count()),
            non_vote_transaction_count_since_restart: AtomicU64::new(
                parent.non_vote_transaction_count_since_restart(),
            ),
            transaction_error_count: AtomicU64::new(0),
            transaction_entries_count: AtomicU64::new(0),
            transactions_per_entry_max: AtomicU64::new(0),
            // we will .clone_with_epoch() this soon after stake data update; so just .clone() for now
            stakes_cache,
            epoch_stakes,
            parent_hash: parent.hash(),
            parent_slot: parent.slot(),
            collector_id: *collector_id,
            collector_fees: AtomicU64::new(0),
            ancestors: Ancestors::default(),
            hash: RwLock::new(Hash::default()),
            is_delta: AtomicBool::new(false),
            builtin_programs,
            tick_height: AtomicU64::new(parent.tick_height.load(Relaxed)),
            signature_count: AtomicU64::new(0),
            runtime_config: parent.runtime_config.clone(),
            hard_forks: parent.hard_forks.clone(),
            rewards: RwLock::new(vec![]),
            cluster_type: parent.cluster_type,
            lazy_rent_collection: AtomicBool::new(parent.lazy_rent_collection.load(Relaxed)),
            rewards_pool_pubkeys,
            transaction_debug_keys,
            transaction_log_collector_config,
            transaction_log_collector: Arc::new(RwLock::new(TransactionLogCollector::default())),
            feature_set: Arc::clone(&feature_set),
            drop_callback: RwLock::new(OptionalDropCallback(
                parent
                    .drop_callback
                    .read()
                    .unwrap()
                    .0
                    .as_ref()
                    .map(|drop_callback| drop_callback.clone_box()),
            )),
            freeze_started: AtomicBool::new(false),
            cost_tracker: RwLock::new(CostTracker::new_with_account_data_size_limit(
                feature_set
                    .is_active(&feature_set::cap_accounts_data_len::id())
                    .then(|| {
                        parent
                            .accounts_data_size_limit()
                            .saturating_sub(accounts_data_size_initial)
                    }),
            )),
            sysvar_cache: RwLock::new(SysvarCache::default()),
            accounts_data_size_initial,
            accounts_data_size_delta_on_chain: AtomicI64::new(0),
            accounts_data_size_delta_off_chain: AtomicI64::new(0),
            fee_structure: parent.fee_structure.clone(),
            loaded_programs_cache: parent.loaded_programs_cache.clone(),
            check_program_modification_slot: false,
            epoch_reward_status: parent.epoch_reward_status.clone(),
        };

        let (_, ancestors_time_us) = measure_us!({
            let mut ancestors = Vec::with_capacity(1 + new.parents().len());
            ancestors.push(new.slot());
            new.parents().iter().for_each(|p| {
                ancestors.push(p.slot());
            });
            new.ancestors = Ancestors::from(ancestors);
        });

        // Following code may touch AccountsDb, requiring proper ancestors
        let parent_epoch = parent.epoch();
        let (_, update_epoch_time_us) = measure_us!({
            if parent_epoch < new.epoch() {
                new.process_new_epoch(
                    parent_epoch,
                    parent.slot(),
                    parent.block_height(),
                    reward_calc_tracer,
                );
            } else {
                // Save a snapshot of stakes for use in consensus and stake weighted networking
                let leader_schedule_epoch = epoch_schedule.get_leader_schedule_epoch(slot);
                new.update_epoch_stakes(leader_schedule_epoch);
            }
            if new.is_partitioned_rewards_code_enabled() {
                new.distribute_partitioned_epoch_rewards();
            }
        });

        // Update sysvars before processing transactions
        let (_, update_sysvars_time_us) = measure_us!({
            new.update_slot_hashes();
            new.update_stake_history(Some(parent_epoch));
            new.update_clock(Some(parent_epoch));
            new.update_fees();
            new.update_last_restart_slot()
        });

        let (_, fill_sysvar_cache_time_us) = measure_us!(new.fill_missing_sysvar_cache_entries());
        time.stop();

        report_new_bank_metrics(
            slot,
            parent.slot(),
            new.block_height,
            NewBankTimings {
                bank_rc_creation_time_us,
                total_elapsed_time_us: time.as_us(),
                status_cache_time_us,
                fee_components_time_us,
                blockhash_queue_time_us,
                stakes_cache_time_us,
                epoch_stakes_time_us,
                builtin_programs_time_us,
                rewards_pool_pubkeys_time_us,
                executor_cache_time_us: 0,
                transaction_debug_keys_time_us,
                transaction_log_collector_config_time_us,
                feature_set_time_us,
                ancestors_time_us,
                update_epoch_time_us,
                update_sysvars_time_us,
                fill_sysvar_cache_time_us,
            },
        );

        parent
            .loaded_programs_cache
            .read()
            .unwrap()
            .stats
            .submit(parent.slot());

        new.loaded_programs_cache.write().unwrap().stats.reset();
        new
    }

    /// Epoch in which the new cooldown warmup rate for stake was activated
    pub fn new_warmup_cooldown_rate_epoch(&self) -> Option<Epoch> {
        self.feature_set
            .new_warmup_cooldown_rate_epoch(&self.epoch_schedule)
    }

    /// process for the start of a new epoch
    fn process_new_epoch(
        &mut self,
        parent_epoch: Epoch,
        parent_slot: Slot,
        parent_height: u64,
        reward_calc_tracer: Option<impl RewardCalcTracer>,
    ) {
        let epoch = self.epoch();
        let slot = self.slot();
        let (thread_pool, thread_pool_time) = measure!(
            ThreadPoolBuilder::new().build().unwrap(),
            "thread_pool_creation",
        );

        let (_, apply_feature_activations_time) = measure!(
            self.apply_feature_activations(ApplyFeatureActivationsCaller::NewFromParent, false),
            "apply_feature_activation",
        );

        // Add new entry to stakes.stake_history, set appropriate epoch and
        // update vote accounts with warmed up stakes before saving a
        // snapshot of stakes in epoch stakes
        let (_, activate_epoch_time) = measure!(
            self.stakes_cache.activate_epoch(
                epoch,
                &thread_pool,
                self.new_warmup_cooldown_rate_epoch()
            ),
            "activate_epoch",
        );

        // Save a snapshot of stakes for use in consensus and stake weighted networking
        let leader_schedule_epoch = self.epoch_schedule.get_leader_schedule_epoch(slot);
        let (_, update_epoch_stakes_time) = measure!(
            self.update_epoch_stakes(leader_schedule_epoch),
            "update_epoch_stakes",
        );

        let mut rewards_metrics = RewardsMetrics::default();
        // After saving a snapshot of stakes, apply stake rewards and commission
        let (_, update_rewards_with_thread_pool_time) = measure!(
            {
                if self.is_partitioned_rewards_feature_enabled()
                    || self
                        .partitioned_epoch_rewards_config()
                        .test_enable_partitioned_rewards
                {
                    self.begin_partitioned_rewards(
                        reward_calc_tracer,
                        &thread_pool,
                        parent_epoch,
                        parent_slot,
                        parent_height,
                        &mut rewards_metrics,
                    );
                } else {
                    self.update_rewards_with_thread_pool(
                        parent_epoch,
                        reward_calc_tracer,
                        &thread_pool,
                        &mut rewards_metrics,
                    )
                }
            },
            "update_rewards_with_thread_pool",
        );

        report_new_epoch_metrics(
            epoch,
            slot,
            parent_slot,
            NewEpochTimings {
                thread_pool_time_us: thread_pool_time.as_us(),
                apply_feature_activations_time_us: apply_feature_activations_time.as_us(),
                activate_epoch_time_us: activate_epoch_time.as_us(),
                update_epoch_stakes_time_us: update_epoch_stakes_time.as_us(),
                update_rewards_with_thread_pool_time_us: update_rewards_with_thread_pool_time
                    .as_us(),
            },
            rewards_metrics,
        );
    }

    /// partitioned reward distribution is complete.
    /// So, deactivate the epoch rewards sysvar.
    fn deactivate_epoch_reward_status(&mut self) {
        assert!(matches!(
            self.epoch_reward_status,
            EpochRewardStatus::Active(_)
        ));
        self.epoch_reward_status = EpochRewardStatus::Inactive;
        if let Some(account) = self.get_account(&sysvar::epoch_rewards::id()) {
            if account.lamports() > 0 {
                info!(
                    "burning {} extra lamports in EpochRewards sysvar account at slot {}",
                    account.lamports(),
                    self.slot()
                );
                self.log_epoch_rewards_sysvar("burn");
                self.burn_and_purge_account(&sysvar::epoch_rewards::id(), account);
            }
        }
    }

    /// Begin the process of calculating and distributing rewards.
    /// This process can take multiple slots.
    fn begin_partitioned_rewards(
        &mut self,
        reward_calc_tracer: Option<impl Fn(&RewardCalculationEvent) + Send + Sync>,
        thread_pool: &ThreadPool,
        parent_epoch: Epoch,
        parent_slot: Slot,
        parent_block_height: u64,
        rewards_metrics: &mut RewardsMetrics,
    ) {
        let CalculateRewardsAndDistributeVoteRewardsResult {
            total_rewards,
            distributed_rewards,
            stake_rewards_by_partition,
        } = self.calculate_rewards_and_distribute_vote_rewards(
            parent_epoch,
            reward_calc_tracer,
            thread_pool,
            rewards_metrics,
        );

        let slot = self.slot();
        let credit_start = self.block_height() + self.get_reward_calculation_num_blocks();
        let credit_end_exclusive = credit_start + stake_rewards_by_partition.len() as u64;

        self.set_epoch_reward_status_active(stake_rewards_by_partition);

        // create EpochRewards sysvar that holds the balance of undistributed rewards with
        // (total_rewards, distributed_rewards, credit_end_exclusive), total capital will increase by (total_rewards - distributed_rewards)
        self.create_epoch_rewards_sysvar(total_rewards, distributed_rewards, credit_end_exclusive);

        datapoint_info!(
            "epoch-rewards-status-update",
            ("start_slot", slot, i64),
            ("start_block_height", self.block_height(), i64),
            ("active", 1, i64),
            ("parent_slot", parent_slot, i64),
            ("parent_block_height", parent_block_height, i64),
        );
    }

    /// Process reward distribution for the block if it is inside reward interval.
    fn distribute_partitioned_epoch_rewards(&mut self) {
        let EpochRewardStatus::Active(status) = &self.epoch_reward_status else {
            return;
        };

        let height = self.block_height();
        let start_block_height = status.start_block_height;
        let credit_start = start_block_height + self.get_reward_calculation_num_blocks();
        let credit_end_exclusive = credit_start + status.stake_rewards_by_partition.len() as u64;
        assert!(
            self.epoch_schedule.get_slots_in_epoch(self.epoch)
                > credit_end_exclusive.saturating_sub(credit_start)
        );

        if height >= credit_start && height < credit_end_exclusive {
            let partition_index = height - credit_start;
            self.distribute_epoch_rewards_in_partition(
                &status.stake_rewards_by_partition,
                partition_index,
            );
        }

        if height.saturating_add(1) >= credit_end_exclusive {
            datapoint_info!(
                "epoch-rewards-status-update",
                ("slot", self.slot(), i64),
                ("block_height", height, i64),
                ("active", 0, i64),
                ("start_block_height", start_block_height, i64),
            );

            self.deactivate_epoch_reward_status();
        }
    }

    pub fn byte_limit_for_scans(&self) -> Option<usize> {
        self.rc
            .accounts
            .accounts_db
            .accounts_index
            .scan_results_limit_bytes
    }

    pub fn proper_ancestors_set(&self) -> HashSet<Slot> {
        HashSet::from_iter(self.proper_ancestors())
    }

    /// Returns all ancestors excluding self.slot.
    pub(crate) fn proper_ancestors(&self) -> impl Iterator<Item = Slot> + '_ {
        self.ancestors
            .keys()
            .into_iter()
            .filter(move |slot| *slot != self.slot)
    }

    pub fn set_callback(&self, callback: Option<Box<dyn DropCallback + Send + Sync>>) {
        *self.drop_callback.write().unwrap() = OptionalDropCallback(callback);
    }

    pub fn vote_only_bank(&self) -> bool {
        self.vote_only_bank
    }

    /// Like `new_from_parent` but additionally:
    /// * Doesn't assume that the parent is anywhere near `slot`, parent could be millions of slots
    /// in the past
    /// * Adjusts the new bank's tick height to avoid having to run PoH for millions of slots
    /// * Freezes the new bank, assuming that the user will `Bank::new_from_parent` from this bank
    /// * Calculates and sets the epoch accounts hash from the parent
    pub fn warp_from_parent(
        parent: Arc<Bank>,
        collector_id: &Pubkey,
        slot: Slot,
        data_source: CalcAccountsHashDataSource,
    ) -> Self {
        parent.freeze();
        parent
            .rc
            .accounts
            .accounts_db
            .epoch_accounts_hash_manager
            .set_in_flight(parent.slot());
        let accounts_hash = parent.update_accounts_hash(data_source, false, true);
        let epoch_accounts_hash = accounts_hash.into();
        parent
            .rc
            .accounts
            .accounts_db
            .epoch_accounts_hash_manager
            .set_valid(epoch_accounts_hash, parent.slot());

        let parent_timestamp = parent.clock().unix_timestamp;
        let mut new = Bank::new_from_parent(parent, collector_id, slot);
        new.apply_feature_activations(ApplyFeatureActivationsCaller::WarpFromParent, false);
        new.update_epoch_stakes(new.epoch_schedule().get_epoch(slot));
        new.tick_height.store(new.max_tick_height(), Relaxed);

        let mut clock = new.clock();
        clock.epoch_start_timestamp = parent_timestamp;
        clock.unix_timestamp = parent_timestamp;
        new.update_sysvar_account(&sysvar::clock::id(), |account| {
            create_account(
                &clock,
                new.inherit_specially_retained_account_fields(account),
            )
        });
        new.fill_missing_sysvar_cache_entries();
        new.freeze();
        new
    }

    /// Create a bank from explicit arguments and deserialized fields from snapshot
    #[allow(clippy::float_cmp)]
    pub(crate) fn new_from_fields(
        bank_rc: BankRc,
        genesis_config: &GenesisConfig,
        runtime_config: Arc<RuntimeConfig>,
        fields: BankFieldsToDeserialize,
        debug_keys: Option<Arc<HashSet<Pubkey>>>,
        additional_builtins: Option<&[BuiltinPrototype]>,
        debug_do_not_add_builtins: bool,
        accounts_data_size_initial: u64,
    ) -> Self {
        let now = Instant::now();
        let ancestors = Ancestors::from(&fields.ancestors);
        // For backward compatibility, we can only serialize and deserialize
        // Stakes<Delegation> in BankFieldsTo{Serialize,Deserialize}. But Bank
        // caches Stakes<StakeAccount>. Below Stakes<StakeAccount> is obtained
        // from Stakes<Delegation> by reading the full account state from
        // accounts-db. Note that it is crucial that these accounts are loaded
        // at the right slot and match precisely with serialized Delegations.
        let stakes = Stakes::new(&fields.stakes, |pubkey| {
            let (account, _slot) = bank_rc.accounts.load_with_fixed_root(&ancestors, pubkey)?;
            Some(account)
        })
        .expect(
            "Stakes cache is inconsistent with accounts-db. This can indicate \
            a corrupted snapshot or bugs in cached accounts or accounts-db.",
        );
        let stakes_accounts_load_duration = now.elapsed();
        let mut bank = Self {
            incremental_snapshot_persistence: fields.incremental_snapshot_persistence,
            rc: bank_rc,
            status_cache: Arc::<RwLock<BankStatusCache>>::default(),
            blockhash_queue: RwLock::new(fields.blockhash_queue),
            ancestors,
            hash: RwLock::new(fields.hash),
            parent_hash: fields.parent_hash,
            parent_slot: fields.parent_slot,
            hard_forks: Arc::new(RwLock::new(fields.hard_forks)),
            transaction_count: AtomicU64::new(fields.transaction_count),
            non_vote_transaction_count_since_restart: AtomicU64::default(),
            transaction_error_count: AtomicU64::default(),
            transaction_entries_count: AtomicU64::default(),
            transactions_per_entry_max: AtomicU64::default(),
            tick_height: AtomicU64::new(fields.tick_height),
            signature_count: AtomicU64::new(fields.signature_count),
            capitalization: AtomicU64::new(fields.capitalization),
            max_tick_height: fields.max_tick_height,
            hashes_per_tick: fields.hashes_per_tick,
            ticks_per_slot: fields.ticks_per_slot,
            ns_per_slot: fields.ns_per_slot,
            genesis_creation_time: fields.genesis_creation_time,
            slots_per_year: fields.slots_per_year,
            slot: fields.slot,
            bank_id: 0,
            epoch: fields.epoch,
            block_height: fields.block_height,
            collector_id: fields.collector_id,
            collector_fees: AtomicU64::new(fields.collector_fees),
            fee_rate_governor: fields.fee_rate_governor,
            collected_rent: AtomicU64::new(fields.collected_rent),
            // clone()-ing is needed to consider a gated behavior in rent_collector
            rent_collector: Self::get_rent_collector_from(&fields.rent_collector, fields.epoch),
            epoch_schedule: fields.epoch_schedule,
            inflation: Arc::new(RwLock::new(fields.inflation)),
            stakes_cache: StakesCache::new(stakes),
            epoch_stakes: fields.epoch_stakes,
            is_delta: AtomicBool::new(fields.is_delta),
            builtin_programs: HashSet::<Pubkey>::default(),
            runtime_config,
            rewards: RwLock::new(vec![]),
            cluster_type: Some(genesis_config.cluster_type),
            lazy_rent_collection: AtomicBool::default(),
            rewards_pool_pubkeys: Arc::<HashSet<Pubkey>>::default(),
            transaction_debug_keys: debug_keys,
            transaction_log_collector_config: Arc::<RwLock<TransactionLogCollectorConfig>>::default(
            ),
            transaction_log_collector: Arc::<RwLock<TransactionLogCollector>>::default(),
            feature_set: Arc::<FeatureSet>::default(),
            drop_callback: RwLock::new(OptionalDropCallback(None)),
            freeze_started: AtomicBool::new(fields.hash != Hash::default()),
            vote_only_bank: false,
            cost_tracker: RwLock::new(CostTracker::default()),
            sysvar_cache: RwLock::new(SysvarCache::default()),
            accounts_data_size_initial,
            accounts_data_size_delta_on_chain: AtomicI64::new(0),
            accounts_data_size_delta_off_chain: AtomicI64::new(0),
            fee_structure: FeeStructure::default(),
            loaded_programs_cache: Arc::<RwLock<LoadedPrograms<BankForks>>>::default(),
            check_program_modification_slot: false,
            epoch_reward_status: EpochRewardStatus::default(),
        };
        bank.finish_init(
            genesis_config,
            additional_builtins,
            debug_do_not_add_builtins,
        );
        bank.fill_missing_sysvar_cache_entries();

        // Sanity assertions between bank snapshot and genesis config
        // Consider removing from serializable bank state
        // (BankFieldsToSerialize/BankFieldsToDeserialize) and initializing
        // from the passed in genesis_config instead (as new()/new_with_paths() already do)
        assert_eq!(
            bank.genesis_creation_time, genesis_config.creation_time,
            "Bank snapshot genesis creation time does not match genesis.bin creation time.\
             The snapshot and genesis.bin might pertain to different clusters"
        );
        assert_eq!(bank.ticks_per_slot, genesis_config.ticks_per_slot);
        assert_eq!(
            bank.ns_per_slot,
            genesis_config.poh_config.target_tick_duration.as_nanos()
                * genesis_config.ticks_per_slot as u128
        );
        assert_eq!(bank.max_tick_height, (bank.slot + 1) * bank.ticks_per_slot);
        assert_eq!(
            bank.slots_per_year,
            years_as_slots(
                1.0,
                &genesis_config.poh_config.target_tick_duration,
                bank.ticks_per_slot,
            )
        );
        assert_eq!(bank.epoch_schedule, genesis_config.epoch_schedule);
        assert_eq!(bank.epoch, bank.epoch_schedule.get_epoch(bank.slot));

        datapoint_info!(
            "bank-new-from-fields",
            (
                "accounts_data_len-from-snapshot",
                fields.accounts_data_len as i64,
                i64
            ),
            (
                "accounts_data_len-from-generate_index",
                accounts_data_size_initial as i64,
                i64
            ),
            (
                "stakes_accounts_load_duration_us",
                stakes_accounts_load_duration.as_micros(),
                i64
            ),
        );
        bank
    }

    /// Return subset of bank fields representing serializable state
    pub(crate) fn get_fields_to_serialize<'a>(
        &'a self,
        ancestors: &'a HashMap<Slot, usize>,
    ) -> BankFieldsToSerialize<'a> {
        BankFieldsToSerialize {
            blockhash_queue: &self.blockhash_queue,
            ancestors,
            hash: *self.hash.read().unwrap(),
            parent_hash: self.parent_hash,
            parent_slot: self.parent_slot,
            hard_forks: &self.hard_forks,
            transaction_count: self.transaction_count.load(Relaxed),
            tick_height: self.tick_height.load(Relaxed),
            signature_count: self.signature_count.load(Relaxed),
            capitalization: self.capitalization.load(Relaxed),
            max_tick_height: self.max_tick_height,
            hashes_per_tick: self.hashes_per_tick,
            ticks_per_slot: self.ticks_per_slot,
            ns_per_slot: self.ns_per_slot,
            genesis_creation_time: self.genesis_creation_time,
            slots_per_year: self.slots_per_year,
            slot: self.slot,
            epoch: self.epoch,
            block_height: self.block_height,
            collector_id: self.collector_id,
            collector_fees: self.collector_fees.load(Relaxed),
            fee_calculator: FeeCalculator::default(),
            fee_rate_governor: self.fee_rate_governor.clone(),
            collected_rent: self.collected_rent.load(Relaxed),
            rent_collector: self.rent_collector.clone(),
            epoch_schedule: self.epoch_schedule,
            inflation: *self.inflation.read().unwrap(),
            stakes: &self.stakes_cache,
            epoch_stakes: &self.epoch_stakes,
            is_delta: self.is_delta.load(Relaxed),
            accounts_data_len: self.load_accounts_data_size(),
        }
    }

    pub fn collector_id(&self) -> &Pubkey {
        &self.collector_id
    }

    pub fn genesis_creation_time(&self) -> UnixTimestamp {
        self.genesis_creation_time
    }

    pub fn slot(&self) -> Slot {
        self.slot
    }

    pub fn bank_id(&self) -> BankId {
        self.bank_id
    }

    pub fn epoch(&self) -> Epoch {
        self.epoch
    }

    pub fn first_normal_epoch(&self) -> Epoch {
        self.epoch_schedule().first_normal_epoch
    }

    pub fn freeze_lock(&self) -> RwLockReadGuard<Hash> {
        self.hash.read().unwrap()
    }

    pub fn hash(&self) -> Hash {
        *self.hash.read().unwrap()
    }

    pub fn is_frozen(&self) -> bool {
        *self.hash.read().unwrap() != Hash::default()
    }

    pub fn freeze_started(&self) -> bool {
        self.freeze_started.load(Relaxed)
    }

    pub fn status_cache_ancestors(&self) -> Vec<u64> {
        let mut roots = self.status_cache.read().unwrap().roots().clone();
        let min = roots.iter().min().cloned().unwrap_or(0);
        for ancestor in self.ancestors.keys() {
            if ancestor >= min {
                roots.insert(ancestor);
            }
        }

        let mut ancestors: Vec<_> = roots.into_iter().collect();
        #[allow(clippy::stable_sort_primitive)]
        ancestors.sort();
        ancestors
    }

    /// computed unix_timestamp at this slot height
    pub fn unix_timestamp_from_genesis(&self) -> i64 {
        self.genesis_creation_time + ((self.slot as u128 * self.ns_per_slot) / 1_000_000_000) as i64
    }

    fn update_sysvar_account<F>(&self, pubkey: &Pubkey, updater: F)
    where
        F: Fn(&Option<AccountSharedData>) -> AccountSharedData,
    {
        let old_account = self.get_account_with_fixed_root(pubkey);
        let mut new_account = updater(&old_account);

        // When new sysvar comes into existence (with RENT_UNADJUSTED_INITIAL_BALANCE lamports),
        // this code ensures that the sysvar's balance is adjusted to be rent-exempt.
        //
        // More generally, this code always re-calculates for possible sysvar data size change,
        // although there is no such sysvars currently.
        self.adjust_sysvar_balance_for_rent(&mut new_account);
        self.store_account_and_update_capitalization(pubkey, &new_account);
    }

    fn inherit_specially_retained_account_fields(
        &self,
        old_account: &Option<AccountSharedData>,
    ) -> InheritableAccountFields {
        const RENT_UNADJUSTED_INITIAL_BALANCE: u64 = 1;

        (
            old_account
                .as_ref()
                .map(|a| a.lamports())
                .unwrap_or(RENT_UNADJUSTED_INITIAL_BALANCE),
            old_account
                .as_ref()
                .map(|a| a.rent_epoch())
                .unwrap_or(INITIAL_RENT_EPOCH),
        )
    }

    pub fn clock(&self) -> sysvar::clock::Clock {
        from_account(&self.get_account(&sysvar::clock::id()).unwrap_or_default())
            .unwrap_or_default()
    }

    fn update_clock(&self, parent_epoch: Option<Epoch>) {
        let mut unix_timestamp = self.clock().unix_timestamp;
        // set epoch_start_timestamp to None to warp timestamp
        let epoch_start_timestamp = {
            let epoch = if let Some(epoch) = parent_epoch {
                epoch
            } else {
                self.epoch()
            };
            let first_slot_in_epoch = self.epoch_schedule().get_first_slot_in_epoch(epoch);
            Some((first_slot_in_epoch, self.clock().epoch_start_timestamp))
        };
        let max_allowable_drift = MaxAllowableDrift {
            fast: MAX_ALLOWABLE_DRIFT_PERCENTAGE_FAST,
            slow: MAX_ALLOWABLE_DRIFT_PERCENTAGE_SLOW_V2,
        };

        let ancestor_timestamp = self.clock().unix_timestamp;
        if let Some(timestamp_estimate) =
            self.get_timestamp_estimate(max_allowable_drift, epoch_start_timestamp)
        {
            unix_timestamp = timestamp_estimate;
            if timestamp_estimate < ancestor_timestamp {
                unix_timestamp = ancestor_timestamp;
            }
        }
        datapoint_info!(
            "bank-timestamp-correction",
            ("slot", self.slot(), i64),
            ("from_genesis", self.unix_timestamp_from_genesis(), i64),
            ("corrected", unix_timestamp, i64),
            ("ancestor_timestamp", ancestor_timestamp, i64),
        );
        let mut epoch_start_timestamp =
            // On epoch boundaries, update epoch_start_timestamp
            if parent_epoch.is_some() && parent_epoch.unwrap() != self.epoch() {
                unix_timestamp
            } else {
                self.clock().epoch_start_timestamp
            };
        if self.slot == 0 {
            unix_timestamp = self.unix_timestamp_from_genesis();
            epoch_start_timestamp = self.unix_timestamp_from_genesis();
        }
        let clock = sysvar::clock::Clock {
            slot: self.slot,
            epoch_start_timestamp,
            epoch: self.epoch_schedule().get_epoch(self.slot),
            leader_schedule_epoch: self.epoch_schedule().get_leader_schedule_epoch(self.slot),
            unix_timestamp,
        };
        self.update_sysvar_account(&sysvar::clock::id(), |account| {
            create_account(
                &clock,
                self.inherit_specially_retained_account_fields(account),
            )
        });
    }

    pub fn update_last_restart_slot(&self) {
        let feature_flag = self
            .feature_set
            .is_active(&feature_set::last_restart_slot_sysvar::id());

        if feature_flag {
            // First, see what the currently stored last restart slot is. This
            // account may not exist yet if the feature was just activated.
            let current_last_restart_slot = self
                .get_account(&sysvar::last_restart_slot::id())
                .and_then(|account| {
                    let lrs: Option<LastRestartSlot> = from_account(&account);
                    lrs
                })
                .map(|account| account.last_restart_slot);

            let last_restart_slot = {
                let slot = self.slot;
                let hard_forks_r = self.hard_forks.read().unwrap();

                // Only consider hard forks <= this bank's slot to avoid prematurely applying
                // a hard fork that is set to occur in the future.
                hard_forks_r
                    .iter()
                    .rev()
                    .find(|(hard_fork, _)| *hard_fork <= slot)
                    .map(|(slot, _)| *slot)
                    .unwrap_or(0)
            };

            // Only need to write if the last restart has changed
            if current_last_restart_slot != Some(last_restart_slot) {
                self.update_sysvar_account(&sysvar::last_restart_slot::id(), |account| {
                    create_account(
                        &LastRestartSlot { last_restart_slot },
                        self.inherit_specially_retained_account_fields(account),
                    )
                });
            }
        }
    }

    pub fn set_sysvar_for_tests<T>(&self, sysvar: &T)
    where
        T: Sysvar + SysvarId,
    {
        self.update_sysvar_account(&T::id(), |account| {
            create_account(
                sysvar,
                self.inherit_specially_retained_account_fields(account),
            )
        });
        // Simply force fill sysvar cache rather than checking which sysvar was
        // actually updated since tests don't need to be optimized for performance.
        self.reset_sysvar_cache();
        self.fill_missing_sysvar_cache_entries();
    }

    fn update_slot_history(&self) {
        self.update_sysvar_account(&sysvar::slot_history::id(), |account| {
            let mut slot_history = account
                .as_ref()
                .map(|account| from_account::<SlotHistory, _>(account).unwrap())
                .unwrap_or_default();
            slot_history.add(self.slot());
            create_account(
                &slot_history,
                self.inherit_specially_retained_account_fields(account),
            )
        });
    }

    fn update_slot_hashes(&self) {
        self.update_sysvar_account(&sysvar::slot_hashes::id(), |account| {
            let mut slot_hashes = account
                .as_ref()
                .map(|account| from_account::<SlotHashes, _>(account).unwrap())
                .unwrap_or_default();
            slot_hashes.add(self.parent_slot, self.parent_hash);
            create_account(
                &slot_hashes,
                self.inherit_specially_retained_account_fields(account),
            )
        });
    }

    pub fn get_slot_history(&self) -> SlotHistory {
        from_account(&self.get_account(&sysvar::slot_history::id()).unwrap()).unwrap()
    }

    fn update_epoch_stakes(&mut self, leader_schedule_epoch: Epoch) {
        // update epoch_stakes cache
        //  if my parent didn't populate for this staker's epoch, we've
        //  crossed a boundary
        if self.epoch_stakes.get(&leader_schedule_epoch).is_none() {
            self.epoch_stakes.retain(|&epoch, _| {
                epoch >= leader_schedule_epoch.saturating_sub(MAX_LEADER_SCHEDULE_STAKES)
            });
            let stakes = self.stakes_cache.stakes().clone();
            let stakes = Arc::new(StakesEnum::from(stakes));
            let new_epoch_stakes = EpochStakes::new(stakes, leader_schedule_epoch);
            info!(
                "new epoch stakes, epoch: {}, total_stake: {}",
                leader_schedule_epoch,
                new_epoch_stakes.total_stake(),
            );

            // It is expensive to log the details of epoch stakes. Only log them at "trace"
            // level for debugging purpose.
            if log::log_enabled!(log::Level::Trace) {
                let vote_stakes: HashMap<_, _> = self
                    .stakes_cache
                    .stakes()
                    .vote_accounts()
                    .delegated_stakes()
                    .map(|(pubkey, stake)| (*pubkey, stake))
                    .collect();
                trace!("new epoch stakes, stakes: {vote_stakes:#?}");
            }
            self.epoch_stakes
                .insert(leader_schedule_epoch, new_epoch_stakes);
        }
    }

    #[allow(deprecated)]
    fn update_fees(&self) {
        if !self
            .feature_set
            .is_active(&feature_set::disable_fees_sysvar::id())
        {
            self.update_sysvar_account(&sysvar::fees::id(), |account| {
                create_account(
                    &sysvar::fees::Fees::new(&self.fee_rate_governor.create_fee_calculator()),
                    self.inherit_specially_retained_account_fields(account),
                )
            });
        }
    }

    fn update_rent(&self) {
        self.update_sysvar_account(&sysvar::rent::id(), |account| {
            create_account(
                &self.rent_collector.rent,
                self.inherit_specially_retained_account_fields(account),
            )
        });
    }

    fn update_epoch_schedule(&self) {
        self.update_sysvar_account(&sysvar::epoch_schedule::id(), |account| {
            create_account(
                self.epoch_schedule(),
                self.inherit_specially_retained_account_fields(account),
            )
        });
    }

    fn update_stake_history(&self, epoch: Option<Epoch>) {
        if epoch == Some(self.epoch()) {
            return;
        }
        // if I'm the first Bank in an epoch, ensure stake_history is updated
        self.update_sysvar_account(&sysvar::stake_history::id(), |account| {
            create_account::<sysvar::stake_history::StakeHistory>(
                self.stakes_cache.stakes().history(),
                self.inherit_specially_retained_account_fields(account),
            )
        });
    }

    pub fn epoch_duration_in_years(&self, prev_epoch: Epoch) -> f64 {
        // period: time that has passed as a fraction of a year, basically the length of
        //  an epoch as a fraction of a year
        //  calculated as: slots_elapsed / (slots / year)
        self.epoch_schedule().get_slots_in_epoch(prev_epoch) as f64 / self.slots_per_year
    }

    // Calculates the starting-slot for inflation from the activation slot.
    // This method assumes that `pico_inflation` will be enabled before `full_inflation`, giving
    // precedence to the latter. However, since `pico_inflation` is fixed-rate Inflation, should
    // `pico_inflation` be enabled 2nd, the incorrect start slot provided here should have no
    // effect on the inflation calculation.
    fn get_inflation_start_slot(&self) -> Slot {
        let mut slots = self
            .feature_set
            .full_inflation_features_enabled()
            .iter()
            .filter_map(|id| self.feature_set.activated_slot(id))
            .collect::<Vec<_>>();
        slots.sort_unstable();
        slots.first().cloned().unwrap_or_else(|| {
            self.feature_set
                .activated_slot(&feature_set::pico_inflation::id())
                .unwrap_or(0)
        })
    }

    fn get_inflation_num_slots(&self) -> u64 {
        let inflation_activation_slot = self.get_inflation_start_slot();
        // Normalize inflation_start to align with the start of rewards accrual.
        let inflation_start_slot = self.epoch_schedule().get_first_slot_in_epoch(
            self.epoch_schedule()
                .get_epoch(inflation_activation_slot)
                .saturating_sub(1),
        );
        self.epoch_schedule().get_first_slot_in_epoch(self.epoch()) - inflation_start_slot
    }

    pub fn slot_in_year_for_inflation(&self) -> f64 {
        let num_slots = self.get_inflation_num_slots();

        // calculated as: num_slots / (slots / year)
        num_slots as f64 / self.slots_per_year
    }

    fn calculate_previous_epoch_inflation_rewards(
        &self,
        prev_epoch_capitalization: u64,
        prev_epoch: Epoch,
    ) -> PrevEpochInflationRewards {
        let slot_in_year = self.slot_in_year_for_inflation();
        let (validator_rate, foundation_rate) = {
            let inflation = self.inflation.read().unwrap();
            (
                (*inflation).validator(slot_in_year),
                (*inflation).foundation(slot_in_year),
            )
        };

        let prev_epoch_duration_in_years = self.epoch_duration_in_years(prev_epoch);
        let validator_rewards = (validator_rate
            * prev_epoch_capitalization as f64
            * prev_epoch_duration_in_years) as u64;

        PrevEpochInflationRewards {
            validator_rewards,
            prev_epoch_duration_in_years,
            validator_rate,
            foundation_rate,
        }
    }

    /// Calculate rewards from previous epoch to prepare for partitioned distribution.
    fn calculate_rewards_for_partitioning(
        &self,
        prev_epoch: Epoch,
        reward_calc_tracer: Option<impl Fn(&RewardCalculationEvent) + Send + Sync>,
        thread_pool: &ThreadPool,
        metrics: &mut RewardsMetrics,
    ) -> PartitionedRewardsCalculation {
        let capitalization = self.capitalization();
        let PrevEpochInflationRewards {
            validator_rewards,
            prev_epoch_duration_in_years,
            validator_rate,
            foundation_rate,
        } = self.calculate_previous_epoch_inflation_rewards(capitalization, prev_epoch);

        let old_vote_balance_and_staked = self.stakes_cache.stakes().vote_balance_and_staked();

        let (vote_account_rewards, mut stake_rewards) = self
            .calculate_validator_rewards(
                prev_epoch,
                validator_rewards,
                reward_calc_tracer,
                thread_pool,
                metrics,
            )
            .unwrap_or_default();

        let num_partitions = self.get_reward_distribution_num_blocks(&stake_rewards.stake_rewards);
        let stake_rewards_by_partition = hash_rewards_into_partitions(
            std::mem::take(&mut stake_rewards.stake_rewards),
            &self.parent_hash(),
            num_partitions as usize,
        );

        PartitionedRewardsCalculation {
            vote_account_rewards,
            stake_rewards_by_partition: StakeRewardCalculationPartitioned {
                stake_rewards_by_partition,
                total_stake_rewards_lamports: stake_rewards.total_stake_rewards_lamports,
            },
            old_vote_balance_and_staked,
            validator_rewards,
            validator_rate,
            foundation_rate,
            prev_epoch_duration_in_years,
            capitalization,
        }
    }

    // Calculate rewards from previous epoch and distribute vote rewards
    fn calculate_rewards_and_distribute_vote_rewards(
        &self,
        prev_epoch: Epoch,
        reward_calc_tracer: Option<impl Fn(&RewardCalculationEvent) + Send + Sync>,
        thread_pool: &ThreadPool,
        metrics: &mut RewardsMetrics,
    ) -> CalculateRewardsAndDistributeVoteRewardsResult {
        let PartitionedRewardsCalculation {
            vote_account_rewards,
            stake_rewards_by_partition,
            old_vote_balance_and_staked,
            validator_rewards,
            validator_rate,
            foundation_rate,
            prev_epoch_duration_in_years,
            capitalization,
        } = self.calculate_rewards_for_partitioning(
            prev_epoch,
            reward_calc_tracer,
            thread_pool,
            metrics,
        );
        let vote_rewards = self.store_vote_accounts_partitioned(vote_account_rewards, metrics);

        // update reward history of JUST vote_rewards, stake_rewards is vec![] here
        self.update_reward_history(vec![], vote_rewards);

        let StakeRewardCalculationPartitioned {
            stake_rewards_by_partition,
            total_stake_rewards_lamports,
        } = stake_rewards_by_partition;

        // the remaining code mirrors `update_rewards_with_thread_pool()`

        let new_vote_balance_and_staked = self.stakes_cache.stakes().vote_balance_and_staked();

        // This is for vote rewards only.
        let validator_rewards_paid = new_vote_balance_and_staked - old_vote_balance_and_staked;
        self.assert_validator_rewards_paid(validator_rewards_paid);

        // verify that we didn't pay any more than we expected to
        assert!(validator_rewards >= validator_rewards_paid + total_stake_rewards_lamports);

        info!(
            "distributed vote rewards: {} out of {}, remaining {}",
            validator_rewards_paid, validator_rewards, total_stake_rewards_lamports
        );

        let (num_stake_accounts, num_vote_accounts) = {
            let stakes = self.stakes_cache.stakes();
            (
                stakes.stake_delegations().len(),
                stakes.vote_accounts().len(),
            )
        };
        self.capitalization
            .fetch_add(validator_rewards_paid, Relaxed);

        let active_stake = if let Some(stake_history_entry) =
            self.stakes_cache.stakes().history().get(prev_epoch)
        {
            stake_history_entry.effective
        } else {
            0
        };

        datapoint_info!(
            "epoch_rewards",
            ("slot", self.slot, i64),
            ("epoch", prev_epoch, i64),
            ("validator_rate", validator_rate, f64),
            ("foundation_rate", foundation_rate, f64),
            ("epoch_duration_in_years", prev_epoch_duration_in_years, f64),
            ("validator_rewards", validator_rewards_paid, i64),
            ("active_stake", active_stake, i64),
            ("pre_capitalization", capitalization, i64),
            ("post_capitalization", self.capitalization(), i64),
            ("num_stake_accounts", num_stake_accounts, i64),
            ("num_vote_accounts", num_vote_accounts, i64),
        );

        CalculateRewardsAndDistributeVoteRewardsResult {
            total_rewards: validator_rewards_paid + total_stake_rewards_lamports,
            distributed_rewards: validator_rewards_paid,
            stake_rewards_by_partition,
        }
    }

    fn assert_validator_rewards_paid(&self, validator_rewards_paid: u64) {
        assert_eq!(
            validator_rewards_paid,
            u64::try_from(
                self.rewards
                    .read()
                    .unwrap()
                    .par_iter()
                    .map(|(_address, reward_info)| {
                        match reward_info.reward_type {
                            RewardType::Voting | RewardType::Staking => reward_info.lamports,
                            _ => 0,
                        }
                    })
                    .sum::<i64>()
            )
            .unwrap()
        );
    }

    // update rewards based on the previous epoch
    fn update_rewards_with_thread_pool(
        &mut self,
        prev_epoch: Epoch,
        reward_calc_tracer: Option<impl Fn(&RewardCalculationEvent) + Send + Sync>,
        thread_pool: &ThreadPool,
        metrics: &mut RewardsMetrics,
    ) {
        let capitalization = self.capitalization();
        let PrevEpochInflationRewards {
            validator_rewards,
            prev_epoch_duration_in_years,
            validator_rate,
            foundation_rate,
        } = self.calculate_previous_epoch_inflation_rewards(capitalization, prev_epoch);

        let old_vote_balance_and_staked = self.stakes_cache.stakes().vote_balance_and_staked();

        self.pay_validator_rewards_with_thread_pool(
            prev_epoch,
            validator_rewards,
            reward_calc_tracer,
            thread_pool,
            metrics,
        );

        let new_vote_balance_and_staked = self.stakes_cache.stakes().vote_balance_and_staked();
        let validator_rewards_paid = new_vote_balance_and_staked - old_vote_balance_and_staked;
        assert_eq!(
            validator_rewards_paid,
            u64::try_from(
                self.rewards
                    .read()
                    .unwrap()
                    .iter()
                    .map(|(_address, reward_info)| {
                        match reward_info.reward_type {
                            RewardType::Voting | RewardType::Staking => reward_info.lamports,
                            _ => 0,
                        }
                    })
                    .sum::<i64>()
            )
            .unwrap()
        );

        // verify that we didn't pay any more than we expected to
        assert!(validator_rewards >= validator_rewards_paid);

        info!(
            "distributed inflation: {} (rounded from: {})",
            validator_rewards_paid, validator_rewards
        );
        let (num_stake_accounts, num_vote_accounts) = {
            let stakes = self.stakes_cache.stakes();
            (
                stakes.stake_delegations().len(),
                stakes.vote_accounts().len(),
            )
        };
        self.capitalization
            .fetch_add(validator_rewards_paid, Relaxed);

        let active_stake = if let Some(stake_history_entry) =
            self.stakes_cache.stakes().history().get(prev_epoch)
        {
            stake_history_entry.effective
        } else {
            0
        };

        datapoint_warn!(
            "epoch_rewards",
            ("slot", self.slot, i64),
            ("epoch", prev_epoch, i64),
            ("validator_rate", validator_rate, f64),
            ("foundation_rate", foundation_rate, f64),
            ("epoch_duration_in_years", prev_epoch_duration_in_years, f64),
            ("validator_rewards", validator_rewards_paid, i64),
            ("active_stake", active_stake, i64),
            ("pre_capitalization", capitalization, i64),
            ("post_capitalization", self.capitalization(), i64),
            ("num_stake_accounts", num_stake_accounts, i64),
            ("num_vote_accounts", num_vote_accounts, i64),
        );
    }

    fn filter_stake_delegations<'a>(
        &self,
        stakes: &'a Stakes<StakeAccount<Delegation>>,
    ) -> Vec<(&'a Pubkey, &'a StakeAccount<Delegation>)> {
        if self
            .feature_set
            .is_active(&feature_set::stake_minimum_delegation_for_rewards::id())
        {
            let num_stake_delegations = stakes.stake_delegations().len();
            let min_stake_delegation =
                solana_stake_program::get_minimum_delegation(&self.feature_set)
                    .max(LAMPORTS_PER_SOL);

            let (stake_delegations, filter_timer) = measure!(stakes
                .stake_delegations()
                .iter()
                .filter(|(_stake_pubkey, cached_stake_account)| {
                    cached_stake_account.delegation().stake >= min_stake_delegation
                })
                .collect::<Vec<_>>());

            datapoint_info!(
                "stake_account_filter_time",
                ("filter_time_us", filter_timer.as_us(), i64),
                ("num_stake_delegations_before", num_stake_delegations, i64),
                ("num_stake_delegations_after", stake_delegations.len(), i64)
            );
            stake_delegations
        } else {
            stakes.stake_delegations().iter().collect()
        }
    }

    fn _load_vote_and_stake_accounts(
        &self,
        thread_pool: &ThreadPool,
        reward_calc_tracer: Option<impl RewardCalcTracer>,
    ) -> LoadVoteAndStakeAccountsResult {
        let stakes = self.stakes_cache.stakes();
        let stake_delegations = self.filter_stake_delegations(&stakes);

        // Obtain all unique voter pubkeys from stake delegations.
        fn merge(mut acc: HashSet<Pubkey>, other: HashSet<Pubkey>) -> HashSet<Pubkey> {
            if acc.len() < other.len() {
                return merge(other, acc);
            }
            acc.extend(other);
            acc
        }
        let voter_pubkeys = thread_pool.install(|| {
            stake_delegations
                .par_iter()
                .fold(
                    HashSet::default,
                    |mut voter_pubkeys, (_stake_pubkey, stake_account)| {
                        let delegation = stake_account.delegation();
                        voter_pubkeys.insert(delegation.voter_pubkey);
                        voter_pubkeys
                    },
                )
                .reduce(HashSet::default, merge)
        });
        // Obtain vote-accounts for unique voter pubkeys.
        let cached_vote_accounts = stakes.vote_accounts();
        let solana_vote_program: Pubkey = solana_vote_program::id();
        let vote_accounts_cache_miss_count = AtomicUsize::default();
        let get_vote_account = |vote_pubkey: &Pubkey| -> Option<VoteAccount> {
            if let Some(vote_account) = cached_vote_accounts.get(vote_pubkey) {
                return Some(vote_account.clone());
            }
            // If accounts-db contains a valid vote account, then it should
            // already have been cached in cached_vote_accounts; so the code
            // below is only for sanity check, and can be removed once
            // vote_accounts_cache_miss_count is shown to be always zero.
            let account = self.get_account_with_fixed_root(vote_pubkey)?;
            if account.owner() == &solana_vote_program
                && VoteState::deserialize(account.data()).is_ok()
            {
                vote_accounts_cache_miss_count.fetch_add(1, Relaxed);
            }
            VoteAccount::try_from(account).ok()
        };
        let invalid_vote_keys = DashMap::<Pubkey, InvalidCacheEntryReason>::new();
        let make_vote_delegations_entry = |vote_pubkey| {
            let Some(vote_account) = get_vote_account(&vote_pubkey) else {
                invalid_vote_keys.insert(vote_pubkey, InvalidCacheEntryReason::Missing);
                return None;
            };
            if vote_account.owner() != &solana_vote_program {
                invalid_vote_keys.insert(vote_pubkey, InvalidCacheEntryReason::WrongOwner);
                return None;
            }
            let Ok(vote_state) = vote_account.vote_state().cloned() else {
                invalid_vote_keys.insert(vote_pubkey, InvalidCacheEntryReason::BadState);
                return None;
            };
            let vote_with_stake_delegations = VoteWithStakeDelegations {
                vote_state: Arc::new(vote_state),
                vote_account: AccountSharedData::from(vote_account),
                delegations: Vec::default(),
            };
            Some((vote_pubkey, vote_with_stake_delegations))
        };
        let vote_with_stake_delegations_map: DashMap<Pubkey, VoteWithStakeDelegations> =
            thread_pool.install(|| {
                voter_pubkeys
                    .into_par_iter()
                    .filter_map(make_vote_delegations_entry)
                    .collect()
            });
        // Join stake accounts with vote-accounts.
        let push_stake_delegation = |(stake_pubkey, stake_account): (&Pubkey, &StakeAccount<_>)| {
            let delegation = stake_account.delegation();
            let Some(mut vote_delegations) =
                vote_with_stake_delegations_map.get_mut(&delegation.voter_pubkey)
            else {
                return;
            };
            if let Some(reward_calc_tracer) = reward_calc_tracer.as_ref() {
                let delegation =
                    InflationPointCalculationEvent::Delegation(delegation, solana_vote_program);
                let event = RewardCalculationEvent::Staking(stake_pubkey, &delegation);
                reward_calc_tracer(&event);
            }
            let stake_delegation = (*stake_pubkey, stake_account.clone());
            vote_delegations.delegations.push(stake_delegation);
        };
        thread_pool.install(|| {
            stake_delegations
                .into_par_iter()
                .for_each(push_stake_delegation);
        });
        LoadVoteAndStakeAccountsResult {
            vote_with_stake_delegations_map,
            invalid_vote_keys,
            vote_accounts_cache_miss_count: vote_accounts_cache_miss_count.into_inner(),
        }
    }

    /// calculate and return some reward calc info to avoid recalculation across functions
    fn get_epoch_reward_calculate_param_info<'a>(
        &self,
        stakes: &'a Stakes<StakeAccount<Delegation>>,
    ) -> EpochRewardCalculateParamInfo<'a> {
        let stake_history = self.stakes_cache.stakes().history().clone();

        let stake_delegations = self.filter_stake_delegations(stakes);

        let cached_vote_accounts = stakes.vote_accounts();

        EpochRewardCalculateParamInfo {
            stake_history,
            stake_delegations,
            cached_vote_accounts,
        }
    }

    /// Calculate epoch reward and return vote and stake rewards.
    fn calculate_validator_rewards(
        &self,
        rewarded_epoch: Epoch,
        rewards: u64,
        reward_calc_tracer: Option<impl RewardCalcTracer>,
        thread_pool: &ThreadPool,
        metrics: &mut RewardsMetrics,
    ) -> Option<(VoteRewardsAccounts, StakeRewardCalculation)> {
        let stakes = self.stakes_cache.stakes();
        let reward_calculate_param = self.get_epoch_reward_calculate_param_info(&stakes);

        self.calculate_reward_points_partitioned(
            &reward_calculate_param,
            rewards,
            thread_pool,
            metrics,
        )
        .map(|point_value| {
            self.calculate_stake_vote_rewards(
                &reward_calculate_param,
                rewarded_epoch,
                point_value,
                thread_pool,
                reward_calc_tracer,
                metrics,
            )
        })
    }

    /// Load, calculate and payout epoch rewards for stake and vote accounts
    fn pay_validator_rewards_with_thread_pool(
        &mut self,
        rewarded_epoch: Epoch,
        rewards: u64,
        reward_calc_tracer: Option<impl RewardCalcTracer>,
        thread_pool: &ThreadPool,
        metrics: &mut RewardsMetrics,
    ) {
        let stake_history = self.stakes_cache.stakes().history().clone();
        let vote_with_stake_delegations_map =
            self.load_vote_and_stake_accounts(thread_pool, reward_calc_tracer.as_ref(), metrics);

        let point_value = self.calculate_reward_points(
            &vote_with_stake_delegations_map,
            rewards,
            &stake_history,
            thread_pool,
            metrics,
        );

        if let Some(point_value) = point_value {
            let (vote_account_rewards, stake_rewards) = self.redeem_rewards(
                vote_with_stake_delegations_map,
                rewarded_epoch,
                point_value,
                &stake_history,
                thread_pool,
                reward_calc_tracer.as_ref(),
                metrics,
            );

            // this checking of an unactivated feature can be enabled in tests or with a validator by passing `--partitioned-epoch-rewards-compare-calculation`
            if self
                .partitioned_epoch_rewards_config()
                .test_compare_partitioned_epoch_rewards
            {
                // immutable `&self` to avoid side effects
                (self as &Bank).compare_with_partitioned_rewards(
                    &stake_rewards,
                    &vote_account_rewards,
                    rewarded_epoch,
                    thread_pool,
                    null_tracer(),
                );
            }

            self.store_stake_accounts(thread_pool, &stake_rewards, metrics);
            let vote_rewards = self.store_vote_accounts(vote_account_rewards, metrics);
            self.update_reward_history(stake_rewards, vote_rewards);
        }
    }

    /// compare the vote and stake accounts between the normal rewards calculation code
    /// and the partitioned rewards calculation code
    /// `stake_rewards_expected` and `vote_rewards_expected` are the results of the normal rewards calculation code
    /// This fn should have NO side effects.
    /// This fn is only called in tests or with a debug cli arg prior to partitioned rewards feature activation.
    fn compare_with_partitioned_rewards_results(
        stake_rewards_expected: &[StakeReward],
        vote_rewards_expected: &DashMap<Pubkey, VoteReward>,
        partitioned_rewards: PartitionedRewardsCalculation,
    ) {
        // put partitioned stake rewards in a hashmap
        let mut stake_rewards: HashMap<Pubkey, &StakeReward> = HashMap::default();
        partitioned_rewards
            .stake_rewards_by_partition
            .stake_rewards_by_partition
            .iter()
            .flatten()
            .for_each(|stake_reward| {
                stake_rewards.insert(stake_reward.stake_pubkey, stake_reward);
            });

        // verify stake rewards match expected
        stake_rewards_expected.iter().for_each(|stake_reward| {
            let partitioned = stake_rewards.remove(&stake_reward.stake_pubkey).unwrap();
            assert_eq!(partitioned, stake_reward);
        });
        assert!(stake_rewards.is_empty(), "{stake_rewards:?}");

        let mut vote_rewards: HashMap<Pubkey, (RewardInfo, AccountSharedData)> = HashMap::default();
        partitioned_rewards
            .vote_account_rewards
            .accounts_to_store
            .iter()
            .enumerate()
            .for_each(|(i, account)| {
                if let Some(account) = account {
                    let reward = &partitioned_rewards.vote_account_rewards.rewards[i];
                    vote_rewards.insert(reward.0, (reward.1, account.clone()));
                }
            });

        // verify vote rewards match expected
        vote_rewards_expected.iter().for_each(|entry| {
            if entry.value().vote_needs_store {
                let partitioned = vote_rewards.remove(entry.key()).unwrap();
                let mut to_store_partitioned = partitioned.1.clone();
                to_store_partitioned.set_lamports(partitioned.0.post_balance);
                let mut to_store_normal = entry.value().vote_account.clone();
                _ = to_store_normal.checked_add_lamports(entry.value().vote_rewards);
                assert_eq!(to_store_partitioned, to_store_normal, "{:?}", entry.key());
            }
        });
        assert!(vote_rewards.is_empty(), "{vote_rewards:?}");
        info!(
            "verified partitioned rewards calculation matching: {}, {}",
            partitioned_rewards
                .stake_rewards_by_partition
                .stake_rewards_by_partition
                .iter()
                .map(|rewards| rewards.len())
                .sum::<usize>(),
            partitioned_rewards
                .vote_account_rewards
                .accounts_to_store
                .len()
        );
    }

    /// compare the vote and stake accounts between the normal rewards calculation code
    /// and the partitioned rewards calculation code
    /// `stake_rewards_expected` and `vote_rewards_expected` are the results of the normal rewards calculation code
    /// This fn should have NO side effects.
    fn compare_with_partitioned_rewards(
        &self,
        stake_rewards_expected: &[StakeReward],
        vote_rewards_expected: &DashMap<Pubkey, VoteReward>,
        rewarded_epoch: Epoch,
        thread_pool: &ThreadPool,
        reward_calc_tracer: Option<impl RewardCalcTracer>,
    ) {
        let partitioned_rewards = self.calculate_rewards_for_partitioning(
            rewarded_epoch,
            reward_calc_tracer,
            thread_pool,
            &mut RewardsMetrics::default(),
        );
        Self::compare_with_partitioned_rewards_results(
            stake_rewards_expected,
            vote_rewards_expected,
            partitioned_rewards,
        );
    }

    fn load_vote_and_stake_accounts(
        &mut self,
        thread_pool: &ThreadPool,
        reward_calc_tracer: Option<impl RewardCalcTracer>,
        metrics: &mut RewardsMetrics,
    ) -> VoteWithStakeDelegationsMap {
        let (
            LoadVoteAndStakeAccountsResult {
                vote_with_stake_delegations_map,
                invalid_vote_keys,
                vote_accounts_cache_miss_count,
            },
            measure,
        ) = measure!({
            self._load_vote_and_stake_accounts(thread_pool, reward_calc_tracer.as_ref())
        });
        metrics
            .load_vote_and_stake_accounts_us
            .fetch_add(measure.as_us(), Relaxed);
        metrics.vote_accounts_cache_miss_count += vote_accounts_cache_miss_count;
        self.stakes_cache
            .handle_invalid_keys(invalid_vote_keys, self.slot());
        vote_with_stake_delegations_map
    }

    /// Calculates epoch reward points from stake/vote accounts.
    /// Returns reward lamports and points for the epoch or none if points == 0.
    fn calculate_reward_points_partitioned(
        &self,
        reward_calculate_params: &EpochRewardCalculateParamInfo,
        rewards: u64,
        thread_pool: &ThreadPool,
        metrics: &RewardsMetrics,
    ) -> Option<PointValue> {
        let EpochRewardCalculateParamInfo {
            stake_history,
            stake_delegations,
            cached_vote_accounts,
        } = reward_calculate_params;

        let solana_vote_program: Pubkey = solana_vote_program::id();

        let get_vote_account = |vote_pubkey: &Pubkey| -> Option<VoteAccount> {
            if let Some(vote_account) = cached_vote_accounts.get(vote_pubkey) {
                return Some(vote_account.clone());
            }
            // If accounts-db contains a valid vote account, then it should
            // already have been cached in cached_vote_accounts; so the code
            // below is only for sanity checking, and can be removed once
            // the cache is deemed to be reliable.
            let account = self.get_account_with_fixed_root(vote_pubkey)?;
            VoteAccount::try_from(account).ok()
        };

        let new_warmup_cooldown_rate_epoch = self.new_warmup_cooldown_rate_epoch();
        let (points, measure_us) = measure_us!(thread_pool.install(|| {
            stake_delegations
                .par_iter()
                .map(|(_stake_pubkey, stake_account)| {
                    let delegation = stake_account.delegation();
                    let vote_pubkey = delegation.voter_pubkey;

                    let Some(vote_account) = get_vote_account(&vote_pubkey) else {
                        return 0;
                    };
                    if vote_account.owner() != &solana_vote_program {
                        return 0;
                    }
                    let Ok(vote_state) = vote_account.vote_state() else {
                        return 0;
                    };

                    stake_state::calculate_points(
                        stake_account.stake_state(),
                        vote_state,
                        Some(stake_history),
                        new_warmup_cooldown_rate_epoch,
                    )
                    .unwrap_or(0)
                })
                .sum::<u128>()
        }));
        metrics.calculate_points_us.fetch_add(measure_us, Relaxed);

        (points > 0).then_some(PointValue { rewards, points })
    }

    fn calculate_reward_points(
        &self,
        vote_with_stake_delegations_map: &VoteWithStakeDelegationsMap,
        rewards: u64,
        stake_history: &StakeHistory,
        thread_pool: &ThreadPool,
        metrics: &RewardsMetrics,
    ) -> Option<PointValue> {
        let new_warmup_cooldown_rate_epoch = self.new_warmup_cooldown_rate_epoch();
        let (points, measure) = measure!(thread_pool.install(|| {
            vote_with_stake_delegations_map
                .par_iter()
                .map(|entry| {
                    let VoteWithStakeDelegations {
                        vote_state,
                        delegations,
                        ..
                    } = entry.value();

                    delegations
                        .par_iter()
                        .map(|(_stake_pubkey, stake_account)| {
                            stake_state::calculate_points(
                                stake_account.stake_state(),
                                vote_state,
                                Some(stake_history),
                                new_warmup_cooldown_rate_epoch,
                            )
                            .unwrap_or(0)
                        })
                        .sum::<u128>()
                })
                .sum()
        }));
        metrics
            .calculate_points_us
            .fetch_add(measure.as_us(), Relaxed);

        (points > 0).then_some(PointValue { rewards, points })
    }

    /// Calculates epoch rewards for stake/vote accounts
    /// Returns vote rewards, stake rewards, and the sum of all stake rewards in lamports
    fn calculate_stake_vote_rewards(
        &self,
        reward_calculate_params: &EpochRewardCalculateParamInfo,
        rewarded_epoch: Epoch,
        point_value: PointValue,
        thread_pool: &ThreadPool,
        reward_calc_tracer: Option<impl RewardCalcTracer>,
        metrics: &mut RewardsMetrics,
    ) -> (VoteRewardsAccounts, StakeRewardCalculation) {
        let EpochRewardCalculateParamInfo {
            stake_history,
            stake_delegations,
            cached_vote_accounts,
        } = reward_calculate_params;

        let solana_vote_program: Pubkey = solana_vote_program::id();

        let get_vote_account = |vote_pubkey: &Pubkey| -> Option<VoteAccount> {
            if let Some(vote_account) = cached_vote_accounts.get(vote_pubkey) {
                return Some(vote_account.clone());
            }
            // If accounts-db contains a valid vote account, then it should
            // already have been cached in cached_vote_accounts; so the code
            // below is only for sanity checking, and can be removed once
            // the cache is deemed to be reliable.
            let account = self.get_account_with_fixed_root(vote_pubkey)?;
            VoteAccount::try_from(account).ok()
        };

        let new_warmup_cooldown_rate_epoch = self.new_warmup_cooldown_rate_epoch();
        let vote_account_rewards: VoteRewards = DashMap::new();
        let total_stake_rewards = AtomicU64::default();
        let (stake_rewards, measure_stake_rewards_us) = measure_us!(thread_pool.install(|| {
            stake_delegations
                .par_iter()
                .filter_map(|(stake_pubkey, stake_account)| {
                    // curry closure to add the contextual stake_pubkey
                    let reward_calc_tracer = reward_calc_tracer.as_ref().map(|outer| {
                        // inner
                        move |inner_event: &_| {
                            outer(&RewardCalculationEvent::Staking(stake_pubkey, inner_event))
                        }
                    });

                    let stake_pubkey = **stake_pubkey;
                    let stake_account = (*stake_account).to_owned();

                    let delegation = stake_account.delegation();
                    let (mut stake_account, stake_state) =
                        <(AccountSharedData, StakeStateV2)>::from(stake_account);
                    let vote_pubkey = delegation.voter_pubkey;
                    let Some(vote_account) = get_vote_account(&vote_pubkey) else {
                        return None;
                    };
                    if vote_account.owner() != &solana_vote_program {
                        return None;
                    }
                    let Ok(vote_state) = vote_account.vote_state().cloned() else {
                        return None;
                    };

                    let pre_lamport = stake_account.lamports();

                    let redeemed = stake_state::redeem_rewards(
                        rewarded_epoch,
                        stake_state,
                        &mut stake_account,
                        &vote_state,
                        &point_value,
                        Some(stake_history),
                        reward_calc_tracer.as_ref(),
                        new_warmup_cooldown_rate_epoch,
                    );

                    let post_lamport = stake_account.lamports();

                    if let Ok((stakers_reward, voters_reward)) = redeemed {
                        debug!(
                            "calculated reward: {} {} {} {}",
                            stake_pubkey, pre_lamport, post_lamport, stakers_reward
                        );

                        // track voter rewards
                        let mut voters_reward_entry = vote_account_rewards
                            .entry(vote_pubkey)
                            .or_insert(VoteReward {
                                vote_account: vote_account.into(),
                                commission: vote_state.commission,
                                vote_rewards: 0,
                                vote_needs_store: false,
                            });

                        voters_reward_entry.vote_needs_store = true;
                        voters_reward_entry.vote_rewards = voters_reward_entry
                            .vote_rewards
                            .saturating_add(voters_reward);

                        let post_balance = stake_account.lamports();
                        total_stake_rewards.fetch_add(stakers_reward, Relaxed);
                        return Some(StakeReward {
                            stake_pubkey,
                            stake_reward_info: RewardInfo {
                                reward_type: RewardType::Staking,
                                lamports: i64::try_from(stakers_reward).unwrap(),
                                post_balance,
                                commission: Some(vote_state.commission),
                            },
                            stake_account,
                        });
                    } else {
                        debug!(
                            "stake_state::redeem_rewards() failed for {}: {:?}",
                            stake_pubkey, redeemed
                        );
                    }
                    None
                })
                .collect()
        }));
        let (vote_rewards, measure_vote_rewards_us) =
            measure_us!(Self::calc_vote_accounts_to_store(vote_account_rewards));

        metrics.redeem_rewards_us += measure_stake_rewards_us + measure_vote_rewards_us;

        (
            vote_rewards,
            StakeRewardCalculation {
                stake_rewards,
                total_stake_rewards_lamports: total_stake_rewards.load(Relaxed),
            },
        )
    }

    fn redeem_rewards(
        &self,
        vote_with_stake_delegations_map: DashMap<Pubkey, VoteWithStakeDelegations>,
        rewarded_epoch: Epoch,
        point_value: PointValue,
        stake_history: &StakeHistory,
        thread_pool: &ThreadPool,
        reward_calc_tracer: Option<impl RewardCalcTracer>,
        metrics: &mut RewardsMetrics,
    ) -> (VoteRewards, StakeRewards) {
        let new_warmup_cooldown_rate_epoch = self.new_warmup_cooldown_rate_epoch();
        let vote_account_rewards: VoteRewards =
            DashMap::with_capacity(vote_with_stake_delegations_map.len());
        let stake_delegation_iterator = vote_with_stake_delegations_map.into_par_iter().flat_map(
            |(
                vote_pubkey,
                VoteWithStakeDelegations {
                    vote_state,
                    vote_account,
                    delegations,
                },
            )| {
                vote_account_rewards.insert(
                    vote_pubkey,
                    VoteReward {
                        vote_account,
                        commission: vote_state.commission,
                        vote_rewards: 0,
                        vote_needs_store: false,
                    },
                );
                delegations
                    .into_par_iter()
                    .map(move |delegation| (vote_pubkey, Arc::clone(&vote_state), delegation))
            },
        );

        let (stake_rewards, measure) = measure!(thread_pool.install(|| {
            stake_delegation_iterator
                .filter_map(|(vote_pubkey, vote_state, (stake_pubkey, stake_account))| {
                    // curry closure to add the contextual stake_pubkey
                    let reward_calc_tracer = reward_calc_tracer.as_ref().map(|outer| {
                        // inner
                        move |inner_event: &_| {
                            outer(&RewardCalculationEvent::Staking(&stake_pubkey, inner_event))
                        }
                    });
                    let (mut stake_account, stake_state) =
                        <(AccountSharedData, StakeStateV2)>::from(stake_account);
                    let redeemed = stake_state::redeem_rewards(
                        rewarded_epoch,
                        stake_state,
                        &mut stake_account,
                        &vote_state,
                        &point_value,
                        Some(stake_history),
                        reward_calc_tracer.as_ref(),
                        new_warmup_cooldown_rate_epoch,
                    );
                    if let Ok((stakers_reward, voters_reward)) = redeemed {
                        // track voter rewards
                        if let Some(VoteReward {
                            vote_account: _,
                            commission: _,
                            vote_rewards: vote_rewards_sum,
                            vote_needs_store,
                        }) = vote_account_rewards.get_mut(&vote_pubkey).as_deref_mut()
                        {
                            *vote_needs_store = true;
                            *vote_rewards_sum = vote_rewards_sum.saturating_add(voters_reward);
                        }

                        let post_balance = stake_account.lamports();
                        return Some(StakeReward {
                            stake_pubkey,
                            stake_reward_info: RewardInfo {
                                reward_type: RewardType::Staking,
                                lamports: i64::try_from(stakers_reward).unwrap(),
                                post_balance,
                                commission: Some(vote_state.commission),
                            },
                            stake_account,
                        });
                    } else {
                        debug!(
                            "stake_state::redeem_rewards() failed for {}: {:?}",
                            stake_pubkey, redeemed
                        );
                    }
                    None
                })
                .collect()
        }));
        metrics.redeem_rewards_us += measure.as_us();
        (vote_account_rewards, stake_rewards)
    }

    fn store_stake_accounts(
        &self,
        thread_pool: &ThreadPool,
        stake_rewards: &[StakeReward],
        metrics: &RewardsMetrics,
    ) {
        // store stake account even if stake_reward is 0
        // because credits observed has changed
        let now = Instant::now();
        let slot = self.slot();
        self.stakes_cache.update_stake_accounts(
            thread_pool,
            stake_rewards,
            self.new_warmup_cooldown_rate_epoch(),
        );
        assert!(!self.freeze_started());
        thread_pool.install(|| {
            stake_rewards
                .par_chunks(512)
                .for_each(|chunk| self.rc.accounts.store_accounts_cached((slot, chunk)))
        });
        metrics
            .store_stake_accounts_us
            .fetch_add(now.elapsed().as_micros() as u64, Relaxed);
    }

    /// store stake rewards in partition
    /// return the sum of all the stored rewards
    ///
    /// Note: even if staker's reward is 0, the stake account still needs to be stored because
    /// credits observed has changed
    fn store_stake_accounts_in_partition(&self, stake_rewards: &[StakeReward]) -> u64 {
        // Verify that stake account `lamports + reward_amount` matches what we have in the
        // rewarded account. This code will have a performance hit - an extra load and compare of
        // the stake accounts. This is for debugging. Once we are confident, we can disable the
        // check.
        const VERIFY_REWARD_LAMPORT: bool = true;

        if VERIFY_REWARD_LAMPORT {
            for r in stake_rewards {
                let stake_pubkey = r.stake_pubkey;
                let reward_amount = r.get_stake_reward();
                let post_stake_account = &r.stake_account;
                if let Some(curr_stake_account) = self.get_account_with_fixed_root(&stake_pubkey) {
                    let pre_lamport = curr_stake_account.lamports();
                    let post_lamport = post_stake_account.lamports();
                    assert_eq!(pre_lamport + u64::try_from(reward_amount).unwrap(), post_lamport,
                        "stake account balance has changed since the reward calculation! account: {stake_pubkey}, pre balance: {pre_lamport}, post balance: {post_lamport}, rewards: {reward_amount}");
                }
            }
        }

        self.store_accounts((self.slot(), stake_rewards));
        stake_rewards
            .iter()
            .map(|stake_reward| stake_reward.stake_reward_info.lamports)
            .sum::<i64>() as u64
    }

    fn store_vote_accounts_partitioned(
        &self,
        vote_account_rewards: VoteRewardsAccounts,
        metrics: &RewardsMetrics,
    ) -> Vec<(Pubkey, RewardInfo)> {
        let (_, measure_us) = measure_us!({
            // reformat data to make it not sparse.
            // `StorableAccounts` does not efficiently handle sparse data.
            // Not all entries in `vote_account_rewards.accounts_to_store` have a Some(account) to store.
            let to_store = vote_account_rewards
                .accounts_to_store
                .iter()
                .filter_map(|account| account.as_ref())
                .enumerate()
                .map(|(i, account)| (&vote_account_rewards.rewards[i].0, account))
                .collect::<Vec<_>>();
            self.store_accounts((self.slot(), &to_store[..]));
        });

        metrics
            .store_vote_accounts_us
            .fetch_add(measure_us, Relaxed);

        vote_account_rewards.rewards
    }

    fn store_vote_accounts(
        &self,
        vote_account_rewards: VoteRewards,
        metrics: &RewardsMetrics,
    ) -> Vec<(Pubkey, RewardInfo)> {
        let (vote_rewards, measure) = measure!(vote_account_rewards
            .into_iter()
            .filter_map(
                |(
                    vote_pubkey,
                    VoteReward {
                        mut vote_account,
                        commission,
                        vote_rewards,
                        vote_needs_store,
                    },
                )| {
                    if let Err(err) = vote_account.checked_add_lamports(vote_rewards) {
                        debug!("reward redemption failed for {}: {:?}", vote_pubkey, err);
                        return None;
                    }

                    if vote_needs_store {
                        self.store_account(&vote_pubkey, &vote_account);
                    }

                    Some((
                        vote_pubkey,
                        RewardInfo {
                            reward_type: RewardType::Voting,
                            lamports: vote_rewards as i64,
                            post_balance: vote_account.lamports(),
                            commission: Some(commission),
                        },
                    ))
                },
            )
            .collect::<Vec<_>>());

        metrics
            .store_vote_accounts_us
            .fetch_add(measure.as_us(), Relaxed);
        vote_rewards
    }

    /// return reward info for each vote account
    /// return account data for each vote account that needs to be stored
    /// This return value is a little awkward at the moment so that downstream existing code in the non-partitioned rewards code path can be re-used without duplication or modification.
    /// This function is copied from the existing code path's `store_vote_accounts`.
    /// The primary differences:
    /// - we want this fn to have no side effects (such as actually storing vote accounts) so that we
    ///   can compare the expected results with the current code path
    /// - we want to be able to batch store the vote accounts later for improved performance/cache updating
    fn calc_vote_accounts_to_store(
        vote_account_rewards: DashMap<Pubkey, VoteReward>,
    ) -> VoteRewardsAccounts {
        let len = vote_account_rewards.len();
        let mut result = VoteRewardsAccounts {
            rewards: Vec::with_capacity(len),
            accounts_to_store: Vec::with_capacity(len),
        };
        vote_account_rewards.into_iter().for_each(
            |(
                vote_pubkey,
                VoteReward {
                    mut vote_account,
                    commission,
                    vote_rewards,
                    vote_needs_store,
                },
            )| {
                if let Err(err) = vote_account.checked_add_lamports(vote_rewards) {
                    debug!("reward redemption failed for {}: {:?}", vote_pubkey, err);
                    return;
                }

                result.rewards.push((
                    vote_pubkey,
                    RewardInfo {
                        reward_type: RewardType::Voting,
                        lamports: vote_rewards as i64,
                        post_balance: vote_account.lamports(),
                        commission: Some(commission),
                    },
                ));
                result
                    .accounts_to_store
                    .push(vote_needs_store.then_some(vote_account));
            },
        );
        result
    }

    fn update_reward_history(
        &self,
        stake_rewards: StakeRewards,
        mut vote_rewards: Vec<(Pubkey, RewardInfo)>,
    ) {
        let additional_reserve = stake_rewards.len() + vote_rewards.len();
        let mut rewards = self.rewards.write().unwrap();
        rewards.reserve(additional_reserve);
        rewards.append(&mut vote_rewards);
        stake_rewards
            .into_iter()
            .filter(|x| x.get_stake_reward() > 0)
            .for_each(|x| rewards.push((x.stake_pubkey, x.stake_reward_info)));
    }

    /// insert non-zero stake rewards to self.rewards
    /// Return the number of rewards inserted
    fn update_reward_history_in_partition(&self, stake_rewards: &[StakeReward]) -> usize {
        let mut rewards = self.rewards.write().unwrap();
        rewards.reserve(stake_rewards.len());
        let initial_len = rewards.len();
        stake_rewards
            .iter()
            .filter(|x| x.get_stake_reward() > 0)
            .for_each(|x| rewards.push((x.stake_pubkey, x.stake_reward_info)));
        rewards.len().saturating_sub(initial_len)
    }

    /// Process reward credits for a partition of rewards
    /// Store the rewards to AccountsDB, update reward history record and total capitalization.
    fn distribute_epoch_rewards_in_partition(
        &self,
        all_stake_rewards: &[Vec<StakeReward>],
        partition_index: u64,
    ) {
        let pre_capitalization = self.capitalization();
        let this_partition_stake_rewards = &all_stake_rewards[partition_index as usize];

        let (total_rewards_in_lamports, store_stake_accounts_us) =
            measure_us!(self.store_stake_accounts_in_partition(this_partition_stake_rewards));

        // increase total capitalization by the distributed rewards
        self.capitalization
            .fetch_add(total_rewards_in_lamports, Relaxed);

        // decrease distributed capital from epoch rewards sysvar
        self.update_epoch_rewards_sysvar(total_rewards_in_lamports);

        // update reward history for this partitioned distribution
        self.update_reward_history_in_partition(this_partition_stake_rewards);

        let metrics = RewardsStoreMetrics {
            pre_capitalization,
            post_capitalization: self.capitalization(),
            total_stake_accounts_count: all_stake_rewards.len(),
            partition_index,
            store_stake_accounts_us,
            store_stake_accounts_count: this_partition_stake_rewards.len(),
            distributed_rewards: total_rewards_in_lamports,
        };

        report_partitioned_reward_metrics(self, metrics);
    }

    /// true if it is ok to run partitioned rewards code.
    /// This means the feature is activated or certain testing situations.
    fn is_partitioned_rewards_code_enabled(&self) -> bool {
        self.is_partitioned_rewards_feature_enabled()
            || self
                .partitioned_epoch_rewards_config()
                .test_enable_partitioned_rewards
    }

    /// Helper fn to log epoch_rewards sysvar
    fn log_epoch_rewards_sysvar(&self, prefix: &str) {
        if let Some(account) = self.get_account(&sysvar::epoch_rewards::id()) {
            let epoch_rewards: sysvar::epoch_rewards::EpochRewards =
                from_account(&account).unwrap();
            info!(
                "{prefix} epoch_rewards sysvar: {:?}",
                (account.lamports(), epoch_rewards)
            );
        } else {
            info!("{prefix} epoch_rewards sysvar: none");
        }
    }

    /// Create EpochRewards sysvar with calculated rewards
    fn create_epoch_rewards_sysvar(
        &self,
        total_rewards: u64,
        distributed_rewards: u64,
        distribution_complete_block_height: u64,
    ) {
        assert!(self.is_partitioned_rewards_code_enabled());

        let epoch_rewards = sysvar::epoch_rewards::EpochRewards {
            total_rewards,
            distributed_rewards,
            distribution_complete_block_height,
        };

        self.update_sysvar_account(&sysvar::epoch_rewards::id(), |account| {
            let mut inherited_account_fields =
                self.inherit_specially_retained_account_fields(account);

            assert!(total_rewards >= distributed_rewards);
            // set the account lamports to the undistributed rewards
            inherited_account_fields.0 = total_rewards - distributed_rewards;
            create_account(&epoch_rewards, inherited_account_fields)
        });

        self.log_epoch_rewards_sysvar("create");
    }

    /// Update EpochRewards sysvar with distributed rewards
    fn update_epoch_rewards_sysvar(&self, distributed: u64) {
        assert!(self.is_partitioned_rewards_code_enabled());

        let mut epoch_rewards: sysvar::epoch_rewards::EpochRewards =
            from_account(&self.get_account(&sysvar::epoch_rewards::id()).unwrap()).unwrap();
        epoch_rewards.distribute(distributed);

        self.update_sysvar_account(&sysvar::epoch_rewards::id(), |account| {
            let mut inherited_account_fields =
                self.inherit_specially_retained_account_fields(account);

            let lamports = inherited_account_fields.0;
            assert!(lamports >= distributed);
            inherited_account_fields.0 = lamports - distributed;
            create_account(&epoch_rewards, inherited_account_fields)
        });

        self.log_epoch_rewards_sysvar("update");
    }

    fn update_recent_blockhashes_locked(&self, locked_blockhash_queue: &BlockhashQueue) {
        #[allow(deprecated)]
        self.update_sysvar_account(&sysvar::recent_blockhashes::id(), |account| {
            let recent_blockhash_iter = locked_blockhash_queue.get_recent_blockhashes();
            recent_blockhashes_account::create_account_with_data_and_fields(
                recent_blockhash_iter,
                self.inherit_specially_retained_account_fields(account),
            )
        });
    }

    pub fn update_recent_blockhashes(&self) {
        let blockhash_queue = self.blockhash_queue.read().unwrap();
        self.update_recent_blockhashes_locked(&blockhash_queue);
    }

    fn get_timestamp_estimate(
        &self,
        max_allowable_drift: MaxAllowableDrift,
        epoch_start_timestamp: Option<(Slot, UnixTimestamp)>,
    ) -> Option<UnixTimestamp> {
        let mut get_timestamp_estimate_time = Measure::start("get_timestamp_estimate");
        let slots_per_epoch = self.epoch_schedule().slots_per_epoch;
        let vote_accounts = self.vote_accounts();
        let recent_timestamps = vote_accounts.iter().filter_map(|(pubkey, (_, account))| {
            let vote_state = account.vote_state();
            let vote_state = vote_state.as_ref().ok()?;
            let slot_delta = self.slot().checked_sub(vote_state.last_timestamp.slot)?;
            (slot_delta <= slots_per_epoch).then_some({
                (
                    *pubkey,
                    (
                        vote_state.last_timestamp.slot,
                        vote_state.last_timestamp.timestamp,
                    ),
                )
            })
        });
        let slot_duration = Duration::from_nanos(self.ns_per_slot as u64);
        let epoch = self.epoch_schedule().get_epoch(self.slot());
        let stakes = self.epoch_vote_accounts(epoch)?;
        let stake_weighted_timestamp = calculate_stake_weighted_timestamp(
            recent_timestamps,
            stakes,
            self.slot(),
            slot_duration,
            epoch_start_timestamp,
            max_allowable_drift,
            self.feature_set
                .is_active(&feature_set::warp_timestamp_again::id()),
        );
        get_timestamp_estimate_time.stop();
        datapoint_info!(
            "bank-timestamp",
            (
                "get_timestamp_estimate_us",
                get_timestamp_estimate_time.as_us(),
                i64
            ),
        );
        stake_weighted_timestamp
    }

    // Distribute collected transaction fees for this slot to collector_id (= current leader).
    //
    // Each validator is incentivized to process more transactions to earn more transaction fees.
    // Transaction fees are rewarded for the computing resource utilization cost, directly
    // proportional to their actual processing power.
    //
    // collector_id is rotated according to stake-weighted leader schedule. So the opportunity of
    // earning transaction fees are fairly distributed by stake. And missing the opportunity
    // (not producing a block as a leader) earns nothing. So, being online is incentivized as a
    // form of transaction fees as well.
    //
    // On the other hand, rent fees are distributed under slightly different philosophy, while
    // still being stake-weighted.
    // Ref: distribute_rent_to_validators
    fn collect_fees(&self) {
        let collector_fees = self.collector_fees.load(Relaxed);

        if collector_fees != 0 {
            let (deposit, mut burn) = self.fee_rate_governor.burn(collector_fees);
            // burn a portion of fees
            debug!(
                "distributed fee: {} (rounded from: {}, burned: {})",
                deposit, collector_fees, burn
            );

            match self.deposit(&self.collector_id, deposit) {
                Ok(post_balance) => {
                    if deposit != 0 {
                        self.rewards.write().unwrap().push((
                            self.collector_id,
                            RewardInfo {
                                reward_type: RewardType::Fee,
                                lamports: deposit as i64,
                                post_balance,
                                commission: None,
                            },
                        ));
                    }
                }
                Err(_) => {
                    error!(
                        "Burning {} fee instead of crediting {}",
                        deposit, self.collector_id
                    );
                    datapoint_error!(
                        "bank-burned_fee",
                        ("slot", self.slot(), i64),
                        ("num_lamports", deposit, i64)
                    );
                    burn += deposit;
                }
            }
            self.capitalization.fetch_sub(burn, Relaxed);
        }
    }

    pub fn rehash(&self) {
        let mut hash = self.hash.write().unwrap();
        let new = self.hash_internal_state();
        if new != *hash {
            warn!("Updating bank hash to {}", new);
            *hash = new;
        }
    }

    pub fn freeze(&self) {
        // This lock prevents any new commits from BankingStage
        // `Consumer::execute_and_commit_transactions_locked()` from
        // coming in after the last tick is observed. This is because in
        // BankingStage, any transaction successfully recorded in
        // `record_transactions()` is recorded after this `hash` lock
        // is grabbed. At the time of the successful record,
        // this means the PoH has not yet reached the last tick,
        // so this means freeze() hasn't been called yet. And because
        // BankingStage doesn't release this hash lock until both
        // record and commit are finished, those transactions will be
        // committed before this write lock can be obtained here.
        let mut hash = self.hash.write().unwrap();
        if *hash == Hash::default() {
            // finish up any deferred changes to account state
            self.collect_rent_eagerly();
            self.collect_fees();
            self.distribute_rent();
            self.update_slot_history();
            self.run_incinerator();

            // freeze is a one-way trip, idempotent
            self.freeze_started.store(true, Relaxed);
            *hash = self.hash_internal_state();
            self.rc.accounts.accounts_db.mark_slot_frozen(self.slot());
        }
    }

    // dangerous; don't use this; this is only needed for ledger-tool's special command
    pub fn unfreeze_for_ledger_tool(&self) {
        self.freeze_started.store(false, Relaxed);
    }

    pub fn epoch_schedule(&self) -> &EpochSchedule {
        &self.epoch_schedule
    }

    /// squash the parent's state up into this Bank,
    ///   this Bank becomes a root
    /// Note that this function is not thread-safe. If it is called concurrently on the same bank
    /// by multiple threads, the end result could be inconsistent.
    /// Calling code does not currently call this concurrently.
    pub fn squash(&self) -> SquashTiming {
        self.freeze();

        //this bank and all its parents are now on the rooted path
        let mut roots = vec![self.slot()];
        roots.append(&mut self.parents().iter().map(|p| p.slot()).collect());

        let mut total_index_us = 0;
        let mut total_cache_us = 0;
        let mut total_store_us = 0;

        let mut squash_accounts_time = Measure::start("squash_accounts_time");
        for slot in roots.iter().rev() {
            // root forks cannot be purged
            let add_root_timing = self.rc.accounts.add_root(*slot);
            total_index_us += add_root_timing.index_us;
            total_cache_us += add_root_timing.cache_us;
            total_store_us += add_root_timing.store_us;
        }
        squash_accounts_time.stop();

        *self.rc.parent.write().unwrap() = None;

        let mut squash_cache_time = Measure::start("squash_cache_time");
        roots
            .iter()
            .for_each(|slot| self.status_cache.write().unwrap().add_root(*slot));
        squash_cache_time.stop();

        SquashTiming {
            squash_accounts_ms: squash_accounts_time.as_ms(),
            squash_accounts_index_ms: total_index_us / 1000,
            squash_accounts_cache_ms: total_cache_us / 1000,
            squash_accounts_store_ms: total_store_us / 1000,

            squash_cache_ms: squash_cache_time.as_ms(),
        }
    }

    /// Return the more recent checkpoint of this bank instance.
    pub fn parent(&self) -> Option<Arc<Bank>> {
        self.rc.parent.read().unwrap().clone()
    }

    pub fn parent_slot(&self) -> Slot {
        self.parent_slot
    }

    pub fn parent_hash(&self) -> Hash {
        self.parent_hash
    }

    fn process_genesis_config(&mut self, genesis_config: &GenesisConfig) {
        // Bootstrap validator collects fees until `new_from_parent` is called.
        self.fee_rate_governor = genesis_config.fee_rate_governor.clone();

        for (pubkey, account) in genesis_config.accounts.iter() {
            assert!(
                self.get_account(pubkey).is_none(),
                "{pubkey} repeated in genesis config"
            );
            self.store_account(pubkey, account);
            self.capitalization.fetch_add(account.lamports(), Relaxed);
            self.accounts_data_size_initial += account.data().len() as u64;
        }
        // updating sysvars (the fees sysvar in this case) now depends on feature activations in
        // genesis_config.accounts above
        self.update_fees();

        for (pubkey, account) in genesis_config.rewards_pools.iter() {
            assert!(
                self.get_account(pubkey).is_none(),
                "{pubkey} repeated in genesis config"
            );
            self.store_account(pubkey, account);
            self.accounts_data_size_initial += account.data().len() as u64;
        }

        // highest staked node is the first collector
        self.collector_id = self
            .stakes_cache
            .stakes()
            .highest_staked_node()
            .unwrap_or_default();

        self.blockhash_queue.write().unwrap().genesis_hash(
            &genesis_config.hash(),
            self.fee_rate_governor.lamports_per_signature,
        );

        self.hashes_per_tick = genesis_config.hashes_per_tick();
        self.ticks_per_slot = genesis_config.ticks_per_slot();
        self.ns_per_slot = genesis_config.ns_per_slot();
        self.genesis_creation_time = genesis_config.creation_time;
        self.max_tick_height = (self.slot + 1) * self.ticks_per_slot;
        self.slots_per_year = genesis_config.slots_per_year();

        self.epoch_schedule = genesis_config.epoch_schedule;

        self.inflation = Arc::new(RwLock::new(genesis_config.inflation));

        self.rent_collector = RentCollector::new(
            self.epoch,
            *self.epoch_schedule(),
            self.slots_per_year,
            genesis_config.rent,
        );

        // Add additional builtin programs specified in the genesis config
        for (name, program_id) in &genesis_config.native_instruction_processors {
            self.add_builtin_account(name, program_id, false);
        }
    }

    fn burn_and_purge_account(&self, program_id: &Pubkey, mut account: AccountSharedData) {
        let old_data_size = account.data().len();
        self.capitalization.fetch_sub(account.lamports(), Relaxed);
        // Both resetting account balance to 0 and zeroing the account data
        // is needed to really purge from AccountsDb and flush the Stakes cache
        account.set_lamports(0);
        account.data_as_mut_slice().fill(0);
        self.store_account(program_id, &account);
        self.calculate_and_update_accounts_data_size_delta_off_chain(old_data_size, 0);
    }

    // NOTE: must hold idempotent for the same set of arguments
    /// Add a builtin program account
    pub fn add_builtin_account(&self, name: &str, program_id: &Pubkey, must_replace: bool) {
        let existing_genuine_program =
            self.get_account_with_fixed_root(program_id)
                .and_then(|account| {
                    // it's very unlikely to be squatted at program_id as non-system account because of burden to
                    // find victim's pubkey/hash. So, when account.owner is indeed native_loader's, it's
                    // safe to assume it's a genuine program.
                    if native_loader::check_id(account.owner()) {
                        Some(account)
                    } else {
                        // malicious account is pre-occupying at program_id
                        self.burn_and_purge_account(program_id, account);
                        None
                    }
                });

        if must_replace {
            // updating builtin program
            match &existing_genuine_program {
                None => panic!(
                    "There is no account to replace with builtin program ({name}, {program_id})."
                ),
                Some(account) => {
                    if *name == String::from_utf8_lossy(account.data()) {
                        // The existing account is well formed
                        return;
                    }
                }
            }
        } else {
            // introducing builtin program
            if existing_genuine_program.is_some() {
                // The existing account is sufficient
                return;
            }
        }

        assert!(
            !self.freeze_started(),
            "Can't change frozen bank by adding not-existing new builtin program ({name}, {program_id}). \
            Maybe, inconsistent program activation is detected on snapshot restore?"
        );

        // Add a bogus executable builtin account, which will be loaded and ignored.
        let account = native_loader::create_loadable_account_with_fields(
            name,
            self.inherit_specially_retained_account_fields(&existing_genuine_program),
        );
        self.store_account_and_update_capitalization(program_id, &account);
    }

    /// Add a precompiled program account
    pub fn add_precompiled_account(&self, program_id: &Pubkey) {
        self.add_precompiled_account_with_owner(program_id, native_loader::id())
    }

    // Used by tests to simulate clusters with precompiles that aren't owned by the native loader
    fn add_precompiled_account_with_owner(&self, program_id: &Pubkey, owner: Pubkey) {
        if let Some(account) = self.get_account_with_fixed_root(program_id) {
            if account.executable() {
                // The account is already executable, that's all we need
                return;
            } else {
                // malicious account is pre-occupying at program_id
                self.burn_and_purge_account(program_id, account);
            }
        };

        assert!(
            !self.freeze_started(),
            "Can't change frozen bank by adding not-existing new precompiled program ({program_id}). \
                Maybe, inconsistent program activation is detected on snapshot restore?"
        );

        // Add a bogus executable account, which will be loaded and ignored.
        let (lamports, rent_epoch) = self.inherit_specially_retained_account_fields(&None);
        let account = AccountSharedData::from(Account {
            lamports,
            owner,
            data: vec![],
            executable: true,
            rent_epoch,
        });
        self.store_account_and_update_capitalization(program_id, &account);
    }

    pub fn set_rent_burn_percentage(&mut self, burn_percent: u8) {
        self.rent_collector.rent.burn_percent = burn_percent;
    }

    pub fn set_hashes_per_tick(&mut self, hashes_per_tick: Option<u64>) {
        self.hashes_per_tick = hashes_per_tick;
    }

    /// Return the last block hash registered.
    pub fn last_blockhash(&self) -> Hash {
        self.blockhash_queue.read().unwrap().last_hash()
    }

    pub fn last_blockhash_and_lamports_per_signature(&self) -> (Hash, u64) {
        let blockhash_queue = self.blockhash_queue.read().unwrap();
        let last_hash = blockhash_queue.last_hash();
        let last_lamports_per_signature = blockhash_queue
            .get_lamports_per_signature(&last_hash)
            .unwrap(); // safe so long as the BlockhashQueue is consistent
        (last_hash, last_lamports_per_signature)
    }

    pub fn is_blockhash_valid(&self, hash: &Hash) -> bool {
        let blockhash_queue = self.blockhash_queue.read().unwrap();
        blockhash_queue.is_hash_valid(hash)
    }

    pub fn get_minimum_balance_for_rent_exemption(&self, data_len: usize) -> u64 {
        self.rent_collector.rent.minimum_balance(data_len).max(1)
    }

    pub fn get_lamports_per_signature(&self) -> u64 {
        self.fee_rate_governor.lamports_per_signature
    }

    pub fn get_lamports_per_signature_for_blockhash(&self, hash: &Hash) -> Option<u64> {
        let blockhash_queue = self.blockhash_queue.read().unwrap();
        blockhash_queue.get_lamports_per_signature(hash)
    }

    #[deprecated(since = "1.9.0", note = "Please use `get_fee_for_message` instead")]
    pub fn get_fee_rate_governor(&self) -> &FeeRateGovernor {
        &self.fee_rate_governor
    }

    pub fn get_fee_for_message(&self, message: &SanitizedMessage) -> Option<u64> {
        let lamports_per_signature = {
            let blockhash_queue = self.blockhash_queue.read().unwrap();
            blockhash_queue.get_lamports_per_signature(message.recent_blockhash())
        }
        .or_else(|| {
            self.check_message_for_nonce(message)
                .and_then(|(address, account)| {
                    NoncePartial::new(address, account).lamports_per_signature()
                })
        })?;
        Some(self.get_fee_for_message_with_lamports_per_signature(message, lamports_per_signature))
    }

    /// Returns true when startup accounts hash verification has completed or never had to run in background.
    pub fn get_startup_verification_complete(&self) -> &Arc<AtomicBool> {
        &self
            .rc
            .accounts
            .accounts_db
            .verify_accounts_hash_in_bg
            .verified
    }

    /// return true if bg hash verification is complete
    /// return false if bg hash verification has not completed yet
    /// if hash verification failed, a panic will occur
    pub fn is_startup_verification_complete(&self) -> bool {
        self.rc
            .accounts
            .accounts_db
            .verify_accounts_hash_in_bg
            .check_complete()
    }

    /// This can occur because it completed in the background
    /// or if the verification was run in the foreground.
    pub fn set_startup_verification_complete(&self) {
        self.rc
            .accounts
            .accounts_db
            .verify_accounts_hash_in_bg
            .verification_complete()
    }

    pub fn get_fee_for_message_with_lamports_per_signature(
        &self,
        message: &SanitizedMessage,
        lamports_per_signature: u64,
    ) -> u64 {
        self.fee_structure.calculate_fee(
            message,
            lamports_per_signature,
            &process_compute_budget_instructions(
                message.program_instructions_iter(),
                &self.feature_set,
            )
            .unwrap_or_default()
            .into(),
            self.feature_set
                .is_active(&remove_congestion_multiplier_from_fee_calculation::id()),
            self.feature_set
                .is_active(&include_loaded_accounts_data_size_in_fee_calculation::id()),
        )
    }

    #[deprecated(
        since = "1.6.11",
        note = "Please use `get_blockhash_last_valid_block_height`"
    )]
    pub fn get_blockhash_last_valid_slot(&self, blockhash: &Hash) -> Option<Slot> {
        let blockhash_queue = self.blockhash_queue.read().unwrap();
        // This calculation will need to be updated to consider epoch boundaries if BlockhashQueue
        // length is made variable by epoch
        blockhash_queue
            .get_hash_age(blockhash)
            .map(|age| self.slot + blockhash_queue.get_max_age() as u64 - age)
    }

    pub fn get_blockhash_last_valid_block_height(&self, blockhash: &Hash) -> Option<Slot> {
        let blockhash_queue = self.blockhash_queue.read().unwrap();
        // This calculation will need to be updated to consider epoch boundaries if BlockhashQueue
        // length is made variable by epoch
        blockhash_queue
            .get_hash_age(blockhash)
            .map(|age| self.block_height + blockhash_queue.get_max_age() as u64 - age)
    }

    pub fn confirmed_last_blockhash(&self) -> Hash {
        const NUM_BLOCKHASH_CONFIRMATIONS: usize = 3;

        let parents = self.parents();
        if parents.is_empty() {
            self.last_blockhash()
        } else {
            let index = NUM_BLOCKHASH_CONFIRMATIONS.min(parents.len() - 1);
            parents[index].last_blockhash()
        }
    }

    /// Forget all signatures. Useful for benchmarking.
    pub fn clear_signatures(&self) {
        self.status_cache.write().unwrap().clear();
    }

    pub fn clear_slot_signatures(&self, slot: Slot) {
        self.status_cache.write().unwrap().clear_slot_entries(slot);
    }

    fn update_transaction_statuses(
        &self,
        sanitized_txs: &[SanitizedTransaction],
        execution_results: &[TransactionExecutionResult],
    ) {
        let mut status_cache = self.status_cache.write().unwrap();
        assert_eq!(sanitized_txs.len(), execution_results.len());
        for (tx, execution_result) in sanitized_txs.iter().zip(execution_results) {
            if let Some(details) = execution_result.details() {
                // Add the message hash to the status cache to ensure that this message
                // won't be processed again with a different signature.
                status_cache.insert(
                    tx.message().recent_blockhash(),
                    tx.message_hash(),
                    self.slot(),
                    details.status.clone(),
                );
                // Add the transaction signature to the status cache so that transaction status
                // can be queried by transaction signature over RPC. In the future, this should
                // only be added for API nodes because voting validators don't need to do this.
                status_cache.insert(
                    tx.message().recent_blockhash(),
                    tx.signature(),
                    self.slot(),
                    details.status.clone(),
                );
            }
        }
    }

    /// Register a new recent blockhash in the bank's recent blockhash queue. Called when a bank
    /// reaches its max tick height. Can be called by tests to get new blockhashes for transaction
    /// processing without advancing to a new bank slot.
    pub fn register_recent_blockhash(
        &self,
        blockhash: &Hash,
        scheduler: &InstalledSchedulerRwLock,
    ) {
        // This is needed because recent_blockhash updates necessitate synchronizations for
        // consistent tx check_age handling.
        BankWithScheduler::wait_for_reusable_scheduler(self, scheduler);

        // Only acquire the write lock for the blockhash queue on block boundaries because
        // readers can starve this write lock acquisition and ticks would be slowed down too
        // much if the write lock is acquired for each tick.
        let mut w_blockhash_queue = self.blockhash_queue.write().unwrap();
        w_blockhash_queue.register_hash(blockhash, self.fee_rate_governor.lamports_per_signature);
        self.update_recent_blockhashes_locked(&w_blockhash_queue);
    }

    // gating this under #[cfg(feature = "dev-context-only-utils")] isn't easy due to
    // solana-program-test's usage...
    pub fn register_unique_recent_blockhash_for_test(&self) {
<<<<<<< HEAD
        self.register_recent_blockhash(
            &Hash::new_unique(),
            &BankWithScheduler::no_scheduler_available(),
        )
=======
        self.register_recent_blockhash(&Hash::new_unique())
>>>>>>> d04ad655
    }

    /// Tell the bank which Entry IDs exist on the ledger. This function assumes subsequent calls
    /// correspond to later entries, and will boot the oldest ones once its internal cache is full.
    /// Once boot, the bank will reject transactions using that `hash`.
    ///
    /// This is NOT thread safe because if tick height is updated by two different threads, the
    /// block boundary condition could be missed.
    pub fn register_tick(&self, hash: &Hash, scheduler: &InstalledSchedulerRwLock) {
        assert!(
            !self.freeze_started(),
            "register_tick() working on a bank that is already frozen or is undergoing freezing!"
        );

        if self.is_block_boundary(self.tick_height.load(Relaxed) + 1) {
            self.register_recent_blockhash(hash, scheduler);
        }

        // ReplayStage will start computing the accounts delta hash when it
        // detects the tick height has reached the boundary, so the system
        // needs to guarantee all account updates for the slot have been
        // committed before this tick height is incremented (like the blockhash
        // sysvar above)
        self.tick_height.fetch_add(1, Relaxed);
    }

    #[cfg(feature = "dev-context-only-utils")]
    pub fn register_tick_for_test(&self, hash: &Hash) {
        self.register_tick(hash, &BankWithScheduler::no_scheduler_available())
    }

    #[cfg(feature = "dev-context-only-utils")]
    pub fn register_default_tick_for_test(&self) {
        self.register_tick(
            &Hash::default(),
            &BankWithScheduler::no_scheduler_available(),
        )
    }

    #[cfg(feature = "dev-context-only-utils")]
    pub fn register_unique_tick(&self) {
        self.register_tick(
            &Hash::new_unique(),
            &BankWithScheduler::no_scheduler_available(),
        )
    }

    pub fn is_complete(&self) -> bool {
        self.tick_height() == self.max_tick_height()
    }

    pub fn is_block_boundary(&self, tick_height: u64) -> bool {
        tick_height == self.max_tick_height
    }

    /// Get the max number of accounts that a transaction may lock in this block
    pub fn get_transaction_account_lock_limit(&self) -> usize {
        if let Some(transaction_account_lock_limit) =
            self.runtime_config.transaction_account_lock_limit
        {
            transaction_account_lock_limit
        } else if self
            .feature_set
            .is_active(&feature_set::increase_tx_account_lock_limit::id())
        {
            MAX_TX_ACCOUNT_LOCKS
        } else {
            64
        }
    }

    /// Prepare a transaction batch from a list of legacy transactions. Used for tests only.
    pub fn prepare_batch_for_tests(&self, txs: Vec<Transaction>) -> TransactionBatch {
        let transaction_account_lock_limit = self.get_transaction_account_lock_limit();
        let sanitized_txs = txs
            .into_iter()
            .map(SanitizedTransaction::from_transaction_for_tests)
            .collect::<Vec<_>>();
        let lock_results = self
            .rc
            .accounts
            .lock_accounts(sanitized_txs.iter(), transaction_account_lock_limit);
        TransactionBatch::new(lock_results, self, Cow::Owned(sanitized_txs))
    }

    /// Prepare a transaction batch from a list of versioned transactions from
    /// an entry. Used for tests only.
    pub fn prepare_entry_batch(&self, txs: Vec<VersionedTransaction>) -> Result<TransactionBatch> {
        let sanitized_txs = txs
            .into_iter()
            .map(|tx| SanitizedTransaction::try_create(tx, MessageHash::Compute, None, self))
            .collect::<Result<Vec<_>>>()?;
        let tx_account_lock_limit = self.get_transaction_account_lock_limit();
        let lock_results = self
            .rc
            .accounts
            .lock_accounts(sanitized_txs.iter(), tx_account_lock_limit);
        Ok(TransactionBatch::new(
            lock_results,
            self,
            Cow::Owned(sanitized_txs),
        ))
    }

    /// Prepare a locked transaction batch from a list of sanitized transactions.
    pub fn prepare_sanitized_batch<'a, 'b>(
        &'a self,
        txs: &'b [SanitizedTransaction],
    ) -> TransactionBatch<'a, 'b> {
        let tx_account_lock_limit = self.get_transaction_account_lock_limit();
        let lock_results = self
            .rc
            .accounts
            .lock_accounts(txs.iter(), tx_account_lock_limit);
        TransactionBatch::new(lock_results, self, Cow::Borrowed(txs))
    }

    /// Prepare a locked transaction batch from a list of sanitized transactions, and their cost
    /// limited packing status
    pub fn prepare_sanitized_batch_with_results<'a, 'b>(
        &'a self,
        transactions: &'b [SanitizedTransaction],
        transaction_results: impl Iterator<Item = Result<()>>,
    ) -> TransactionBatch<'a, 'b> {
        // this lock_results could be: Ok, AccountInUse, WouldExceedBlockMaxLimit or WouldExceedAccountMaxLimit
        let tx_account_lock_limit = self.get_transaction_account_lock_limit();
        let lock_results = self.rc.accounts.lock_accounts_with_results(
            transactions.iter(),
            transaction_results,
            tx_account_lock_limit,
        );
        TransactionBatch::new(lock_results, self, Cow::Borrowed(transactions))
    }

    /// Prepare a transaction batch from a single transaction without locking accounts
    pub fn prepare_unlocked_batch_from_single_tx<'a>(
        &'a self,
        transaction: &'a SanitizedTransaction,
    ) -> TransactionBatch<'_, '_> {
        let tx_account_lock_limit = self.get_transaction_account_lock_limit();
        let lock_result = transaction
            .get_account_locks(tx_account_lock_limit)
            .map(|_| ());
        let mut batch = TransactionBatch::new(
            vec![lock_result],
            self,
            Cow::Borrowed(slice::from_ref(transaction)),
        );
        batch.set_needs_unlock(false);
        batch
    }

    /// Run transactions against a frozen bank without committing the results
    pub fn simulate_transaction(
        &self,
        transaction: SanitizedTransaction,
    ) -> TransactionSimulationResult {
        assert!(self.is_frozen(), "simulation bank must be frozen");

        self.simulate_transaction_unchecked(transaction)
    }

    /// Run transactions against a bank without committing the results; does not check if the bank
    /// is frozen, enabling use in single-Bank test frameworks
    pub fn simulate_transaction_unchecked(
        &self,
        transaction: SanitizedTransaction,
    ) -> TransactionSimulationResult {
        let account_keys = transaction.message().account_keys();
        let number_of_accounts = account_keys.len();
        let account_overrides = self.get_account_overrides_for_simulation(&account_keys);
        let batch = self.prepare_unlocked_batch_from_single_tx(&transaction);
        let mut timings = ExecuteTimings::default();

        let LoadAndExecuteTransactionsOutput {
            loaded_transactions,
            mut execution_results,
            ..
        } = self.load_and_execute_transactions(
            &batch,
            // After simulation, transactions will need to be forwarded to the leader
            // for processing. During forwarding, the transaction could expire if the
            // delay is not accounted for.
            MAX_PROCESSING_AGE - MAX_TRANSACTION_FORWARDING_DELAY,
            false,
            true,
            true,
            &mut timings,
            Some(&account_overrides),
            None,
        );

        let post_simulation_accounts = loaded_transactions
            .into_iter()
            .next()
            .unwrap()
            .0
            .ok()
            .map(|loaded_transaction| {
                loaded_transaction
                    .accounts
                    .into_iter()
                    .take(number_of_accounts)
                    .collect::<Vec<_>>()
            })
            .unwrap_or_default();

        let units_consumed = timings
            .details
            .per_program_timings
            .iter()
            .fold(0, |acc: u64, (_, program_timing)| {
                acc.saturating_add(program_timing.accumulated_units)
            });

        debug!("simulate_transaction: {:?}", timings);

        let execution_result = execution_results.pop().unwrap();
        let flattened_result = execution_result.flattened_result();
        let (logs, return_data) = match execution_result {
            TransactionExecutionResult::Executed { details, .. } => {
                (details.log_messages, details.return_data)
            }
            TransactionExecutionResult::NotExecuted(_) => (None, None),
        };
        let logs = logs.unwrap_or_default();

        TransactionSimulationResult {
            result: flattened_result,
            logs,
            post_simulation_accounts,
            units_consumed,
            return_data,
        }
    }

    fn get_account_overrides_for_simulation(&self, account_keys: &AccountKeys) -> AccountOverrides {
        let mut account_overrides = AccountOverrides::default();
        let slot_history_id = sysvar::slot_history::id();
        if account_keys.iter().any(|pubkey| *pubkey == slot_history_id) {
            let current_account = self.get_account_with_fixed_root(&slot_history_id);
            let slot_history = current_account
                .as_ref()
                .map(|account| from_account::<SlotHistory, _>(account).unwrap())
                .unwrap_or_default();
            if slot_history.check(self.slot()) == Check::Found {
                let ancestors = Ancestors::from(self.proper_ancestors().collect::<Vec<_>>());
                if let Some((account, _)) =
                    self.load_slow_with_fixed_root(&ancestors, &slot_history_id)
                {
                    account_overrides.set_slot_history(Some(account));
                }
            }
        }
        account_overrides
    }

    pub fn unlock_accounts(&self, batch: &mut TransactionBatch) {
        if batch.needs_unlock() {
            batch.set_needs_unlock(false);
            self.rc
                .accounts
                .unlock_accounts(batch.sanitized_transactions().iter(), batch.lock_results())
        }
    }

    pub fn remove_unrooted_slots(&self, slots: &[(Slot, BankId)]) {
        self.rc.accounts.accounts_db.remove_unrooted_slots(slots)
    }

    pub fn set_shrink_paths(&self, paths: Vec<PathBuf>) {
        self.rc.accounts.accounts_db.set_shrink_paths(paths);
    }

    fn check_age<'a>(
        &self,
        txs: impl Iterator<Item = &'a SanitizedTransaction>,
        lock_results: &[Result<()>],
        max_age: usize,
        error_counters: &mut TransactionErrorMetrics,
    ) -> Vec<TransactionCheckResult> {
        let hash_queue = self.blockhash_queue.read().unwrap();
        let last_blockhash = hash_queue.last_hash();
        let next_durable_nonce = DurableNonce::from_blockhash(&last_blockhash);

        txs.zip(lock_results)
            .map(|(tx, lock_res)| match lock_res {
                Ok(()) => self.check_transaction_age(
                    tx,
                    max_age,
                    &next_durable_nonce,
                    &hash_queue,
                    error_counters,
                ),
                Err(e) => (Err(e.clone()), None),
            })
            .collect()
    }

    fn check_transaction_age(
        &self,
        tx: &SanitizedTransaction,
        max_age: usize,
        next_durable_nonce: &DurableNonce,
        hash_queue: &BlockhashQueue,
        error_counters: &mut TransactionErrorMetrics,
    ) -> TransactionCheckResult {
        let recent_blockhash = tx.message().recent_blockhash();
        if hash_queue.is_hash_valid_for_age(recent_blockhash, max_age) {
            (Ok(()), None)
        } else if let Some((address, account)) =
            self.check_transaction_for_nonce(tx, next_durable_nonce)
        {
            (Ok(()), Some(NoncePartial::new(address, account)))
        } else {
            error_counters.blockhash_not_found += 1;
            (Err(TransactionError::BlockhashNotFound), None)
        }
    }

    fn is_transaction_already_processed(
        &self,
        sanitized_tx: &SanitizedTransaction,
        status_cache: &BankStatusCache,
    ) -> bool {
        let key = sanitized_tx.message_hash();
        let transaction_blockhash = sanitized_tx.message().recent_blockhash();
        status_cache
            .get_status(key, transaction_blockhash, &self.ancestors)
            .is_some()
    }

    fn check_status_cache(
        &self,
        sanitized_txs: &[SanitizedTransaction],
        lock_results: Vec<TransactionCheckResult>,
        error_counters: &mut TransactionErrorMetrics,
    ) -> Vec<TransactionCheckResult> {
        let rcache = self.status_cache.read().unwrap();
        sanitized_txs
            .iter()
            .zip(lock_results)
            .map(|(sanitized_tx, (lock_result, nonce))| {
                if lock_result.is_ok()
                    && self.is_transaction_already_processed(sanitized_tx, &rcache)
                {
                    error_counters.already_processed += 1;
                    return (Err(TransactionError::AlreadyProcessed), None);
                }

                (lock_result, nonce)
            })
            .collect()
    }

    pub fn get_hash_age(&self, hash: &Hash) -> Option<u64> {
        self.blockhash_queue.read().unwrap().get_hash_age(hash)
    }

    pub fn is_hash_valid_for_age(&self, hash: &Hash, max_age: usize) -> bool {
        self.blockhash_queue
            .read()
            .unwrap()
            .is_hash_valid_for_age(hash, max_age)
    }

    fn check_message_for_nonce(&self, message: &SanitizedMessage) -> Option<TransactionAccount> {
        let nonce_address = message.get_durable_nonce()?;
        let nonce_account = self.get_account_with_fixed_root(nonce_address)?;
        let nonce_data =
            nonce_account::verify_nonce_account(&nonce_account, message.recent_blockhash())?;

        let nonce_is_authorized = message
            .get_ix_signers(NONCED_TX_MARKER_IX_INDEX as usize)
            .any(|signer| signer == &nonce_data.authority);
        if !nonce_is_authorized {
            return None;
        }

        Some((*nonce_address, nonce_account))
    }

    fn check_transaction_for_nonce(
        &self,
        tx: &SanitizedTransaction,
        next_durable_nonce: &DurableNonce,
    ) -> Option<TransactionAccount> {
        let nonce_is_advanceable = tx.message().recent_blockhash() != next_durable_nonce.as_hash();
        if nonce_is_advanceable {
            self.check_message_for_nonce(tx.message())
        } else {
            None
        }
    }

    pub fn check_transactions(
        &self,
        sanitized_txs: &[SanitizedTransaction],
        lock_results: &[Result<()>],
        max_age: usize,
        error_counters: &mut TransactionErrorMetrics,
    ) -> Vec<TransactionCheckResult> {
        let age_results =
            self.check_age(sanitized_txs.iter(), lock_results, max_age, error_counters);
        self.check_status_cache(sanitized_txs, age_results, error_counters)
    }

    pub fn collect_balances(&self, batch: &TransactionBatch) -> TransactionBalances {
        let mut balances: TransactionBalances = vec![];
        for transaction in batch.sanitized_transactions() {
            let mut transaction_balances: Vec<u64> = vec![];
            for account_key in transaction.message().account_keys().iter() {
                transaction_balances.push(self.get_balance(account_key));
            }
            balances.push(transaction_balances);
        }
        balances
    }

    fn program_modification_slot(&self, pubkey: &Pubkey) -> Result<Slot> {
        let program = self
            .get_account_with_fixed_root(pubkey)
            .ok_or(TransactionError::ProgramAccountNotFound)?;
        if bpf_loader_upgradeable::check_id(program.owner()) {
            if let Ok(UpgradeableLoaderState::Program {
                programdata_address,
            }) = program.state()
            {
                let programdata = self
                    .get_account_with_fixed_root(&programdata_address)
                    .ok_or(TransactionError::ProgramAccountNotFound)?;
                if let Ok(UpgradeableLoaderState::ProgramData {
                    slot,
                    upgrade_authority_address: _,
                }) = programdata.state()
                {
                    return Ok(slot);
                }
            }
            Err(TransactionError::ProgramAccountNotFound)
        } else if loader_v4::check_id(program.owner()) {
            let state = solana_loader_v4_program::get_state(program.data())
                .map_err(|_| TransactionError::ProgramAccountNotFound)?;
            Ok(state.slot)
        } else {
            Ok(0)
        }
    }

    fn load_program_accounts(&self, pubkey: &Pubkey) -> ProgramAccountLoadResult {
        let program_account = match self.get_account_with_fixed_root(pubkey) {
            None => return ProgramAccountLoadResult::AccountNotFound,
            Some(account) => account,
        };

        debug_assert!(solana_bpf_loader_program::check_loader_id(
            program_account.owner()
        ));

        if loader_v4::check_id(program_account.owner()) {
            return solana_loader_v4_program::get_state(program_account.data())
                .ok()
                .and_then(|state| {
                    (!matches!(state.status, LoaderV4Status::Retracted)).then_some(state.slot)
                })
                .map(|slot| ProgramAccountLoadResult::ProgramOfLoaderV4(program_account, slot))
                .unwrap_or(ProgramAccountLoadResult::InvalidV4Program);
        }

        if !bpf_loader_upgradeable::check_id(program_account.owner()) {
            return ProgramAccountLoadResult::ProgramOfLoaderV1orV2(program_account);
        }

        if let Ok(UpgradeableLoaderState::Program {
            programdata_address,
        }) = program_account.state()
        {
            let programdata_account = match self.get_account_with_fixed_root(&programdata_address) {
                None => return ProgramAccountLoadResult::AccountNotFound,
                Some(account) => account,
            };

            if let Ok(UpgradeableLoaderState::ProgramData {
                slot,
                upgrade_authority_address: _,
            }) = programdata_account.state()
            {
                return ProgramAccountLoadResult::ProgramOfLoaderV3(
                    program_account,
                    programdata_account,
                    slot,
                );
            }
        }
        ProgramAccountLoadResult::InvalidAccountData
    }

    pub fn load_program(&self, pubkey: &Pubkey, reload: bool) -> Arc<LoadedProgram> {
        let loaded_programs_cache = self.loaded_programs_cache.read().unwrap();
        let environments = loaded_programs_cache.get_environments_for_epoch(self.epoch);

        let mut load_program_metrics = LoadProgramMetrics {
            program_id: pubkey.to_string(),
            ..LoadProgramMetrics::default()
        };

        let loaded_program = match self.load_program_accounts(pubkey) {
            ProgramAccountLoadResult::AccountNotFound => Ok(LoadedProgram::new_tombstone(
                self.slot,
                LoadedProgramType::Closed,
            )),

            ProgramAccountLoadResult::InvalidAccountData => {
                Err(InstructionError::InvalidAccountData)
            }

            ProgramAccountLoadResult::ProgramOfLoaderV1orV2(program_account) => {
                solana_bpf_loader_program::load_program_from_bytes(
                    self.feature_set
                        .is_active(&feature_set::delay_visibility_of_program_deployment::id()),
                    None,
                    &mut load_program_metrics,
                    program_account.data(),
                    program_account.owner(),
                    program_account.data().len(),
                    0,
                    environments.program_runtime_v1.clone(),
                    reload,
                )
            }

            ProgramAccountLoadResult::ProgramOfLoaderV3(
                program_account,
                programdata_account,
                slot,
            ) => programdata_account
                .data()
                .get(UpgradeableLoaderState::size_of_programdata_metadata()..)
                .ok_or(InstructionError::InvalidAccountData)
                .and_then(|programdata| {
                    solana_bpf_loader_program::load_program_from_bytes(
                        self.feature_set
                            .is_active(&feature_set::delay_visibility_of_program_deployment::id()),
                        None,
                        &mut load_program_metrics,
                        programdata,
                        program_account.owner(),
                        program_account
                            .data()
                            .len()
                            .saturating_add(programdata_account.data().len()),
                        slot,
                        environments.program_runtime_v1.clone(),
                        reload,
                    )
                }),

            ProgramAccountLoadResult::ProgramOfLoaderV4(program_account, slot) => {
                let loaded_program = program_account
                    .data()
                    .get(LoaderV4State::program_data_offset()..)
                    .and_then(|elf_bytes| {
                        if reload {
                            // Safety: this is safe because the program is being reloaded in the cache.
                            unsafe {
                                LoadedProgram::reload(
                                    &loader_v4::id(),
                                    environments.program_runtime_v2.clone(),
                                    slot,
                                    slot.saturating_add(DELAY_VISIBILITY_SLOT_OFFSET),
                                    None,
                                    elf_bytes,
                                    program_account.data().len(),
                                    &mut load_program_metrics,
                                )
                            }
                        } else {
                            LoadedProgram::new(
                                &loader_v4::id(),
                                environments.program_runtime_v2.clone(),
                                slot,
                                slot.saturating_add(DELAY_VISIBILITY_SLOT_OFFSET),
                                None,
                                elf_bytes,
                                program_account.data().len(),
                                &mut load_program_metrics,
                            )
                        }
                        .ok()
                    })
                    .unwrap_or(LoadedProgram::new_tombstone(
                        self.slot,
                        LoadedProgramType::FailedVerification(
                            environments.program_runtime_v2.clone(),
                        ),
                    ));
                Ok(loaded_program)
            }

            ProgramAccountLoadResult::InvalidV4Program => Ok(LoadedProgram::new_tombstone(
                self.slot,
                LoadedProgramType::FailedVerification(environments.program_runtime_v2.clone()),
            )),
        }
        .unwrap_or_else(|_| {
            LoadedProgram::new_tombstone(
                self.slot,
                LoadedProgramType::FailedVerification(environments.program_runtime_v1.clone()),
            )
        });

        let mut timings = ExecuteDetailsTimings::default();
        load_program_metrics.submit_datapoint(&mut timings);
        Arc::new(loaded_program)
    }

    pub fn clear_program_cache(&self) {
        self.loaded_programs_cache
            .write()
            .unwrap()
            .unload_all_programs();
    }

    /// Execute a transaction using the provided loaded accounts and update
    /// the executors cache if the transaction was successful.
    #[allow(clippy::too_many_arguments)]
    fn execute_loaded_transaction(
        &self,
        tx: &SanitizedTransaction,
        loaded_transaction: &mut LoadedTransaction,
        compute_budget: ComputeBudget,
        durable_nonce_fee: Option<DurableNonceFee>,
        enable_cpi_recording: bool,
        enable_log_recording: bool,
        enable_return_data_recording: bool,
        timings: &mut ExecuteTimings,
        error_counters: &mut TransactionErrorMetrics,
        log_messages_bytes_limit: Option<usize>,
        programs_loaded_for_tx_batch: &LoadedProgramsForTxBatch,
    ) -> TransactionExecutionResult {
        let prev_accounts_data_len = self.load_accounts_data_size();
        let transaction_accounts = std::mem::take(&mut loaded_transaction.accounts);

        fn transaction_accounts_lamports_sum(
            accounts: &[(Pubkey, AccountSharedData)],
            message: &SanitizedMessage,
        ) -> Option<u128> {
            let mut lamports_sum = 0u128;
            for i in 0..message.account_keys().len() {
                let Some((_, account)) = accounts.get(i) else {
                    return None;
                };
                lamports_sum = lamports_sum.checked_add(u128::from(account.lamports()))?;
            }
            Some(lamports_sum)
        }

        let lamports_before_tx =
            transaction_accounts_lamports_sum(&transaction_accounts, tx.message()).unwrap_or(0);

        let mut transaction_context = TransactionContext::new(
            transaction_accounts,
            self.rent_collector.rent,
            compute_budget.max_invoke_stack_height,
            if self
                .feature_set
                .is_active(&feature_set::limit_max_instruction_trace_length::id())
            {
                compute_budget.max_instruction_trace_length
            } else {
                std::usize::MAX
            },
        );
        #[cfg(debug_assertions)]
        transaction_context.set_signature(tx.signature());

        let pre_account_state_info =
            self.get_transaction_account_state_info(&transaction_context, tx.message());

        let log_collector = if enable_log_recording {
            match log_messages_bytes_limit {
                None => Some(LogCollector::new_ref()),
                Some(log_messages_bytes_limit) => Some(LogCollector::new_ref_with_limit(Some(
                    log_messages_bytes_limit,
                ))),
            }
        } else {
            None
        };

        let (blockhash, lamports_per_signature) = self.last_blockhash_and_lamports_per_signature();

        let mut executed_units = 0u64;
        let mut programs_modified_by_tx = LoadedProgramsForTxBatch::new(
            self.slot,
            programs_loaded_for_tx_batch.environments.clone(),
        );
        let mut programs_updated_only_for_global_cache = LoadedProgramsForTxBatch::new(
            self.slot,
            programs_loaded_for_tx_batch.environments.clone(),
        );
        let mut process_message_time = Measure::start("process_message_time");
        let process_result = MessageProcessor::process_message(
            tx.message(),
            &loaded_transaction.program_indices,
            &mut transaction_context,
            log_collector.clone(),
            programs_loaded_for_tx_batch,
            &mut programs_modified_by_tx,
            &mut programs_updated_only_for_global_cache,
            self.feature_set.clone(),
            compute_budget,
            timings,
            &self.sysvar_cache.read().unwrap(),
            blockhash,
            lamports_per_signature,
            prev_accounts_data_len,
            &mut executed_units,
        );
        process_message_time.stop();

        saturating_add_assign!(
            timings.execute_accessories.process_message_us,
            process_message_time.as_us()
        );

        let mut status = process_result
            .and_then(|info| {
                let post_account_state_info =
                    self.get_transaction_account_state_info(&transaction_context, tx.message());
                self.verify_transaction_account_state_changes(
                    &pre_account_state_info,
                    &post_account_state_info,
                    &transaction_context,
                )
                .map(|_| info)
            })
            .map_err(|err| {
                match err {
                    TransactionError::InvalidRentPayingAccount
                    | TransactionError::InsufficientFundsForRent { .. } => {
                        error_counters.invalid_rent_paying_account += 1;
                    }
                    TransactionError::InvalidAccountIndex => {
                        error_counters.invalid_account_index += 1;
                    }
                    _ => {
                        error_counters.instruction_error += 1;
                    }
                }
                err
            });

        let log_messages: Option<TransactionLogMessages> =
            log_collector.and_then(|log_collector| {
                Rc::try_unwrap(log_collector)
                    .map(|log_collector| log_collector.into_inner().into_messages())
                    .ok()
            });

        let inner_instructions = if enable_cpi_recording {
            Some(inner_instructions_list_from_instruction_trace(
                &transaction_context,
            ))
        } else {
            None
        };

        let ExecutionRecord {
            accounts,
            return_data,
            touched_account_count,
            accounts_resize_delta,
        } = transaction_context.into();

        if status.is_ok()
            && transaction_accounts_lamports_sum(&accounts, tx.message())
                .filter(|lamports_after_tx| lamports_before_tx == *lamports_after_tx)
                .is_none()
        {
            status = Err(TransactionError::UnbalancedTransaction);
        }
        let status = status.map(|_| ());

        loaded_transaction.accounts = accounts;
        saturating_add_assign!(
            timings.details.total_account_count,
            loaded_transaction.accounts.len() as u64
        );
        saturating_add_assign!(timings.details.changed_account_count, touched_account_count);
        let accounts_data_len_delta = status.as_ref().map_or(0, |_| accounts_resize_delta);

        let return_data = if enable_return_data_recording && !return_data.data.is_empty() {
            Some(return_data)
        } else {
            None
        };

        TransactionExecutionResult::Executed {
            details: TransactionExecutionDetails {
                status,
                log_messages,
                inner_instructions,
                durable_nonce_fee,
                return_data,
                executed_units,
                accounts_data_len_delta,
            },
            programs_modified_by_tx: Box::new(programs_modified_by_tx),
            programs_updated_only_for_global_cache: Box::new(
                programs_updated_only_for_global_cache,
            ),
        }
    }

    fn replenish_program_cache(
        &self,
        program_accounts_map: &HashMap<Pubkey, (&Pubkey, u64)>,
    ) -> LoadedProgramsForTxBatch {
        let programs_and_slots: Vec<(Pubkey, (LoadedProgramMatchCriteria, u64))> =
            if self.check_program_modification_slot {
                program_accounts_map
                    .iter()
                    .map(|(pubkey, (_, count))| {
                        (
                            *pubkey,
                            (
                                self.program_modification_slot(pubkey)
                                    .map_or(LoadedProgramMatchCriteria::Tombstone, |slot| {
                                        LoadedProgramMatchCriteria::DeployedOnOrAfterSlot(slot)
                                    }),
                                *count,
                            ),
                        )
                    })
                    .collect()
            } else {
                program_accounts_map
                    .iter()
                    .map(|(pubkey, (_, count))| {
                        (*pubkey, (LoadedProgramMatchCriteria::NoCriteria, *count))
                    })
                    .collect()
            };

        let ExtractedPrograms {
            loaded: mut loaded_programs_for_txs,
            missing,
            unloaded,
        } = {
            // Lock the global cache to figure out which programs need to be loaded
            let loaded_programs_cache = self.loaded_programs_cache.read().unwrap();
            loaded_programs_cache.extract(self, programs_and_slots.into_iter())
        };

        // Load missing programs while global cache is unlocked
        let missing_programs: Vec<(Pubkey, Arc<LoadedProgram>)> = missing
            .iter()
            .map(|(key, count)| {
                let program = self.load_program(key, false);
                program.tx_usage_counter.store(*count, Ordering::Relaxed);
                (*key, program)
            })
            .collect();

        // Reload unloaded programs while global cache is unlocked
        let unloaded_programs: Vec<(Pubkey, Arc<LoadedProgram>)> = unloaded
            .iter()
            .map(|(key, count)| {
                let program = self.load_program(key, true);
                program.tx_usage_counter.store(*count, Ordering::Relaxed);
                (*key, program)
            })
            .collect();

        // Lock the global cache again to replenish the missing programs
        let mut loaded_programs_cache = self.loaded_programs_cache.write().unwrap();
        for (key, program) in missing_programs {
            let (_was_occupied, entry) = loaded_programs_cache.replenish(key, program);
            // Use the returned entry as that might have been deduplicated globally
            loaded_programs_for_txs.replenish(key, entry);
        }
        for (key, program) in unloaded_programs {
            let (_was_occupied, entry) = loaded_programs_cache.replenish(key, program);
            // Use the returned entry as that might have been deduplicated globally
            loaded_programs_for_txs.replenish(key, entry);
        }

        loaded_programs_for_txs
    }

    #[allow(clippy::type_complexity)]
    pub fn load_and_execute_transactions(
        &self,
        batch: &TransactionBatch,
        max_age: usize,
        enable_cpi_recording: bool,
        enable_log_recording: bool,
        enable_return_data_recording: bool,
        timings: &mut ExecuteTimings,
        account_overrides: Option<&AccountOverrides>,
        log_messages_bytes_limit: Option<usize>,
    ) -> LoadAndExecuteTransactionsOutput {
        let sanitized_txs = batch.sanitized_transactions();
        debug!("processing transactions: {}", sanitized_txs.len());
        let mut error_counters = TransactionErrorMetrics::default();

        let retryable_transaction_indexes: Vec<_> = batch
            .lock_results()
            .iter()
            .enumerate()
            .filter_map(|(index, res)| match res {
                // following are retryable errors
                Err(TransactionError::AccountInUse) => {
                    error_counters.account_in_use += 1;
                    Some(index)
                }
                Err(TransactionError::WouldExceedMaxBlockCostLimit) => {
                    error_counters.would_exceed_max_block_cost_limit += 1;
                    Some(index)
                }
                Err(TransactionError::WouldExceedMaxVoteCostLimit) => {
                    error_counters.would_exceed_max_vote_cost_limit += 1;
                    Some(index)
                }
                Err(TransactionError::WouldExceedMaxAccountCostLimit) => {
                    error_counters.would_exceed_max_account_cost_limit += 1;
                    Some(index)
                }
                Err(TransactionError::WouldExceedAccountDataBlockLimit) => {
                    error_counters.would_exceed_account_data_block_limit += 1;
                    Some(index)
                }
                // following are non-retryable errors
                Err(TransactionError::TooManyAccountLocks) => {
                    error_counters.too_many_account_locks += 1;
                    None
                }
                Err(_) => None,
                Ok(_) => None,
            })
            .collect();

        let mut check_time = Measure::start("check_transactions");
        let mut check_results = self.check_transactions(
            sanitized_txs,
            batch.lock_results(),
            max_age,
            &mut error_counters,
        );
        check_time.stop();

        const PROGRAM_OWNERS: &[Pubkey] = &[
            bpf_loader_upgradeable::id(),
            bpf_loader::id(),
            bpf_loader_deprecated::id(),
            loader_v4::id(),
        ];
        let mut program_accounts_map = self.rc.accounts.filter_executable_program_accounts(
            &self.ancestors,
            sanitized_txs,
            &mut check_results,
            PROGRAM_OWNERS,
            &self.blockhash_queue.read().unwrap(),
        );
        let native_loader = native_loader::id();
        for builtin_program in self.builtin_programs.iter() {
            program_accounts_map.insert(*builtin_program, (&native_loader, 0));
        }

        let programs_loaded_for_tx_batch = Rc::new(RefCell::new(
            self.replenish_program_cache(&program_accounts_map),
        ));

        let mut load_time = Measure::start("accounts_load");
        let mut loaded_transactions = self.rc.accounts.load_accounts(
            &self.ancestors,
            sanitized_txs,
            check_results,
            &self.blockhash_queue.read().unwrap(),
            &mut error_counters,
            &self.rent_collector,
            &self.feature_set,
            &self.fee_structure,
            account_overrides,
            self.get_reward_interval(),
            &program_accounts_map,
            &programs_loaded_for_tx_batch.borrow(),
        );
        load_time.stop();

        let mut execution_time = Measure::start("execution_time");
        let mut signature_count: u64 = 0;

        let execution_results: Vec<TransactionExecutionResult> = loaded_transactions
            .iter_mut()
            .zip(sanitized_txs.iter())
            .map(|(accs, tx)| match accs {
                (Err(e), _nonce) => TransactionExecutionResult::NotExecuted(e.clone()),
                (Ok(loaded_transaction), nonce) => {
                    let compute_budget =
                        if let Some(compute_budget) = self.runtime_config.compute_budget {
                            compute_budget
                        } else {
                            let mut compute_budget_process_transaction_time =
                                Measure::start("compute_budget_process_transaction_time");
                            let maybe_compute_budget = ComputeBudget::try_from_instructions(
                                tx.message().program_instructions_iter(),
                                &self.feature_set,
                            );
                            compute_budget_process_transaction_time.stop();
                            saturating_add_assign!(
                                timings
                                    .execute_accessories
                                    .compute_budget_process_transaction_us,
                                compute_budget_process_transaction_time.as_us()
                            );
                            if let Err(err) = maybe_compute_budget {
                                return TransactionExecutionResult::NotExecuted(err);
                            }
                            maybe_compute_budget.unwrap()
                        };

                    let result = self.execute_loaded_transaction(
                        tx,
                        loaded_transaction,
                        compute_budget,
                        nonce.as_ref().map(DurableNonceFee::from),
                        enable_cpi_recording,
                        enable_log_recording,
                        enable_return_data_recording,
                        timings,
                        &mut error_counters,
                        log_messages_bytes_limit,
                        &programs_loaded_for_tx_batch.borrow(),
                    );

                    if let TransactionExecutionResult::Executed {
                        details,
                        programs_modified_by_tx,
                        programs_updated_only_for_global_cache: _,
                    } = &result
                    {
                        // Update batch specific cache of the loaded programs with the modifications
                        // made by the transaction, if it executed successfully.
                        if details.status.is_ok() {
                            programs_loaded_for_tx_batch
                                .borrow_mut()
                                .merge(programs_modified_by_tx);
                        }
                    }

                    result
                }
            })
            .collect();

        execution_time.stop();

        const SHRINK_LOADED_PROGRAMS_TO_PERCENTAGE: u8 = 90;
        self.loaded_programs_cache
            .write()
            .unwrap()
            .sort_and_unload(Percentage::from(SHRINK_LOADED_PROGRAMS_TO_PERCENTAGE));

        debug!(
            "check: {}us load: {}us execute: {}us txs_len={}",
            check_time.as_us(),
            load_time.as_us(),
            execution_time.as_us(),
            sanitized_txs.len(),
        );

        timings.saturating_add_in_place(ExecuteTimingType::CheckUs, check_time.as_us());
        timings.saturating_add_in_place(ExecuteTimingType::LoadUs, load_time.as_us());
        timings.saturating_add_in_place(ExecuteTimingType::ExecuteUs, execution_time.as_us());

        let mut executed_transactions_count: usize = 0;
        let mut executed_non_vote_transactions_count: usize = 0;
        let mut executed_with_successful_result_count: usize = 0;
        let err_count = &mut error_counters.total;
        let transaction_log_collector_config =
            self.transaction_log_collector_config.read().unwrap();

        let mut collect_logs_time = Measure::start("collect_logs_time");
        for (execution_result, tx) in execution_results.iter().zip(sanitized_txs) {
            if let Some(debug_keys) = &self.transaction_debug_keys {
                for key in tx.message().account_keys().iter() {
                    if debug_keys.contains(key) {
                        let result = execution_result.flattened_result();
                        info!("slot: {} result: {:?} tx: {:?}", self.slot, result, tx);
                        break;
                    }
                }
            }

            let is_vote = tx.is_simple_vote_transaction();

            if execution_result.was_executed() // Skip log collection for unprocessed transactions
                && transaction_log_collector_config.filter != TransactionLogCollectorFilter::None
            {
                let mut filtered_mentioned_addresses = Vec::new();
                if !transaction_log_collector_config
                    .mentioned_addresses
                    .is_empty()
                {
                    for key in tx.message().account_keys().iter() {
                        if transaction_log_collector_config
                            .mentioned_addresses
                            .contains(key)
                        {
                            filtered_mentioned_addresses.push(*key);
                        }
                    }
                }

                let store = match transaction_log_collector_config.filter {
                    TransactionLogCollectorFilter::All => {
                        !is_vote || !filtered_mentioned_addresses.is_empty()
                    }
                    TransactionLogCollectorFilter::AllWithVotes => true,
                    TransactionLogCollectorFilter::None => false,
                    TransactionLogCollectorFilter::OnlyMentionedAddresses => {
                        !filtered_mentioned_addresses.is_empty()
                    }
                };

                if store {
                    if let Some(TransactionExecutionDetails {
                        status,
                        log_messages: Some(log_messages),
                        ..
                    }) = execution_result.details()
                    {
                        let mut transaction_log_collector =
                            self.transaction_log_collector.write().unwrap();
                        let transaction_log_index = transaction_log_collector.logs.len();

                        transaction_log_collector.logs.push(TransactionLogInfo {
                            signature: *tx.signature(),
                            result: status.clone(),
                            is_vote,
                            log_messages: log_messages.clone(),
                        });
                        for key in filtered_mentioned_addresses.into_iter() {
                            transaction_log_collector
                                .mentioned_address_map
                                .entry(key)
                                .or_default()
                                .push(transaction_log_index);
                        }
                    }
                }
            }

            if execution_result.was_executed() {
                // Signature count must be accumulated only if the transaction
                // is executed, otherwise a mismatched count between banking and
                // replay could occur
                signature_count += u64::from(tx.message().header().num_required_signatures);
                executed_transactions_count += 1;
            }

            match execution_result.flattened_result() {
                Ok(()) => {
                    if !is_vote {
                        executed_non_vote_transactions_count += 1;
                    }
                    executed_with_successful_result_count += 1;
                }
                Err(err) => {
                    if *err_count == 0 {
                        debug!("tx error: {:?} {:?}", err, tx);
                    }
                    *err_count += 1;
                }
            }
        }
        collect_logs_time.stop();
        timings
            .saturating_add_in_place(ExecuteTimingType::CollectLogsUs, collect_logs_time.as_us());

        if *err_count > 0 {
            debug!(
                "{} errors of {} txs",
                *err_count,
                *err_count + executed_with_successful_result_count
            );
        }
        LoadAndExecuteTransactionsOutput {
            loaded_transactions,
            execution_results,
            retryable_transaction_indexes,
            executed_transactions_count,
            executed_non_vote_transactions_count,
            executed_with_successful_result_count,
            signature_count,
            error_counters,
        }
    }

    /// The maximum allowed size, in bytes, of the accounts data
    pub fn accounts_data_size_limit(&self) -> u64 {
        MAX_ACCOUNTS_DATA_LEN
    }

    /// Load the accounts data size, in bytes
    pub fn load_accounts_data_size(&self) -> u64 {
        self.accounts_data_size_initial
            .saturating_add_signed(self.load_accounts_data_size_delta())
    }

    /// Load the change in accounts data size in this Bank, in bytes
    pub fn load_accounts_data_size_delta(&self) -> i64 {
        let delta_on_chain = self.load_accounts_data_size_delta_on_chain();
        let delta_off_chain = self.load_accounts_data_size_delta_off_chain();
        delta_on_chain.saturating_add(delta_off_chain)
    }

    /// Load the change in accounts data size in this Bank, in bytes, from on-chain events
    /// i.e. transactions
    pub fn load_accounts_data_size_delta_on_chain(&self) -> i64 {
        self.accounts_data_size_delta_on_chain.load(Acquire)
    }

    /// Load the change in accounts data size in this Bank, in bytes, from off-chain events
    /// i.e. rent collection
    pub fn load_accounts_data_size_delta_off_chain(&self) -> i64 {
        self.accounts_data_size_delta_off_chain.load(Acquire)
    }

    /// Update the accounts data size delta from on-chain events by adding `amount`.
    /// The arithmetic saturates.
    fn update_accounts_data_size_delta_on_chain(&self, amount: i64) {
        if amount == 0 {
            return;
        }

        self.accounts_data_size_delta_on_chain
            .fetch_update(AcqRel, Acquire, |accounts_data_size_delta_on_chain| {
                Some(accounts_data_size_delta_on_chain.saturating_add(amount))
            })
            // SAFETY: unwrap() is safe since our update fn always returns `Some`
            .unwrap();
    }

    /// Update the accounts data size delta from off-chain events by adding `amount`.
    /// The arithmetic saturates.
    fn update_accounts_data_size_delta_off_chain(&self, amount: i64) {
        if amount == 0 {
            return;
        }

        self.accounts_data_size_delta_off_chain
            .fetch_update(AcqRel, Acquire, |accounts_data_size_delta_off_chain| {
                Some(accounts_data_size_delta_off_chain.saturating_add(amount))
            })
            // SAFETY: unwrap() is safe since our update fn always returns `Some`
            .unwrap();
    }

    /// Calculate the data size delta and update the off-chain accounts data size delta
    fn calculate_and_update_accounts_data_size_delta_off_chain(
        &self,
        old_data_size: usize,
        new_data_size: usize,
    ) {
        let data_size_delta = calculate_data_size_delta(old_data_size, new_data_size);
        self.update_accounts_data_size_delta_off_chain(data_size_delta);
    }

    /// Set the initial accounts data size
    /// NOTE: This fn is *ONLY FOR TESTS*
    pub fn set_accounts_data_size_initial_for_tests(&mut self, amount: u64) {
        self.accounts_data_size_initial = amount;
    }

    /// Update the accounts data size off-chain delta
    /// NOTE: This fn is *ONLY FOR TESTS*
    pub fn update_accounts_data_size_delta_off_chain_for_tests(&self, amount: i64) {
        self.update_accounts_data_size_delta_off_chain(amount)
    }

    fn filter_program_errors_and_collect_fee(
        &self,
        txs: &[SanitizedTransaction],
        execution_results: &[TransactionExecutionResult],
    ) -> Vec<Result<()>> {
        let hash_queue = self.blockhash_queue.read().unwrap();
        let mut fees = 0;

        let results = txs
            .iter()
            .zip(execution_results)
            .map(|(tx, execution_result)| {
                let (execution_status, durable_nonce_fee) = match &execution_result {
                    TransactionExecutionResult::Executed { details, .. } => {
                        Ok((&details.status, details.durable_nonce_fee.as_ref()))
                    }
                    TransactionExecutionResult::NotExecuted(err) => Err(err.clone()),
                }?;

                let (lamports_per_signature, is_nonce) = durable_nonce_fee
                    .map(|durable_nonce_fee| durable_nonce_fee.lamports_per_signature())
                    .map(|maybe_lamports_per_signature| (maybe_lamports_per_signature, true))
                    .unwrap_or_else(|| {
                        (
                            hash_queue.get_lamports_per_signature(tx.message().recent_blockhash()),
                            false,
                        )
                    });

                let lamports_per_signature =
                    lamports_per_signature.ok_or(TransactionError::BlockhashNotFound)?;
                let fee = self.get_fee_for_message_with_lamports_per_signature(
                    tx.message(),
                    lamports_per_signature,
                );

                // In case of instruction error, even though no accounts
                // were stored we still need to charge the payer the
                // fee.
                //
                //...except nonce accounts, which already have their
                // post-load, fee deducted, pre-execute account state
                // stored
                if execution_status.is_err() && !is_nonce {
                    self.withdraw(tx.message().fee_payer(), fee)?;
                }

                fees += fee;
                Ok(())
            })
            .collect();

        self.collector_fees.fetch_add(fees, Relaxed);
        results
    }

    /// `committed_transactions_count` is the number of transactions out of `sanitized_txs`
    /// that was executed. Of those, `committed_transactions_count`,
    /// `committed_with_failure_result_count` is the number of executed transactions that returned
    /// a failure result.
    pub fn commit_transactions(
        &self,
        sanitized_txs: &[SanitizedTransaction],
        loaded_txs: &mut [TransactionLoadResult],
        execution_results: Vec<TransactionExecutionResult>,
        last_blockhash: Hash,
        lamports_per_signature: u64,
        counts: CommitTransactionCounts,
        timings: &mut ExecuteTimings,
    ) -> TransactionResults {
        assert!(
            !self.freeze_started(),
            "commit_transactions() working on a bank that is already frozen or is undergoing freezing!"
        );

        let CommitTransactionCounts {
            committed_transactions_count,
            committed_non_vote_transactions_count,
            committed_with_failure_result_count,
            signature_count,
        } = counts;

        self.increment_transaction_count(committed_transactions_count);
        self.increment_non_vote_transaction_count_since_restart(
            committed_non_vote_transactions_count,
        );
        self.increment_signature_count(signature_count);

        if committed_with_failure_result_count > 0 {
            self.transaction_error_count
                .fetch_add(committed_with_failure_result_count, Relaxed);
        }

        // Should be equivalent to checking `committed_transactions_count > 0`
        if execution_results.iter().any(|result| result.was_executed()) {
            self.is_delta.store(true, Relaxed);
            self.transaction_entries_count.fetch_add(1, Relaxed);
            self.transactions_per_entry_max
                .fetch_max(committed_transactions_count, Relaxed);
        }

        let mut write_time = Measure::start("write_time");
        let durable_nonce = DurableNonce::from_blockhash(&last_blockhash);
        self.rc.accounts.store_cached(
            self.slot(),
            sanitized_txs,
            &execution_results,
            loaded_txs,
            &self.rent_collector,
            &durable_nonce,
            lamports_per_signature,
        );
        let rent_debits = self.collect_rent(&execution_results, loaded_txs);

        // Cached vote and stake accounts are synchronized with accounts-db
        // after each transaction.
        let mut update_stakes_cache_time = Measure::start("update_stakes_cache_time");
        self.update_stakes_cache(sanitized_txs, &execution_results, loaded_txs);
        update_stakes_cache_time.stop();

        // once committed there is no way to unroll
        write_time.stop();
        debug!(
            "store: {}us txs_len={}",
            write_time.as_us(),
            sanitized_txs.len()
        );

        let mut store_executors_which_were_deployed_time =
            Measure::start("store_executors_which_were_deployed_time");
        for execution_result in &execution_results {
            if let TransactionExecutionResult::Executed {
                details,
                programs_modified_by_tx,
                programs_updated_only_for_global_cache,
            } = execution_result
            {
                if details.status.is_ok() {
                    let mut cache = self.loaded_programs_cache.write().unwrap();
                    cache.merge(programs_modified_by_tx);
                    cache.merge(programs_updated_only_for_global_cache);
                }
            }
        }
        store_executors_which_were_deployed_time.stop();
        saturating_add_assign!(
            timings.execute_accessories.update_executors_us,
            store_executors_which_were_deployed_time.as_us()
        );

        let accounts_data_len_delta = execution_results
            .iter()
            .filter_map(|execution_result| {
                execution_result
                    .details()
                    .map(|details| details.accounts_data_len_delta)
            })
            .sum();
        self.update_accounts_data_size_delta_on_chain(accounts_data_len_delta);

        timings.saturating_add_in_place(ExecuteTimingType::StoreUs, write_time.as_us());
        timings.saturating_add_in_place(
            ExecuteTimingType::UpdateStakesCacheUs,
            update_stakes_cache_time.as_us(),
        );

        let mut update_transaction_statuses_time = Measure::start("update_transaction_statuses");
        self.update_transaction_statuses(sanitized_txs, &execution_results);
        let fee_collection_results =
            self.filter_program_errors_and_collect_fee(sanitized_txs, &execution_results);
        update_transaction_statuses_time.stop();
        timings.saturating_add_in_place(
            ExecuteTimingType::UpdateTransactionStatuses,
            update_transaction_statuses_time.as_us(),
        );

        TransactionResults {
            fee_collection_results,
            execution_results,
            rent_debits,
        }
    }

    // Distribute collected rent fees for this slot to staked validators (excluding stakers)
    // according to stake.
    //
    // The nature of rent fee is the cost of doing business, every validator has to hold (or have
    // access to) the same list of accounts, so we pay according to stake, which is a rough proxy for
    // value to the network.
    //
    // Currently, rent distribution doesn't consider given validator's uptime at all (this might
    // change). That's because rent should be rewarded for the storage resource utilization cost.
    // It's treated differently from transaction fees, which is for the computing resource
    // utilization cost.
    //
    // We can't use collector_id (which is rotated according to stake-weighted leader schedule)
    // as an approximation to the ideal rent distribution to simplify and avoid this per-slot
    // computation for the distribution (time: N log N, space: N acct. stores; N = # of
    // validators).
    // The reason is that rent fee doesn't need to be incentivized for throughput unlike transaction
    // fees
    //
    // Ref: collect_fees
    #[allow(clippy::needless_collect)]
    fn distribute_rent_to_validators(
        &self,
        vote_accounts: &VoteAccountsHashMap,
        rent_to_be_distributed: u64,
    ) {
        let mut total_staked = 0;

        // Collect the stake associated with each validator.
        // Note that a validator may be present in this vector multiple times if it happens to have
        // more than one staked vote account somehow
        let mut validator_stakes = vote_accounts
            .iter()
            .filter_map(|(_vote_pubkey, (staked, account))| {
                if *staked == 0 {
                    None
                } else {
                    total_staked += *staked;
                    Some((account.node_pubkey()?, *staked))
                }
            })
            .collect::<Vec<(Pubkey, u64)>>();

        #[cfg(test)]
        if validator_stakes.is_empty() {
            // some tests bank.freezes() with bad staking state
            self.capitalization
                .fetch_sub(rent_to_be_distributed, Relaxed);
            return;
        }
        #[cfg(not(test))]
        assert!(!validator_stakes.is_empty());

        // Sort first by stake and then by validator identity pubkey for determinism.
        // If two items are still equal, their relative order does not matter since
        // both refer to the same validator.
        validator_stakes.sort_unstable_by(|(pubkey1, staked1), (pubkey2, staked2)| {
            (staked1, pubkey1).cmp(&(staked2, pubkey2)).reverse()
        });

        let enforce_fix = self.no_overflow_rent_distribution_enabled();

        let mut rent_distributed_in_initial_round = 0;
        let validator_rent_shares = validator_stakes
            .into_iter()
            .map(|(pubkey, staked)| {
                let rent_share = if !enforce_fix {
                    (((staked * rent_to_be_distributed) as f64) / (total_staked as f64)) as u64
                } else {
                    (((staked as u128) * (rent_to_be_distributed as u128)) / (total_staked as u128))
                        .try_into()
                        .unwrap()
                };
                rent_distributed_in_initial_round += rent_share;
                (pubkey, rent_share)
            })
            .collect::<Vec<(Pubkey, u64)>>();

        // Leftover lamports after fraction calculation, will be paid to validators starting from highest stake
        // holder
        let mut leftover_lamports = rent_to_be_distributed - rent_distributed_in_initial_round;

        let mut rewards = vec![];
        validator_rent_shares
            .into_iter()
            .for_each(|(pubkey, rent_share)| {
                let rent_to_be_paid = if leftover_lamports > 0 {
                    leftover_lamports -= 1;
                    rent_share + 1
                } else {
                    rent_share
                };
                if !enforce_fix || rent_to_be_paid > 0 {
                    let mut account = self
                        .get_account_with_fixed_root(&pubkey)
                        .unwrap_or_default();
                    let rent = self.rent_collector().rent;
                    let recipient_pre_rent_state = RentState::from_account(&account, &rent);
                    let distribution = account.checked_add_lamports(rent_to_be_paid);
                    let recipient_post_rent_state = RentState::from_account(&account, &rent);
                    let rent_state_transition_allowed = recipient_post_rent_state
                        .transition_allowed_from(&recipient_pre_rent_state);
                    if !rent_state_transition_allowed {
                        warn!(
                            "Rent distribution of {rent_to_be_paid} to {pubkey} results in \
                            invalid RentState: {recipient_post_rent_state:?}"
                        );
                        datapoint_warn!(
                            "bank-rent_distribution_invalid_state",
                            ("slot", self.slot(), i64),
                            ("pubkey", pubkey.to_string(), String),
                            ("rent_to_be_paid", rent_to_be_paid, i64)
                        );
                    }
                    if distribution.is_err()
                        || (self.prevent_rent_paying_rent_recipients()
                            && !rent_state_transition_allowed)
                    {
                        // overflow adding lamports or resulting account is not rent-exempt
                        self.capitalization.fetch_sub(rent_to_be_paid, Relaxed);
                        error!(
                            "Burned {} rent lamports instead of sending to {}",
                            rent_to_be_paid, pubkey
                        );
                        datapoint_error!(
                            "bank-burned_rent",
                            ("slot", self.slot(), i64),
                            ("num_lamports", rent_to_be_paid, i64)
                        );
                    } else {
                        self.store_account(&pubkey, &account);
                        rewards.push((
                            pubkey,
                            RewardInfo {
                                reward_type: RewardType::Rent,
                                lamports: rent_to_be_paid as i64,
                                post_balance: account.lamports(),
                                commission: None,
                            },
                        ));
                    }
                }
            });
        self.rewards.write().unwrap().append(&mut rewards);

        if enforce_fix {
            assert_eq!(leftover_lamports, 0);
        } else if leftover_lamports != 0 {
            warn!(
                "There was leftover from rent distribution: {}",
                leftover_lamports
            );
            self.capitalization.fetch_sub(leftover_lamports, Relaxed);
        }
    }

    fn distribute_rent(&self) {
        let total_rent_collected = self.collected_rent.load(Relaxed);

        let (burned_portion, rent_to_be_distributed) = self
            .rent_collector
            .rent
            .calculate_burn(total_rent_collected);

        debug!(
            "distributed rent: {} (rounded from: {}, burned: {})",
            rent_to_be_distributed, total_rent_collected, burned_portion
        );
        self.capitalization.fetch_sub(burned_portion, Relaxed);

        if rent_to_be_distributed == 0 {
            return;
        }

        self.distribute_rent_to_validators(&self.vote_accounts(), rent_to_be_distributed);
    }

    fn collect_rent(
        &self,
        execution_results: &[TransactionExecutionResult],
        loaded_txs: &mut [TransactionLoadResult],
    ) -> Vec<RentDebits> {
        let mut collected_rent: u64 = 0;
        let rent_debits: Vec<_> = loaded_txs
            .iter_mut()
            .zip(execution_results)
            .map(|((load_result, _nonce), execution_result)| {
                if let (Ok(loaded_transaction), true) =
                    (load_result, execution_result.was_executed_successfully())
                {
                    collected_rent += loaded_transaction.rent;
                    mem::take(&mut loaded_transaction.rent_debits)
                } else {
                    RentDebits::default()
                }
            })
            .collect();
        self.collected_rent.fetch_add(collected_rent, Relaxed);
        rent_debits
    }

    fn run_incinerator(&self) {
        if let Some((account, _)) =
            self.get_account_modified_since_parent_with_fixed_root(&incinerator::id())
        {
            self.capitalization.fetch_sub(account.lamports(), Relaxed);
            self.store_account(&incinerator::id(), &AccountSharedData::default());
        }
    }

    /// Get stake and stake node accounts
    pub(crate) fn get_stake_accounts(&self, minimized_account_set: &DashSet<Pubkey>) {
        self.stakes_cache
            .stakes()
            .stake_delegations()
            .iter()
            .for_each(|(pubkey, _)| {
                minimized_account_set.insert(*pubkey);
            });

        self.stakes_cache
            .stakes()
            .staked_nodes()
            .par_iter()
            .for_each(|(pubkey, _)| {
                minimized_account_set.insert(*pubkey);
            });
    }

    fn collect_rent_eagerly(&self) {
        if self.lazy_rent_collection.load(Relaxed) {
            return;
        }

        let mut measure = Measure::start("collect_rent_eagerly-ms");
        let partitions = self.rent_collection_partitions();
        let count = partitions.len();
        let rent_metrics = RentMetrics::default();
        // partitions will usually be 1, but could be more if we skip slots
        let mut parallel = count > 1;
        if parallel {
            let ranges = partitions
                .iter()
                .map(|partition| {
                    (
                        *partition,
                        accounts_partition::pubkey_range_from_partition(*partition),
                    )
                })
                .collect::<Vec<_>>();
            // test every range to make sure ranges are not overlapping
            // some tests collect rent from overlapping ranges
            // example: [(0, 31, 32), (0, 0, 128), (0, 27, 128)]
            // read-modify-write of an account for rent collection cannot be done in parallel
            'outer: for i in 0..ranges.len() {
                for j in 0..ranges.len() {
                    if i == j {
                        continue;
                    }

                    let i = &ranges[i].1;
                    let j = &ranges[j].1;
                    // make sure i doesn't contain j
                    if i.contains(j.start()) || i.contains(j.end()) {
                        parallel = false;
                        break 'outer;
                    }
                }
            }

            if parallel {
                let thread_pool = &self.rc.accounts.accounts_db.thread_pool;
                thread_pool.install(|| {
                    ranges.into_par_iter().for_each(|range| {
                        self.collect_rent_in_range(range.0, range.1, &rent_metrics)
                    });
                });
            }
        }
        if !parallel {
            // collect serially
            partitions
                .into_iter()
                .for_each(|partition| self.collect_rent_in_partition(partition, &rent_metrics));
        }
        measure.stop();
        datapoint_info!(
            "collect_rent_eagerly",
            ("accounts", rent_metrics.count.load(Relaxed), i64),
            ("partitions", count, i64),
            ("total_time_us", measure.as_us(), i64),
            (
                "hold_range_us",
                rent_metrics.hold_range_us.load(Relaxed),
                i64
            ),
            ("load_us", rent_metrics.load_us.load(Relaxed), i64),
            ("collect_us", rent_metrics.collect_us.load(Relaxed), i64),
            ("hash_us", rent_metrics.hash_us.load(Relaxed), i64),
            ("store_us", rent_metrics.store_us.load(Relaxed), i64),
        );
    }

    #[cfg(test)]
    fn restore_old_behavior_for_fragile_tests(&self) {
        self.lazy_rent_collection.store(true, Relaxed);
    }

    fn rent_collection_partitions(&self) -> Vec<Partition> {
        if !self.use_fixed_collection_cycle() {
            // This mode is for production/development/testing.
            // In this mode, we iterate over the whole pubkey value range for each epochs
            // including warm-up epochs.
            // The only exception is the situation where normal epochs are relatively short
            // (currently less than 2 day). In that case, we arrange a single collection
            // cycle to be multiple of epochs so that a cycle could be greater than the 2 day.
            self.variable_cycle_partitions()
        } else {
            // This mode is mainly for benchmarking only.
            // In this mode, we always iterate over the whole pubkey value range with
            // <slot_count_in_two_day> slots as a collection cycle, regardless warm-up or
            // alignment between collection cycles and epochs.
            // Thus, we can simulate stable processing load of eager rent collection,
            // strictly proportional to the number of pubkeys since genesis.
            self.fixed_cycle_partitions()
        }
    }

    /// true if rent collection does NOT rewrite accounts whose pubkey indicates
    ///  it is time for rent collection, but the account is rent exempt.
    /// false if rent collection DOES rewrite accounts if the account is rent exempt
    /// This is the default behavior historically.
    fn bank_hash_skips_rent_rewrites(&self) -> bool {
        self.feature_set
            .is_active(&feature_set::skip_rent_rewrites::id())
    }

    /// Collect rent from `accounts`
    ///
    /// This fn is called inside a parallel loop from `collect_rent_in_partition()`.  Avoid adding
    /// any code that causes contention on shared memory/data (i.e. do not update atomic metrics).
    ///
    /// The return value is a struct of computed values that `collect_rent_in_partition()` will
    /// reduce at the end of its parallel loop.  If possible, place data/computation that cause
    /// contention/take locks in the return struct and process them in
    /// `collect_rent_from_partition()` after reducing the parallel loop.
    fn collect_rent_from_accounts(
        &self,
        mut accounts: Vec<(Pubkey, AccountSharedData, Slot)>,
        rent_paying_pubkeys: Option<&HashSet<Pubkey>>,
        partition_index: PartitionIndex,
    ) -> CollectRentFromAccountsInfo {
        let mut rent_debits = RentDebits::default();
        let mut total_rent_collected_info = CollectedInfo::default();
        let mut accounts_to_store =
            Vec::<(&Pubkey, &AccountSharedData)>::with_capacity(accounts.len());
        let mut time_collecting_rent_us = 0;
        let mut time_storing_accounts_us = 0;
        let can_skip_rewrites = self.bank_hash_skips_rent_rewrites();
        let set_exempt_rent_epoch_max: bool = self
            .feature_set
            .is_active(&solana_sdk::feature_set::set_exempt_rent_epoch_max::id());
        for (pubkey, account, _loaded_slot) in accounts.iter_mut() {
            let (rent_collected_info, measure) =
                measure!(self.rent_collector.collect_from_existing_account(
                    pubkey,
                    account,
                    self.rc.accounts.accounts_db.filler_account_suffix.as_ref(),
                    set_exempt_rent_epoch_max,
                ));
            time_collecting_rent_us += measure.as_us();

            // only store accounts where we collected rent
            // but get the hash for all these accounts even if collected rent is 0 (= not updated).
            // Also, there's another subtle side-effect from rewrites: this
            // ensures we verify the whole on-chain state (= all accounts)
            // via the bank delta hash slowly once per an epoch.
            if !can_skip_rewrites || !Self::skip_rewrite(rent_collected_info.rent_amount, account) {
                if rent_collected_info.rent_amount > 0 {
                    if let Some(rent_paying_pubkeys) = rent_paying_pubkeys {
                        if !rent_paying_pubkeys.contains(pubkey) {
                            let partition_from_pubkey = accounts_partition::partition_from_pubkey(
                                pubkey,
                                self.epoch_schedule.slots_per_epoch,
                            );
                            // Submit datapoint instead of assert while we verify this is correct
                            datapoint_warn!(
                                "bank-unexpected_rent_paying_pubkey",
                                ("slot", self.slot(), i64),
                                ("pubkey", pubkey.to_string(), String),
                                ("partition_index", partition_index, i64),
                                ("partition_from_pubkey", partition_from_pubkey, i64)
                            );
                            warn!(
                                "Collecting rent from unexpected pubkey: {}, slot: {}, parent_slot: {:?}, \
                                partition_index: {}, partition_from_pubkey: {}",
                                pubkey,
                                self.slot(),
                                self.parent().map(|bank| bank.slot()),
                                partition_index,
                                partition_from_pubkey,
                            );
                        }
                    }
                }
                total_rent_collected_info += rent_collected_info;
                accounts_to_store.push((pubkey, account));
            }
            rent_debits.insert(pubkey, rent_collected_info.rent_amount, account.lamports());
        }

        if !accounts_to_store.is_empty() {
            // TODO: Maybe do not call `store_accounts()` here.  Instead return `accounts_to_store`
            // and have `collect_rent_in_partition()` perform all the stores.
            let (_, measure) =
                measure!(self.store_accounts((self.slot(), &accounts_to_store[..],)));
            time_storing_accounts_us += measure.as_us();
        }

        CollectRentFromAccountsInfo {
            rent_collected_info: total_rent_collected_info,
            rent_rewards: rent_debits.into_unordered_rewards_iter().collect(),
            time_collecting_rent_us,
            time_storing_accounts_us,
            num_accounts: accounts.len(),
        }
    }

    /// convert 'partition' to a pubkey range and 'collect_rent_in_range'
    fn collect_rent_in_partition(&self, partition: Partition, metrics: &RentMetrics) {
        let subrange_full = accounts_partition::pubkey_range_from_partition(partition);
        self.collect_rent_in_range(partition, subrange_full, metrics)
    }

    /// get all pubkeys that we expect to be rent-paying or None, if this was not initialized at load time (that should only exist in test cases)
    fn get_rent_paying_pubkeys(&self, partition: &Partition) -> Option<HashSet<Pubkey>> {
        self.rc
            .accounts
            .accounts_db
            .accounts_index
            .rent_paying_accounts_by_partition
            .get()
            .and_then(|rent_paying_accounts| {
                rent_paying_accounts.is_initialized().then(|| {
                    accounts_partition::get_partition_end_indexes(partition)
                        .into_iter()
                        .flat_map(|end_index| {
                            rent_paying_accounts.get_pubkeys_in_partition_index(end_index)
                        })
                        .cloned()
                        .collect::<HashSet<_>>()
                })
            })
    }

    /// load accounts with pubkeys in 'subrange_full'
    /// collect rent and update 'account.rent_epoch' as necessary
    /// store accounts, whether rent was collected or not (depending on whether we skipping rewrites is enabled)
    /// update bank's rewrites set for all rewrites that were skipped
    /// if 'just_rewrites', function will only update bank's rewrites set and not actually store any accounts.
    ///  This flag is used when restoring from a snapshot to calculate and verify the initial bank's delta hash.
    fn collect_rent_in_range(
        &self,
        partition: Partition,
        subrange_full: RangeInclusive<Pubkey>,
        metrics: &RentMetrics,
    ) {
        let mut hold_range = Measure::start("hold_range");
        let thread_pool = &self.rc.accounts.accounts_db.thread_pool;
        thread_pool.install(|| {
            self.rc
                .accounts
                .hold_range_in_memory(&subrange_full, true, thread_pool);
            hold_range.stop();
            metrics.hold_range_us.fetch_add(hold_range.as_us(), Relaxed);

            let rent_paying_pubkeys_ = self.get_rent_paying_pubkeys(&partition);
            let rent_paying_pubkeys = rent_paying_pubkeys_.as_ref();

            // divide the range into num_threads smaller ranges and process in parallel
            // Note that 'pubkey_range_from_partition' cannot easily be re-used here to break the range smaller.
            // It has special handling of 0..0 and partition_count changes affect all ranges unevenly.
            let num_threads = solana_accounts_db::accounts_db::quarter_thread_count() as u64;
            let sz = std::mem::size_of::<u64>();
            let start_prefix = accounts_partition::prefix_from_pubkey(subrange_full.start());
            let end_prefix_inclusive = accounts_partition::prefix_from_pubkey(subrange_full.end());
            let range = end_prefix_inclusive - start_prefix;
            let increment = range / num_threads;
            let mut results = (0..num_threads)
                .into_par_iter()
                .map(|chunk| {
                    let offset = |chunk| start_prefix + chunk * increment;
                    let start = offset(chunk);
                    let last = chunk == num_threads - 1;
                    let merge_prefix = |prefix: u64, mut bound: Pubkey| {
                        bound.as_mut()[0..sz].copy_from_slice(&prefix.to_be_bytes());
                        bound
                    };
                    let start = merge_prefix(start, *subrange_full.start());
                    let (accounts, measure_load_accounts) = measure!(if last {
                        let end = *subrange_full.end();
                        let subrange = start..=end; // IN-clusive
                        self.rc
                            .accounts
                            .load_to_collect_rent_eagerly(&self.ancestors, subrange)
                    } else {
                        let end = merge_prefix(offset(chunk + 1), *subrange_full.start());
                        let subrange = start..end; // EX-clusive, the next 'start' will be this same value
                        self.rc
                            .accounts
                            .load_to_collect_rent_eagerly(&self.ancestors, subrange)
                    });
                    CollectRentInPartitionInfo::new(
                        self.collect_rent_from_accounts(accounts, rent_paying_pubkeys, partition.1),
                        Duration::from_nanos(measure_load_accounts.as_ns()),
                    )
                })
                .reduce(
                    CollectRentInPartitionInfo::default,
                    CollectRentInPartitionInfo::reduce,
                );

            // We cannot assert here that we collected from all expected keys.
            // Some accounts may have been topped off or may have had all funds removed and gone to 0 lamports.

            self.rc
                .accounts
                .hold_range_in_memory(&subrange_full, false, thread_pool);

            self.collected_rent
                .fetch_add(results.rent_collected, Relaxed);
            self.update_accounts_data_size_delta_off_chain(
                -(results.accounts_data_size_reclaimed as i64),
            );
            self.rewards
                .write()
                .unwrap()
                .append(&mut results.rent_rewards);

            metrics
                .load_us
                .fetch_add(results.time_loading_accounts_us, Relaxed);
            metrics
                .collect_us
                .fetch_add(results.time_collecting_rent_us, Relaxed);
            metrics
                .store_us
                .fetch_add(results.time_storing_accounts_us, Relaxed);
            metrics.count.fetch_add(results.num_accounts, Relaxed);
        });
    }

    /// return true iff storing this account is just a rewrite and can be skipped
    fn skip_rewrite(rent_amount: u64, account: &AccountSharedData) -> bool {
        // if rent was != 0
        // or special case for default rent value
        // these cannot be skipped and must be written
        rent_amount == 0 && account.rent_epoch() != 0
    }

    pub(crate) fn fixed_cycle_partitions_between_slots(
        &self,
        starting_slot: Slot,
        ending_slot: Slot,
    ) -> Vec<Partition> {
        let slot_count_in_two_day = self.slot_count_in_two_day();
        accounts_partition::get_partitions(ending_slot, starting_slot, slot_count_in_two_day)
    }

    fn fixed_cycle_partitions(&self) -> Vec<Partition> {
        self.fixed_cycle_partitions_between_slots(self.parent_slot(), self.slot())
    }

    pub(crate) fn variable_cycle_partitions_between_slots(
        &self,
        starting_slot: Slot,
        ending_slot: Slot,
    ) -> Vec<Partition> {
        let (starting_epoch, mut starting_slot_index) =
            self.get_epoch_and_slot_index(starting_slot);
        let (ending_epoch, ending_slot_index) = self.get_epoch_and_slot_index(ending_slot);

        let mut partitions = vec![];
        if starting_epoch < ending_epoch {
            let slot_skipped = (ending_slot - starting_slot) > 1;
            if slot_skipped {
                // Generate special partitions because there are skipped slots
                // exactly at the epoch transition.

                let parent_last_slot_index = self.get_slots_in_epoch(starting_epoch) - 1;

                // ... for parent epoch
                partitions.push(self.partition_from_slot_indexes_with_gapped_epochs(
                    starting_slot_index,
                    parent_last_slot_index,
                    starting_epoch,
                ));

                if ending_slot_index > 0 {
                    // ... for current epoch
                    partitions.push(self.partition_from_slot_indexes_with_gapped_epochs(
                        0,
                        0,
                        ending_epoch,
                    ));
                }
            }
            starting_slot_index = 0;
        }

        partitions.push(self.partition_from_normal_slot_indexes(
            starting_slot_index,
            ending_slot_index,
            ending_epoch,
        ));

        partitions
    }

    fn variable_cycle_partitions(&self) -> Vec<Partition> {
        self.variable_cycle_partitions_between_slots(self.parent_slot(), self.slot())
    }

    fn do_partition_from_slot_indexes(
        &self,
        start_slot_index: SlotIndex,
        end_slot_index: SlotIndex,
        epoch: Epoch,
        generated_for_gapped_epochs: bool,
    ) -> Partition {
        let slot_count_per_epoch = self.get_slots_in_epoch(epoch);

        let cycle_params = if !self.use_multi_epoch_collection_cycle(epoch) {
            // mnb should always go through this code path
            accounts_partition::rent_single_epoch_collection_cycle_params(
                epoch,
                slot_count_per_epoch,
            )
        } else {
            accounts_partition::rent_multi_epoch_collection_cycle_params(
                epoch,
                slot_count_per_epoch,
                self.first_normal_epoch(),
                self.slot_count_in_two_day() / slot_count_per_epoch,
            )
        };
        accounts_partition::get_partition_from_slot_indexes(
            cycle_params,
            start_slot_index,
            end_slot_index,
            generated_for_gapped_epochs,
        )
    }

    fn partition_from_normal_slot_indexes(
        &self,
        start_slot_index: SlotIndex,
        end_slot_index: SlotIndex,
        epoch: Epoch,
    ) -> Partition {
        self.do_partition_from_slot_indexes(start_slot_index, end_slot_index, epoch, false)
    }

    fn partition_from_slot_indexes_with_gapped_epochs(
        &self,
        start_slot_index: SlotIndex,
        end_slot_index: SlotIndex,
        epoch: Epoch,
    ) -> Partition {
        self.do_partition_from_slot_indexes(start_slot_index, end_slot_index, epoch, true)
    }

    // Given short epochs, it's too costly to collect rent eagerly
    // within an epoch, so lower the frequency of it.
    // These logic isn't strictly eager anymore and should only be used
    // for development/performance purpose.
    // Absolutely not under ClusterType::MainnetBeta!!!!
    fn use_multi_epoch_collection_cycle(&self, epoch: Epoch) -> bool {
        // Force normal behavior, disabling multi epoch collection cycle for manual local testing
        #[cfg(not(test))]
        if self.slot_count_per_normal_epoch() == solana_sdk::epoch_schedule::MINIMUM_SLOTS_PER_EPOCH
        {
            return false;
        }

        epoch >= self.first_normal_epoch()
            && self.slot_count_per_normal_epoch() < self.slot_count_in_two_day()
    }

    pub(crate) fn use_fixed_collection_cycle(&self) -> bool {
        // Force normal behavior, disabling fixed collection cycle for manual local testing
        #[cfg(not(test))]
        if self.slot_count_per_normal_epoch() == solana_sdk::epoch_schedule::MINIMUM_SLOTS_PER_EPOCH
        {
            return false;
        }

        self.cluster_type() != ClusterType::MainnetBeta
            && self.slot_count_per_normal_epoch() < self.slot_count_in_two_day()
    }

    fn slot_count_in_two_day(&self) -> SlotCount {
        Self::slot_count_in_two_day_helper(self.ticks_per_slot)
    }

    // This value is specially chosen to align with slots per epoch in mainnet-beta and testnet
    // Also, assume 500GB account data set as the extreme, then for 2 day (=48 hours) to collect
    // rent eagerly, we'll consume 5.7 MB/s IO bandwidth, bidirectionally.
    pub fn slot_count_in_two_day_helper(ticks_per_slot: SlotCount) -> SlotCount {
        2 * DEFAULT_TICKS_PER_SECOND * SECONDS_PER_DAY / ticks_per_slot
    }

    fn slot_count_per_normal_epoch(&self) -> SlotCount {
        self.get_slots_in_epoch(self.first_normal_epoch())
    }

    pub fn cluster_type(&self) -> ClusterType {
        // unwrap is safe; self.cluster_type is ensured to be Some() always...
        // we only using Option here for ABI compatibility...
        self.cluster_type.unwrap()
    }

    /// Process a batch of transactions.
    #[must_use]
    pub fn load_execute_and_commit_transactions(
        &self,
        batch: &TransactionBatch,
        max_age: usize,
        collect_balances: bool,
        enable_cpi_recording: bool,
        enable_log_recording: bool,
        enable_return_data_recording: bool,
        timings: &mut ExecuteTimings,
        log_messages_bytes_limit: Option<usize>,
    ) -> (TransactionResults, TransactionBalancesSet) {
        let pre_balances = if collect_balances {
            self.collect_balances(batch)
        } else {
            vec![]
        };

        let LoadAndExecuteTransactionsOutput {
            mut loaded_transactions,
            execution_results,
            executed_transactions_count,
            executed_non_vote_transactions_count,
            executed_with_successful_result_count,
            signature_count,
            ..
        } = self.load_and_execute_transactions(
            batch,
            max_age,
            enable_cpi_recording,
            enable_log_recording,
            enable_return_data_recording,
            timings,
            None,
            log_messages_bytes_limit,
        );

        let (last_blockhash, lamports_per_signature) =
            self.last_blockhash_and_lamports_per_signature();
        let results = self.commit_transactions(
            batch.sanitized_transactions(),
            &mut loaded_transactions,
            execution_results,
            last_blockhash,
            lamports_per_signature,
            CommitTransactionCounts {
                committed_transactions_count: executed_transactions_count as u64,
                committed_non_vote_transactions_count: executed_non_vote_transactions_count as u64,
                committed_with_failure_result_count: executed_transactions_count
                    .saturating_sub(executed_with_successful_result_count)
                    as u64,
                signature_count,
            },
            timings,
        );
        let post_balances = if collect_balances {
            self.collect_balances(batch)
        } else {
            vec![]
        };
        (
            results,
            TransactionBalancesSet::new(pre_balances, post_balances),
        )
    }

    /// Process a Transaction. This is used for unit tests and simply calls the vector
    /// Bank::process_transactions method.
    pub fn process_transaction(&self, tx: &Transaction) -> Result<()> {
        self.try_process_transactions(std::iter::once(tx))?[0].clone()?;
        tx.signatures
            .get(0)
            .map_or(Ok(()), |sig| self.get_signature_status(sig).unwrap())
    }

    /// Process a Transaction and store metadata. This is used for tests and the banks services. It
    /// replicates the vector Bank::process_transaction method with metadata recording enabled.
    #[must_use]
    pub fn process_transaction_with_metadata(
        &self,
        tx: impl Into<VersionedTransaction>,
    ) -> TransactionExecutionResult {
        let txs = vec![tx.into()];
        let batch = match self.prepare_entry_batch(txs) {
            Ok(batch) => batch,
            Err(err) => return TransactionExecutionResult::NotExecuted(err),
        };

        let (
            TransactionResults {
                mut execution_results,
                ..
            },
            ..,
        ) = self.load_execute_and_commit_transactions(
            &batch,
            MAX_PROCESSING_AGE,
            false, // collect_balances
            false, // enable_cpi_recording
            true,  // enable_log_recording
            true,  // enable_return_data_recording
            &mut ExecuteTimings::default(),
            Some(1000 * 1000),
        );

        execution_results.remove(0)
    }

    /// Process multiple transaction in a single batch. This is used for benches and unit tests.
    ///
    /// # Panics
    ///
    /// Panics if any of the transactions do not pass sanitization checks.
    #[must_use]
    pub fn process_transactions<'a>(
        &self,
        txs: impl Iterator<Item = &'a Transaction>,
    ) -> Vec<Result<()>> {
        self.try_process_transactions(txs).unwrap()
    }

    /// Process multiple transaction in a single batch. This is used for benches and unit tests.
    /// Short circuits if any of the transactions do not pass sanitization checks.
    pub fn try_process_transactions<'a>(
        &self,
        txs: impl Iterator<Item = &'a Transaction>,
    ) -> Result<Vec<Result<()>>> {
        let txs = txs
            .map(|tx| VersionedTransaction::from(tx.clone()))
            .collect();
        self.try_process_entry_transactions(txs)
    }

    /// Process entry transactions in a single batch. This is used for benches and unit tests.
    ///
    /// # Panics
    ///
    /// Panics if any of the transactions do not pass sanitization checks.
    #[must_use]
    pub fn process_entry_transactions(&self, txs: Vec<VersionedTransaction>) -> Vec<Result<()>> {
        self.try_process_entry_transactions(txs).unwrap()
    }

    /// Process multiple transaction in a single batch. This is used for benches and unit tests.
    /// Short circuits if any of the transactions do not pass sanitization checks.
    pub fn try_process_entry_transactions(
        &self,
        txs: Vec<VersionedTransaction>,
    ) -> Result<Vec<Result<()>>> {
        let batch = self.prepare_entry_batch(txs)?;
        Ok(self.process_transaction_batch(&batch))
    }

    #[must_use]
    fn process_transaction_batch(&self, batch: &TransactionBatch) -> Vec<Result<()>> {
        self.load_execute_and_commit_transactions(
            batch,
            MAX_PROCESSING_AGE,
            false,
            false,
            false,
            false,
            &mut ExecuteTimings::default(),
            None,
        )
        .0
        .fee_collection_results
    }

    /// Create, sign, and process a Transaction from `keypair` to `to` of
    /// `n` lamports where `blockhash` is the last Entry ID observed by the client.
    pub fn transfer(&self, n: u64, keypair: &Keypair, to: &Pubkey) -> Result<Signature> {
        let blockhash = self.last_blockhash();
        let tx = system_transaction::transfer(keypair, to, n, blockhash);
        let signature = tx.signatures[0];
        self.process_transaction(&tx).map(|_| signature)
    }

    pub fn read_balance(account: &AccountSharedData) -> u64 {
        account.lamports()
    }
    /// Each program would need to be able to introspect its own state
    /// this is hard-coded to the Budget language
    pub fn get_balance(&self, pubkey: &Pubkey) -> u64 {
        self.get_account(pubkey)
            .map(|x| Self::read_balance(&x))
            .unwrap_or(0)
    }

    /// Compute all the parents of the bank in order
    pub fn parents(&self) -> Vec<Arc<Bank>> {
        let mut parents = vec![];
        let mut bank = self.parent();
        while let Some(parent) = bank {
            parents.push(parent.clone());
            bank = parent.parent();
        }
        parents
    }

    /// Compute all the parents of the bank including this bank itself
    pub fn parents_inclusive(self: Arc<Self>) -> Vec<Arc<Bank>> {
        let mut parents = self.parents();
        parents.insert(0, self);
        parents
    }

    /// fn store the single `account` with `pubkey`.
    /// Uses `store_accounts`, which works on a vector of accounts.
    pub fn store_account<T: ReadableAccount + Sync + ZeroLamport>(
        &self,
        pubkey: &Pubkey,
        account: &T,
    ) {
        self.store_accounts((self.slot(), &[(pubkey, account)][..]))
    }

    pub fn store_accounts<'a, T: ReadableAccount + Sync + ZeroLamport + 'a>(
        &self,
        accounts: impl StorableAccounts<'a, T>,
    ) {
        assert!(!self.freeze_started());
        let mut m = Measure::start("stakes_cache.check_and_store");
        let new_warmup_cooldown_rate_epoch = self.new_warmup_cooldown_rate_epoch();
        (0..accounts.len()).for_each(|i| {
            self.stakes_cache.check_and_store(
                accounts.pubkey(i),
                accounts.account(i),
                new_warmup_cooldown_rate_epoch,
            )
        });
        self.rc.accounts.store_accounts_cached(accounts);
        m.stop();
        self.rc
            .accounts
            .accounts_db
            .stats
            .stakes_cache_check_and_store_us
            .fetch_add(m.as_us(), Relaxed);
    }

    pub fn force_flush_accounts_cache(&self) {
        self.rc
            .accounts
            .accounts_db
            .flush_accounts_cache(true, Some(self.slot()))
    }

    pub fn flush_accounts_cache_if_needed(&self) {
        self.rc
            .accounts
            .accounts_db
            .flush_accounts_cache(false, Some(self.slot()))
    }

    #[cfg(test)]
    pub fn flush_accounts_cache_slot_for_tests(&self) {
        self.rc
            .accounts
            .accounts_db
            .flush_accounts_cache_slot_for_tests(self.slot())
    }

    pub fn expire_old_recycle_stores(&self) {
        self.rc.accounts.accounts_db.expire_old_recycle_stores()
    }

    /// Technically this issues (or even burns!) new lamports,
    /// so be extra careful for its usage
    fn store_account_and_update_capitalization(
        &self,
        pubkey: &Pubkey,
        new_account: &AccountSharedData,
    ) {
        let old_account_data_size =
            if let Some(old_account) = self.get_account_with_fixed_root(pubkey) {
                match new_account.lamports().cmp(&old_account.lamports()) {
                    std::cmp::Ordering::Greater => {
                        let increased = new_account.lamports() - old_account.lamports();
                        trace!(
                            "store_account_and_update_capitalization: increased: {} {}",
                            pubkey,
                            increased
                        );
                        self.capitalization.fetch_add(increased, Relaxed);
                    }
                    std::cmp::Ordering::Less => {
                        let decreased = old_account.lamports() - new_account.lamports();
                        trace!(
                            "store_account_and_update_capitalization: decreased: {} {}",
                            pubkey,
                            decreased
                        );
                        self.capitalization.fetch_sub(decreased, Relaxed);
                    }
                    std::cmp::Ordering::Equal => {}
                }
                old_account.data().len()
            } else {
                trace!(
                    "store_account_and_update_capitalization: created: {} {}",
                    pubkey,
                    new_account.lamports()
                );
                self.capitalization
                    .fetch_add(new_account.lamports(), Relaxed);
                0
            };

        self.store_account(pubkey, new_account);
        self.calculate_and_update_accounts_data_size_delta_off_chain(
            old_account_data_size,
            new_account.data().len(),
        );
    }

    fn withdraw(&self, pubkey: &Pubkey, lamports: u64) -> Result<()> {
        match self.get_account_with_fixed_root(pubkey) {
            Some(mut account) => {
                let min_balance = match get_system_account_kind(&account) {
                    Some(SystemAccountKind::Nonce) => self
                        .rent_collector
                        .rent
                        .minimum_balance(nonce::State::size()),
                    _ => 0,
                };

                lamports
                    .checked_add(min_balance)
                    .filter(|required_balance| *required_balance <= account.lamports())
                    .ok_or(TransactionError::InsufficientFundsForFee)?;
                account
                    .checked_sub_lamports(lamports)
                    .map_err(|_| TransactionError::InsufficientFundsForFee)?;
                self.store_account(pubkey, &account);

                Ok(())
            }
            None => Err(TransactionError::AccountNotFound),
        }
    }

    pub fn deposit(
        &self,
        pubkey: &Pubkey,
        lamports: u64,
    ) -> std::result::Result<u64, LamportsError> {
        // This doesn't collect rents intentionally.
        // Rents should only be applied to actual TXes
        let mut account = self.get_account_with_fixed_root(pubkey).unwrap_or_default();
        account.checked_add_lamports(lamports)?;
        self.store_account(pubkey, &account);
        Ok(account.lamports())
    }

    pub fn accounts(&self) -> Arc<Accounts> {
        self.rc.accounts.clone()
    }

    fn finish_init(
        &mut self,
        genesis_config: &GenesisConfig,
        additional_builtins: Option<&[BuiltinPrototype]>,
        debug_do_not_add_builtins: bool,
    ) {
        self.rewards_pool_pubkeys =
            Arc::new(genesis_config.rewards_pools.keys().cloned().collect());

        self.apply_feature_activations(
            ApplyFeatureActivationsCaller::FinishInit,
            debug_do_not_add_builtins,
        );

        if !debug_do_not_add_builtins {
            for builtin in BUILTINS
                .iter()
                .chain(additional_builtins.unwrap_or(&[]).iter())
            {
                if builtin.feature_id.is_none() {
                    self.add_builtin(
                        builtin.program_id,
                        builtin.name.to_string(),
                        LoadedProgram::new_builtin(0, builtin.name.len(), builtin.entrypoint),
                    );
                }
            }
            for precompile in get_precompiles() {
                if precompile.feature.is_none() {
                    self.add_precompile(&precompile.program_id);
                }
            }
        }

        if self
            .feature_set
            .is_active(&feature_set::cap_accounts_data_len::id())
        {
            self.cost_tracker = RwLock::new(CostTracker::new_with_account_data_size_limit(Some(
                self.accounts_data_size_limit()
                    .saturating_sub(self.accounts_data_size_initial),
            )));
        }
    }

    pub fn set_inflation(&self, inflation: Inflation) {
        *self.inflation.write().unwrap() = inflation;
    }

    /// Get a snapshot of the current set of hard forks
    pub fn hard_forks(&self) -> HardForks {
        self.hard_forks.read().unwrap().clone()
    }

    pub fn register_hard_fork(&self, new_hard_fork_slot: Slot) {
        let bank_slot = self.slot();

        let lock = self.freeze_lock();
        let bank_frozen = *lock != Hash::default();
        if new_hard_fork_slot < bank_slot {
            warn!(
                "Hard fork at slot {new_hard_fork_slot} ignored, the hard fork is older \
                than the bank at slot {bank_slot} that attempted to register it."
            );
        } else if (new_hard_fork_slot == bank_slot) && bank_frozen {
            warn!(
                "Hard fork at slot {new_hard_fork_slot} ignored, the hard fork is the same \
                slot as the bank at slot {bank_slot} that attempted to register it, but that \
                bank is already frozen."
            );
        } else {
            self.hard_forks
                .write()
                .unwrap()
                .register(new_hard_fork_slot);
        }
    }

    // Hi! leaky abstraction here....
    // try to use get_account_with_fixed_root() if it's called ONLY from on-chain runtime account
    // processing. That alternative fn provides more safety.
    pub fn get_account(&self, pubkey: &Pubkey) -> Option<AccountSharedData> {
        self.get_account_modified_slot(pubkey)
            .map(|(acc, _slot)| acc)
    }

    // Hi! leaky abstraction here....
    // use this over get_account() if it's called ONLY from on-chain runtime account
    // processing (i.e. from in-band replay/banking stage; that ensures root is *fixed* while
    // running).
    // pro: safer assertion can be enabled inside AccountsDb
    // con: panics!() if called from off-chain processing
    pub fn get_account_with_fixed_root(&self, pubkey: &Pubkey) -> Option<AccountSharedData> {
        self.load_slow_with_fixed_root(&self.ancestors, pubkey)
            .map(|(acc, _slot)| acc)
    }

    pub fn get_account_modified_slot(&self, pubkey: &Pubkey) -> Option<(AccountSharedData, Slot)> {
        self.load_slow(&self.ancestors, pubkey)
    }

    fn load_slow(
        &self,
        ancestors: &Ancestors,
        pubkey: &Pubkey,
    ) -> Option<(AccountSharedData, Slot)> {
        // get_account (= primary this fn caller) may be called from on-chain Bank code even if we
        // try hard to use get_account_with_fixed_root for that purpose...
        // so pass safer LoadHint:Unspecified here as a fallback
        self.rc.accounts.load_without_fixed_root(ancestors, pubkey)
    }

    fn load_slow_with_fixed_root(
        &self,
        ancestors: &Ancestors,
        pubkey: &Pubkey,
    ) -> Option<(AccountSharedData, Slot)> {
        self.rc.accounts.load_with_fixed_root(ancestors, pubkey)
    }

    pub fn get_program_accounts(
        &self,
        program_id: &Pubkey,
        config: &ScanConfig,
    ) -> ScanResult<Vec<TransactionAccount>> {
        self.rc
            .accounts
            .load_by_program(&self.ancestors, self.bank_id, program_id, config)
    }

    pub fn get_filtered_program_accounts<F: Fn(&AccountSharedData) -> bool>(
        &self,
        program_id: &Pubkey,
        filter: F,
        config: &ScanConfig,
    ) -> ScanResult<Vec<TransactionAccount>> {
        self.rc.accounts.load_by_program_with_filter(
            &self.ancestors,
            self.bank_id,
            program_id,
            filter,
            config,
        )
    }

    pub fn get_filtered_indexed_accounts<F: Fn(&AccountSharedData) -> bool>(
        &self,
        index_key: &IndexKey,
        filter: F,
        config: &ScanConfig,
        byte_limit_for_scan: Option<usize>,
    ) -> ScanResult<Vec<TransactionAccount>> {
        self.rc.accounts.load_by_index_key_with_filter(
            &self.ancestors,
            self.bank_id,
            index_key,
            filter,
            config,
            byte_limit_for_scan,
        )
    }

    pub fn account_indexes_include_key(&self, key: &Pubkey) -> bool {
        self.rc.accounts.account_indexes_include_key(key)
    }

    /// Returns all the accounts this bank can load
    pub fn get_all_accounts(&self) -> ScanResult<Vec<PubkeyAccountSlot>> {
        self.rc.accounts.load_all(&self.ancestors, self.bank_id)
    }

    // Scans all the accounts this bank can load, applying `scan_func`
    pub fn scan_all_accounts<F>(&self, scan_func: F) -> ScanResult<()>
    where
        F: FnMut(Option<(&Pubkey, AccountSharedData, Slot)>),
    {
        self.rc
            .accounts
            .scan_all(&self.ancestors, self.bank_id, scan_func)
    }

    pub fn get_program_accounts_modified_since_parent(
        &self,
        program_id: &Pubkey,
    ) -> Vec<TransactionAccount> {
        self.rc
            .accounts
            .load_by_program_slot(self.slot(), Some(program_id))
    }

    pub fn get_transaction_logs(
        &self,
        address: Option<&Pubkey>,
    ) -> Option<Vec<TransactionLogInfo>> {
        self.transaction_log_collector
            .read()
            .unwrap()
            .get_logs_for_address(address)
    }

    /// Returns all the accounts stored in this slot
    pub fn get_all_accounts_modified_since_parent(&self) -> Vec<TransactionAccount> {
        self.rc.accounts.load_by_program_slot(self.slot(), None)
    }

    // if you want get_account_modified_since_parent without fixed_root, please define so...
    fn get_account_modified_since_parent_with_fixed_root(
        &self,
        pubkey: &Pubkey,
    ) -> Option<(AccountSharedData, Slot)> {
        let just_self: Ancestors = Ancestors::from(vec![self.slot()]);
        if let Some((account, slot)) = self.load_slow_with_fixed_root(&just_self, pubkey) {
            if slot == self.slot() {
                return Some((account, slot));
            }
        }
        None
    }

    pub fn get_largest_accounts(
        &self,
        num: usize,
        filter_by_address: &HashSet<Pubkey>,
        filter: AccountAddressFilter,
    ) -> ScanResult<Vec<(Pubkey, u64)>> {
        self.rc.accounts.load_largest_accounts(
            &self.ancestors,
            self.bank_id,
            num,
            filter_by_address,
            filter,
        )
    }

    /// Return the accumulated executed transaction count
    pub fn transaction_count(&self) -> u64 {
        self.transaction_count.load(Relaxed)
    }

    /// Returns the number of non-vote transactions processed without error
    /// since the most recent boot from snapshot or genesis.
    /// This value is not shared though the network, nor retained
    /// within snapshots, but is preserved in `Bank::new_from_parent`.
    pub fn non_vote_transaction_count_since_restart(&self) -> u64 {
        self.non_vote_transaction_count_since_restart.load(Relaxed)
    }

    /// Return the transaction count executed only in this bank
    pub fn executed_transaction_count(&self) -> u64 {
        self.transaction_count()
            .saturating_sub(self.parent().map_or(0, |parent| parent.transaction_count()))
    }

    pub fn transaction_error_count(&self) -> u64 {
        self.transaction_error_count.load(Relaxed)
    }

    pub fn transaction_entries_count(&self) -> u64 {
        self.transaction_entries_count.load(Relaxed)
    }

    pub fn transactions_per_entry_max(&self) -> u64 {
        self.transactions_per_entry_max.load(Relaxed)
    }

    fn increment_transaction_count(&self, tx_count: u64) {
        self.transaction_count.fetch_add(tx_count, Relaxed);
    }

    fn increment_non_vote_transaction_count_since_restart(&self, tx_count: u64) {
        self.non_vote_transaction_count_since_restart
            .fetch_add(tx_count, Relaxed);
    }

    pub fn signature_count(&self) -> u64 {
        self.signature_count.load(Relaxed)
    }

    fn increment_signature_count(&self, signature_count: u64) {
        self.signature_count.fetch_add(signature_count, Relaxed);
    }

    pub fn get_signature_status_processed_since_parent(
        &self,
        signature: &Signature,
    ) -> Option<Result<()>> {
        if let Some((slot, status)) = self.get_signature_status_slot(signature) {
            if slot <= self.slot() {
                return Some(status);
            }
        }
        None
    }

    pub fn get_signature_status_with_blockhash(
        &self,
        signature: &Signature,
        blockhash: &Hash,
    ) -> Option<Result<()>> {
        let rcache = self.status_cache.read().unwrap();
        rcache
            .get_status(signature, blockhash, &self.ancestors)
            .map(|v| v.1)
    }

    pub fn get_signature_status_slot(&self, signature: &Signature) -> Option<(Slot, Result<()>)> {
        let rcache = self.status_cache.read().unwrap();
        rcache.get_status_any_blockhash(signature, &self.ancestors)
    }

    pub fn get_signature_status(&self, signature: &Signature) -> Option<Result<()>> {
        self.get_signature_status_slot(signature).map(|v| v.1)
    }

    pub fn has_signature(&self, signature: &Signature) -> bool {
        self.get_signature_status_slot(signature).is_some()
    }

    /// Hash the `accounts` HashMap. This represents a validator's interpretation
    ///  of the delta of the ledger since the last vote and up to now
    fn hash_internal_state(&self) -> Hash {
        let slot = self.slot();
        let ignore = (!self.is_partitioned_rewards_feature_enabled()
            && (self
                .partitioned_epoch_rewards_config()
                .test_enable_partitioned_rewards
                && self.get_reward_calculation_num_blocks() == 0
                && self.partitioned_rewards_stake_account_stores_per_block() == u64::MAX))
            .then_some(sysvar::epoch_rewards::id());
        let accounts_delta_hash = self
            .rc
            .accounts
            .accounts_db
            .calculate_accounts_delta_hash_internal(slot, ignore);

        let mut signature_count_buf = [0u8; 8];
        LittleEndian::write_u64(&mut signature_count_buf[..], self.signature_count());

        let mut hash = hashv(&[
            self.parent_hash.as_ref(),
            accounts_delta_hash.0.as_ref(),
            &signature_count_buf,
            self.last_blockhash().as_ref(),
        ]);

        let epoch_accounts_hash = self.should_include_epoch_accounts_hash().then(|| {
            let epoch_accounts_hash = self.wait_get_epoch_accounts_hash();
            hash = hashv(&[hash.as_ref(), epoch_accounts_hash.as_ref().as_ref()]);
            epoch_accounts_hash
        });

        let buf = self
            .hard_forks
            .read()
            .unwrap()
            .get_hash_data(slot, self.parent_slot());
        if let Some(buf) = buf {
            let hard_forked_hash = extend_and_hash(&hash, &buf);
            warn!("hard fork at slot {slot} by hashing {buf:?}: {hash} => {hard_forked_hash}");
            hash = hard_forked_hash;
        }

        let bank_hash_stats = self
            .rc
            .accounts
            .accounts_db
            .get_bank_hash_stats(slot)
            .expect("No bank hash stats were found for this bank, that should not be possible");
        info!(
            "bank frozen: {slot} hash: {hash} accounts_delta: {} signature_count: {} last_blockhash: {} capitalization: {}{}, stats: {bank_hash_stats:?}",
            accounts_delta_hash.0,
            self.signature_count(),
            self.last_blockhash(),
            self.capitalization(),
            if let Some(epoch_accounts_hash) = epoch_accounts_hash {
                format!(", epoch_accounts_hash: {:?}", epoch_accounts_hash.as_ref())
            } else {
                "".to_string()
            }
        );
        hash
    }

    /// The epoch accounts hash is hashed into the bank's hash once per epoch at a predefined slot.
    /// Should it be included in *this* bank?
    fn should_include_epoch_accounts_hash(&self) -> bool {
        if !self
            .feature_set
            .is_active(&feature_set::epoch_accounts_hash::id())
        {
            return false;
        }

        if !epoch_accounts_hash_utils::is_enabled_this_epoch(self) {
            return false;
        }

        let stop_slot = epoch_accounts_hash_utils::calculation_stop(self);
        self.parent_slot() < stop_slot && self.slot() >= stop_slot
    }

    /// If the epoch accounts hash should be included in this Bank, then fetch it.  If the EAH
    /// calculation has not completed yet, this fn will block until it does complete.
    fn wait_get_epoch_accounts_hash(&self) -> EpochAccountsHash {
        let (epoch_accounts_hash, measure) = measure!(self
            .rc
            .accounts
            .accounts_db
            .epoch_accounts_hash_manager
            .wait_get_epoch_accounts_hash());

        datapoint_info!(
            "bank-wait_get_epoch_accounts_hash",
            ("slot", self.slot() as i64, i64),
            ("waiting-time-us", measure.as_us() as i64, i64),
        );
        epoch_accounts_hash
    }

    /// Used by ledger tool to run a final hash calculation once all ledger replay has completed.
    /// This should not be called by validator code.
    pub fn run_final_hash_calc(&self, on_halt_store_hash_raw_data_for_debug: bool) {
        self.force_flush_accounts_cache();
        // note that this slot may not be a root
        _ = self.verify_accounts_hash(
            None,
            VerifyAccountsHashConfig {
                test_hash_calculation: false,
                ignore_mismatch: true,
                require_rooted_bank: false,
                run_in_background: false,
                store_hash_raw_data_for_debug: on_halt_store_hash_raw_data_for_debug,
            },
        );
    }

    /// Recalculate the hash_internal_state from the account stores. Would be used to verify a
    /// snapshot.
    /// return true if all is good
    /// Only called from startup or test code.
    #[must_use]
    fn verify_accounts_hash(
        &self,
        base: Option<(Slot, /*capitalization*/ u64)>,
        config: VerifyAccountsHashConfig,
    ) -> bool {
        let accounts = &self.rc.accounts;
        // Wait until initial hash calc is complete before starting a new hash calc.
        // This should only occur when we halt at a slot in ledger-tool.
        accounts
            .accounts_db
            .verify_accounts_hash_in_bg
            .wait_for_complete();

        if config.require_rooted_bank
            && !accounts
                .accounts_db
                .accounts_index
                .is_alive_root(self.slot())
        {
            if let Some(parent) = self.parent() {
                info!("{} is not a root, so attempting to verify bank hash on parent bank at slot: {}", self.slot(), parent.slot());
                return parent.verify_accounts_hash(base, config);
            } else {
                // this will result in mismatch errors
                // accounts hash calc doesn't include unrooted slots
                panic!("cannot verify bank hash when bank is not a root");
            }
        }
        let slot = self.slot();
        let ancestors = &self.ancestors;
        let cap = self.capitalization();
        let epoch_schedule = self.epoch_schedule();
        let rent_collector = self.rent_collector();
        if config.run_in_background {
            let ancestors = ancestors.clone();
            let accounts = Arc::clone(accounts);
            let epoch_schedule = *epoch_schedule;
            let rent_collector = rent_collector.clone();
            let accounts_ = Arc::clone(&accounts);
            accounts.accounts_db.verify_accounts_hash_in_bg.start(|| {
                Builder::new()
                    .name("solBgHashVerify".into())
                    .spawn(move || {
                        info!("Initial background accounts hash verification has started");
                        let result = accounts_.verify_accounts_hash_and_lamports(
                            slot,
                            cap,
                            base,
                            VerifyAccountsHashAndLamportsConfig {
                                ancestors: &ancestors,
                                test_hash_calculation: config.test_hash_calculation,
                                epoch_schedule: &epoch_schedule,
                                rent_collector: &rent_collector,
                                ignore_mismatch: config.ignore_mismatch,
                                store_detailed_debug_info: config.store_hash_raw_data_for_debug,
                                use_bg_thread_pool: true,
                            },
                        );
                        accounts_
                            .accounts_db
                            .verify_accounts_hash_in_bg
                            .background_finished();
                        info!("Initial background accounts hash verification has stopped");
                        result
                    })
                    .unwrap()
            });
            true // initial result is true. We haven't failed yet. If verification fails, we'll panic from bg thread.
        } else {
            let result = accounts.verify_accounts_hash_and_lamports(
                slot,
                cap,
                base,
                VerifyAccountsHashAndLamportsConfig {
                    ancestors,
                    test_hash_calculation: config.test_hash_calculation,
                    epoch_schedule,
                    rent_collector,
                    ignore_mismatch: config.ignore_mismatch,
                    store_detailed_debug_info: config.store_hash_raw_data_for_debug,
                    use_bg_thread_pool: false, // fg is waiting for this to run, so we can use the fg thread pool
                },
            );
            self.set_initial_accounts_hash_verification_completed();
            result
        }
    }

    /// Specify that initial verification has completed.
    /// Called internally when verification runs in the foreground thread.
    /// Also has to be called by some tests which don't do verification on startup.
    pub fn set_initial_accounts_hash_verification_completed(&self) {
        self.rc
            .accounts
            .accounts_db
            .verify_accounts_hash_in_bg
            .verification_complete();
    }

    /// return true if bg hash verification is complete
    /// return false if bg hash verification has not completed yet
    /// if hash verification failed, a panic will occur
    pub fn has_initial_accounts_hash_verification_completed(&self) -> bool {
        self.rc
            .accounts
            .accounts_db
            .verify_accounts_hash_in_bg
            .check_complete()
    }

    /// This is only valid to call from tests.
    /// block until initial accounts hash verification has completed
    pub fn wait_for_initial_accounts_hash_verification_completed_for_tests(&self) {
        self.rc
            .accounts
            .accounts_db
            .verify_accounts_hash_in_bg
            .wait_for_complete()
    }

    /// Get this bank's storages to use for snapshots.
    ///
    /// If a base slot is provided, return only the storages that are *higher* than this slot.
    pub fn get_snapshot_storages(&self, base_slot: Option<Slot>) -> Vec<Arc<AccountStorageEntry>> {
        // if a base slot is provided, request storages starting at the slot *after*
        let start_slot = base_slot.map_or(0, |slot| slot.saturating_add(1));
        // we want to *include* the storage at our slot
        let requested_slots = start_slot..=self.slot();

        self.rc
            .accounts
            .accounts_db
            .get_snapshot_storages(requested_slots)
            .0
    }

    #[must_use]
    fn verify_hash(&self) -> bool {
        assert!(self.is_frozen());
        let calculated_hash = self.hash_internal_state();
        let expected_hash = self.hash();

        if calculated_hash == expected_hash {
            true
        } else {
            warn!(
                "verify failed: slot: {}, {} (calculated) != {} (expected)",
                self.slot(),
                calculated_hash,
                expected_hash
            );
            false
        }
    }

    pub fn verify_transaction(
        &self,
        tx: VersionedTransaction,
        verification_mode: TransactionVerificationMode,
    ) -> Result<SanitizedTransaction> {
        let sanitized_tx = {
            let size =
                bincode::serialized_size(&tx).map_err(|_| TransactionError::SanitizeFailure)?;
            if size > PACKET_DATA_SIZE as u64 {
                return Err(TransactionError::SanitizeFailure);
            }
            let message_hash = if verification_mode == TransactionVerificationMode::FullVerification
            {
                tx.verify_and_hash_message()?
            } else {
                tx.message.hash()
            };

            SanitizedTransaction::try_create(tx, message_hash, None, self)
        }?;

        if verification_mode == TransactionVerificationMode::HashAndVerifyPrecompiles
            || verification_mode == TransactionVerificationMode::FullVerification
        {
            sanitized_tx.verify_precompiles(&self.feature_set)?;
        }

        Ok(sanitized_tx)
    }

    pub fn fully_verify_transaction(
        &self,
        tx: VersionedTransaction,
    ) -> Result<SanitizedTransaction> {
        self.verify_transaction(tx, TransactionVerificationMode::FullVerification)
    }

    /// only called from ledger-tool or tests
    fn calculate_capitalization(&self, debug_verify: bool) -> u64 {
        let is_startup = true;
        self.rc
            .accounts
            .accounts_db
            .verify_accounts_hash_in_bg
            .wait_for_complete();
        self.rc
            .accounts
            .accounts_db
            .update_accounts_hash_with_verify(
                // we have to use the index since the slot could be in the write cache still
                CalcAccountsHashDataSource::IndexForTests,
                debug_verify,
                self.slot(),
                &self.ancestors,
                None,
                self.epoch_schedule(),
                &self.rent_collector,
                is_startup,
            )
            .1
    }

    /// only called from tests or ledger tool
    pub fn calculate_and_verify_capitalization(&self, debug_verify: bool) -> bool {
        let calculated = self.calculate_capitalization(debug_verify);
        let expected = self.capitalization();
        if calculated == expected {
            true
        } else {
            warn!(
                "Capitalization mismatch: calculated: {} != expected: {}",
                calculated, expected
            );
            false
        }
    }

    /// Forcibly overwrites current capitalization by actually recalculating accounts' balances.
    /// This should only be used for developing purposes.
    pub fn set_capitalization(&self) -> u64 {
        let old = self.capitalization();
        // We cannot debug verify the hash calculation here becuase calculate_capitalization will use the index calculation due to callers using the write cache.
        // debug_verify only exists as an extra debugging step under the assumption that this code path is only used for tests. But, this is used by ledger-tool create-snapshot
        // for example.
        let debug_verify = false;
        self.capitalization
            .store(self.calculate_capitalization(debug_verify), Relaxed);
        old
    }

    /// Returns the `AccountsHash` that was calculated for this bank's slot
    ///
    /// This fn is used when creating a snapshot with ledger-tool, or when
    /// packaging a snapshot into an archive (used to get the `SnapshotHash`).
    pub fn get_accounts_hash(&self) -> Option<AccountsHash> {
        self.rc
            .accounts
            .accounts_db
            .get_accounts_hash(self.slot())
            .map(|(accounts_hash, _)| accounts_hash)
    }

    /// Returns the `IncrementalAccountsHash` that was calculated for this bank's slot
    ///
    /// This fn is used when creating an incremental snapshot with ledger-tool, or when
    /// packaging a snapshot into an archive (used to get the `SnapshotHash`).
    pub fn get_incremental_accounts_hash(&self) -> Option<IncrementalAccountsHash> {
        self.rc
            .accounts
            .accounts_db
            .get_incremental_accounts_hash(self.slot())
            .map(|(incremental_accounts_hash, _)| incremental_accounts_hash)
    }

    /// Returns the `SnapshotHash` for this bank's slot
    ///
    /// This fn is used at startup to verify the bank was rebuilt correctly.
    ///
    /// # Panics
    ///
    /// Panics if there is both-or-neither of an `AccountsHash` and an `IncrementalAccountsHash`
    /// for this bank's slot.  There may only be one or the other.
    pub fn get_snapshot_hash(&self) -> SnapshotHash {
        let accounts_hash = self.get_accounts_hash();
        let incremental_accounts_hash = self.get_incremental_accounts_hash();

        let accounts_hash = match (accounts_hash, incremental_accounts_hash) {
            (Some(_), Some(_)) => panic!("Both full and incremental accounts hashes are present for slot {}; it is ambiguous which one to use for the snapshot hash!", self.slot()),
            (Some(accounts_hash), None) => accounts_hash.into(),
            (None, Some(incremental_accounts_hash)) => incremental_accounts_hash.into(),
            (None, None) => panic!("accounts hash is required to get snapshot hash"),
        };
        let epoch_accounts_hash = self.get_epoch_accounts_hash_to_serialize();
        SnapshotHash::new(&accounts_hash, epoch_accounts_hash.as_ref())
    }

    pub fn get_thread_pool(&self) -> &ThreadPool {
        &self.rc.accounts.accounts_db.thread_pool_clean
    }

    pub fn load_account_into_read_cache(&self, key: &Pubkey) {
        self.rc
            .accounts
            .accounts_db
            .load_account_into_read_cache(&self.ancestors, key);
    }

    pub fn update_accounts_hash(
        &self,
        data_source: CalcAccountsHashDataSource,
        mut debug_verify: bool,
        is_startup: bool,
    ) -> AccountsHash {
        let (accounts_hash, total_lamports) = self
            .rc
            .accounts
            .accounts_db
            .update_accounts_hash_with_verify(
                data_source,
                debug_verify,
                self.slot(),
                &self.ancestors,
                Some(self.capitalization()),
                self.epoch_schedule(),
                &self.rent_collector,
                is_startup,
            );
        if total_lamports != self.capitalization() {
            datapoint_info!(
                "capitalization_mismatch",
                ("slot", self.slot(), i64),
                ("calculated_lamports", total_lamports, i64),
                ("capitalization", self.capitalization(), i64),
            );

            if !debug_verify {
                // cap mismatch detected. It has been logged to metrics above.
                // Run both versions of the calculation to attempt to get more info.
                debug_verify = true;
                self.rc
                    .accounts
                    .accounts_db
                    .update_accounts_hash_with_verify(
                        data_source,
                        debug_verify,
                        self.slot(),
                        &self.ancestors,
                        Some(self.capitalization()),
                        self.epoch_schedule(),
                        &self.rent_collector,
                        is_startup,
                    );
            }

            panic!(
                "capitalization_mismatch. slot: {}, calculated_lamports: {}, capitalization: {}",
                self.slot(),
                total_lamports,
                self.capitalization()
            );
        }
        accounts_hash
    }

    pub fn update_accounts_hash_for_tests(&self) -> AccountsHash {
        self.update_accounts_hash(CalcAccountsHashDataSource::IndexForTests, false, false)
    }

    /// Calculate the incremental accounts hash from `base_slot` to `self`
    pub fn update_incremental_accounts_hash(&self, base_slot: Slot) -> IncrementalAccountsHash {
        let config = CalcAccountsHashConfig {
            use_bg_thread_pool: true,
            check_hash: false,
            ancestors: None, // does not matter, will not be used
            epoch_schedule: &self.epoch_schedule,
            rent_collector: &self.rent_collector,
            store_detailed_debug_info_on_failure: false,
        };
        let storages = self.get_snapshot_storages(Some(base_slot));
        let sorted_storages = SortedStorages::new(&storages);
        self.rc
            .accounts
            .accounts_db
            .update_incremental_accounts_hash(
                &config,
                &sorted_storages,
                self.slot(),
                HashStats::default(),
            )
            .unwrap() // unwrap here will never fail since check_hash = false
            .0
    }

    /// A snapshot bank should be purged of 0 lamport accounts which are not part of the hash
    /// calculation and could shield other real accounts.
    pub fn verify_snapshot_bank(
        &self,
        test_hash_calculation: bool,
        skip_shrink: bool,
        force_clean: bool,
        last_full_snapshot_slot: Slot,
        base: Option<(Slot, /*capitalization*/ u64)>,
    ) -> bool {
        let (_, clean_time_us) = measure_us!({
            let should_clean = force_clean || (!skip_shrink && self.slot() > 0);
            if should_clean {
                info!("Cleaning...");
                // We cannot clean past the last full snapshot's slot because we are about to
                // perform an accounts hash calculation *up to that slot*.  If we cleaned *past*
                // that slot, then accounts could be removed from older storages, which would
                // change the accounts hash.
                self.rc.accounts.accounts_db.clean_accounts(
                    Some(last_full_snapshot_slot),
                    true,
                    Some(last_full_snapshot_slot),
                    self.epoch_schedule(),
                );
                info!("Cleaning... Done.");
            } else {
                info!("Cleaning... Skipped.");
            }
        });

        let (_, shrink_time_us) = measure_us!({
            let should_shrink = !skip_shrink && self.slot() > 0;
            if should_shrink {
                info!("Shrinking...");
                self.rc.accounts.accounts_db.shrink_all_slots(
                    true,
                    Some(last_full_snapshot_slot),
                    self.epoch_schedule(),
                );
                info!("Shrinking... Done.");
            } else {
                info!("Shrinking... Skipped.");
            }
        });

        let (verified_accounts, verify_accounts_time_us) = measure_us!({
            let should_verify_accounts = !self.rc.accounts.accounts_db.skip_initial_hash_calc;
            if should_verify_accounts {
                info!("Verifying accounts...");
                let verified = self.verify_accounts_hash(
                    base,
                    VerifyAccountsHashConfig {
                        test_hash_calculation,
                        ignore_mismatch: false,
                        require_rooted_bank: false,
                        run_in_background: true,
                        store_hash_raw_data_for_debug: false,
                    },
                );
                info!("Verifying accounts... In background.");
                verified
            } else {
                info!("Verifying accounts... Skipped.");
                self.rc
                    .accounts
                    .accounts_db
                    .verify_accounts_hash_in_bg
                    .verification_complete();
                true
            }
        });

        let (verified_bank, verify_bank_time_us) = measure_us!({
            info!("Verifying bank...");
            let verified = self.verify_hash();
            info!("Verifying bank... Done.");
            verified
        });

        datapoint_info!(
            "verify_snapshot_bank",
            ("clean_us", clean_time_us, i64),
            ("shrink_us", shrink_time_us, i64),
            ("verify_accounts_us", verify_accounts_time_us, i64),
            ("verify_bank_us", verify_bank_time_us, i64),
        );

        verified_accounts && verified_bank
    }

    /// Return the number of hashes per tick
    pub fn hashes_per_tick(&self) -> &Option<u64> {
        &self.hashes_per_tick
    }

    /// Return the number of ticks per slot
    pub fn ticks_per_slot(&self) -> u64 {
        self.ticks_per_slot
    }

    /// Return the number of slots per year
    pub fn slots_per_year(&self) -> f64 {
        self.slots_per_year
    }

    /// Return the number of ticks since genesis.
    pub fn tick_height(&self) -> u64 {
        self.tick_height.load(Relaxed)
    }

    /// Return the inflation parameters of the Bank
    pub fn inflation(&self) -> Inflation {
        *self.inflation.read().unwrap()
    }

    /// Return the rent collector for this Bank
    pub fn rent_collector(&self) -> &RentCollector {
        &self.rent_collector
    }

    /// Return the total capitalization of the Bank
    pub fn capitalization(&self) -> u64 {
        self.capitalization.load(Relaxed)
    }

    /// Return this bank's max_tick_height
    pub fn max_tick_height(&self) -> u64 {
        self.max_tick_height
    }

    /// Return the block_height of this bank
    pub fn block_height(&self) -> u64 {
        self.block_height
    }

    /// Return the number of slots per epoch for the given epoch
    pub fn get_slots_in_epoch(&self, epoch: Epoch) -> u64 {
        self.epoch_schedule().get_slots_in_epoch(epoch)
    }

    /// returns the epoch for which this bank's leader_schedule_slot_offset and slot would
    ///  need to cache leader_schedule
    pub fn get_leader_schedule_epoch(&self, slot: Slot) -> Epoch {
        self.epoch_schedule().get_leader_schedule_epoch(slot)
    }

    /// a bank-level cache of vote accounts and stake delegation info
    fn update_stakes_cache(
        &self,
        txs: &[SanitizedTransaction],
        execution_results: &[TransactionExecutionResult],
        loaded_txs: &[TransactionLoadResult],
    ) {
        debug_assert_eq!(txs.len(), execution_results.len());
        debug_assert_eq!(txs.len(), loaded_txs.len());
        let new_warmup_cooldown_rate_epoch = self.new_warmup_cooldown_rate_epoch();
        izip!(txs, execution_results, loaded_txs)
            .filter(|(_, execution_result, _)| execution_result.was_executed_successfully())
            .flat_map(|(tx, _, (load_result, _))| {
                load_result.iter().flat_map(|loaded_transaction| {
                    let num_account_keys = tx.message().account_keys().len();
                    loaded_transaction.accounts.iter().take(num_account_keys)
                })
            })
            .for_each(|(pubkey, account)| {
                // note that this could get timed to: self.rc.accounts.accounts_db.stats.stakes_cache_check_and_store_us,
                //  but this code path is captured separately in ExecuteTimingType::UpdateStakesCacheUs
                self.stakes_cache
                    .check_and_store(pubkey, account, new_warmup_cooldown_rate_epoch);
            });
    }

    pub fn staked_nodes(&self) -> Arc<HashMap<Pubkey, u64>> {
        self.stakes_cache.stakes().staked_nodes()
    }

    /// current vote accounts for this bank along with the stake
    ///   attributed to each account
    pub fn vote_accounts(&self) -> Arc<VoteAccountsHashMap> {
        let stakes = self.stakes_cache.stakes();
        Arc::from(stakes.vote_accounts())
    }

    /// Vote account for the given vote account pubkey.
    pub fn get_vote_account(&self, vote_account: &Pubkey) -> Option<VoteAccount> {
        let stakes = self.stakes_cache.stakes();
        let vote_account = stakes.vote_accounts().get(vote_account)?;
        Some(vote_account.clone())
    }

    /// Get the EpochStakes for a given epoch
    pub fn epoch_stakes(&self, epoch: Epoch) -> Option<&EpochStakes> {
        self.epoch_stakes.get(&epoch)
    }

    pub fn epoch_stakes_map(&self) -> &HashMap<Epoch, EpochStakes> {
        &self.epoch_stakes
    }

    pub fn epoch_staked_nodes(&self, epoch: Epoch) -> Option<Arc<HashMap<Pubkey, u64>>> {
        Some(self.epoch_stakes.get(&epoch)?.stakes().staked_nodes())
    }

    /// vote accounts for the specific epoch along with the stake
    ///   attributed to each account
    pub fn epoch_vote_accounts(&self, epoch: Epoch) -> Option<&VoteAccountsHashMap> {
        let epoch_stakes = self.epoch_stakes.get(&epoch)?.stakes();
        Some(epoch_stakes.vote_accounts().as_ref())
    }

    /// Get the fixed authorized voter for the given vote account for the
    /// current epoch
    pub fn epoch_authorized_voter(&self, vote_account: &Pubkey) -> Option<&Pubkey> {
        self.epoch_stakes
            .get(&self.epoch)
            .expect("Epoch stakes for bank's own epoch must exist")
            .epoch_authorized_voters()
            .get(vote_account)
    }

    /// Get the fixed set of vote accounts for the given node id for the
    /// current epoch
    pub fn epoch_vote_accounts_for_node_id(&self, node_id: &Pubkey) -> Option<&NodeVoteAccounts> {
        self.epoch_stakes
            .get(&self.epoch)
            .expect("Epoch stakes for bank's own epoch must exist")
            .node_id_to_vote_accounts()
            .get(node_id)
    }

    /// Get the fixed total stake of all vote accounts for current epoch
    pub fn total_epoch_stake(&self) -> u64 {
        self.epoch_stakes
            .get(&self.epoch)
            .expect("Epoch stakes for bank's own epoch must exist")
            .total_stake()
    }

    /// Get the fixed stake of the given vote account for the current epoch
    pub fn epoch_vote_account_stake(&self, vote_account: &Pubkey) -> u64 {
        *self
            .epoch_vote_accounts(self.epoch())
            .expect("Bank epoch vote accounts must contain entry for the bank's own epoch")
            .get(vote_account)
            .map(|(stake, _)| stake)
            .unwrap_or(&0)
    }

    /// given a slot, return the epoch and offset into the epoch this slot falls
    /// e.g. with a fixed number for slots_per_epoch, the calculation is simply:
    ///
    ///  ( slot/slots_per_epoch, slot % slots_per_epoch )
    ///
    pub fn get_epoch_and_slot_index(&self, slot: Slot) -> (Epoch, SlotIndex) {
        self.epoch_schedule().get_epoch_and_slot_index(slot)
    }

    pub fn get_epoch_info(&self) -> EpochInfo {
        let absolute_slot = self.slot();
        let block_height = self.block_height();
        let (epoch, slot_index) = self.get_epoch_and_slot_index(absolute_slot);
        let slots_in_epoch = self.get_slots_in_epoch(epoch);
        let transaction_count = Some(self.transaction_count());
        EpochInfo {
            epoch,
            slot_index,
            slots_in_epoch,
            absolute_slot,
            block_height,
            transaction_count,
        }
    }

    pub fn is_empty(&self) -> bool {
        !self.is_delta.load(Relaxed)
    }

    pub fn add_mockup_builtin(
        &mut self,
        program_id: Pubkey,
        builtin_function: BuiltinFunctionWithContext,
    ) {
        self.add_builtin(
            program_id,
            "mockup".to_string(),
            LoadedProgram::new_builtin(self.slot, 0, builtin_function),
        );
    }

    /// Add a built-in program
    pub fn add_builtin(&mut self, program_id: Pubkey, name: String, builtin: LoadedProgram) {
        debug!("Adding program {} under {:?}", name, program_id);
        self.add_builtin_account(name.as_str(), &program_id, false);
        self.builtin_programs.insert(program_id);
        self.loaded_programs_cache
            .write()
            .unwrap()
            .replenish(program_id, Arc::new(builtin));
        debug!("Added program {} under {:?}", name, program_id);
    }

    /// Remove a built-in instruction processor
    pub fn remove_builtin(&mut self, program_id: Pubkey, name: String) {
        debug!("Removing program {}", program_id);
        // Don't remove the account since the bank expects the account state to
        // be idempotent
        self.add_builtin(
            program_id,
            name,
            LoadedProgram::new_tombstone(self.slot, LoadedProgramType::Closed),
        );
        debug!("Removed program {}", program_id);
    }

    pub fn add_precompile(&mut self, program_id: &Pubkey) {
        debug!("Adding precompiled program {}", program_id);
        self.add_precompiled_account(program_id);
        debug!("Added precompiled program {:?}", program_id);
    }

    // Call AccountsDb::clean_accounts()
    //
    // This fn is meant to be called by the snapshot handler in Accounts Background Service.  If
    // calling from elsewhere, ensure the same invariants hold/expectations are met.
    pub(crate) fn clean_accounts(&self, last_full_snapshot_slot: Option<Slot>) {
        // Don't clean the slot we're snapshotting because it may have zero-lamport
        // accounts that were included in the bank delta hash when the bank was frozen,
        // and if we clean them here, any newly created snapshot's hash for this bank
        // may not match the frozen hash.
        //
        // So when we're snapshotting, the highest slot to clean is lowered by one.
        let highest_slot_to_clean = self.slot().saturating_sub(1);

        self.rc.accounts.accounts_db.clean_accounts(
            Some(highest_slot_to_clean),
            false,
            last_full_snapshot_slot,
            self.epoch_schedule(),
        );
    }

    pub fn print_accounts_stats(&self) {
        self.rc.accounts.accounts_db.print_accounts_stats("");
    }

    pub fn shrink_candidate_slots(&self) -> usize {
        self.rc
            .accounts
            .accounts_db
            .shrink_candidate_slots(self.epoch_schedule())
    }

    pub(crate) fn shrink_ancient_slots(&self) {
        self.rc
            .accounts
            .accounts_db
            .shrink_ancient_slots(self.epoch_schedule())
    }

    pub fn no_overflow_rent_distribution_enabled(&self) -> bool {
        self.feature_set
            .is_active(&feature_set::no_overflow_rent_distribution::id())
    }

    pub fn prevent_rent_paying_rent_recipients(&self) -> bool {
        self.feature_set
            .is_active(&feature_set::prevent_rent_paying_rent_recipients::id())
    }

    pub fn read_cost_tracker(&self) -> LockResult<RwLockReadGuard<CostTracker>> {
        self.cost_tracker.read()
    }

    pub fn write_cost_tracker(&self) -> LockResult<RwLockWriteGuard<CostTracker>> {
        self.cost_tracker.write()
    }

    // Check if the wallclock time from bank creation to now has exceeded the allotted
    // time for transaction processing
    pub fn should_bank_still_be_processing_txs(
        bank_creation_time: &Instant,
        max_tx_ingestion_nanos: u128,
    ) -> bool {
        // Do this check outside of the PoH lock, hence not a method on PohRecorder
        bank_creation_time.elapsed().as_nanos() <= max_tx_ingestion_nanos
    }

    pub fn deactivate_feature(&mut self, id: &Pubkey) {
        let mut feature_set = Arc::make_mut(&mut self.feature_set).clone();
        feature_set.active.remove(id);
        feature_set.inactive.insert(*id);
        self.feature_set = Arc::new(feature_set);
    }

    pub fn activate_feature(&mut self, id: &Pubkey) {
        let mut feature_set = Arc::make_mut(&mut self.feature_set).clone();
        feature_set.inactive.remove(id);
        feature_set.active.insert(*id, 0);
        self.feature_set = Arc::new(feature_set);
    }

    pub fn fill_bank_with_ticks_for_tests(&self) {
        self.do_fill_bank_with_ticks_for_tests(&BankWithScheduler::no_scheduler_available());
    }

    pub(crate) fn do_fill_bank_with_ticks_for_tests(&self, scheduler: &InstalledSchedulerRwLock) {
        if self.tick_height.load(Relaxed) < self.max_tick_height {
            let last_blockhash = self.last_blockhash();
            while self.last_blockhash() == last_blockhash {
                self.register_tick(&Hash::new_unique(), scheduler)
            }
        } else {
            warn!("Bank already reached max tick height, cannot fill it with more ticks");
        }
    }

    // This is called from snapshot restore AND for each epoch boundary
    // The entire code path herein must be idempotent
    fn apply_feature_activations(
        &mut self,
        caller: ApplyFeatureActivationsCaller,
        debug_do_not_add_builtins: bool,
    ) {
        use ApplyFeatureActivationsCaller::*;
        let allow_new_activations = match caller {
            FinishInit => false,
            NewFromParent => true,
            WarpFromParent => false,
        };
        let (feature_set, new_feature_activations) =
            self.compute_active_feature_set(allow_new_activations);
        self.feature_set = Arc::new(feature_set);

        if new_feature_activations.contains(&feature_set::pico_inflation::id()) {
            *self.inflation.write().unwrap() = Inflation::pico();
            self.fee_rate_governor.burn_percent = 50; // 50% fee burn
            self.rent_collector.rent.burn_percent = 50; // 50% rent burn
        }

        if !new_feature_activations.is_disjoint(&self.feature_set.full_inflation_features_enabled())
        {
            *self.inflation.write().unwrap() = Inflation::full();
            self.fee_rate_governor.burn_percent = 50; // 50% fee burn
            self.rent_collector.rent.burn_percent = 50; // 50% rent burn
        }

        if !debug_do_not_add_builtins {
            self.apply_builtin_program_feature_transitions(
                allow_new_activations,
                &new_feature_activations,
            );
        }

        if new_feature_activations.contains(&feature_set::cap_accounts_data_len::id()) {
            const ACCOUNTS_DATA_LEN: u64 = 50_000_000_000;
            self.accounts_data_size_initial = ACCOUNTS_DATA_LEN;
        }

        if new_feature_activations.contains(&feature_set::update_hashes_per_tick::id()) {
            self.apply_updated_hashes_per_tick(DEFAULT_HASHES_PER_TICK);
        }

        if new_feature_activations.contains(&feature_set::update_hashes_per_tick2::id()) {
            self.apply_updated_hashes_per_tick(UPDATED_HASHES_PER_TICK2);
        }

        if new_feature_activations.contains(&feature_set::update_hashes_per_tick3::id()) {
            self.apply_updated_hashes_per_tick(UPDATED_HASHES_PER_TICK3);
        }

        if new_feature_activations.contains(&feature_set::update_hashes_per_tick4::id()) {
            self.apply_updated_hashes_per_tick(UPDATED_HASHES_PER_TICK4);
        }

        if new_feature_activations.contains(&feature_set::update_hashes_per_tick5::id()) {
            self.apply_updated_hashes_per_tick(UPDATED_HASHES_PER_TICK5);
        }

        if new_feature_activations.contains(&feature_set::update_hashes_per_tick6::id()) {
            self.apply_updated_hashes_per_tick(UPDATED_HASHES_PER_TICK6);
        }

        if new_feature_activations.contains(&feature_set::programify_feature_gate_program::id()) {
            let datapoint_name = "bank-progamify_feature_gate_program";
            if let Err(e) = replace_account::replace_empty_account_with_upgradeable_program(
                self,
                &feature::id(),
                &inline_feature_gate_program::noop_program::id(),
                datapoint_name,
            ) {
                warn!(
                    "{}: Failed to replace empty account {} with upgradeable program: {}",
                    datapoint_name,
                    feature::id(),
                    e
                );
                datapoint_warn!(datapoint_name, ("slot", self.slot(), i64),);
            }
        }
    }

    fn apply_updated_hashes_per_tick(&mut self, hashes_per_tick: u64) {
        info!(
            "Activating update_hashes_per_tick {} at slot {}",
            hashes_per_tick,
            self.slot(),
        );
        self.hashes_per_tick = Some(hashes_per_tick);
    }

    fn adjust_sysvar_balance_for_rent(&self, account: &mut AccountSharedData) {
        account.set_lamports(
            self.get_minimum_balance_for_rent_exemption(account.data().len())
                .max(account.lamports()),
        );
    }

    /// Compute the active feature set based on the current bank state,
    /// and return it together with the set of newly activated features.
    fn compute_active_feature_set(
        &mut self,
        allow_new_activations: bool,
    ) -> (FeatureSet, HashSet<Pubkey>) {
        let mut active = self.feature_set.active.clone();
        let mut inactive = HashSet::new();
        let mut newly_activated = HashSet::new();
        let slot = self.slot();

        for feature_id in &self.feature_set.inactive {
            let mut activated = None;
            if let Some(mut account) = self.get_account_with_fixed_root(feature_id) {
                if let Some(mut feature) = feature::from_account(&account) {
                    match feature.activated_at {
                        None => {
                            if allow_new_activations {
                                // Feature has been requested, activate it now
                                feature.activated_at = Some(slot);
                                if feature::to_account(&feature, &mut account).is_some() {
                                    self.store_account(feature_id, &account);
                                }
                                newly_activated.insert(*feature_id);
                                activated = Some(slot);
                                info!("Feature {} activated at slot {}", feature_id, slot);
                            }
                        }
                        Some(activation_slot) => {
                            if slot >= activation_slot {
                                // Feature is already active
                                activated = Some(activation_slot);
                            }
                        }
                    }
                }
            }
            if let Some(slot) = activated {
                active.insert(*feature_id, slot);
            } else {
                inactive.insert(*feature_id);
            }
        }

        (FeatureSet { active, inactive }, newly_activated)
    }

    fn apply_builtin_program_feature_transitions(
        &mut self,
        only_apply_transitions_for_new_features: bool,
        new_feature_activations: &HashSet<Pubkey>,
    ) {
        const FEATURES_AFFECTING_RBPF: &[Pubkey] = &[
            feature_set::error_on_syscall_bpf_function_hash_collisions::id(),
            feature_set::reject_callx_r10::id(),
            feature_set::switch_to_new_elf_parser::id(),
            feature_set::bpf_account_data_direct_mapping::id(),
            feature_set::enable_alt_bn128_syscall::id(),
            feature_set::enable_alt_bn128_compression_syscall::id(),
            feature_set::enable_big_mod_exp_syscall::id(),
            feature_set::blake3_syscall_enabled::id(),
            feature_set::curve25519_syscall_enabled::id(),
            feature_set::disable_fees_sysvar::id(),
            feature_set::enable_partitioned_epoch_reward::id(),
            feature_set::disable_deploy_of_alloc_free_syscall::id(),
            feature_set::last_restart_slot_sysvar::id(),
            feature_set::remaining_compute_units_syscall_enabled::id(),
        ];
        if !only_apply_transitions_for_new_features
            || FEATURES_AFFECTING_RBPF
                .iter()
                .any(|key| new_feature_activations.contains(key))
        {
            let program_runtime_environment_v1 = create_program_runtime_environment_v1(
                &self.feature_set,
                &self.runtime_config.compute_budget.unwrap_or_default(),
                false, /* deployment */
                false, /* debugging_features */
            )
            .unwrap();
            let mut loaded_programs_cache = self.loaded_programs_cache.write().unwrap();
            loaded_programs_cache.environments.program_runtime_v1 =
                Arc::new(program_runtime_environment_v1);
            let program_runtime_environment_v2 =
                solana_loader_v4_program::create_program_runtime_environment_v2(
                    &self.runtime_config.compute_budget.unwrap_or_default(),
                    false, /* debugging_features */
                );
            loaded_programs_cache.environments.program_runtime_v2 =
                Arc::new(program_runtime_environment_v2);
            loaded_programs_cache.prune_feature_set_transition();
        }
        for builtin in BUILTINS.iter() {
            if let Some(feature_id) = builtin.feature_id {
                let should_apply_action_for_feature_transition =
                    if only_apply_transitions_for_new_features {
                        new_feature_activations.contains(&feature_id)
                    } else {
                        self.feature_set.is_active(&feature_id)
                    };
                if should_apply_action_for_feature_transition {
                    self.add_builtin(
                        builtin.program_id,
                        builtin.name.to_string(),
                        LoadedProgram::new_builtin(
                            self.feature_set.activated_slot(&feature_id).unwrap_or(0),
                            builtin.name.len(),
                            builtin.entrypoint,
                        ),
                    );
                }
            }
        }
        for precompile in get_precompiles() {
            #[allow(clippy::blocks_in_if_conditions)]
            if precompile.feature.map_or(false, |ref feature_id| {
                self.feature_set.is_active(feature_id)
            }) {
                self.add_precompile(&precompile.program_id);
            }
        }
    }

    /// Get all the accounts for this bank and calculate stats
    pub fn get_total_accounts_stats(&self) -> ScanResult<TotalAccountsStats> {
        let accounts = self.get_all_accounts()?;
        Ok(self.calculate_total_accounts_stats(
            accounts
                .iter()
                .map(|(pubkey, account, _slot)| (pubkey, account)),
        ))
    }

    /// Given all the accounts for a bank, calculate stats
    pub fn calculate_total_accounts_stats<'a>(
        &self,
        accounts: impl Iterator<Item = (&'a Pubkey, &'a AccountSharedData)>,
    ) -> TotalAccountsStats {
        let rent_collector = self.rent_collector();
        let mut total_accounts_stats = TotalAccountsStats::default();
        accounts.for_each(|(pubkey, account)| {
            total_accounts_stats.accumulate_account(pubkey, account, rent_collector);
        });

        total_accounts_stats
    }

    /// Get the EAH that will be used by snapshots
    ///
    /// Since snapshots are taken on roots, if the bank is in the EAH calculation window then an
    /// EAH *must* be included.  This means if an EAH calculation is currently in-flight we will
    /// wait for it to complete.
    pub fn get_epoch_accounts_hash_to_serialize(&self) -> Option<EpochAccountsHash> {
        let should_get_epoch_accounts_hash = self
            .feature_set
            .is_active(&feature_set::epoch_accounts_hash::id())
            && epoch_accounts_hash_utils::is_enabled_this_epoch(self)
            && epoch_accounts_hash_utils::is_in_calculation_window(self);
        if !should_get_epoch_accounts_hash {
            return None;
        }

        let (epoch_accounts_hash, measure) = measure!(self
            .rc
            .accounts
            .accounts_db
            .epoch_accounts_hash_manager
            .wait_get_epoch_accounts_hash());

        datapoint_info!(
            "bank-get_epoch_accounts_hash_to_serialize",
            ("slot", self.slot(), i64),
            ("waiting-time-us", measure.as_us(), i64),
        );
        Some(epoch_accounts_hash)
    }

    /// Return the epoch_reward_status field on the bank to serialize
    /// Returns none if we are NOT in the reward interval.
    pub(crate) fn get_epoch_reward_status_to_serialize(&self) -> Option<&EpochRewardStatus> {
        matches!(self.epoch_reward_status, EpochRewardStatus::Active(_))
            .then_some(&self.epoch_reward_status)
    }

    /// Convenience fn to get the Epoch Accounts Hash
    pub fn epoch_accounts_hash(&self) -> Option<EpochAccountsHash> {
        self.rc
            .accounts
            .accounts_db
            .epoch_accounts_hash_manager
            .try_get_epoch_accounts_hash()
    }

    /// Checks a batch of sanitized transactions again bank for age and status
    pub fn check_transactions_with_forwarding_delay(
        &self,
        transactions: &[SanitizedTransaction],
        filter: &[transaction::Result<()>],
        forward_transactions_to_leader_at_slot_offset: u64,
    ) -> Vec<TransactionCheckResult> {
        let mut error_counters = TransactionErrorMetrics::default();
        // The following code also checks if the blockhash for a transaction is too old
        // The check accounts for
        //  1. Transaction forwarding delay
        //  2. The slot at which the next leader will actually process the transaction
        // Drop the transaction if it will expire by the time the next node receives and processes it
        let api = perf_libs::api();
        let max_tx_fwd_delay = if api.is_none() {
            MAX_TRANSACTION_FORWARDING_DELAY
        } else {
            MAX_TRANSACTION_FORWARDING_DELAY_GPU
        };

        self.check_transactions(
            transactions,
            filter,
            (MAX_PROCESSING_AGE)
                .saturating_sub(max_tx_fwd_delay)
                .saturating_sub(forward_transactions_to_leader_at_slot_offset as usize),
            &mut error_counters,
        )
    }

    pub fn is_in_slot_hashes_history(&self, slot: &Slot) -> bool {
        if slot < &self.slot {
            if let Ok(sysvar_cache) = self.sysvar_cache.read() {
                if let Ok(slot_hashes) = sysvar_cache.get_slot_hashes() {
                    return slot_hashes.get(slot).is_some();
                }
            }
        }
        false
    }
}

/// Compute how much an account has changed size.  This function is useful when the data size delta
/// needs to be computed and passed to an `update_accounts_data_size_delta` function.
fn calculate_data_size_delta(old_data_size: usize, new_data_size: usize) -> i64 {
    assert!(old_data_size <= i64::MAX as usize);
    assert!(new_data_size <= i64::MAX as usize);
    let old_data_size = old_data_size as i64;
    let new_data_size = new_data_size as i64;

    new_data_size.saturating_sub(old_data_size)
}

/// Since `apply_feature_activations()` has different behavior depending on its caller, enumerate
/// those callers explicitly.
#[derive(Debug, Copy, Clone, Eq, PartialEq)]
enum ApplyFeatureActivationsCaller {
    FinishInit,
    NewFromParent,
    WarpFromParent,
}

/// Return the computed values from `collect_rent_from_accounts()`
///
/// Since `collect_rent_from_accounts()` is running in parallel, instead of updating the
/// atomics/shared data inside this function, return those values in this struct for the caller to
/// process later.
#[derive(Debug, Default)]
struct CollectRentFromAccountsInfo {
    rent_collected_info: CollectedInfo,
    rent_rewards: Vec<(Pubkey, RewardInfo)>,
    time_collecting_rent_us: u64,
    time_storing_accounts_us: u64,
    num_accounts: usize,
}

/// Return the computed values—of each iteration in the parallel loop inside
/// `collect_rent_in_partition()`—and then perform a reduce on all of them.
#[derive(Debug, Default)]
struct CollectRentInPartitionInfo {
    rent_collected: u64,
    accounts_data_size_reclaimed: u64,
    rent_rewards: Vec<(Pubkey, RewardInfo)>,
    time_loading_accounts_us: u64,
    time_collecting_rent_us: u64,
    time_storing_accounts_us: u64,
    num_accounts: usize,
}

impl CollectRentInPartitionInfo {
    /// Create a new `CollectRentInPartitionInfo` from the results of loading accounts and
    /// collecting rent on them.
    #[must_use]
    fn new(info: CollectRentFromAccountsInfo, time_loading_accounts: Duration) -> Self {
        Self {
            rent_collected: info.rent_collected_info.rent_amount,
            accounts_data_size_reclaimed: info.rent_collected_info.account_data_len_reclaimed,
            rent_rewards: info.rent_rewards,
            time_loading_accounts_us: time_loading_accounts.as_micros() as u64,
            time_collecting_rent_us: info.time_collecting_rent_us,
            time_storing_accounts_us: info.time_storing_accounts_us,
            num_accounts: info.num_accounts,
        }
    }

    /// Reduce (i.e. 'combine') two `CollectRentInPartitionInfo`s into one.
    ///
    /// This fn is used by `collect_rent_in_partition()` as the reduce step (of map-reduce) in its
    /// parallel loop of rent collection.
    #[must_use]
    fn reduce(lhs: Self, rhs: Self) -> Self {
        Self {
            rent_collected: lhs.rent_collected.saturating_add(rhs.rent_collected),
            accounts_data_size_reclaimed: lhs
                .accounts_data_size_reclaimed
                .saturating_add(rhs.accounts_data_size_reclaimed),
            rent_rewards: [lhs.rent_rewards, rhs.rent_rewards].concat(),
            time_loading_accounts_us: lhs
                .time_loading_accounts_us
                .saturating_add(rhs.time_loading_accounts_us),
            time_collecting_rent_us: lhs
                .time_collecting_rent_us
                .saturating_add(rhs.time_collecting_rent_us),
            time_storing_accounts_us: lhs
                .time_storing_accounts_us
                .saturating_add(rhs.time_storing_accounts_us),
            num_accounts: lhs.num_accounts.saturating_add(rhs.num_accounts),
        }
    }
}

/// Struct to collect stats when scanning all accounts in `get_total_accounts_stats()`
#[derive(Debug, Default, Copy, Clone)]
pub struct TotalAccountsStats {
    /// Total number of accounts
    pub num_accounts: usize,
    /// Total data size of all accounts
    pub data_len: usize,

    /// Total number of executable accounts
    pub num_executable_accounts: usize,
    /// Total data size of executable accounts
    pub executable_data_len: usize,

    /// Total number of rent exempt accounts
    pub num_rent_exempt_accounts: usize,
    /// Total number of rent paying accounts
    pub num_rent_paying_accounts: usize,
    /// Total number of rent paying accounts without data
    pub num_rent_paying_accounts_without_data: usize,
    /// Total amount of lamports in rent paying accounts
    pub lamports_in_rent_paying_accounts: u64,
}

impl TotalAccountsStats {
    pub fn accumulate_account(
        &mut self,
        address: &Pubkey,
        account: &AccountSharedData,
        rent_collector: &RentCollector,
    ) {
        let data_len = account.data().len();
        self.num_accounts += 1;
        self.data_len += data_len;

        if account.executable() {
            self.num_executable_accounts += 1;
            self.executable_data_len += data_len;
        }

        if !rent_collector.should_collect_rent(address, account)
            || rent_collector.get_rent_due(account).is_exempt()
        {
            self.num_rent_exempt_accounts += 1;
        } else {
            self.num_rent_paying_accounts += 1;
            self.lamports_in_rent_paying_accounts += account.lamports();
            if data_len == 0 {
                self.num_rent_paying_accounts_without_data += 1;
            }
        }
    }
}

impl Drop for Bank {
    fn drop(&mut self) {
        if let Some(drop_callback) = self.drop_callback.read().unwrap().0.as_ref() {
            drop_callback.callback(self);
        } else {
            // Default case for tests
            self.rc
                .accounts
                .accounts_db
                .purge_slot(self.slot(), self.bank_id(), false);
        }
    }
}

/// utility function used for testing and benchmarking.
pub mod test_utils {
    use {
        super::Bank,
        crate::installed_scheduler_pool::BankWithScheduler,
        solana_sdk::{hash::hashv, pubkey::Pubkey},
        solana_vote_program::vote_state::{self, BlockTimestamp, VoteStateVersions},
        std::sync::Arc,
    };
    pub fn goto_end_of_slot(bank: Arc<Bank>) {
        goto_end_of_slot_with_scheduler(&BankWithScheduler::new_without_scheduler(bank))
    }

    pub fn goto_end_of_slot_with_scheduler(bank: &BankWithScheduler) {
        let mut tick_hash = bank.last_blockhash();
        loop {
            tick_hash = hashv(&[tick_hash.as_ref(), &[42]]);
            bank.register_tick(&tick_hash);
            if tick_hash == bank.last_blockhash() {
                bank.freeze();
                return;
            }
        }
    }

    pub fn update_vote_account_timestamp(
        timestamp: BlockTimestamp,
        bank: &Bank,
        vote_pubkey: &Pubkey,
    ) {
        let mut vote_account = bank.get_account(vote_pubkey).unwrap_or_default();
        let mut vote_state = vote_state::from(&vote_account).unwrap_or_default();
        vote_state.last_timestamp = timestamp;
        let versioned = VoteStateVersions::new_current(vote_state);
        vote_state::to(&versioned, &mut vote_account).unwrap();
        bank.store_account(vote_pubkey, &vote_account);
    }
}<|MERGE_RESOLUTION|>--- conflicted
+++ resolved
@@ -4198,14 +4198,10 @@
     // gating this under #[cfg(feature = "dev-context-only-utils")] isn't easy due to
     // solana-program-test's usage...
     pub fn register_unique_recent_blockhash_for_test(&self) {
-<<<<<<< HEAD
         self.register_recent_blockhash(
             &Hash::new_unique(),
             &BankWithScheduler::no_scheduler_available(),
         )
-=======
-        self.register_recent_blockhash(&Hash::new_unique())
->>>>>>> d04ad655
     }
 
     /// Tell the bank which Entry IDs exist on the ledger. This function assumes subsequent calls
