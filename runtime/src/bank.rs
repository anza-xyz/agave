--- conflicted
+++ resolved
@@ -4646,12 +4646,8 @@
         recording_config: ExecutionRecordingConfig,
         timings: &mut ExecuteTimings,
         log_messages_bytes_limit: Option<usize>,
-<<<<<<< HEAD
         pre_commit_callback: Option<impl FnOnce() -> bool>,
-    ) -> Option<(TransactionResults, TransactionBalancesSet)> {
-=======
-    ) -> (Vec<TransactionCommitResult>, TransactionBalancesSet) {
->>>>>>> 1444baa4
+    ) -> Option<(Vec<TransactionCommitResult>, TransactionBalancesSet)> {
         let pre_balances = if collect_balances {
             self.collect_balances(batch)
         } else {
@@ -4678,9 +4674,9 @@
         );
 
         if let Some(pre_commit_callback) = pre_commit_callback {
-            if let Some(e) = execution_results.first() {
-                assert_eq!(execution_results.len(), 1);
-                if e.was_executed() && !pre_commit_callback() {
+            if let Some(e) = processing_results.first() {
+                assert_eq!(processing_results.len(), 1);
+                if e.is_ok() && !pre_commit_callback() {
                     return None;
                 }
             }
@@ -4701,13 +4697,8 @@
         } else {
             vec![]
         };
-<<<<<<< HEAD
         Some((
-            results,
-=======
-        (
             commit_results,
->>>>>>> 1444baa4
             TransactionBalancesSet::new(pre_balances, post_balances),
         ))
     }
@@ -4730,17 +4721,10 @@
         let txs = vec![tx.into()];
         let batch = self.prepare_entry_batch(txs)?;
 
-<<<<<<< HEAD
         let Some((
-            TransactionResults {
-                mut execution_results,
-                ..
-            },
+            mut commit_results,
             ..,
         )) = self.load_execute_and_commit_transactions(
-=======
-        let (mut commit_results, ..) = self.load_execute_and_commit_transactions(
->>>>>>> 1444baa4
             &batch,
             MAX_PROCESSING_AGE,
             false, // collect_balances
