//! The `bank` module tracks client accounts and the progress of on-chain
//! programs.
//!
//! A single bank relates to a block produced by a single leader and each bank
//! except for the genesis bank points back to a parent bank.
//!
//! The bank is the main entrypoint for processing verified transactions with the function
//! `Bank::process_transactions`
//!
//! It does this by loading the accounts using the reference it holds on the account store,
//! and then passing those to an InvokeContext which handles loading the programs specified
//! by the Transaction and executing it.
//!
//! The bank then stores the results to the accounts store.
//!
//! It then has APIs for retrieving if a transaction has been processed and it's status.
//! See `get_signature_status` et al.
//!
//! Bank lifecycle:
//!
//! A bank is newly created and open to transactions. Transactions are applied
//! until either the bank reached the tick count when the node is the leader for that slot, or the
//! node has applied all transactions present in all `Entry`s in the slot.
//!
//! Once it is complete, the bank can then be frozen. After frozen, no more transactions can
//! be applied or state changes made. At the frozen step, rent will be applied and various
//! sysvar special accounts update to the new state of the system.
//!
//! After frozen, and the bank has had the appropriate number of votes on it, then it can become
//! rooted. At this point, it will not be able to be removed from the chain and the
//! state is finalized.
//!
//! It offers a high-level API that signs transactions
//! on behalf of the caller, and a low-level API for when they have
//! already been signed and verified.
use {
    crate::{
        bank::{
            builtins::{BuiltinPrototype, BUILTINS, STATELESS_BUILTINS},
            metrics::*,
            partitioned_epoch_rewards::{EpochRewardStatus, StakeRewards, VoteRewardsAccounts},
        },
        bank_forks::BankForks,
        epoch_stakes::{split_epoch_stakes, EpochStakes, NodeVoteAccounts, VersionedEpochStakes},
        installed_scheduler_pool::{BankWithScheduler, InstalledSchedulerRwLock},
        runtime_config::RuntimeConfig,
        serde_snapshot::BankIncrementalSnapshotPersistence,
        snapshot_hash::SnapshotHash,
        stake_account::StakeAccount,
        stake_history::StakeHistory,
        stake_weighted_timestamp::{
            calculate_stake_weighted_timestamp, MaxAllowableDrift,
            MAX_ALLOWABLE_DRIFT_PERCENTAGE_FAST, MAX_ALLOWABLE_DRIFT_PERCENTAGE_SLOW_V2,
        },
        stakes::{InvalidCacheEntryReason, Stakes, StakesCache, StakesEnum},
        status_cache::{SlotDelta, StatusCache},
        transaction_batch::TransactionBatch,
    },
    byteorder::{ByteOrder, LittleEndian},
    dashmap::{DashMap, DashSet},
    log::*,
    rayon::{
        iter::{IntoParallelIterator, IntoParallelRefIterator, ParallelIterator},
        slice::ParallelSlice,
        ThreadPool, ThreadPoolBuilder,
    },
    serde::Serialize,
    solana_accounts_db::{
        account_locks::validate_account_locks,
        accounts::{AccountAddressFilter, Accounts, PubkeyAccountSlot},
        accounts_db::{
            AccountShrinkThreshold, AccountStorageEntry, AccountsDb, AccountsDbConfig,
            CalcAccountsHashDataSource, PubkeyHashAccount, VerifyAccountsHashAndLamportsConfig,
        },
        accounts_hash::{
            AccountHash, AccountsHash, CalcAccountsHashConfig, HashStats, IncrementalAccountsHash,
        },
        accounts_index::{AccountSecondaryIndexes, IndexKey, ScanConfig, ScanResult},
        accounts_partition::{self, Partition, PartitionIndex},
        accounts_update_notifier_interface::AccountsUpdateNotifier,
        ancestors::{Ancestors, AncestorsForSerialization},
        blockhash_queue::BlockhashQueue,
        epoch_accounts_hash::EpochAccountsHash,
        sorted_storages::SortedStorages,
        stake_rewards::StakeReward,
        storable_accounts::StorableAccounts,
    },
    solana_bpf_loader_program::syscalls::create_program_runtime_environment_v1,
    solana_compute_budget::compute_budget::ComputeBudget,
    solana_cost_model::cost_tracker::CostTracker,
    solana_loader_v4_program::create_program_runtime_environment_v2,
    solana_measure::{measure::Measure, measure_time, measure_us},
    solana_program_runtime::{
        invoke_context::BuiltinFunctionWithContext, loaded_programs::ProgramCacheEntry,
    },
    solana_runtime_transaction::instructions_processor::process_compute_budget_instructions,
    solana_sdk::{
        account::{
            create_account_shared_data_with_fields as create_account, from_account, Account,
            AccountSharedData, InheritableAccountFields, ReadableAccount, WritableAccount,
        },
        bpf_loader_upgradeable,
        clock::{
            BankId, Epoch, Slot, SlotCount, SlotIndex, UnixTimestamp, DEFAULT_HASHES_PER_TICK,
            DEFAULT_TICKS_PER_SECOND, INITIAL_RENT_EPOCH, MAX_PROCESSING_AGE,
            MAX_TRANSACTION_FORWARDING_DELAY, SECONDS_PER_DAY, UPDATED_HASHES_PER_TICK2,
            UPDATED_HASHES_PER_TICK3, UPDATED_HASHES_PER_TICK4, UPDATED_HASHES_PER_TICK5,
            UPDATED_HASHES_PER_TICK6,
        },
        epoch_info::EpochInfo,
        epoch_schedule::EpochSchedule,
        feature,
        feature_set::{
            self, remove_rounding_in_fee_calculation, reward_full_priority_fee, FeatureSet,
        },
        fee::{FeeBudgetLimits, FeeDetails, FeeStructure},
        fee_calculator::FeeRateGovernor,
        genesis_config::{ClusterType, GenesisConfig},
        hard_forks::HardForks,
        hash::{extend_and_hash, hashv, Hash},
        incinerator,
        inflation::Inflation,
        inner_instruction::InnerInstructions,
        message::{AccountKeys, SanitizedMessage},
        native_loader,
        native_token::LAMPORTS_PER_SOL,
        nonce::state::DurableNonce,
        packet::PACKET_DATA_SIZE,
        precompiles::get_precompiles,
        pubkey::Pubkey,
        rent_collector::{CollectedInfo, RentCollector},
        rent_debits::RentDebits,
        reserved_account_keys::ReservedAccountKeys,
        reward_info::RewardInfo,
        signature::{Keypair, Signature},
        slot_hashes::SlotHashes,
        slot_history::{Check, SlotHistory},
        stake::state::Delegation,
        system_transaction,
        sysvar::{self, last_restart_slot::LastRestartSlot, Sysvar, SysvarId},
        timing::years_as_slots,
        transaction::{
            MessageHash, Result, SanitizedTransaction, Transaction, TransactionError,
            TransactionVerificationMode, VersionedTransaction, MAX_TX_ACCOUNT_LOCKS,
        },
        transaction_context::{TransactionAccount, TransactionReturnData},
    },
    solana_stake_program::{
        points::{InflationPointCalculationEvent, PointValue},
        stake_state::StakeStateV2,
    },
    solana_svm::{
        account_loader::{collect_rent_from_account, LoadedTransaction},
        account_overrides::AccountOverrides,
        account_saver::collect_accounts_to_store,
        transaction_commit_result::{CommittedTransaction, TransactionCommitResult},
        transaction_error_metrics::TransactionErrorMetrics,
        transaction_execution_result::{
            TransactionExecutionDetails, TransactionLoadedAccountsStats,
        },
        transaction_processing_callback::TransactionProcessingCallback,
        transaction_processing_result::{
            TransactionProcessingResult, TransactionProcessingResultExtensions,
        },
        transaction_processor::{
            ExecutionRecordingConfig, TransactionBatchProcessor, TransactionLogMessages,
            TransactionProcessingConfig, TransactionProcessingEnvironment,
        },
    },
    solana_svm_transaction::svm_message::SVMMessage,
    solana_timings::{ExecuteTimingType, ExecuteTimings},
    solana_vote::vote_account::{VoteAccount, VoteAccountsHashMap},
    solana_vote_program::vote_state::VoteState,
    std::{
        borrow::Cow,
        collections::{HashMap, HashSet},
        convert::TryFrom,
        fmt,
        ops::{AddAssign, RangeFull, RangeInclusive},
        path::PathBuf,
        slice,
        sync::{
            atomic::{
                AtomicBool, AtomicI64, AtomicU64, AtomicUsize,
                Ordering::{AcqRel, Acquire, Relaxed},
            },
            Arc, LockResult, Mutex, RwLock, RwLockReadGuard, RwLockWriteGuard, Weak,
        },
        thread::Builder,
        time::{Duration, Instant},
    },
};
pub use {
    partitioned_epoch_rewards::KeyedRewardsAndNumPartitions, solana_sdk::reward_type::RewardType,
};
#[cfg(feature = "dev-context-only-utils")]
use {
    solana_accounts_db::accounts_db::{
        ACCOUNTS_DB_CONFIG_FOR_BENCHMARKS, ACCOUNTS_DB_CONFIG_FOR_TESTING,
    },
    solana_program_runtime::{loaded_programs::ProgramCacheForTxBatch, sysvar_cache::SysvarCache},
    solana_sdk::nonce,
    solana_svm::program_loader::load_program_with_pubkey,
    solana_system_program::{get_system_account_kind, SystemAccountKind},
};

/// params to `verify_accounts_hash`
struct VerifyAccountsHashConfig {
    test_hash_calculation: bool,
    ignore_mismatch: bool,
    require_rooted_bank: bool,
    run_in_background: bool,
    store_hash_raw_data_for_debug: bool,
}

mod address_lookup_table;
pub mod bank_hash_details;
mod builtin_programs;
pub mod builtins;
mod check_transactions;
pub mod epoch_accounts_hash_utils;
mod fee_distribution;
mod metrics;
pub(crate) mod partitioned_epoch_rewards;
mod recent_blockhashes_account;
mod serde_snapshot;
mod sysvar_cache;
pub(crate) mod tests;

pub const SECONDS_PER_YEAR: f64 = 365.25 * 24.0 * 60.0 * 60.0;

pub const MAX_LEADER_SCHEDULE_STAKES: Epoch = 5;

#[derive(Default)]
struct RentMetrics {
    hold_range_us: AtomicU64,
    load_us: AtomicU64,
    collect_us: AtomicU64,
    hash_us: AtomicU64,
    store_us: AtomicU64,
    count: AtomicUsize,
}

pub type BankStatusCache = StatusCache<Result<()>>;
#[cfg_attr(
    feature = "frozen-abi",
    frozen_abi(digest = "9Pf3NTGr1AEzB4nKaVBY24uNwoQR4aJi8vc96W6kGvNk")
)]
pub type BankSlotDelta = SlotDelta<Result<()>>;

#[derive(Default, Copy, Clone, Debug, PartialEq, Eq)]
pub struct SquashTiming {
    pub squash_accounts_ms: u64,
    pub squash_accounts_cache_ms: u64,
    pub squash_accounts_index_ms: u64,
    pub squash_accounts_store_ms: u64,

    pub squash_cache_ms: u64,
}

impl AddAssign for SquashTiming {
    fn add_assign(&mut self, rhs: Self) {
        self.squash_accounts_ms += rhs.squash_accounts_ms;
        self.squash_accounts_cache_ms += rhs.squash_accounts_cache_ms;
        self.squash_accounts_index_ms += rhs.squash_accounts_index_ms;
        self.squash_accounts_store_ms += rhs.squash_accounts_store_ms;
        self.squash_cache_ms += rhs.squash_cache_ms;
    }
}

#[derive(Debug, Default, PartialEq)]
pub(crate) struct CollectorFeeDetails {
    transaction_fee: u64,
    priority_fee: u64,
}

impl CollectorFeeDetails {
    pub(crate) fn accumulate(&mut self, fee_details: &FeeDetails) {
        self.transaction_fee = self
            .transaction_fee
            .saturating_add(fee_details.transaction_fee());
        self.priority_fee = self
            .priority_fee
            .saturating_add(fee_details.prioritization_fee());
    }

    pub(crate) fn total(&self) -> u64 {
        self.transaction_fee.saturating_add(self.priority_fee)
    }
}

impl From<FeeDetails> for CollectorFeeDetails {
    fn from(fee_details: FeeDetails) -> Self {
        CollectorFeeDetails {
            transaction_fee: fee_details.transaction_fee(),
            priority_fee: fee_details.prioritization_fee(),
        }
    }
}

#[derive(Debug)]
pub struct BankRc {
    /// where all the Accounts are stored
    pub accounts: Arc<Accounts>,

    /// Previous checkpoint of this bank
    pub(crate) parent: RwLock<Option<Arc<Bank>>>,

    pub(crate) bank_id_generator: Arc<AtomicU64>,
}

impl BankRc {
    pub(crate) fn new(accounts: Accounts) -> Self {
        Self {
            accounts: Arc::new(accounts),
            parent: RwLock::new(None),
            bank_id_generator: Arc::new(AtomicU64::new(0)),
        }
    }
}

pub struct LoadAndExecuteTransactionsOutput {
    // Vector of results indicating whether a transaction was processed or could not
    // be processed. Note processed transactions can still have failed!
    pub processing_results: Vec<TransactionProcessingResult>,
    // Processed transaction counts used to update bank transaction counts and
    // for metrics reporting.
    pub processed_counts: ProcessedTransactionCounts,
}

pub struct TransactionSimulationResult {
    pub result: Result<()>,
    pub logs: TransactionLogMessages,
    pub post_simulation_accounts: Vec<TransactionAccount>,
    pub units_consumed: u64,
    pub return_data: Option<TransactionReturnData>,
    pub inner_instructions: Option<Vec<InnerInstructions>>,
}
pub struct TransactionBalancesSet {
    pub pre_balances: TransactionBalances,
    pub post_balances: TransactionBalances,
}

impl TransactionBalancesSet {
    pub fn new(pre_balances: TransactionBalances, post_balances: TransactionBalances) -> Self {
        assert_eq!(pre_balances.len(), post_balances.len());
        Self {
            pre_balances,
            post_balances,
        }
    }
}
pub type TransactionBalances = Vec<Vec<u64>>;

#[derive(Serialize, Deserialize, Debug, PartialEq, Eq)]
pub enum TransactionLogCollectorFilter {
    All,
    AllWithVotes,
    None,
    OnlyMentionedAddresses,
}

impl Default for TransactionLogCollectorFilter {
    fn default() -> Self {
        Self::None
    }
}

#[derive(Debug, Default)]
pub struct TransactionLogCollectorConfig {
    pub mentioned_addresses: HashSet<Pubkey>,
    pub filter: TransactionLogCollectorFilter,
}

#[derive(Clone, Debug, PartialEq, Eq)]
pub struct TransactionLogInfo {
    pub signature: Signature,
    pub result: Result<()>,
    pub is_vote: bool,
    pub log_messages: TransactionLogMessages,
}

#[derive(Default, Debug)]
pub struct TransactionLogCollector {
    // All the logs collected for from this Bank.  Exact contents depend on the
    // active `TransactionLogCollectorFilter`
    pub logs: Vec<TransactionLogInfo>,

    // For each `mentioned_addresses`, maintain a list of indices into `logs` to easily
    // locate the logs from transactions that included the mentioned addresses.
    pub mentioned_address_map: HashMap<Pubkey, Vec<usize>>,
}

impl TransactionLogCollector {
    pub fn get_logs_for_address(
        &self,
        address: Option<&Pubkey>,
    ) -> Option<Vec<TransactionLogInfo>> {
        match address {
            None => Some(self.logs.clone()),
            Some(address) => self.mentioned_address_map.get(address).map(|log_indices| {
                log_indices
                    .iter()
                    .filter_map(|i| self.logs.get(*i).cloned())
                    .collect()
            }),
        }
    }
}

/// Bank's common fields shared by all supported snapshot versions for deserialization.
/// Sync fields with BankFieldsToSerialize! This is paired with it.
/// All members are made public to remain Bank's members private and to make versioned deserializer workable on this
/// Note that some fields are missing from the serializer struct. This is because of fields added later.
/// Since it is difficult to insert fields to serialize/deserialize against existing code already deployed,
/// new fields can be optionally serialized and optionally deserialized. At some point, the serialization and
/// deserialization will use a new mechanism or otherwise be in sync more clearly.
#[derive(Clone, Debug, Default)]
#[cfg_attr(feature = "dev-context-only-utils", derive(PartialEq))]
pub struct BankFieldsToDeserialize {
    pub(crate) blockhash_queue: BlockhashQueue,
    pub(crate) ancestors: AncestorsForSerialization,
    pub(crate) hash: Hash,
    pub(crate) parent_hash: Hash,
    pub(crate) parent_slot: Slot,
    pub(crate) hard_forks: HardForks,
    pub(crate) transaction_count: u64,
    pub(crate) tick_height: u64,
    pub(crate) signature_count: u64,
    pub(crate) capitalization: u64,
    pub(crate) max_tick_height: u64,
    pub(crate) hashes_per_tick: Option<u64>,
    pub(crate) ticks_per_slot: u64,
    pub(crate) ns_per_slot: u128,
    pub(crate) genesis_creation_time: UnixTimestamp,
    pub(crate) slots_per_year: f64,
    pub(crate) slot: Slot,
    pub(crate) epoch: Epoch,
    pub(crate) block_height: u64,
    pub(crate) collector_id: Pubkey,
    pub(crate) collector_fees: u64,
    pub(crate) fee_rate_governor: FeeRateGovernor,
    pub(crate) collected_rent: u64,
    pub(crate) rent_collector: RentCollector,
    pub(crate) epoch_schedule: EpochSchedule,
    pub(crate) inflation: Inflation,
    pub(crate) stakes: Stakes<Delegation>,
    pub(crate) epoch_stakes: HashMap<Epoch, EpochStakes>,
    pub(crate) is_delta: bool,
    pub(crate) accounts_data_len: u64,
    pub(crate) incremental_snapshot_persistence: Option<BankIncrementalSnapshotPersistence>,
    pub(crate) epoch_accounts_hash: Option<Hash>,
}

/// Bank's common fields shared by all supported snapshot versions for serialization.
/// This was separated from BankFieldsToDeserialize to avoid cloning by using refs.
/// So, sync fields with BankFieldsToDeserialize!
/// all members are made public to keep Bank private and to make versioned serializer workable on this.
/// Note that some fields are missing from the serializer struct. This is because of fields added later.
/// Since it is difficult to insert fields to serialize/deserialize against existing code already deployed,
/// new fields can be optionally serialized and optionally deserialized. At some point, the serialization and
/// deserialization will use a new mechanism or otherwise be in sync more clearly.
#[derive(Debug)]
pub struct BankFieldsToSerialize {
    pub blockhash_queue: BlockhashQueue,
    pub ancestors: AncestorsForSerialization,
    pub hash: Hash,
    pub parent_hash: Hash,
    pub parent_slot: Slot,
    pub hard_forks: HardForks,
    pub transaction_count: u64,
    pub tick_height: u64,
    pub signature_count: u64,
    pub capitalization: u64,
    pub max_tick_height: u64,
    pub hashes_per_tick: Option<u64>,
    pub ticks_per_slot: u64,
    pub ns_per_slot: u128,
    pub genesis_creation_time: UnixTimestamp,
    pub slots_per_year: f64,
    pub slot: Slot,
    pub epoch: Epoch,
    pub block_height: u64,
    pub collector_id: Pubkey,
    pub collector_fees: u64,
    pub fee_rate_governor: FeeRateGovernor,
    pub collected_rent: u64,
    pub rent_collector: RentCollector,
    pub epoch_schedule: EpochSchedule,
    pub inflation: Inflation,
    pub stakes: StakesEnum,
    pub epoch_stakes: HashMap<Epoch, EpochStakes>,
    pub is_delta: bool,
    pub accounts_data_len: u64,
    pub versioned_epoch_stakes: HashMap<u64, VersionedEpochStakes>,
}

// Can't derive PartialEq because RwLock doesn't implement PartialEq
#[cfg(feature = "dev-context-only-utils")]
impl PartialEq for Bank {
    fn eq(&self, other: &Self) -> bool {
        if std::ptr::eq(self, other) {
            return true;
        }
        let Self {
            skipped_rewrites: _,
            rc: _,
            status_cache: _,
            blockhash_queue,
            ancestors,
            hash,
            parent_hash,
            parent_slot,
            hard_forks,
            transaction_count,
            non_vote_transaction_count_since_restart: _,
            transaction_error_count: _,
            transaction_entries_count: _,
            transactions_per_entry_max: _,
            tick_height,
            signature_count,
            capitalization,
            max_tick_height,
            hashes_per_tick,
            ticks_per_slot,
            ns_per_slot,
            genesis_creation_time,
            slots_per_year,
            slot,
            bank_id: _,
            epoch,
            block_height,
            collector_id,
            collector_fees,
            fee_rate_governor,
            collected_rent,
            rent_collector,
            epoch_schedule,
            inflation,
            stakes_cache,
            epoch_stakes,
            is_delta,
            // TODO: Confirm if all these fields are intentionally ignored!
            rewards: _,
            cluster_type: _,
            lazy_rent_collection: _,
            rewards_pool_pubkeys: _,
            transaction_debug_keys: _,
            transaction_log_collector_config: _,
            transaction_log_collector: _,
            feature_set: _,
            reserved_account_keys: _,
            drop_callback: _,
            freeze_started: _,
            vote_only_bank: _,
            cost_tracker: _,
            accounts_data_size_initial: _,
            accounts_data_size_delta_on_chain: _,
            accounts_data_size_delta_off_chain: _,
            epoch_reward_status: _,
            transaction_processor: _,
            check_program_modification_slot: _,
            collector_fee_details: _,
            compute_budget: _,
            transaction_account_lock_limit: _,
            fee_structure: _,
            // Ignore new fields explicitly if they do not impact PartialEq.
            // Adding ".." will remove compile-time checks that if a new field
            // is added to the struct, this PartialEq is accordingly updated.
        } = self;
        *blockhash_queue.read().unwrap() == *other.blockhash_queue.read().unwrap()
            && ancestors == &other.ancestors
            && *hash.read().unwrap() == *other.hash.read().unwrap()
            && parent_hash == &other.parent_hash
            && parent_slot == &other.parent_slot
            && *hard_forks.read().unwrap() == *other.hard_forks.read().unwrap()
            && transaction_count.load(Relaxed) == other.transaction_count.load(Relaxed)
            && tick_height.load(Relaxed) == other.tick_height.load(Relaxed)
            && signature_count.load(Relaxed) == other.signature_count.load(Relaxed)
            && capitalization.load(Relaxed) == other.capitalization.load(Relaxed)
            && max_tick_height == &other.max_tick_height
            && hashes_per_tick == &other.hashes_per_tick
            && ticks_per_slot == &other.ticks_per_slot
            && ns_per_slot == &other.ns_per_slot
            && genesis_creation_time == &other.genesis_creation_time
            && slots_per_year == &other.slots_per_year
            && slot == &other.slot
            && epoch == &other.epoch
            && block_height == &other.block_height
            && collector_id == &other.collector_id
            && collector_fees.load(Relaxed) == other.collector_fees.load(Relaxed)
            && fee_rate_governor == &other.fee_rate_governor
            && collected_rent.load(Relaxed) == other.collected_rent.load(Relaxed)
            && rent_collector == &other.rent_collector
            && epoch_schedule == &other.epoch_schedule
            && *inflation.read().unwrap() == *other.inflation.read().unwrap()
            && *stakes_cache.stakes() == *other.stakes_cache.stakes()
            && epoch_stakes == &other.epoch_stakes
            && is_delta.load(Relaxed) == other.is_delta.load(Relaxed)
    }
}

#[cfg(feature = "dev-context-only-utils")]
impl BankFieldsToSerialize {
    /// Create a new BankFieldsToSerialize where basically every field is defaulted.
    /// Only use for tests; many of the fields are invalid!
    pub fn default_for_tests() -> Self {
        Self {
            blockhash_queue: BlockhashQueue::default(),
            ancestors: AncestorsForSerialization::default(),
            hash: Hash::default(),
            parent_hash: Hash::default(),
            parent_slot: Slot::default(),
            hard_forks: HardForks::default(),
            transaction_count: u64::default(),
            tick_height: u64::default(),
            signature_count: u64::default(),
            capitalization: u64::default(),
            max_tick_height: u64::default(),
            hashes_per_tick: Option::default(),
            ticks_per_slot: u64::default(),
            ns_per_slot: u128::default(),
            genesis_creation_time: UnixTimestamp::default(),
            slots_per_year: f64::default(),
            slot: Slot::default(),
            epoch: Epoch::default(),
            block_height: u64::default(),
            collector_id: Pubkey::default(),
            collector_fees: u64::default(),
            fee_rate_governor: FeeRateGovernor::default(),
            collected_rent: u64::default(),
            rent_collector: RentCollector::default(),
            epoch_schedule: EpochSchedule::default(),
            inflation: Inflation::default(),
            stakes: Stakes::<Delegation>::default().into(),
            epoch_stakes: HashMap::default(),
            is_delta: bool::default(),
            accounts_data_len: u64::default(),
            versioned_epoch_stakes: HashMap::default(),
        }
    }
}

#[derive(Debug)]
pub enum RewardCalculationEvent<'a, 'b> {
    Staking(&'a Pubkey, &'b InflationPointCalculationEvent),
}

/// type alias is not supported for trait in rust yet. As a workaround, we define the
/// `RewardCalcTracer` trait explicitly and implement it on any type that implement
/// `Fn(&RewardCalculationEvent) + Send + Sync`.
pub trait RewardCalcTracer: Fn(&RewardCalculationEvent) + Send + Sync {}

impl<T: Fn(&RewardCalculationEvent) + Send + Sync> RewardCalcTracer for T {}

fn null_tracer() -> Option<impl RewardCalcTracer> {
    None::<fn(&RewardCalculationEvent)>
}

pub trait DropCallback: fmt::Debug {
    fn callback(&self, b: &Bank);
    fn clone_box(&self) -> Box<dyn DropCallback + Send + Sync>;
}

#[derive(Debug, Default)]
pub struct OptionalDropCallback(Option<Box<dyn DropCallback + Send + Sync>>);

/// Manager for the state of all accounts and programs after processing its entries.
#[derive(Debug)]
pub struct Bank {
    /// References to accounts, parent and signature status
    pub rc: BankRc,

    /// A cache of signature statuses
    pub status_cache: Arc<RwLock<BankStatusCache>>,

    /// FIFO queue of `recent_blockhash` items
    blockhash_queue: RwLock<BlockhashQueue>,

    /// The set of parents including this bank
    pub ancestors: Ancestors,

    /// Hash of this Bank's state. Only meaningful after freezing.
    hash: RwLock<Hash>,

    /// Hash of this Bank's parent's state
    parent_hash: Hash,

    /// parent's slot
    parent_slot: Slot,

    /// slots to hard fork at
    hard_forks: Arc<RwLock<HardForks>>,

    /// The number of committed transactions since genesis.
    transaction_count: AtomicU64,

    /// The number of non-vote transactions committed since the most
    /// recent boot from snapshot or genesis. This value is only stored in
    /// blockstore for the RPC method "getPerformanceSamples". It is not
    /// retained within snapshots, but is preserved in `Bank::new_from_parent`.
    non_vote_transaction_count_since_restart: AtomicU64,

    /// The number of transaction errors in this slot
    transaction_error_count: AtomicU64,

    /// The number of transaction entries in this slot
    transaction_entries_count: AtomicU64,

    /// The max number of transaction in an entry in this slot
    transactions_per_entry_max: AtomicU64,

    /// Bank tick height
    tick_height: AtomicU64,

    /// The number of signatures from valid transactions in this slot
    signature_count: AtomicU64,

    /// Total capitalization, used to calculate inflation
    capitalization: AtomicU64,

    // Bank max_tick_height
    max_tick_height: u64,

    /// The number of hashes in each tick. None value means hashing is disabled.
    hashes_per_tick: Option<u64>,

    /// The number of ticks in each slot.
    ticks_per_slot: u64,

    /// length of a slot in ns
    pub ns_per_slot: u128,

    /// genesis time, used for computed clock
    genesis_creation_time: UnixTimestamp,

    /// The number of slots per year, used for inflation
    slots_per_year: f64,

    /// Bank slot (i.e. block)
    slot: Slot,

    bank_id: BankId,

    /// Bank epoch
    epoch: Epoch,

    /// Bank block_height
    block_height: u64,

    /// The pubkey to send transactions fees to.
    collector_id: Pubkey,

    /// Fees that have been collected
    collector_fees: AtomicU64,

    /// Track cluster signature throughput and adjust fee rate
    pub(crate) fee_rate_governor: FeeRateGovernor,

    /// Rent that has been collected
    collected_rent: AtomicU64,

    /// latest rent collector, knows the epoch
    rent_collector: RentCollector,

    /// initialized from genesis
    pub(crate) epoch_schedule: EpochSchedule,

    /// inflation specs
    inflation: Arc<RwLock<Inflation>>,

    /// cache of vote_account and stake_account state for this fork
    stakes_cache: StakesCache,

    /// staked nodes on epoch boundaries, saved off when a bank.slot() is at
    ///   a leader schedule calculation boundary
    epoch_stakes: HashMap<Epoch, EpochStakes>,

    /// A boolean reflecting whether any entries were recorded into the PoH
    /// stream for the slot == self.slot
    is_delta: AtomicBool,

    /// Protocol-level rewards that were distributed by this bank
    pub rewards: RwLock<Vec<(Pubkey, RewardInfo)>>,

    pub cluster_type: Option<ClusterType>,

    pub lazy_rent_collection: AtomicBool,

    // this is temporary field only to remove rewards_pool entirely
    pub rewards_pool_pubkeys: Arc<HashSet<Pubkey>>,

    transaction_debug_keys: Option<Arc<HashSet<Pubkey>>>,

    // Global configuration for how transaction logs should be collected across all banks
    pub transaction_log_collector_config: Arc<RwLock<TransactionLogCollectorConfig>>,

    // Logs from transactions that this Bank executed collected according to the criteria in
    // `transaction_log_collector_config`
    pub transaction_log_collector: Arc<RwLock<TransactionLogCollector>>,

    pub feature_set: Arc<FeatureSet>,

    /// Set of reserved account keys that cannot be write locked
    reserved_account_keys: Arc<ReservedAccountKeys>,

    /// callback function only to be called when dropping and should only be called once
    pub drop_callback: RwLock<OptionalDropCallback>,

    pub freeze_started: AtomicBool,

    vote_only_bank: bool,

    cost_tracker: RwLock<CostTracker>,

    /// The initial accounts data size at the start of this Bank, before processing any transactions/etc
    accounts_data_size_initial: u64,
    /// The change to accounts data size in this Bank, due on-chain events (i.e. transactions)
    accounts_data_size_delta_on_chain: AtomicI64,
    /// The change to accounts data size in this Bank, due to off-chain events (i.e. rent collection)
    accounts_data_size_delta_off_chain: AtomicI64,

    /// until the skipped rewrites feature is activated, it is possible to skip rewrites and still include
    /// the account hash of the accounts that would have been rewritten as bank hash expects.
    skipped_rewrites: Mutex<HashMap<Pubkey, AccountHash>>,

    epoch_reward_status: EpochRewardStatus,

    transaction_processor: TransactionBatchProcessor<BankForks>,

    check_program_modification_slot: bool,

    /// Collected fee details
    collector_fee_details: RwLock<CollectorFeeDetails>,

    /// The compute budget to use for transaction execution.
    compute_budget: Option<ComputeBudget>,

    /// The max number of accounts that a transaction may lock.
    transaction_account_lock_limit: Option<usize>,

    /// Fee structure to use for assessing transaction fees.
    fee_structure: FeeStructure,
}

struct VoteWithStakeDelegations {
    vote_state: Arc<VoteState>,
    vote_account: AccountSharedData,
    delegations: Vec<(Pubkey, StakeAccount<Delegation>)>,
}

type VoteWithStakeDelegationsMap = DashMap<Pubkey, VoteWithStakeDelegations>;

type InvalidCacheKeyMap = DashMap<Pubkey, InvalidCacheEntryReason>;

struct LoadVoteAndStakeAccountsResult {
    vote_with_stake_delegations_map: VoteWithStakeDelegationsMap,
    invalid_vote_keys: InvalidCacheKeyMap,
    vote_accounts_cache_miss_count: usize,
}

#[derive(Debug)]
struct VoteReward {
    vote_account: AccountSharedData,
    commission: u8,
    vote_rewards: u64,
    vote_needs_store: bool,
}

type VoteRewards = DashMap<Pubkey, VoteReward>;

#[derive(Debug, Default)]
pub struct NewBankOptions {
    pub vote_only_bank: bool,
}

#[derive(Debug, Default)]
pub struct BankTestConfig {
    pub secondary_indexes: AccountSecondaryIndexes,
}

#[derive(Debug)]
struct PrevEpochInflationRewards {
    validator_rewards: u64,
    prev_epoch_duration_in_years: f64,
    validator_rate: f64,
    foundation_rate: f64,
}

#[derive(Debug, Default, PartialEq)]
pub struct ProcessedTransactionCounts {
    pub processed_transactions_count: u64,
    pub processed_non_vote_transactions_count: u64,
    pub processed_with_successful_result_count: u64,
    pub signature_count: u64,
}

impl Bank {
    fn default_with_accounts(accounts: Accounts) -> Self {
        let mut bank = Self {
            skipped_rewrites: Mutex::default(),
            rc: BankRc::new(accounts),
            status_cache: Arc::<RwLock<BankStatusCache>>::default(),
            blockhash_queue: RwLock::<BlockhashQueue>::default(),
            ancestors: Ancestors::default(),
            hash: RwLock::<Hash>::default(),
            parent_hash: Hash::default(),
            parent_slot: Slot::default(),
            hard_forks: Arc::<RwLock<HardForks>>::default(),
            transaction_count: AtomicU64::default(),
            non_vote_transaction_count_since_restart: AtomicU64::default(),
            transaction_error_count: AtomicU64::default(),
            transaction_entries_count: AtomicU64::default(),
            transactions_per_entry_max: AtomicU64::default(),
            tick_height: AtomicU64::default(),
            signature_count: AtomicU64::default(),
            capitalization: AtomicU64::default(),
            max_tick_height: u64::default(),
            hashes_per_tick: Option::<u64>::default(),
            ticks_per_slot: u64::default(),
            ns_per_slot: u128::default(),
            genesis_creation_time: UnixTimestamp::default(),
            slots_per_year: f64::default(),
            slot: Slot::default(),
            bank_id: BankId::default(),
            epoch: Epoch::default(),
            block_height: u64::default(),
            collector_id: Pubkey::default(),
            collector_fees: AtomicU64::default(),
            fee_rate_governor: FeeRateGovernor::default(),
            collected_rent: AtomicU64::default(),
            rent_collector: RentCollector::default(),
            epoch_schedule: EpochSchedule::default(),
            inflation: Arc::<RwLock<Inflation>>::default(),
            stakes_cache: StakesCache::default(),
            epoch_stakes: HashMap::<Epoch, EpochStakes>::default(),
            is_delta: AtomicBool::default(),
            rewards: RwLock::<Vec<(Pubkey, RewardInfo)>>::default(),
            cluster_type: Option::<ClusterType>::default(),
            lazy_rent_collection: AtomicBool::default(),
            rewards_pool_pubkeys: Arc::<HashSet<Pubkey>>::default(),
            transaction_debug_keys: Option::<Arc<HashSet<Pubkey>>>::default(),
            transaction_log_collector_config: Arc::<RwLock<TransactionLogCollectorConfig>>::default(
            ),
            transaction_log_collector: Arc::<RwLock<TransactionLogCollector>>::default(),
            feature_set: Arc::<FeatureSet>::default(),
            reserved_account_keys: Arc::<ReservedAccountKeys>::default(),
            drop_callback: RwLock::new(OptionalDropCallback(None)),
            freeze_started: AtomicBool::default(),
            vote_only_bank: false,
            cost_tracker: RwLock::<CostTracker>::default(),
            accounts_data_size_initial: 0,
            accounts_data_size_delta_on_chain: AtomicI64::new(0),
            accounts_data_size_delta_off_chain: AtomicI64::new(0),
            epoch_reward_status: EpochRewardStatus::default(),
            transaction_processor: TransactionBatchProcessor::default(),
            check_program_modification_slot: false,
            collector_fee_details: RwLock::new(CollectorFeeDetails::default()),
            compute_budget: None,
            transaction_account_lock_limit: None,
            fee_structure: FeeStructure::default(),
        };

        bank.transaction_processor =
            TransactionBatchProcessor::new(bank.slot, bank.epoch, HashSet::default());

        let accounts_data_size_initial = bank.get_total_accounts_stats().unwrap().data_len as u64;
        bank.accounts_data_size_initial = accounts_data_size_initial;

        bank
    }

    #[allow(clippy::too_many_arguments)]
    pub fn new_with_paths(
        genesis_config: &GenesisConfig,
        runtime_config: Arc<RuntimeConfig>,
        paths: Vec<PathBuf>,
        debug_keys: Option<Arc<HashSet<Pubkey>>>,
        additional_builtins: Option<&[BuiltinPrototype]>,
        account_indexes: AccountSecondaryIndexes,
        shrink_ratio: AccountShrinkThreshold,
        debug_do_not_add_builtins: bool,
        accounts_db_config: Option<AccountsDbConfig>,
        accounts_update_notifier: Option<AccountsUpdateNotifier>,
        #[allow(unused)] collector_id_for_tests: Option<Pubkey>,
        exit: Arc<AtomicBool>,
        #[allow(unused)] genesis_hash: Option<Hash>,
    ) -> Self {
        let accounts_db = AccountsDb::new_with_config(
            paths,
            &genesis_config.cluster_type,
            account_indexes,
            shrink_ratio,
            accounts_db_config,
            accounts_update_notifier,
            exit,
        );
        let accounts = Accounts::new(Arc::new(accounts_db));
        let mut bank = Self::default_with_accounts(accounts);
        bank.ancestors = Ancestors::from(vec![bank.slot()]);
        bank.compute_budget = runtime_config.compute_budget;
        bank.transaction_account_lock_limit = runtime_config.transaction_account_lock_limit;
        bank.transaction_debug_keys = debug_keys;
        bank.cluster_type = Some(genesis_config.cluster_type);

        #[cfg(not(feature = "dev-context-only-utils"))]
        bank.process_genesis_config(genesis_config);
        #[cfg(feature = "dev-context-only-utils")]
        bank.process_genesis_config(genesis_config, collector_id_for_tests, genesis_hash);

        bank.finish_init(
            genesis_config,
            additional_builtins,
            debug_do_not_add_builtins,
        );

        // genesis needs stakes for all epochs up to the epoch implied by
        //  slot = 0 and genesis configuration
        {
            let stakes = bank.stakes_cache.stakes().clone();
            let stakes = Arc::new(StakesEnum::from(stakes));
            for epoch in 0..=bank.get_leader_schedule_epoch(bank.slot) {
                bank.epoch_stakes
                    .insert(epoch, EpochStakes::new(stakes.clone(), epoch));
            }
            bank.update_stake_history(None);
        }
        bank.update_clock(None);
        bank.update_rent();
        bank.update_epoch_schedule();
        bank.update_recent_blockhashes();
        bank.update_last_restart_slot();
        bank.transaction_processor
            .fill_missing_sysvar_cache_entries(&bank);
        bank
    }

    /// Create a new bank that points to an immutable checkpoint of another bank.
    pub fn new_from_parent(parent: Arc<Bank>, collector_id: &Pubkey, slot: Slot) -> Self {
        Self::_new_from_parent(
            parent,
            collector_id,
            slot,
            null_tracer(),
            NewBankOptions::default(),
        )
    }

    pub fn new_from_parent_with_options(
        parent: Arc<Bank>,
        collector_id: &Pubkey,
        slot: Slot,
        new_bank_options: NewBankOptions,
    ) -> Self {
        Self::_new_from_parent(parent, collector_id, slot, null_tracer(), new_bank_options)
    }

    pub fn new_from_parent_with_tracer(
        parent: Arc<Bank>,
        collector_id: &Pubkey,
        slot: Slot,
        reward_calc_tracer: impl RewardCalcTracer,
    ) -> Self {
        Self::_new_from_parent(
            parent,
            collector_id,
            slot,
            Some(reward_calc_tracer),
            NewBankOptions::default(),
        )
    }

    fn get_rent_collector_from(rent_collector: &RentCollector, epoch: Epoch) -> RentCollector {
        rent_collector.clone_with_epoch(epoch)
    }

    fn _new_from_parent(
        parent: Arc<Bank>,
        collector_id: &Pubkey,
        slot: Slot,
        reward_calc_tracer: Option<impl RewardCalcTracer>,
        new_bank_options: NewBankOptions,
    ) -> Self {
        let mut time = Measure::start("bank::new_from_parent");
        let NewBankOptions { vote_only_bank } = new_bank_options;

        parent.freeze();
        assert_ne!(slot, parent.slot());

        let epoch_schedule = parent.epoch_schedule().clone();
        let epoch = epoch_schedule.get_epoch(slot);

        let (rc, bank_rc_creation_time_us) = measure_us!({
            let accounts_db = Arc::clone(&parent.rc.accounts.accounts_db);
            accounts_db.insert_default_bank_hash_stats(slot, parent.slot());
            BankRc {
                accounts: Arc::new(Accounts::new(accounts_db)),
                parent: RwLock::new(Some(Arc::clone(&parent))),
                bank_id_generator: Arc::clone(&parent.rc.bank_id_generator),
            }
        });

        let (status_cache, status_cache_time_us) = measure_us!(Arc::clone(&parent.status_cache));

        let (fee_rate_governor, fee_components_time_us) = measure_us!(
            FeeRateGovernor::new_derived(&parent.fee_rate_governor, parent.signature_count())
        );

        let bank_id = rc.bank_id_generator.fetch_add(1, Relaxed) + 1;
        let (blockhash_queue, blockhash_queue_time_us) =
            measure_us!(RwLock::new(parent.blockhash_queue.read().unwrap().clone()));

        let (stakes_cache, stakes_cache_time_us) =
            measure_us!(StakesCache::new(parent.stakes_cache.stakes().clone()));

        let (epoch_stakes, epoch_stakes_time_us) = measure_us!(parent.epoch_stakes.clone());

        let (transaction_processor, builtin_program_ids_time_us) = measure_us!(
            TransactionBatchProcessor::new_from(&parent.transaction_processor, slot, epoch)
        );

        let (rewards_pool_pubkeys, rewards_pool_pubkeys_time_us) =
            measure_us!(parent.rewards_pool_pubkeys.clone());

        let (transaction_debug_keys, transaction_debug_keys_time_us) =
            measure_us!(parent.transaction_debug_keys.clone());

        let (transaction_log_collector_config, transaction_log_collector_config_time_us) =
            measure_us!(parent.transaction_log_collector_config.clone());

        let (feature_set, feature_set_time_us) = measure_us!(parent.feature_set.clone());

        let accounts_data_size_initial = parent.load_accounts_data_size();
        let mut new = Self {
            skipped_rewrites: Mutex::default(),
            rc,
            status_cache,
            slot,
            bank_id,
            epoch,
            blockhash_queue,

            // TODO: clean this up, so much special-case copying...
            hashes_per_tick: parent.hashes_per_tick,
            ticks_per_slot: parent.ticks_per_slot,
            ns_per_slot: parent.ns_per_slot,
            genesis_creation_time: parent.genesis_creation_time,
            slots_per_year: parent.slots_per_year,
            epoch_schedule,
            collected_rent: AtomicU64::new(0),
            rent_collector: Self::get_rent_collector_from(&parent.rent_collector, epoch),
            max_tick_height: (slot + 1) * parent.ticks_per_slot,
            block_height: parent.block_height + 1,
            fee_rate_governor,
            capitalization: AtomicU64::new(parent.capitalization()),
            vote_only_bank,
            inflation: parent.inflation.clone(),
            transaction_count: AtomicU64::new(parent.transaction_count()),
            non_vote_transaction_count_since_restart: AtomicU64::new(
                parent.non_vote_transaction_count_since_restart(),
            ),
            transaction_error_count: AtomicU64::new(0),
            transaction_entries_count: AtomicU64::new(0),
            transactions_per_entry_max: AtomicU64::new(0),
            // we will .clone_with_epoch() this soon after stake data update; so just .clone() for now
            stakes_cache,
            epoch_stakes,
            parent_hash: parent.hash(),
            parent_slot: parent.slot(),
            collector_id: *collector_id,
            collector_fees: AtomicU64::new(0),
            ancestors: Ancestors::default(),
            hash: RwLock::new(Hash::default()),
            is_delta: AtomicBool::new(false),
            tick_height: AtomicU64::new(parent.tick_height.load(Relaxed)),
            signature_count: AtomicU64::new(0),
            hard_forks: parent.hard_forks.clone(),
            rewards: RwLock::new(vec![]),
            cluster_type: parent.cluster_type,
            lazy_rent_collection: AtomicBool::new(parent.lazy_rent_collection.load(Relaxed)),
            rewards_pool_pubkeys,
            transaction_debug_keys,
            transaction_log_collector_config,
            transaction_log_collector: Arc::new(RwLock::new(TransactionLogCollector::default())),
            feature_set: Arc::clone(&feature_set),
            reserved_account_keys: parent.reserved_account_keys.clone(),
            drop_callback: RwLock::new(OptionalDropCallback(
                parent
                    .drop_callback
                    .read()
                    .unwrap()
                    .0
                    .as_ref()
                    .map(|drop_callback| drop_callback.clone_box()),
            )),
            freeze_started: AtomicBool::new(false),
            cost_tracker: RwLock::new(CostTracker::default()),
            accounts_data_size_initial,
            accounts_data_size_delta_on_chain: AtomicI64::new(0),
            accounts_data_size_delta_off_chain: AtomicI64::new(0),
            epoch_reward_status: parent.epoch_reward_status.clone(),
            transaction_processor,
            check_program_modification_slot: false,
            collector_fee_details: RwLock::new(CollectorFeeDetails::default()),
            compute_budget: parent.compute_budget,
            transaction_account_lock_limit: parent.transaction_account_lock_limit,
            fee_structure: parent.fee_structure.clone(),
        };

        let (_, ancestors_time_us) = measure_us!({
            let mut ancestors = Vec::with_capacity(1 + new.parents().len());
            ancestors.push(new.slot());
            new.parents().iter().for_each(|p| {
                ancestors.push(p.slot());
            });
            new.ancestors = Ancestors::from(ancestors);
        });

        // Following code may touch AccountsDb, requiring proper ancestors
        let (_, update_epoch_time_us) = measure_us!({
            if parent.epoch() < new.epoch() {
                new.process_new_epoch(
                    parent.epoch(),
                    parent.slot(),
                    parent.block_height(),
                    reward_calc_tracer,
                );
            } else {
                // Save a snapshot of stakes for use in consensus and stake weighted networking
                let leader_schedule_epoch = new.epoch_schedule().get_leader_schedule_epoch(slot);
                new.update_epoch_stakes(leader_schedule_epoch);
            }
            if new.is_partitioned_rewards_code_enabled() {
                new.distribute_partitioned_epoch_rewards();
            }
        });

        let (_epoch, slot_index) = new.epoch_schedule.get_epoch_and_slot_index(new.slot);
        let slots_in_epoch = new.epoch_schedule.get_slots_in_epoch(new.epoch);

        let (_, cache_preparation_time_us) = measure_us!(new
            .transaction_processor
            .prepare_program_cache_for_upcoming_feature_set(
                &new,
                &new.compute_active_feature_set(true).0,
                &new.compute_budget.unwrap_or_default(),
                slot_index,
                slots_in_epoch,
            ));

        // Update sysvars before processing transactions
        let (_, update_sysvars_time_us) = measure_us!({
            new.update_slot_hashes();
            new.update_stake_history(Some(parent.epoch()));
            new.update_clock(Some(parent.epoch()));
            new.update_last_restart_slot()
        });

        let (_, fill_sysvar_cache_time_us) = measure_us!(new
            .transaction_processor
            .fill_missing_sysvar_cache_entries(&new));
        time.stop();

        report_new_bank_metrics(
            slot,
            parent.slot(),
            new.block_height,
            NewBankTimings {
                bank_rc_creation_time_us,
                total_elapsed_time_us: time.as_us(),
                status_cache_time_us,
                fee_components_time_us,
                blockhash_queue_time_us,
                stakes_cache_time_us,
                epoch_stakes_time_us,
                builtin_program_ids_time_us,
                rewards_pool_pubkeys_time_us,
                executor_cache_time_us: 0,
                transaction_debug_keys_time_us,
                transaction_log_collector_config_time_us,
                feature_set_time_us,
                ancestors_time_us,
                update_epoch_time_us,
                cache_preparation_time_us,
                update_sysvars_time_us,
                fill_sysvar_cache_time_us,
            },
        );

        report_loaded_programs_stats(
            &parent
                .transaction_processor
                .program_cache
                .read()
                .unwrap()
                .stats,
            parent.slot(),
        );

        new.transaction_processor
            .program_cache
            .write()
            .unwrap()
            .stats
            .reset();
        new
    }

    pub fn set_fork_graph_in_program_cache(&self, fork_graph: Weak<RwLock<BankForks>>) {
        self.transaction_processor
            .program_cache
            .write()
            .unwrap()
            .set_fork_graph(fork_graph);
    }

    pub fn prune_program_cache(&self, new_root_slot: Slot, new_root_epoch: Epoch) {
        self.transaction_processor
            .program_cache
            .write()
            .unwrap()
            .prune(new_root_slot, new_root_epoch);
    }

    pub fn prune_program_cache_by_deployment_slot(&self, deployment_slot: Slot) {
        self.transaction_processor
            .program_cache
            .write()
            .unwrap()
            .prune_by_deployment_slot(deployment_slot);
    }

    /// Epoch in which the new cooldown warmup rate for stake was activated
    pub fn new_warmup_cooldown_rate_epoch(&self) -> Option<Epoch> {
        self.feature_set
            .new_warmup_cooldown_rate_epoch(&self.epoch_schedule)
    }

    /// process for the start of a new epoch
    fn process_new_epoch(
        &mut self,
        parent_epoch: Epoch,
        parent_slot: Slot,
        parent_height: u64,
        reward_calc_tracer: Option<impl RewardCalcTracer>,
    ) {
        let epoch = self.epoch();
        let slot = self.slot();
        let (thread_pool, thread_pool_time_us) = measure_us!(ThreadPoolBuilder::new()
            .thread_name(|i| format!("solBnkNewEpch{i:02}"))
            .build()
            .expect("new rayon threadpool"));

        let (_, apply_feature_activations_time_us) = measure_us!(
            self.apply_feature_activations(ApplyFeatureActivationsCaller::NewFromParent, false)
        );

        // Add new entry to stakes.stake_history, set appropriate epoch and
        // update vote accounts with warmed up stakes before saving a
        // snapshot of stakes in epoch stakes
        let (_, activate_epoch_time_us) = measure_us!(self.stakes_cache.activate_epoch(
            epoch,
            &thread_pool,
            self.new_warmup_cooldown_rate_epoch()
        ));

        // Save a snapshot of stakes for use in consensus and stake weighted networking
        let leader_schedule_epoch = self.epoch_schedule.get_leader_schedule_epoch(slot);
        let (_, update_epoch_stakes_time_us) =
            measure_us!(self.update_epoch_stakes(leader_schedule_epoch));

        let mut rewards_metrics = RewardsMetrics::default();
        // After saving a snapshot of stakes, apply stake rewards and commission
        let (_, update_rewards_with_thread_pool_time_us) =
            measure_us!(if self.is_partitioned_rewards_code_enabled() {
                self.begin_partitioned_rewards(
                    reward_calc_tracer,
                    &thread_pool,
                    parent_epoch,
                    parent_slot,
                    parent_height,
                    &mut rewards_metrics,
                );
            } else {
                self.update_rewards_with_thread_pool(
                    parent_epoch,
                    reward_calc_tracer,
                    &thread_pool,
                    &mut rewards_metrics,
                )
            });

        report_new_epoch_metrics(
            epoch,
            slot,
            parent_slot,
            NewEpochTimings {
                thread_pool_time_us,
                apply_feature_activations_time_us,
                activate_epoch_time_us,
                update_epoch_stakes_time_us,
                update_rewards_with_thread_pool_time_us,
            },
            rewards_metrics,
        );
    }

    pub fn byte_limit_for_scans(&self) -> Option<usize> {
        self.rc
            .accounts
            .accounts_db
            .accounts_index
            .scan_results_limit_bytes
    }

    pub fn proper_ancestors_set(&self) -> HashSet<Slot> {
        HashSet::from_iter(self.proper_ancestors())
    }

    /// Returns all ancestors excluding self.slot.
    pub(crate) fn proper_ancestors(&self) -> impl Iterator<Item = Slot> + '_ {
        self.ancestors
            .keys()
            .into_iter()
            .filter(move |slot| *slot != self.slot)
    }

    pub fn set_callback(&self, callback: Option<Box<dyn DropCallback + Send + Sync>>) {
        *self.drop_callback.write().unwrap() = OptionalDropCallback(callback);
    }

    pub fn vote_only_bank(&self) -> bool {
        self.vote_only_bank
    }

    /// Like `new_from_parent` but additionally:
    /// * Doesn't assume that the parent is anywhere near `slot`, parent could be millions of slots
    ///   in the past
    /// * Adjusts the new bank's tick height to avoid having to run PoH for millions of slots
    /// * Freezes the new bank, assuming that the user will `Bank::new_from_parent` from this bank
    /// * Calculates and sets the epoch accounts hash from the parent
    pub fn warp_from_parent(
        parent: Arc<Bank>,
        collector_id: &Pubkey,
        slot: Slot,
        data_source: CalcAccountsHashDataSource,
    ) -> Self {
        parent.freeze();
        parent
            .rc
            .accounts
            .accounts_db
            .epoch_accounts_hash_manager
            .set_in_flight(parent.slot());
        let accounts_hash = parent.update_accounts_hash(data_source, false, true);
        let epoch_accounts_hash = accounts_hash.into();
        parent
            .rc
            .accounts
            .accounts_db
            .epoch_accounts_hash_manager
            .set_valid(epoch_accounts_hash, parent.slot());

        let parent_timestamp = parent.clock().unix_timestamp;
        let mut new = Bank::new_from_parent(parent, collector_id, slot);
        new.apply_feature_activations(ApplyFeatureActivationsCaller::WarpFromParent, false);
        new.update_epoch_stakes(new.epoch_schedule().get_epoch(slot));
        new.tick_height.store(new.max_tick_height(), Relaxed);

        let mut clock = new.clock();
        clock.epoch_start_timestamp = parent_timestamp;
        clock.unix_timestamp = parent_timestamp;
        new.update_sysvar_account(&sysvar::clock::id(), |account| {
            create_account(
                &clock,
                new.inherit_specially_retained_account_fields(account),
            )
        });
        new.transaction_processor
            .fill_missing_sysvar_cache_entries(&new);
        new.freeze();
        new
    }

    /// Create a bank from explicit arguments and deserialized fields from snapshot
    pub(crate) fn new_from_fields(
        bank_rc: BankRc,
        genesis_config: &GenesisConfig,
        runtime_config: Arc<RuntimeConfig>,
        fields: BankFieldsToDeserialize,
        debug_keys: Option<Arc<HashSet<Pubkey>>>,
        additional_builtins: Option<&[BuiltinPrototype]>,
        debug_do_not_add_builtins: bool,
        accounts_data_size_initial: u64,
    ) -> Self {
        let now = Instant::now();
        let ancestors = Ancestors::from(&fields.ancestors);
        // For backward compatibility, we can only serialize and deserialize
        // Stakes<Delegation> in BankFieldsTo{Serialize,Deserialize}. But Bank
        // caches Stakes<StakeAccount>. Below Stakes<StakeAccount> is obtained
        // from Stakes<Delegation> by reading the full account state from
        // accounts-db. Note that it is crucial that these accounts are loaded
        // at the right slot and match precisely with serialized Delegations.
        //
        // Note that we are disabling the read cache while we populate the stakes cache.
        // The stakes accounts will not be expected to be loaded again.
        // If we populate the read cache with these loads, then we'll just soon have to evict these.
        let (stakes, stakes_time) = measure_time!(Stakes::new(&fields.stakes, |pubkey| {
            let (account, _slot) = bank_rc
                .accounts
                .load_with_fixed_root_do_not_populate_read_cache(&ancestors, pubkey)?;
            Some(account)
        })
        .expect(
            "Stakes cache is inconsistent with accounts-db. This can indicate \
            a corrupted snapshot or bugs in cached accounts or accounts-db.",
        ));
        info!("Loading Stakes took: {stakes_time}");
        let stakes_accounts_load_duration = now.elapsed();
        let mut bank = Self {
            skipped_rewrites: Mutex::default(),
            rc: bank_rc,
            status_cache: Arc::<RwLock<BankStatusCache>>::default(),
            blockhash_queue: RwLock::new(fields.blockhash_queue),
            ancestors,
            hash: RwLock::new(fields.hash),
            parent_hash: fields.parent_hash,
            parent_slot: fields.parent_slot,
            hard_forks: Arc::new(RwLock::new(fields.hard_forks)),
            transaction_count: AtomicU64::new(fields.transaction_count),
            non_vote_transaction_count_since_restart: AtomicU64::default(),
            transaction_error_count: AtomicU64::default(),
            transaction_entries_count: AtomicU64::default(),
            transactions_per_entry_max: AtomicU64::default(),
            tick_height: AtomicU64::new(fields.tick_height),
            signature_count: AtomicU64::new(fields.signature_count),
            capitalization: AtomicU64::new(fields.capitalization),
            max_tick_height: fields.max_tick_height,
            hashes_per_tick: fields.hashes_per_tick,
            ticks_per_slot: fields.ticks_per_slot,
            ns_per_slot: fields.ns_per_slot,
            genesis_creation_time: fields.genesis_creation_time,
            slots_per_year: fields.slots_per_year,
            slot: fields.slot,
            bank_id: 0,
            epoch: fields.epoch,
            block_height: fields.block_height,
            collector_id: fields.collector_id,
            collector_fees: AtomicU64::new(fields.collector_fees),
            fee_rate_governor: fields.fee_rate_governor,
            collected_rent: AtomicU64::new(fields.collected_rent),
            // clone()-ing is needed to consider a gated behavior in rent_collector
            rent_collector: Self::get_rent_collector_from(&fields.rent_collector, fields.epoch),
            epoch_schedule: fields.epoch_schedule,
            inflation: Arc::new(RwLock::new(fields.inflation)),
            stakes_cache: StakesCache::new(stakes),
            epoch_stakes: fields.epoch_stakes,
            is_delta: AtomicBool::new(fields.is_delta),
            rewards: RwLock::new(vec![]),
            cluster_type: Some(genesis_config.cluster_type),
            lazy_rent_collection: AtomicBool::default(),
            rewards_pool_pubkeys: Arc::<HashSet<Pubkey>>::default(),
            transaction_debug_keys: debug_keys,
            transaction_log_collector_config: Arc::<RwLock<TransactionLogCollectorConfig>>::default(
            ),
            transaction_log_collector: Arc::<RwLock<TransactionLogCollector>>::default(),
            feature_set: Arc::<FeatureSet>::default(),
            reserved_account_keys: Arc::<ReservedAccountKeys>::default(),
            drop_callback: RwLock::new(OptionalDropCallback(None)),
            freeze_started: AtomicBool::new(fields.hash != Hash::default()),
            vote_only_bank: false,
            cost_tracker: RwLock::new(CostTracker::default()),
            accounts_data_size_initial,
            accounts_data_size_delta_on_chain: AtomicI64::new(0),
            accounts_data_size_delta_off_chain: AtomicI64::new(0),
            epoch_reward_status: EpochRewardStatus::default(),
            transaction_processor: TransactionBatchProcessor::default(),
            check_program_modification_slot: false,
            // collector_fee_details is not serialized to snapshot
            collector_fee_details: RwLock::new(CollectorFeeDetails::default()),
            compute_budget: runtime_config.compute_budget,
            transaction_account_lock_limit: runtime_config.transaction_account_lock_limit,
            fee_structure: FeeStructure::default(),
        };

        bank.transaction_processor =
            TransactionBatchProcessor::new(bank.slot, bank.epoch, HashSet::default());

        let thread_pool = ThreadPoolBuilder::new()
            .thread_name(|i| format!("solBnkNewFlds{i:02}"))
            .build()
            .expect("new rayon threadpool");
        bank.recalculate_partitioned_rewards(null_tracer(), &thread_pool);

        bank.finish_init(
            genesis_config,
            additional_builtins,
            debug_do_not_add_builtins,
        );
        bank.transaction_processor
            .fill_missing_sysvar_cache_entries(&bank);
        bank.rebuild_skipped_rewrites();

        // Sanity assertions between bank snapshot and genesis config
        // Consider removing from serializable bank state
        // (BankFieldsToSerialize/BankFieldsToDeserialize) and initializing
        // from the passed in genesis_config instead (as new()/new_with_paths() already do)
        assert_eq!(
            bank.genesis_creation_time, genesis_config.creation_time,
            "Bank snapshot genesis creation time does not match genesis.bin creation time.\
             The snapshot and genesis.bin might pertain to different clusters"
        );
        assert_eq!(bank.ticks_per_slot, genesis_config.ticks_per_slot);
        assert_eq!(
            bank.ns_per_slot,
            genesis_config.poh_config.target_tick_duration.as_nanos()
                * genesis_config.ticks_per_slot as u128
        );
        assert_eq!(bank.max_tick_height, (bank.slot + 1) * bank.ticks_per_slot);
        assert_eq!(
            bank.slots_per_year,
            years_as_slots(
                1.0,
                &genesis_config.poh_config.target_tick_duration,
                bank.ticks_per_slot,
            )
        );
        assert_eq!(bank.epoch_schedule, genesis_config.epoch_schedule);
        assert_eq!(bank.epoch, bank.epoch_schedule.get_epoch(bank.slot));

        datapoint_info!(
            "bank-new-from-fields",
            (
                "accounts_data_len-from-snapshot",
                fields.accounts_data_len as i64,
                i64
            ),
            (
                "accounts_data_len-from-generate_index",
                accounts_data_size_initial as i64,
                i64
            ),
            (
                "stakes_accounts_load_duration_us",
                stakes_accounts_load_duration.as_micros(),
                i64
            ),
        );
        bank
    }

    /// Return subset of bank fields representing serializable state
    pub(crate) fn get_fields_to_serialize(&self) -> BankFieldsToSerialize {
        let (epoch_stakes, versioned_epoch_stakes) = split_epoch_stakes(self.epoch_stakes.clone());
        BankFieldsToSerialize {
            blockhash_queue: self.blockhash_queue.read().unwrap().clone(),
            ancestors: AncestorsForSerialization::from(&self.ancestors),
            hash: *self.hash.read().unwrap(),
            parent_hash: self.parent_hash,
            parent_slot: self.parent_slot,
            hard_forks: self.hard_forks.read().unwrap().clone(),
            transaction_count: self.transaction_count.load(Relaxed),
            tick_height: self.tick_height.load(Relaxed),
            signature_count: self.signature_count.load(Relaxed),
            capitalization: self.capitalization.load(Relaxed),
            max_tick_height: self.max_tick_height,
            hashes_per_tick: self.hashes_per_tick,
            ticks_per_slot: self.ticks_per_slot,
            ns_per_slot: self.ns_per_slot,
            genesis_creation_time: self.genesis_creation_time,
            slots_per_year: self.slots_per_year,
            slot: self.slot,
            epoch: self.epoch,
            block_height: self.block_height,
            collector_id: self.collector_id,
            collector_fees: self.collector_fees.load(Relaxed),
            fee_rate_governor: self.fee_rate_governor.clone(),
            collected_rent: self.collected_rent.load(Relaxed),
            rent_collector: self.rent_collector.clone(),
            epoch_schedule: self.epoch_schedule.clone(),
            inflation: *self.inflation.read().unwrap(),
            stakes: StakesEnum::from(self.stakes_cache.stakes().clone()),
            epoch_stakes,
            is_delta: self.is_delta.load(Relaxed),
            accounts_data_len: self.load_accounts_data_size(),
            versioned_epoch_stakes,
        }
    }

    pub fn collector_id(&self) -> &Pubkey {
        &self.collector_id
    }

    pub fn genesis_creation_time(&self) -> UnixTimestamp {
        self.genesis_creation_time
    }

    pub fn slot(&self) -> Slot {
        self.slot
    }

    pub fn bank_id(&self) -> BankId {
        self.bank_id
    }

    pub fn epoch(&self) -> Epoch {
        self.epoch
    }

    pub fn first_normal_epoch(&self) -> Epoch {
        self.epoch_schedule().first_normal_epoch
    }

    pub fn freeze_lock(&self) -> RwLockReadGuard<Hash> {
        self.hash.read().unwrap()
    }

    pub fn hash(&self) -> Hash {
        *self.hash.read().unwrap()
    }

    pub fn is_frozen(&self) -> bool {
        *self.hash.read().unwrap() != Hash::default()
    }

    pub fn freeze_started(&self) -> bool {
        self.freeze_started.load(Relaxed)
    }

    pub fn status_cache_ancestors(&self) -> Vec<u64> {
        let mut roots = self.status_cache.read().unwrap().roots().clone();
        let min = roots.iter().min().cloned().unwrap_or(0);
        for ancestor in self.ancestors.keys() {
            if ancestor >= min {
                roots.insert(ancestor);
            }
        }

        let mut ancestors: Vec<_> = roots.into_iter().collect();
        #[allow(clippy::stable_sort_primitive)]
        ancestors.sort();
        ancestors
    }

    /// computed unix_timestamp at this slot height
    pub fn unix_timestamp_from_genesis(&self) -> i64 {
        self.genesis_creation_time.saturating_add(
            (self.slot as u128)
                .saturating_mul(self.ns_per_slot)
                .saturating_div(1_000_000_000) as i64,
        )
    }

    fn update_sysvar_account<F>(&self, pubkey: &Pubkey, updater: F)
    where
        F: Fn(&Option<AccountSharedData>) -> AccountSharedData,
    {
        let old_account = self.get_account_with_fixed_root(pubkey);
        let mut new_account = updater(&old_account);

        // When new sysvar comes into existence (with RENT_UNADJUSTED_INITIAL_BALANCE lamports),
        // this code ensures that the sysvar's balance is adjusted to be rent-exempt.
        //
        // More generally, this code always re-calculates for possible sysvar data size change,
        // although there is no such sysvars currently.
        self.adjust_sysvar_balance_for_rent(&mut new_account);
        self.store_account_and_update_capitalization(pubkey, &new_account);
    }

    fn inherit_specially_retained_account_fields(
        &self,
        old_account: &Option<AccountSharedData>,
    ) -> InheritableAccountFields {
        const RENT_UNADJUSTED_INITIAL_BALANCE: u64 = 1;

        (
            old_account
                .as_ref()
                .map(|a| a.lamports())
                .unwrap_or(RENT_UNADJUSTED_INITIAL_BALANCE),
            old_account
                .as_ref()
                .map(|a| a.rent_epoch())
                .unwrap_or(INITIAL_RENT_EPOCH),
        )
    }

    pub fn clock(&self) -> sysvar::clock::Clock {
        from_account(&self.get_account(&sysvar::clock::id()).unwrap_or_default())
            .unwrap_or_default()
    }

    fn update_clock(&self, parent_epoch: Option<Epoch>) {
        let mut unix_timestamp = self.clock().unix_timestamp;
        // set epoch_start_timestamp to None to warp timestamp
        let epoch_start_timestamp = {
            let epoch = if let Some(epoch) = parent_epoch {
                epoch
            } else {
                self.epoch()
            };
            let first_slot_in_epoch = self.epoch_schedule().get_first_slot_in_epoch(epoch);
            Some((first_slot_in_epoch, self.clock().epoch_start_timestamp))
        };
        let max_allowable_drift = MaxAllowableDrift {
            fast: MAX_ALLOWABLE_DRIFT_PERCENTAGE_FAST,
            slow: MAX_ALLOWABLE_DRIFT_PERCENTAGE_SLOW_V2,
        };

        let ancestor_timestamp = self.clock().unix_timestamp;
        if let Some(timestamp_estimate) =
            self.get_timestamp_estimate(max_allowable_drift, epoch_start_timestamp)
        {
            unix_timestamp = timestamp_estimate;
            if timestamp_estimate < ancestor_timestamp {
                unix_timestamp = ancestor_timestamp;
            }
        }
        datapoint_info!(
            "bank-timestamp-correction",
            ("slot", self.slot(), i64),
            ("from_genesis", self.unix_timestamp_from_genesis(), i64),
            ("corrected", unix_timestamp, i64),
            ("ancestor_timestamp", ancestor_timestamp, i64),
        );
        let mut epoch_start_timestamp =
            // On epoch boundaries, update epoch_start_timestamp
            if parent_epoch.is_some() && parent_epoch.unwrap() != self.epoch() {
                unix_timestamp
            } else {
                self.clock().epoch_start_timestamp
            };
        if self.slot == 0 {
            unix_timestamp = self.unix_timestamp_from_genesis();
            epoch_start_timestamp = self.unix_timestamp_from_genesis();
        }
        let clock = sysvar::clock::Clock {
            slot: self.slot,
            epoch_start_timestamp,
            epoch: self.epoch_schedule().get_epoch(self.slot),
            leader_schedule_epoch: self.epoch_schedule().get_leader_schedule_epoch(self.slot),
            unix_timestamp,
        };
        self.update_sysvar_account(&sysvar::clock::id(), |account| {
            create_account(
                &clock,
                self.inherit_specially_retained_account_fields(account),
            )
        });
    }

    pub fn update_last_restart_slot(&self) {
        let feature_flag = self
            .feature_set
            .is_active(&feature_set::last_restart_slot_sysvar::id());

        if feature_flag {
            // First, see what the currently stored last restart slot is. This
            // account may not exist yet if the feature was just activated.
            let current_last_restart_slot = self
                .get_account(&sysvar::last_restart_slot::id())
                .and_then(|account| {
                    let lrs: Option<LastRestartSlot> = from_account(&account);
                    lrs
                })
                .map(|account| account.last_restart_slot);

            let last_restart_slot = {
                let slot = self.slot;
                let hard_forks_r = self.hard_forks.read().unwrap();

                // Only consider hard forks <= this bank's slot to avoid prematurely applying
                // a hard fork that is set to occur in the future.
                hard_forks_r
                    .iter()
                    .rev()
                    .find(|(hard_fork, _)| *hard_fork <= slot)
                    .map(|(slot, _)| *slot)
                    .unwrap_or(0)
            };

            // Only need to write if the last restart has changed
            if current_last_restart_slot != Some(last_restart_slot) {
                self.update_sysvar_account(&sysvar::last_restart_slot::id(), |account| {
                    create_account(
                        &LastRestartSlot { last_restart_slot },
                        self.inherit_specially_retained_account_fields(account),
                    )
                });
            }
        }
    }

    pub fn set_sysvar_for_tests<T>(&self, sysvar: &T)
    where
        T: Sysvar + SysvarId,
    {
        self.update_sysvar_account(&T::id(), |account| {
            create_account(
                sysvar,
                self.inherit_specially_retained_account_fields(account),
            )
        });
        // Simply force fill sysvar cache rather than checking which sysvar was
        // actually updated since tests don't need to be optimized for performance.
        self.transaction_processor.reset_sysvar_cache();
        self.transaction_processor
            .fill_missing_sysvar_cache_entries(self);
    }

    fn update_slot_history(&self) {
        self.update_sysvar_account(&sysvar::slot_history::id(), |account| {
            let mut slot_history = account
                .as_ref()
                .map(|account| from_account::<SlotHistory, _>(account).unwrap())
                .unwrap_or_default();
            slot_history.add(self.slot());
            create_account(
                &slot_history,
                self.inherit_specially_retained_account_fields(account),
            )
        });
    }

    fn update_slot_hashes(&self) {
        self.update_sysvar_account(&sysvar::slot_hashes::id(), |account| {
            let mut slot_hashes = account
                .as_ref()
                .map(|account| from_account::<SlotHashes, _>(account).unwrap())
                .unwrap_or_default();
            slot_hashes.add(self.parent_slot, self.parent_hash);
            create_account(
                &slot_hashes,
                self.inherit_specially_retained_account_fields(account),
            )
        });
    }

    pub fn get_slot_history(&self) -> SlotHistory {
        from_account(&self.get_account(&sysvar::slot_history::id()).unwrap()).unwrap()
    }

    fn update_epoch_stakes(&mut self, leader_schedule_epoch: Epoch) {
        // update epoch_stakes cache
        //  if my parent didn't populate for this staker's epoch, we've
        //  crossed a boundary
        if !self.epoch_stakes.contains_key(&leader_schedule_epoch) {
            self.epoch_stakes.retain(|&epoch, _| {
                epoch >= leader_schedule_epoch.saturating_sub(MAX_LEADER_SCHEDULE_STAKES)
            });
            let stakes = self.stakes_cache.stakes().clone();
            let stakes = Arc::new(StakesEnum::from(stakes));
            let new_epoch_stakes = EpochStakes::new(stakes, leader_schedule_epoch);
            info!(
                "new epoch stakes, epoch: {}, total_stake: {}",
                leader_schedule_epoch,
                new_epoch_stakes.total_stake(),
            );

            // It is expensive to log the details of epoch stakes. Only log them at "trace"
            // level for debugging purpose.
            if log::log_enabled!(log::Level::Trace) {
                let vote_stakes: HashMap<_, _> = self
                    .stakes_cache
                    .stakes()
                    .vote_accounts()
                    .delegated_stakes()
                    .map(|(pubkey, stake)| (*pubkey, stake))
                    .collect();
                trace!("new epoch stakes, stakes: {vote_stakes:#?}");
            }
            self.epoch_stakes
                .insert(leader_schedule_epoch, new_epoch_stakes);
        }
    }

    #[cfg(feature = "dev-context-only-utils")]
<<<<<<< HEAD
    pub fn set_epoch_stakes_for_test(&mut self, epoch: Epoch, stakes: Option<EpochStakes>) {
        if let Some(stakes) = stakes {
            self.epoch_stakes.insert(epoch, stakes);
        } else {
            self.epoch_stakes.remove(&epoch);
        }
=======
    pub fn set_epoch_stakes_for_test(&mut self, epoch: Epoch, stakes: EpochStakes) {
        self.epoch_stakes.insert(epoch, stakes);
>>>>>>> f9316f81
    }

    fn update_rent(&self) {
        self.update_sysvar_account(&sysvar::rent::id(), |account| {
            create_account(
                &self.rent_collector.rent,
                self.inherit_specially_retained_account_fields(account),
            )
        });
    }

    fn update_epoch_schedule(&self) {
        self.update_sysvar_account(&sysvar::epoch_schedule::id(), |account| {
            create_account(
                self.epoch_schedule(),
                self.inherit_specially_retained_account_fields(account),
            )
        });
    }

    fn update_stake_history(&self, epoch: Option<Epoch>) {
        if epoch == Some(self.epoch()) {
            return;
        }
        // if I'm the first Bank in an epoch, ensure stake_history is updated
        self.update_sysvar_account(&sysvar::stake_history::id(), |account| {
            create_account::<sysvar::stake_history::StakeHistory>(
                self.stakes_cache.stakes().history(),
                self.inherit_specially_retained_account_fields(account),
            )
        });
    }

    pub fn epoch_duration_in_years(&self, prev_epoch: Epoch) -> f64 {
        // period: time that has passed as a fraction of a year, basically the length of
        //  an epoch as a fraction of a year
        //  calculated as: slots_elapsed / (slots / year)
        self.epoch_schedule().get_slots_in_epoch(prev_epoch) as f64 / self.slots_per_year
    }

    // Calculates the starting-slot for inflation from the activation slot.
    // This method assumes that `pico_inflation` will be enabled before `full_inflation`, giving
    // precedence to the latter. However, since `pico_inflation` is fixed-rate Inflation, should
    // `pico_inflation` be enabled 2nd, the incorrect start slot provided here should have no
    // effect on the inflation calculation.
    fn get_inflation_start_slot(&self) -> Slot {
        let mut slots = self
            .feature_set
            .full_inflation_features_enabled()
            .iter()
            .filter_map(|id| self.feature_set.activated_slot(id))
            .collect::<Vec<_>>();
        slots.sort_unstable();
        slots.first().cloned().unwrap_or_else(|| {
            self.feature_set
                .activated_slot(&feature_set::pico_inflation::id())
                .unwrap_or(0)
        })
    }

    fn get_inflation_num_slots(&self) -> u64 {
        let inflation_activation_slot = self.get_inflation_start_slot();
        // Normalize inflation_start to align with the start of rewards accrual.
        let inflation_start_slot = self.epoch_schedule().get_first_slot_in_epoch(
            self.epoch_schedule()
                .get_epoch(inflation_activation_slot)
                .saturating_sub(1),
        );
        self.epoch_schedule().get_first_slot_in_epoch(self.epoch()) - inflation_start_slot
    }

    pub fn slot_in_year_for_inflation(&self) -> f64 {
        let num_slots = self.get_inflation_num_slots();

        // calculated as: num_slots / (slots / year)
        num_slots as f64 / self.slots_per_year
    }

    fn calculate_previous_epoch_inflation_rewards(
        &self,
        prev_epoch_capitalization: u64,
        prev_epoch: Epoch,
    ) -> PrevEpochInflationRewards {
        let slot_in_year = self.slot_in_year_for_inflation();
        let (validator_rate, foundation_rate) = {
            let inflation = self.inflation.read().unwrap();
            (
                (*inflation).validator(slot_in_year),
                (*inflation).foundation(slot_in_year),
            )
        };

        let prev_epoch_duration_in_years = self.epoch_duration_in_years(prev_epoch);
        let validator_rewards = (validator_rate
            * prev_epoch_capitalization as f64
            * prev_epoch_duration_in_years) as u64;

        PrevEpochInflationRewards {
            validator_rewards,
            prev_epoch_duration_in_years,
            validator_rate,
            foundation_rate,
        }
    }

    fn assert_validator_rewards_paid(&self, validator_rewards_paid: u64) {
        assert_eq!(
            validator_rewards_paid,
            u64::try_from(
                self.rewards
                    .read()
                    .unwrap()
                    .par_iter()
                    .map(|(_address, reward_info)| {
                        match reward_info.reward_type {
                            RewardType::Voting | RewardType::Staking => reward_info.lamports,
                            _ => 0,
                        }
                    })
                    .sum::<i64>()
            )
            .unwrap()
        );
    }

    // update rewards based on the previous epoch
    fn update_rewards_with_thread_pool(
        &mut self,
        prev_epoch: Epoch,
        reward_calc_tracer: Option<impl Fn(&RewardCalculationEvent) + Send + Sync>,
        thread_pool: &ThreadPool,
        metrics: &mut RewardsMetrics,
    ) {
        let capitalization = self.capitalization();
        let PrevEpochInflationRewards {
            validator_rewards,
            prev_epoch_duration_in_years,
            validator_rate,
            foundation_rate,
        } = self.calculate_previous_epoch_inflation_rewards(capitalization, prev_epoch);

        let old_vote_balance_and_staked = self.stakes_cache.stakes().vote_balance_and_staked();

        self.pay_validator_rewards_with_thread_pool(
            prev_epoch,
            validator_rewards,
            reward_calc_tracer,
            thread_pool,
            metrics,
        );

        let new_vote_balance_and_staked = self.stakes_cache.stakes().vote_balance_and_staked();
        let validator_rewards_paid = new_vote_balance_and_staked - old_vote_balance_and_staked;
        assert_eq!(
            validator_rewards_paid,
            u64::try_from(
                self.rewards
                    .read()
                    .unwrap()
                    .iter()
                    .map(|(_address, reward_info)| {
                        match reward_info.reward_type {
                            RewardType::Voting | RewardType::Staking => reward_info.lamports,
                            _ => 0,
                        }
                    })
                    .sum::<i64>()
            )
            .unwrap()
        );

        // verify that we didn't pay any more than we expected to
        assert!(validator_rewards >= validator_rewards_paid);

        info!(
            "distributed inflation: {} (rounded from: {})",
            validator_rewards_paid, validator_rewards
        );
        let (num_stake_accounts, num_vote_accounts) = {
            let stakes = self.stakes_cache.stakes();
            (
                stakes.stake_delegations().len(),
                stakes.vote_accounts().len(),
            )
        };
        self.capitalization
            .fetch_add(validator_rewards_paid, Relaxed);

        let active_stake = if let Some(stake_history_entry) =
            self.stakes_cache.stakes().history().get(prev_epoch)
        {
            stake_history_entry.effective
        } else {
            0
        };

        datapoint_warn!(
            "epoch_rewards",
            ("slot", self.slot, i64),
            ("epoch", prev_epoch, i64),
            ("validator_rate", validator_rate, f64),
            ("foundation_rate", foundation_rate, f64),
            ("epoch_duration_in_years", prev_epoch_duration_in_years, f64),
            ("validator_rewards", validator_rewards_paid, i64),
            ("active_stake", active_stake, i64),
            ("pre_capitalization", capitalization, i64),
            ("post_capitalization", self.capitalization(), i64),
            ("num_stake_accounts", num_stake_accounts, i64),
            ("num_vote_accounts", num_vote_accounts, i64),
        );
    }

    fn filter_stake_delegations<'a>(
        &self,
        stakes: &'a Stakes<StakeAccount<Delegation>>,
    ) -> Vec<(&'a Pubkey, &'a StakeAccount<Delegation>)> {
        if self
            .feature_set
            .is_active(&feature_set::stake_minimum_delegation_for_rewards::id())
        {
            let num_stake_delegations = stakes.stake_delegations().len();
            let min_stake_delegation =
                solana_stake_program::get_minimum_delegation(&self.feature_set)
                    .max(LAMPORTS_PER_SOL);

            let (stake_delegations, filter_time_us) = measure_us!(stakes
                .stake_delegations()
                .iter()
                .filter(|(_stake_pubkey, cached_stake_account)| {
                    cached_stake_account.delegation().stake >= min_stake_delegation
                })
                .collect::<Vec<_>>());

            datapoint_info!(
                "stake_account_filter_time",
                ("filter_time_us", filter_time_us, i64),
                ("num_stake_delegations_before", num_stake_delegations, i64),
                ("num_stake_delegations_after", stake_delegations.len(), i64)
            );
            stake_delegations
        } else {
            stakes.stake_delegations().iter().collect()
        }
    }

    fn _load_vote_and_stake_accounts(
        &self,
        thread_pool: &ThreadPool,
        reward_calc_tracer: Option<impl RewardCalcTracer>,
    ) -> LoadVoteAndStakeAccountsResult {
        let stakes = self.stakes_cache.stakes();
        let stake_delegations = self.filter_stake_delegations(&stakes);

        // Obtain all unique voter pubkeys from stake delegations.
        fn merge(mut acc: HashSet<Pubkey>, other: HashSet<Pubkey>) -> HashSet<Pubkey> {
            if acc.len() < other.len() {
                return merge(other, acc);
            }
            acc.extend(other);
            acc
        }
        let voter_pubkeys = thread_pool.install(|| {
            stake_delegations
                .par_iter()
                .fold(
                    HashSet::default,
                    |mut voter_pubkeys, (_stake_pubkey, stake_account)| {
                        voter_pubkeys.insert(stake_account.delegation().voter_pubkey);
                        voter_pubkeys
                    },
                )
                .reduce(HashSet::default, merge)
        });
        // Obtain vote-accounts for unique voter pubkeys.
        let cached_vote_accounts = stakes.vote_accounts();
        let solana_vote_program: Pubkey = solana_vote_program::id();
        let vote_accounts_cache_miss_count = AtomicUsize::default();
        let get_vote_account = |vote_pubkey: &Pubkey| -> Option<VoteAccount> {
            if let Some(vote_account) = cached_vote_accounts.get(vote_pubkey) {
                return Some(vote_account.clone());
            }
            // If accounts-db contains a valid vote account, then it should
            // already have been cached in cached_vote_accounts; so the code
            // below is only for sanity check, and can be removed once
            // vote_accounts_cache_miss_count is shown to be always zero.
            let account = self.get_account_with_fixed_root(vote_pubkey)?;
            if account.owner() == &solana_vote_program
                && VoteState::deserialize(account.data()).is_ok()
            {
                vote_accounts_cache_miss_count.fetch_add(1, Relaxed);
            }
            VoteAccount::try_from(account).ok()
        };
        let invalid_vote_keys = DashMap::<Pubkey, InvalidCacheEntryReason>::new();
        let make_vote_delegations_entry = |vote_pubkey| {
            let Some(vote_account) = get_vote_account(&vote_pubkey) else {
                invalid_vote_keys.insert(vote_pubkey, InvalidCacheEntryReason::Missing);
                return None;
            };
            if vote_account.owner() != &solana_vote_program {
                invalid_vote_keys.insert(vote_pubkey, InvalidCacheEntryReason::WrongOwner);
                return None;
            }
            let Ok(vote_state) = vote_account.vote_state().cloned() else {
                invalid_vote_keys.insert(vote_pubkey, InvalidCacheEntryReason::BadState);
                return None;
            };
            let vote_with_stake_delegations = VoteWithStakeDelegations {
                vote_state: Arc::new(vote_state),
                vote_account: AccountSharedData::from(vote_account),
                delegations: Vec::default(),
            };
            Some((vote_pubkey, vote_with_stake_delegations))
        };
        let vote_with_stake_delegations_map: DashMap<Pubkey, VoteWithStakeDelegations> =
            thread_pool.install(|| {
                voter_pubkeys
                    .into_par_iter()
                    .filter_map(make_vote_delegations_entry)
                    .collect()
            });
        // Join stake accounts with vote-accounts.
        let push_stake_delegation = |(stake_pubkey, stake_account): (&Pubkey, &StakeAccount<_>)| {
            let delegation = stake_account.delegation();
            let Some(mut vote_delegations) =
                vote_with_stake_delegations_map.get_mut(&delegation.voter_pubkey)
            else {
                return;
            };
            if let Some(reward_calc_tracer) = reward_calc_tracer.as_ref() {
                let delegation =
                    InflationPointCalculationEvent::Delegation(*delegation, solana_vote_program);
                let event = RewardCalculationEvent::Staking(stake_pubkey, &delegation);
                reward_calc_tracer(&event);
            }
            let stake_delegation = (*stake_pubkey, stake_account.clone());
            vote_delegations.delegations.push(stake_delegation);
        };
        thread_pool.install(|| {
            stake_delegations
                .into_par_iter()
                .for_each(push_stake_delegation);
        });
        LoadVoteAndStakeAccountsResult {
            vote_with_stake_delegations_map,
            invalid_vote_keys,
            vote_accounts_cache_miss_count: vote_accounts_cache_miss_count.into_inner(),
        }
    }

    /// Load, calculate and payout epoch rewards for stake and vote accounts
    fn pay_validator_rewards_with_thread_pool(
        &mut self,
        rewarded_epoch: Epoch,
        rewards: u64,
        reward_calc_tracer: Option<impl RewardCalcTracer>,
        thread_pool: &ThreadPool,
        metrics: &mut RewardsMetrics,
    ) {
        let stake_history = self.stakes_cache.stakes().history().clone();
        let vote_with_stake_delegations_map =
            self.load_vote_and_stake_accounts(thread_pool, reward_calc_tracer.as_ref(), metrics);

        let point_value = self.calculate_reward_points(
            &vote_with_stake_delegations_map,
            rewards,
            &stake_history,
            thread_pool,
            metrics,
        );

        if let Some(point_value) = point_value {
            let (vote_account_rewards, stake_rewards) = self.redeem_rewards(
                vote_with_stake_delegations_map,
                rewarded_epoch,
                point_value,
                &stake_history,
                thread_pool,
                reward_calc_tracer.as_ref(),
                metrics,
            );

            // this checking of an unactivated feature can be enabled in tests or with a validator by passing `--partitioned-epoch-rewards-compare-calculation`
            if self
                .partitioned_epoch_rewards_config()
                .test_compare_partitioned_epoch_rewards
            {
                // immutable `&self` to avoid side effects
                (self as &Bank).compare_with_partitioned_rewards(
                    &stake_rewards,
                    &vote_account_rewards,
                    rewarded_epoch,
                    thread_pool,
                    null_tracer(),
                );
            }

            self.store_stake_accounts(thread_pool, &stake_rewards, metrics);
            let vote_rewards = self.store_vote_accounts(vote_account_rewards, metrics);
            self.update_reward_history(stake_rewards, vote_rewards);
        }
    }

    fn load_vote_and_stake_accounts(
        &mut self,
        thread_pool: &ThreadPool,
        reward_calc_tracer: Option<impl RewardCalcTracer>,
        metrics: &mut RewardsMetrics,
    ) -> VoteWithStakeDelegationsMap {
        let (
            LoadVoteAndStakeAccountsResult {
                vote_with_stake_delegations_map,
                invalid_vote_keys,
                vote_accounts_cache_miss_count,
            },
            load_vote_and_stake_accounts_us,
        ) = measure_us!({
            self._load_vote_and_stake_accounts(thread_pool, reward_calc_tracer.as_ref())
        });
        metrics
            .load_vote_and_stake_accounts_us
            .fetch_add(load_vote_and_stake_accounts_us, Relaxed);
        metrics.vote_accounts_cache_miss_count += vote_accounts_cache_miss_count;
        self.stakes_cache
            .handle_invalid_keys(invalid_vote_keys, self.slot());
        vote_with_stake_delegations_map
    }

    fn calculate_reward_points(
        &self,
        vote_with_stake_delegations_map: &VoteWithStakeDelegationsMap,
        rewards: u64,
        stake_history: &StakeHistory,
        thread_pool: &ThreadPool,
        metrics: &RewardsMetrics,
    ) -> Option<PointValue> {
        let new_warmup_cooldown_rate_epoch = self.new_warmup_cooldown_rate_epoch();
        let (points, calculate_points_us) = measure_us!(thread_pool.install(|| {
            vote_with_stake_delegations_map
                .par_iter()
                .map(|entry| {
                    let VoteWithStakeDelegations {
                        vote_state,
                        delegations,
                        ..
                    } = entry.value();

                    delegations
                        .par_iter()
                        .map(|(_stake_pubkey, stake_account)| {
                            solana_stake_program::points::calculate_points(
                                stake_account.stake_state(),
                                vote_state,
                                stake_history,
                                new_warmup_cooldown_rate_epoch,
                            )
                            .unwrap_or(0)
                        })
                        .sum::<u128>()
                })
                .sum()
        }));
        metrics
            .calculate_points_us
            .fetch_add(calculate_points_us, Relaxed);

        (points > 0).then_some(PointValue { rewards, points })
    }

    fn redeem_rewards(
        &self,
        vote_with_stake_delegations_map: DashMap<Pubkey, VoteWithStakeDelegations>,
        rewarded_epoch: Epoch,
        point_value: PointValue,
        stake_history: &StakeHistory,
        thread_pool: &ThreadPool,
        reward_calc_tracer: Option<impl RewardCalcTracer>,
        metrics: &mut RewardsMetrics,
    ) -> (VoteRewards, StakeRewards) {
        let new_warmup_cooldown_rate_epoch = self.new_warmup_cooldown_rate_epoch();
        let vote_account_rewards: VoteRewards =
            DashMap::with_capacity(vote_with_stake_delegations_map.len());
        let stake_delegation_iterator = vote_with_stake_delegations_map.into_par_iter().flat_map(
            |(
                vote_pubkey,
                VoteWithStakeDelegations {
                    vote_state,
                    vote_account,
                    delegations,
                },
            )| {
                vote_account_rewards.insert(
                    vote_pubkey,
                    VoteReward {
                        vote_account,
                        commission: vote_state.commission,
                        vote_rewards: 0,
                        vote_needs_store: false,
                    },
                );
                delegations
                    .into_par_iter()
                    .map(move |delegation| (vote_pubkey, Arc::clone(&vote_state), delegation))
            },
        );

        let (stake_rewards, redeem_rewards_us) = measure_us!(thread_pool.install(|| {
            stake_delegation_iterator
                .filter_map(|(vote_pubkey, vote_state, (stake_pubkey, stake_account))| {
                    // curry closure to add the contextual stake_pubkey
                    let reward_calc_tracer = reward_calc_tracer.as_ref().map(|outer| {
                        // inner
                        move |inner_event: &_| {
                            outer(&RewardCalculationEvent::Staking(&stake_pubkey, inner_event))
                        }
                    });
                    let (mut stake_account, stake_state) =
                        <(AccountSharedData, StakeStateV2)>::from(stake_account);
                    let redeemed = solana_stake_program::rewards::redeem_rewards(
                        rewarded_epoch,
                        stake_state,
                        &mut stake_account,
                        &vote_state,
                        &point_value,
                        stake_history,
                        reward_calc_tracer.as_ref(),
                        new_warmup_cooldown_rate_epoch,
                    );
                    if let Ok((stakers_reward, voters_reward)) = redeemed {
                        // track voter rewards
                        if let Some(VoteReward {
                            vote_account: _,
                            commission: _,
                            vote_rewards: vote_rewards_sum,
                            vote_needs_store,
                        }) = vote_account_rewards.get_mut(&vote_pubkey).as_deref_mut()
                        {
                            *vote_needs_store = true;
                            *vote_rewards_sum = vote_rewards_sum.saturating_add(voters_reward);
                        }

                        let post_balance = stake_account.lamports();
                        return Some(StakeReward {
                            stake_pubkey,
                            stake_reward_info: RewardInfo {
                                reward_type: RewardType::Staking,
                                lamports: i64::try_from(stakers_reward).unwrap(),
                                post_balance,
                                commission: Some(vote_state.commission),
                            },
                            stake_account,
                        });
                    } else {
                        debug!(
                            "solana_stake_program::rewards::redeem_rewards() failed for {}: {:?}",
                            stake_pubkey, redeemed
                        );
                    }
                    None
                })
                .collect()
        }));
        metrics.redeem_rewards_us += redeem_rewards_us;
        (vote_account_rewards, stake_rewards)
    }

    fn store_stake_accounts(
        &self,
        thread_pool: &ThreadPool,
        stake_rewards: &[StakeReward],
        metrics: &RewardsMetrics,
    ) {
        // store stake account even if stake_reward is 0
        // because credits observed has changed
        let now = Instant::now();
        let slot = self.slot();
        self.stakes_cache.update_stake_accounts(
            thread_pool,
            stake_rewards,
            self.new_warmup_cooldown_rate_epoch(),
        );
        assert!(!self.freeze_started());
        thread_pool.install(|| {
            stake_rewards
                .par_chunks(512)
                .for_each(|chunk| self.rc.accounts.store_accounts_cached((slot, chunk)))
        });
        metrics
            .store_stake_accounts_us
            .fetch_add(now.elapsed().as_micros() as u64, Relaxed);
    }

    fn store_vote_accounts(
        &self,
        vote_account_rewards: VoteRewards,
        metrics: &RewardsMetrics,
    ) -> Vec<(Pubkey, RewardInfo)> {
        let (vote_rewards, store_vote_accounts_us) = measure_us!(vote_account_rewards
            .into_iter()
            .filter_map(
                |(
                    vote_pubkey,
                    VoteReward {
                        mut vote_account,
                        commission,
                        vote_rewards,
                        vote_needs_store,
                    },
                )| {
                    if let Err(err) = vote_account.checked_add_lamports(vote_rewards) {
                        debug!("reward redemption failed for {}: {:?}", vote_pubkey, err);
                        return None;
                    }

                    if vote_needs_store {
                        self.store_account(&vote_pubkey, &vote_account);
                    }

                    Some((
                        vote_pubkey,
                        RewardInfo {
                            reward_type: RewardType::Voting,
                            lamports: vote_rewards as i64,
                            post_balance: vote_account.lamports(),
                            commission: Some(commission),
                        },
                    ))
                },
            )
            .collect::<Vec<_>>());

        metrics
            .store_vote_accounts_us
            .fetch_add(store_vote_accounts_us, Relaxed);
        vote_rewards
    }

    /// return reward info for each vote account
    /// return account data for each vote account that needs to be stored
    /// This return value is a little awkward at the moment so that downstream existing code in the non-partitioned rewards code path can be re-used without duplication or modification.
    /// This function is copied from the existing code path's `store_vote_accounts`.
    /// The primary differences:
    /// - we want this fn to have no side effects (such as actually storing vote accounts) so that we
    ///   can compare the expected results with the current code path
    /// - we want to be able to batch store the vote accounts later for improved performance/cache updating
    fn calc_vote_accounts_to_store(
        vote_account_rewards: DashMap<Pubkey, VoteReward>,
    ) -> VoteRewardsAccounts {
        let len = vote_account_rewards.len();
        let mut result = VoteRewardsAccounts {
            rewards: Vec::with_capacity(len),
            accounts_to_store: Vec::with_capacity(len),
        };
        vote_account_rewards.into_iter().for_each(
            |(
                vote_pubkey,
                VoteReward {
                    mut vote_account,
                    commission,
                    vote_rewards,
                    vote_needs_store,
                },
            )| {
                if let Err(err) = vote_account.checked_add_lamports(vote_rewards) {
                    debug!("reward redemption failed for {}: {:?}", vote_pubkey, err);
                    return;
                }

                result.rewards.push((
                    vote_pubkey,
                    RewardInfo {
                        reward_type: RewardType::Voting,
                        lamports: vote_rewards as i64,
                        post_balance: vote_account.lamports(),
                        commission: Some(commission),
                    },
                ));
                result
                    .accounts_to_store
                    .push(vote_needs_store.then_some(vote_account));
            },
        );
        result
    }

    fn update_reward_history(
        &self,
        stake_rewards: StakeRewards,
        mut vote_rewards: Vec<(Pubkey, RewardInfo)>,
    ) {
        let additional_reserve = stake_rewards.len() + vote_rewards.len();
        let mut rewards = self.rewards.write().unwrap();
        rewards.reserve(additional_reserve);
        rewards.append(&mut vote_rewards);
        stake_rewards
            .into_iter()
            .filter(|x| x.get_stake_reward() > 0)
            .for_each(|x| rewards.push((x.stake_pubkey, x.stake_reward_info)));
    }

    fn update_recent_blockhashes_locked(&self, locked_blockhash_queue: &BlockhashQueue) {
        #[allow(deprecated)]
        self.update_sysvar_account(&sysvar::recent_blockhashes::id(), |account| {
            let recent_blockhash_iter = locked_blockhash_queue.get_recent_blockhashes();
            recent_blockhashes_account::create_account_with_data_and_fields(
                recent_blockhash_iter,
                self.inherit_specially_retained_account_fields(account),
            )
        });
    }

    pub fn update_recent_blockhashes(&self) {
        let blockhash_queue = self.blockhash_queue.read().unwrap();
        self.update_recent_blockhashes_locked(&blockhash_queue);
    }

    fn get_timestamp_estimate(
        &self,
        max_allowable_drift: MaxAllowableDrift,
        epoch_start_timestamp: Option<(Slot, UnixTimestamp)>,
    ) -> Option<UnixTimestamp> {
        let mut get_timestamp_estimate_time = Measure::start("get_timestamp_estimate");
        let slots_per_epoch = self.epoch_schedule().slots_per_epoch;
        let vote_accounts = self.vote_accounts();
        let recent_timestamps = vote_accounts.iter().filter_map(|(pubkey, (_, account))| {
            let vote_state = account.vote_state();
            let vote_state = vote_state.as_ref().ok()?;
            let slot_delta = self.slot().checked_sub(vote_state.last_timestamp.slot)?;
            (slot_delta <= slots_per_epoch).then_some({
                (
                    *pubkey,
                    (
                        vote_state.last_timestamp.slot,
                        vote_state.last_timestamp.timestamp,
                    ),
                )
            })
        });
        let slot_duration = Duration::from_nanos(self.ns_per_slot as u64);
        let epoch = self.epoch_schedule().get_epoch(self.slot());
        let stakes = self.epoch_vote_accounts(epoch)?;
        let stake_weighted_timestamp = calculate_stake_weighted_timestamp(
            recent_timestamps,
            stakes,
            self.slot(),
            slot_duration,
            epoch_start_timestamp,
            max_allowable_drift,
            self.feature_set
                .is_active(&feature_set::warp_timestamp_again::id()),
        );
        get_timestamp_estimate_time.stop();
        datapoint_info!(
            "bank-timestamp",
            (
                "get_timestamp_estimate_us",
                get_timestamp_estimate_time.as_us(),
                i64
            ),
        );
        stake_weighted_timestamp
    }

    pub fn rehash(&self) {
        let mut hash = self.hash.write().unwrap();
        let new = self.hash_internal_state();
        if new != *hash {
            warn!("Updating bank hash to {}", new);
            *hash = new;
        }
    }

    pub fn freeze(&self) {
        // This lock prevents any new commits from BankingStage
        // `Consumer::execute_and_commit_transactions_locked()` from
        // coming in after the last tick is observed. This is because in
        // BankingStage, any transaction successfully recorded in
        // `record_transactions()` is recorded after this `hash` lock
        // is grabbed. At the time of the successful record,
        // this means the PoH has not yet reached the last tick,
        // so this means freeze() hasn't been called yet. And because
        // BankingStage doesn't release this hash lock until both
        // record and commit are finished, those transactions will be
        // committed before this write lock can be obtained here.
        let mut hash = self.hash.write().unwrap();
        if *hash == Hash::default() {
            // finish up any deferred changes to account state
            self.collect_rent_eagerly();
            if self.feature_set.is_active(&reward_full_priority_fee::id()) {
                self.distribute_transaction_fee_details();
            } else {
                self.distribute_transaction_fees();
            }
            self.distribute_rent_fees();
            self.update_slot_history();
            self.run_incinerator();

            // freeze is a one-way trip, idempotent
            self.freeze_started.store(true, Relaxed);
            *hash = self.hash_internal_state();
            self.rc.accounts.accounts_db.mark_slot_frozen(self.slot());
        }
    }

    // dangerous; don't use this; this is only needed for ledger-tool's special command
    pub fn unfreeze_for_ledger_tool(&self) {
        self.freeze_started.store(false, Relaxed);
    }

    pub fn epoch_schedule(&self) -> &EpochSchedule {
        &self.epoch_schedule
    }

    /// squash the parent's state up into this Bank,
    ///   this Bank becomes a root
    /// Note that this function is not thread-safe. If it is called concurrently on the same bank
    /// by multiple threads, the end result could be inconsistent.
    /// Calling code does not currently call this concurrently.
    pub fn squash(&self) -> SquashTiming {
        self.freeze();

        //this bank and all its parents are now on the rooted path
        let mut roots = vec![self.slot()];
        roots.append(&mut self.parents().iter().map(|p| p.slot()).collect());

        let mut total_index_us = 0;
        let mut total_cache_us = 0;
        let mut total_store_us = 0;

        let mut squash_accounts_time = Measure::start("squash_accounts_time");
        for slot in roots.iter().rev() {
            // root forks cannot be purged
            let add_root_timing = self.rc.accounts.add_root(*slot);
            total_index_us += add_root_timing.index_us;
            total_cache_us += add_root_timing.cache_us;
            total_store_us += add_root_timing.store_us;
        }
        squash_accounts_time.stop();

        *self.rc.parent.write().unwrap() = None;

        let mut squash_cache_time = Measure::start("squash_cache_time");
        roots
            .iter()
            .for_each(|slot| self.status_cache.write().unwrap().add_root(*slot));
        squash_cache_time.stop();

        SquashTiming {
            squash_accounts_ms: squash_accounts_time.as_ms(),
            squash_accounts_index_ms: total_index_us / 1000,
            squash_accounts_cache_ms: total_cache_us / 1000,
            squash_accounts_store_ms: total_store_us / 1000,

            squash_cache_ms: squash_cache_time.as_ms(),
        }
    }

    /// Return the more recent checkpoint of this bank instance.
    pub fn parent(&self) -> Option<Arc<Bank>> {
        self.rc.parent.read().unwrap().clone()
    }

    pub fn parent_slot(&self) -> Slot {
        self.parent_slot
    }

    pub fn parent_hash(&self) -> Hash {
        self.parent_hash
    }

    fn process_genesis_config(
        &mut self,
        genesis_config: &GenesisConfig,
        #[cfg(feature = "dev-context-only-utils")] collector_id_for_tests: Option<Pubkey>,
        #[cfg(feature = "dev-context-only-utils")] genesis_hash: Option<Hash>,
    ) {
        // Bootstrap validator collects fees until `new_from_parent` is called.
        self.fee_rate_governor = genesis_config.fee_rate_governor.clone();

        for (pubkey, account) in genesis_config.accounts.iter() {
            assert!(
                self.get_account(pubkey).is_none(),
                "{pubkey} repeated in genesis config"
            );
            self.store_account(pubkey, &account.to_account_shared_data());
            self.capitalization.fetch_add(account.lamports(), Relaxed);
            self.accounts_data_size_initial += account.data().len() as u64;
        }

        for (pubkey, account) in genesis_config.rewards_pools.iter() {
            assert!(
                self.get_account(pubkey).is_none(),
                "{pubkey} repeated in genesis config"
            );
            self.store_account(pubkey, &account.to_account_shared_data());
            self.accounts_data_size_initial += account.data().len() as u64;
        }

        // After storing genesis accounts, the bank stakes cache will be warmed
        // up and can be used to set the collector id to the highest staked
        // node. If no staked nodes exist, allow fallback to an unstaked test
        // collector id during tests.
        let collector_id = self.stakes_cache.stakes().highest_staked_node();
        #[cfg(feature = "dev-context-only-utils")]
        let collector_id = collector_id.or(collector_id_for_tests);
        self.collector_id =
            collector_id.expect("genesis processing failed because no staked nodes exist");

        #[cfg(not(feature = "dev-context-only-utils"))]
        let genesis_hash = genesis_config.hash();
        #[cfg(feature = "dev-context-only-utils")]
        let genesis_hash = genesis_hash.unwrap_or(genesis_config.hash());

        self.blockhash_queue
            .write()
            .unwrap()
            .genesis_hash(&genesis_hash, self.fee_rate_governor.lamports_per_signature);

        self.hashes_per_tick = genesis_config.hashes_per_tick();
        self.ticks_per_slot = genesis_config.ticks_per_slot();
        self.ns_per_slot = genesis_config.ns_per_slot();
        self.genesis_creation_time = genesis_config.creation_time;
        self.max_tick_height = (self.slot + 1) * self.ticks_per_slot;
        self.slots_per_year = genesis_config.slots_per_year();

        self.epoch_schedule = genesis_config.epoch_schedule.clone();

        self.inflation = Arc::new(RwLock::new(genesis_config.inflation));

        self.rent_collector = RentCollector::new(
            self.epoch,
            self.epoch_schedule().clone(),
            self.slots_per_year,
            genesis_config.rent.clone(),
        );

        // Add additional builtin programs specified in the genesis config
        for (name, program_id) in &genesis_config.native_instruction_processors {
            self.add_builtin_account(name, program_id);
        }
    }

    fn burn_and_purge_account(&self, program_id: &Pubkey, mut account: AccountSharedData) {
        let old_data_size = account.data().len();
        self.capitalization.fetch_sub(account.lamports(), Relaxed);
        // Both resetting account balance to 0 and zeroing the account data
        // is needed to really purge from AccountsDb and flush the Stakes cache
        account.set_lamports(0);
        account.data_as_mut_slice().fill(0);
        self.store_account(program_id, &account);
        self.calculate_and_update_accounts_data_size_delta_off_chain(old_data_size, 0);
    }

    /// Add a precompiled program account
    pub fn add_precompiled_account(&self, program_id: &Pubkey) {
        self.add_precompiled_account_with_owner(program_id, native_loader::id())
    }

    // Used by tests to simulate clusters with precompiles that aren't owned by the native loader
    fn add_precompiled_account_with_owner(&self, program_id: &Pubkey, owner: Pubkey) {
        if let Some(account) = self.get_account_with_fixed_root(program_id) {
            if account.executable() {
                return;
            } else {
                // malicious account is pre-occupying at program_id
                self.burn_and_purge_account(program_id, account);
            }
        };

        assert!(
            !self.freeze_started(),
            "Can't change frozen bank by adding not-existing new precompiled program ({program_id}). \
                Maybe, inconsistent program activation is detected on snapshot restore?"
        );

        // Add a bogus executable account, which will be loaded and ignored.
        let (lamports, rent_epoch) = self.inherit_specially_retained_account_fields(&None);

        let account = AccountSharedData::from(Account {
            lamports,
            owner,
            data: vec![],
            executable: true,
            rent_epoch,
        });
        self.store_account_and_update_capitalization(program_id, &account);
    }

    pub fn set_rent_burn_percentage(&mut self, burn_percent: u8) {
        self.rent_collector.rent.burn_percent = burn_percent;
    }

    pub fn set_hashes_per_tick(&mut self, hashes_per_tick: Option<u64>) {
        self.hashes_per_tick = hashes_per_tick;
    }

    /// Return the last block hash registered.
    pub fn last_blockhash(&self) -> Hash {
        self.blockhash_queue.read().unwrap().last_hash()
    }

    pub fn last_blockhash_and_lamports_per_signature(&self) -> (Hash, u64) {
        let blockhash_queue = self.blockhash_queue.read().unwrap();
        let last_hash = blockhash_queue.last_hash();
        let last_lamports_per_signature = blockhash_queue
            .get_lamports_per_signature(&last_hash)
            .unwrap(); // safe so long as the BlockhashQueue is consistent
        (last_hash, last_lamports_per_signature)
    }

    pub fn is_blockhash_valid(&self, hash: &Hash) -> bool {
        let blockhash_queue = self.blockhash_queue.read().unwrap();
        blockhash_queue.is_hash_valid_for_age(hash, MAX_PROCESSING_AGE)
    }

    pub fn get_minimum_balance_for_rent_exemption(&self, data_len: usize) -> u64 {
        self.rent_collector.rent.minimum_balance(data_len).max(1)
    }

    pub fn get_lamports_per_signature(&self) -> u64 {
        self.fee_rate_governor.lamports_per_signature
    }

    pub fn get_lamports_per_signature_for_blockhash(&self, hash: &Hash) -> Option<u64> {
        let blockhash_queue = self.blockhash_queue.read().unwrap();
        blockhash_queue.get_lamports_per_signature(hash)
    }

    pub fn get_fee_for_message(&self, message: &SanitizedMessage) -> Option<u64> {
        let lamports_per_signature = {
            let blockhash_queue = self.blockhash_queue.read().unwrap();
            blockhash_queue.get_lamports_per_signature(message.recent_blockhash())
        }
        .or_else(|| {
            self.load_message_nonce_account(message)
                .map(|(_nonce, nonce_data)| nonce_data.get_lamports_per_signature())
        })?;
        Some(self.get_fee_for_message_with_lamports_per_signature(message, lamports_per_signature))
    }

    /// Returns true when startup accounts hash verification has completed or never had to run in background.
    pub fn get_startup_verification_complete(&self) -> &Arc<AtomicBool> {
        &self
            .rc
            .accounts
            .accounts_db
            .verify_accounts_hash_in_bg
            .verified
    }

    /// return true if bg hash verification is complete
    /// return false if bg hash verification has not completed yet
    /// if hash verification failed, a panic will occur
    pub fn is_startup_verification_complete(&self) -> bool {
        self.has_initial_accounts_hash_verification_completed()
    }

    /// This can occur because it completed in the background
    /// or if the verification was run in the foreground.
    pub fn set_startup_verification_complete(&self) {
        self.set_initial_accounts_hash_verification_completed();
    }

    pub fn get_fee_for_message_with_lamports_per_signature(
        &self,
        message: &impl SVMMessage,
        lamports_per_signature: u64,
    ) -> u64 {
        let fee_budget_limits = FeeBudgetLimits::from(
            process_compute_budget_instructions(message.program_instructions_iter())
                .unwrap_or_default(),
        );
        solana_fee::calculate_fee(
            message,
            lamports_per_signature == 0,
            self.fee_structure().lamports_per_signature,
            fee_budget_limits.prioritization_fee,
            self.feature_set
                .is_active(&remove_rounding_in_fee_calculation::id()),
        )
    }

    pub fn get_blockhash_last_valid_block_height(&self, blockhash: &Hash) -> Option<Slot> {
        let blockhash_queue = self.blockhash_queue.read().unwrap();
        // This calculation will need to be updated to consider epoch boundaries if BlockhashQueue
        // length is made variable by epoch
        blockhash_queue
            .get_hash_age(blockhash)
            .map(|age| self.block_height + MAX_PROCESSING_AGE as u64 - age)
    }

    pub fn confirmed_last_blockhash(&self) -> Hash {
        const NUM_BLOCKHASH_CONFIRMATIONS: usize = 3;

        let parents = self.parents();
        if parents.is_empty() {
            self.last_blockhash()
        } else {
            let index = NUM_BLOCKHASH_CONFIRMATIONS.min(parents.len() - 1);
            parents[index].last_blockhash()
        }
    }

    /// Forget all signatures. Useful for benchmarking.
    pub fn clear_signatures(&self) {
        self.status_cache.write().unwrap().clear();
    }

    pub fn clear_slot_signatures(&self, slot: Slot) {
        self.status_cache.write().unwrap().clear_slot_entries(slot);
    }

    fn update_transaction_statuses(
        &self,
        sanitized_txs: &[SanitizedTransaction],
        processing_results: &[TransactionProcessingResult],
    ) {
        let mut status_cache = self.status_cache.write().unwrap();
        assert_eq!(sanitized_txs.len(), processing_results.len());
        for (tx, processing_result) in sanitized_txs.iter().zip(processing_results) {
            if let Ok(processed_tx) = &processing_result {
                let details = &processed_tx.execution_details;
                // Add the message hash to the status cache to ensure that this message
                // won't be processed again with a different signature.
                status_cache.insert(
                    tx.message().recent_blockhash(),
                    tx.message_hash(),
                    self.slot(),
                    details.status.clone(),
                );
                // Add the transaction signature to the status cache so that transaction status
                // can be queried by transaction signature over RPC. In the future, this should
                // only be added for API nodes because voting validators don't need to do this.
                status_cache.insert(
                    tx.message().recent_blockhash(),
                    tx.signature(),
                    self.slot(),
                    details.status.clone(),
                );
            }
        }
    }

    /// Register a new recent blockhash in the bank's recent blockhash queue. Called when a bank
    /// reaches its max tick height. Can be called by tests to get new blockhashes for transaction
    /// processing without advancing to a new bank slot.
    fn register_recent_blockhash(&self, blockhash: &Hash, scheduler: &InstalledSchedulerRwLock) {
        // This is needed because recent_blockhash updates necessitate synchronizations for
        // consistent tx check_age handling.
        BankWithScheduler::wait_for_paused_scheduler(self, scheduler);

        // Only acquire the write lock for the blockhash queue on block boundaries because
        // readers can starve this write lock acquisition and ticks would be slowed down too
        // much if the write lock is acquired for each tick.
        let mut w_blockhash_queue = self.blockhash_queue.write().unwrap();
        w_blockhash_queue.register_hash(blockhash, self.fee_rate_governor.lamports_per_signature);
        self.update_recent_blockhashes_locked(&w_blockhash_queue);
    }

    // gating this under #[cfg(feature = "dev-context-only-utils")] isn't easy due to
    // solana-program-test's usage...
    pub fn register_unique_recent_blockhash_for_test(&self) {
        self.register_recent_blockhash(
            &Hash::new_unique(),
            &BankWithScheduler::no_scheduler_available(),
        )
    }

    #[cfg(feature = "dev-context-only-utils")]
    pub fn register_recent_blockhash_for_test(
        &self,
        blockhash: &Hash,
        lamports_per_signature: Option<u64>,
    ) {
        // Only acquire the write lock for the blockhash queue on block boundaries because
        // readers can starve this write lock acquisition and ticks would be slowed down too
        // much if the write lock is acquired for each tick.
        let mut w_blockhash_queue = self.blockhash_queue.write().unwrap();
        if let Some(lamports_per_signature) = lamports_per_signature {
            w_blockhash_queue.register_hash(blockhash, lamports_per_signature);
        } else {
            w_blockhash_queue
                .register_hash(blockhash, self.fee_rate_governor.lamports_per_signature);
        }
        self.update_recent_blockhashes_locked(&w_blockhash_queue);
    }

    /// Tell the bank which Entry IDs exist on the ledger. This function assumes subsequent calls
    /// correspond to later entries, and will boot the oldest ones once its internal cache is full.
    /// Once boot, the bank will reject transactions using that `hash`.
    ///
    /// This is NOT thread safe because if tick height is updated by two different threads, the
    /// block boundary condition could be missed.
    pub fn register_tick(&self, hash: &Hash, scheduler: &InstalledSchedulerRwLock) {
        assert!(
            !self.freeze_started(),
            "register_tick() working on a bank that is already frozen or is undergoing freezing!"
        );

        if self.is_block_boundary(self.tick_height.load(Relaxed) + 1) {
            self.register_recent_blockhash(hash, scheduler);
        }

        // ReplayStage will start computing the accounts delta hash when it
        // detects the tick height has reached the boundary, so the system
        // needs to guarantee all account updates for the slot have been
        // committed before this tick height is incremented (like the blockhash
        // sysvar above)
        self.tick_height.fetch_add(1, Relaxed);
    }

    #[cfg(feature = "dev-context-only-utils")]
    pub fn register_tick_for_test(&self, hash: &Hash) {
        self.register_tick(hash, &BankWithScheduler::no_scheduler_available())
    }

    #[cfg(feature = "dev-context-only-utils")]
    pub fn register_default_tick_for_test(&self) {
        self.register_tick_for_test(&Hash::default())
    }

    #[cfg(feature = "dev-context-only-utils")]
    pub fn register_unique_tick(&self) {
        self.register_tick_for_test(&Hash::new_unique())
    }

    pub fn is_complete(&self) -> bool {
        self.tick_height() == self.max_tick_height()
    }

    pub fn is_block_boundary(&self, tick_height: u64) -> bool {
        tick_height == self.max_tick_height
    }

    /// Get the max number of accounts that a transaction may lock in this block
    pub fn get_transaction_account_lock_limit(&self) -> usize {
        if let Some(transaction_account_lock_limit) = self.transaction_account_lock_limit {
            transaction_account_lock_limit
        } else if self
            .feature_set
            .is_active(&feature_set::increase_tx_account_lock_limit::id())
        {
            MAX_TX_ACCOUNT_LOCKS
        } else {
            64
        }
    }

    /// Prepare a transaction batch from a list of versioned transactions from
    /// an entry. Used for tests only.
    pub fn prepare_entry_batch(&self, txs: Vec<VersionedTransaction>) -> Result<TransactionBatch> {
        let sanitized_txs = txs
            .into_iter()
            .map(|tx| {
                SanitizedTransaction::try_create(
                    tx,
                    MessageHash::Compute,
                    None,
                    self,
                    self.get_reserved_account_keys(),
                )
            })
            .collect::<Result<Vec<_>>>()?;
        let tx_account_lock_limit = self.get_transaction_account_lock_limit();
        let lock_results = self
            .rc
            .accounts
            .lock_accounts(sanitized_txs.iter(), tx_account_lock_limit);
        Ok(TransactionBatch::new(
            lock_results,
            self,
            Cow::Owned(sanitized_txs),
        ))
    }

    /// Prepare a locked transaction batch from a list of sanitized transactions.
    pub fn prepare_sanitized_batch<'a, 'b>(
        &'a self,
        txs: &'b [SanitizedTransaction],
    ) -> TransactionBatch<'a, 'b> {
        let tx_account_lock_limit = self.get_transaction_account_lock_limit();
        let lock_results = self
            .rc
            .accounts
            .lock_accounts(txs.iter(), tx_account_lock_limit);
        TransactionBatch::new(lock_results, self, Cow::Borrowed(txs))
    }

    /// Prepare a locked transaction batch from a list of sanitized transactions, and their cost
    /// limited packing status
    pub fn prepare_sanitized_batch_with_results<'a, 'b>(
        &'a self,
        transactions: &'b [SanitizedTransaction],
        transaction_results: impl Iterator<Item = Result<()>>,
    ) -> TransactionBatch<'a, 'b> {
        // this lock_results could be: Ok, AccountInUse, WouldExceedBlockMaxLimit or WouldExceedAccountMaxLimit
        let tx_account_lock_limit = self.get_transaction_account_lock_limit();
        let lock_results = self.rc.accounts.lock_accounts_with_results(
            transactions.iter(),
            transaction_results,
            tx_account_lock_limit,
        );
        TransactionBatch::new(lock_results, self, Cow::Borrowed(transactions))
    }

    /// Prepare a transaction batch from a single transaction without locking accounts
    pub fn prepare_unlocked_batch_from_single_tx<'a>(
        &'a self,
        transaction: &'a SanitizedTransaction,
    ) -> TransactionBatch<'_, '_> {
        let tx_account_lock_limit = self.get_transaction_account_lock_limit();
        let lock_result =
            validate_account_locks(transaction.message().account_keys(), tx_account_lock_limit);
        let mut batch = TransactionBatch::new(
            vec![lock_result],
            self,
            Cow::Borrowed(slice::from_ref(transaction)),
        );
        batch.set_needs_unlock(false);
        batch
    }

    /// Run transactions against a frozen bank without committing the results
    pub fn simulate_transaction(
        &self,
        transaction: &SanitizedTransaction,
        enable_cpi_recording: bool,
    ) -> TransactionSimulationResult {
        assert!(self.is_frozen(), "simulation bank must be frozen");

        self.simulate_transaction_unchecked(transaction, enable_cpi_recording)
    }

    /// Run transactions against a bank without committing the results; does not check if the bank
    /// is frozen, enabling use in single-Bank test frameworks
    pub fn simulate_transaction_unchecked(
        &self,
        transaction: &SanitizedTransaction,
        enable_cpi_recording: bool,
    ) -> TransactionSimulationResult {
        let account_keys = transaction.message().account_keys();
        let number_of_accounts = account_keys.len();
        let account_overrides = self.get_account_overrides_for_simulation(&account_keys);
        let batch = self.prepare_unlocked_batch_from_single_tx(transaction);
        let mut timings = ExecuteTimings::default();

        let LoadAndExecuteTransactionsOutput {
            mut processing_results,
            ..
        } = self.load_and_execute_transactions(
            &batch,
            // After simulation, transactions will need to be forwarded to the leader
            // for processing. During forwarding, the transaction could expire if the
            // delay is not accounted for.
            MAX_PROCESSING_AGE - MAX_TRANSACTION_FORWARDING_DELAY,
            &mut timings,
            &mut TransactionErrorMetrics::default(),
            TransactionProcessingConfig {
                account_overrides: Some(&account_overrides),
                check_program_modification_slot: self.check_program_modification_slot,
                compute_budget: self.compute_budget(),
                log_messages_bytes_limit: None,
                limit_to_load_programs: true,
                recording_config: ExecutionRecordingConfig {
                    enable_cpi_recording,
                    enable_log_recording: true,
                    enable_return_data_recording: true,
                },
                transaction_account_lock_limit: Some(self.get_transaction_account_lock_limit()),
            },
        );

        let units_consumed =
            timings
                .details
                .per_program_timings
                .iter()
                .fold(0, |acc: u64, (_, program_timing)| {
                    acc.saturating_add(program_timing.accumulated_units)
                        .saturating_add(program_timing.total_errored_units)
                });

        debug!("simulate_transaction: {:?}", timings);

        let processing_result = processing_results
            .pop()
            .unwrap_or(Err(TransactionError::InvalidProgramForExecution));
        let flattened_result = processing_result.flattened_result();
        let (post_simulation_accounts, logs, return_data, inner_instructions) =
            match processing_result {
                Ok(processed_tx) => {
                    let details = processed_tx.execution_details;
                    let post_simulation_accounts = processed_tx
                        .loaded_transaction
                        .accounts
                        .into_iter()
                        .take(number_of_accounts)
                        .collect::<Vec<_>>();
                    (
                        post_simulation_accounts,
                        details.log_messages,
                        details.return_data,
                        details.inner_instructions,
                    )
                }
                Err(_) => (vec![], None, None, None),
            };
        let logs = logs.unwrap_or_default();

        TransactionSimulationResult {
            result: flattened_result,
            logs,
            post_simulation_accounts,
            units_consumed,
            return_data,
            inner_instructions,
        }
    }

    fn get_account_overrides_for_simulation(&self, account_keys: &AccountKeys) -> AccountOverrides {
        let mut account_overrides = AccountOverrides::default();
        let slot_history_id = sysvar::slot_history::id();
        if account_keys.iter().any(|pubkey| *pubkey == slot_history_id) {
            let current_account = self.get_account_with_fixed_root(&slot_history_id);
            let slot_history = current_account
                .as_ref()
                .map(|account| from_account::<SlotHistory, _>(account).unwrap())
                .unwrap_or_default();
            if slot_history.check(self.slot()) == Check::Found {
                let ancestors = Ancestors::from(self.proper_ancestors().collect::<Vec<_>>());
                if let Some((account, _)) =
                    self.load_slow_with_fixed_root(&ancestors, &slot_history_id)
                {
                    account_overrides.set_slot_history(Some(account));
                }
            }
        }
        account_overrides
    }

    pub fn unlock_accounts<'a>(
        &self,
        txs_and_results: impl Iterator<Item = (&'a SanitizedTransaction, &'a Result<()>)> + Clone,
    ) {
        self.rc.accounts.unlock_accounts(txs_and_results)
    }

    pub fn remove_unrooted_slots(&self, slots: &[(Slot, BankId)]) {
        self.rc.accounts.accounts_db.remove_unrooted_slots(slots)
    }

    pub fn get_hash_age(&self, hash: &Hash) -> Option<u64> {
        self.blockhash_queue.read().unwrap().get_hash_age(hash)
    }

    pub fn is_hash_valid_for_age(&self, hash: &Hash, max_age: usize) -> bool {
        self.blockhash_queue
            .read()
            .unwrap()
            .is_hash_valid_for_age(hash, max_age)
    }

    pub fn collect_balances(&self, batch: &TransactionBatch) -> TransactionBalances {
        let mut balances: TransactionBalances = vec![];
        for transaction in batch.sanitized_transactions() {
            let mut transaction_balances: Vec<u64> = vec![];
            for account_key in transaction.message().account_keys().iter() {
                transaction_balances.push(self.get_balance(account_key));
            }
            balances.push(transaction_balances);
        }
        balances
    }

    pub fn load_and_execute_transactions(
        &self,
        batch: &TransactionBatch,
        max_age: usize,
        timings: &mut ExecuteTimings,
        error_counters: &mut TransactionErrorMetrics,
        processing_config: TransactionProcessingConfig,
    ) -> LoadAndExecuteTransactionsOutput {
        let sanitized_txs = batch.sanitized_transactions();

        let (check_results, check_us) = measure_us!(self.check_transactions(
            sanitized_txs,
            batch.lock_results(),
            max_age,
            error_counters,
        ));
        timings.saturating_add_in_place(ExecuteTimingType::CheckUs, check_us);

        let (blockhash, lamports_per_signature) = self.last_blockhash_and_lamports_per_signature();
        let processing_environment = TransactionProcessingEnvironment {
            blockhash,
            epoch_total_stake: self.epoch_total_stake(self.epoch()),
            epoch_vote_accounts: self.epoch_vote_accounts(self.epoch()),
            feature_set: Arc::clone(&self.feature_set),
            fee_structure: Some(&self.fee_structure),
            lamports_per_signature,
            rent_collector: Some(&self.rent_collector),
        };

        let sanitized_output = self
            .transaction_processor
            .load_and_execute_sanitized_transactions(
                self,
                sanitized_txs,
                check_results,
                &processing_environment,
                &processing_config,
            );

        // Accumulate the errors returned by the batch processor.
        error_counters.accumulate(&sanitized_output.error_metrics);

        // Accumulate the transaction batch execution timings.
        timings.accumulate(&sanitized_output.execute_timings);

        let ((), collect_logs_us) =
            measure_us!(self.collect_logs(sanitized_txs, &sanitized_output.processing_results));
        timings.saturating_add_in_place(ExecuteTimingType::CollectLogsUs, collect_logs_us);

        let mut processed_counts = ProcessedTransactionCounts::default();
        let err_count = &mut error_counters.total;

        for (processing_result, tx) in sanitized_output
            .processing_results
            .iter()
            .zip(sanitized_txs)
        {
            if let Some(debug_keys) = &self.transaction_debug_keys {
                for key in tx.message().account_keys().iter() {
                    if debug_keys.contains(key) {
                        let result = processing_result.flattened_result();
                        info!("slot: {} result: {:?} tx: {:?}", self.slot, result, tx);
                        break;
                    }
                }
            }

            if processing_result.was_processed() {
                // Signature count must be accumulated only if the transaction
                // is processed, otherwise a mismatched count between banking
                // and replay could occur
                processed_counts.signature_count +=
                    u64::from(tx.message().header().num_required_signatures);
                processed_counts.processed_transactions_count += 1;

                if !tx.is_simple_vote_transaction() {
                    processed_counts.processed_non_vote_transactions_count += 1;
                }
            }

            match processing_result.flattened_result() {
                Ok(()) => {
                    processed_counts.processed_with_successful_result_count += 1;
                }
                Err(err) => {
                    if *err_count == 0 {
                        debug!("tx error: {:?} {:?}", err, tx);
                    }
                    *err_count += 1;
                }
            }
        }

        LoadAndExecuteTransactionsOutput {
            processing_results: sanitized_output.processing_results,
            processed_counts,
        }
    }

    fn collect_logs(
        &self,
        transactions: &[SanitizedTransaction],
        processing_results: &[TransactionProcessingResult],
    ) {
        let transaction_log_collector_config =
            self.transaction_log_collector_config.read().unwrap();
        if transaction_log_collector_config.filter == TransactionLogCollectorFilter::None {
            return;
        }

        let collected_logs: Vec<_> = processing_results
            .iter()
            .zip(transactions)
            .filter_map(|(processing_result, transaction)| {
                // Skip log collection for unprocessed transactions
                let processed_tx = processing_result.processed_transaction()?;
                let execution_details = &processed_tx.execution_details;
                Self::collect_transaction_logs(
                    &transaction_log_collector_config,
                    transaction,
                    execution_details,
                )
            })
            .collect();

        if !collected_logs.is_empty() {
            let mut transaction_log_collector = self.transaction_log_collector.write().unwrap();
            for (log, filtered_mentioned_addresses) in collected_logs {
                let transaction_log_index = transaction_log_collector.logs.len();
                transaction_log_collector.logs.push(log);
                for key in filtered_mentioned_addresses.into_iter() {
                    transaction_log_collector
                        .mentioned_address_map
                        .entry(key)
                        .or_default()
                        .push(transaction_log_index);
                }
            }
        }
    }

    fn collect_transaction_logs(
        transaction_log_collector_config: &TransactionLogCollectorConfig,
        transaction: &SanitizedTransaction,
        execution_details: &TransactionExecutionDetails,
    ) -> Option<(TransactionLogInfo, Vec<Pubkey>)> {
        // Skip log collection if no log messages were recorded
        let log_messages = execution_details.log_messages.as_ref()?;

        let mut filtered_mentioned_addresses = Vec::new();
        if !transaction_log_collector_config
            .mentioned_addresses
            .is_empty()
        {
            for key in transaction.message().account_keys().iter() {
                if transaction_log_collector_config
                    .mentioned_addresses
                    .contains(key)
                {
                    filtered_mentioned_addresses.push(*key);
                }
            }
        }

        let is_vote = transaction.is_simple_vote_transaction();
        let store = match transaction_log_collector_config.filter {
            TransactionLogCollectorFilter::All => {
                !is_vote || !filtered_mentioned_addresses.is_empty()
            }
            TransactionLogCollectorFilter::AllWithVotes => true,
            TransactionLogCollectorFilter::None => false,
            TransactionLogCollectorFilter::OnlyMentionedAddresses => {
                !filtered_mentioned_addresses.is_empty()
            }
        };

        if store {
            Some((
                TransactionLogInfo {
                    signature: *transaction.signature(),
                    result: execution_details.status.clone(),
                    is_vote,
                    log_messages: log_messages.clone(),
                },
                filtered_mentioned_addresses,
            ))
        } else {
            None
        }
    }

    /// Load the accounts data size, in bytes
    pub fn load_accounts_data_size(&self) -> u64 {
        self.accounts_data_size_initial
            .saturating_add_signed(self.load_accounts_data_size_delta())
    }

    /// Load the change in accounts data size in this Bank, in bytes
    pub fn load_accounts_data_size_delta(&self) -> i64 {
        let delta_on_chain = self.load_accounts_data_size_delta_on_chain();
        let delta_off_chain = self.load_accounts_data_size_delta_off_chain();
        delta_on_chain.saturating_add(delta_off_chain)
    }

    /// Load the change in accounts data size in this Bank, in bytes, from on-chain events
    /// i.e. transactions
    pub fn load_accounts_data_size_delta_on_chain(&self) -> i64 {
        self.accounts_data_size_delta_on_chain.load(Acquire)
    }

    /// Load the change in accounts data size in this Bank, in bytes, from off-chain events
    /// i.e. rent collection
    pub fn load_accounts_data_size_delta_off_chain(&self) -> i64 {
        self.accounts_data_size_delta_off_chain.load(Acquire)
    }

    /// Update the accounts data size delta from on-chain events by adding `amount`.
    /// The arithmetic saturates.
    fn update_accounts_data_size_delta_on_chain(&self, amount: i64) {
        if amount == 0 {
            return;
        }

        self.accounts_data_size_delta_on_chain
            .fetch_update(AcqRel, Acquire, |accounts_data_size_delta_on_chain| {
                Some(accounts_data_size_delta_on_chain.saturating_add(amount))
            })
            // SAFETY: unwrap() is safe since our update fn always returns `Some`
            .unwrap();
    }

    /// Update the accounts data size delta from off-chain events by adding `amount`.
    /// The arithmetic saturates.
    fn update_accounts_data_size_delta_off_chain(&self, amount: i64) {
        if amount == 0 {
            return;
        }

        self.accounts_data_size_delta_off_chain
            .fetch_update(AcqRel, Acquire, |accounts_data_size_delta_off_chain| {
                Some(accounts_data_size_delta_off_chain.saturating_add(amount))
            })
            // SAFETY: unwrap() is safe since our update fn always returns `Some`
            .unwrap();
    }

    /// Calculate the data size delta and update the off-chain accounts data size delta
    fn calculate_and_update_accounts_data_size_delta_off_chain(
        &self,
        old_data_size: usize,
        new_data_size: usize,
    ) {
        let data_size_delta = calculate_data_size_delta(old_data_size, new_data_size);
        self.update_accounts_data_size_delta_off_chain(data_size_delta);
    }

    fn filter_program_errors_and_collect_fee(
        &self,
        processing_results: &[TransactionProcessingResult],
    ) {
        let mut fees = 0;

        processing_results
            .iter()
            .for_each(|processing_result| match processing_result {
                Ok(processed_tx) => {
                    fees += processed_tx.loaded_transaction.fee_details.total_fee();
                }
                Err(_) => {}
            });

        self.collector_fees.fetch_add(fees, Relaxed);
    }

    // Note: this function is not yet used; next PR will call it behind a feature gate
    fn filter_program_errors_and_collect_fee_details(
        &self,
        processing_results: &[TransactionProcessingResult],
    ) {
        let mut accumulated_fee_details = FeeDetails::default();

        processing_results
            .iter()
            .for_each(|processing_result| match processing_result {
                Ok(processed_tx) => {
                    accumulated_fee_details
                        .accumulate(&processed_tx.loaded_transaction.fee_details);
                }
                Err(_) => {}
            });

        self.collector_fee_details
            .write()
            .unwrap()
            .accumulate(&accumulated_fee_details);
    }

    pub fn commit_transactions(
        &self,
        sanitized_txs: &[SanitizedTransaction],
        mut processing_results: Vec<TransactionProcessingResult>,
        last_blockhash: Hash,
        lamports_per_signature: u64,
        processed_counts: &ProcessedTransactionCounts,
        timings: &mut ExecuteTimings,
    ) -> Vec<TransactionCommitResult> {
        assert!(
            !self.freeze_started(),
            "commit_transactions() working on a bank that is already frozen or is undergoing freezing!"
        );

        let ProcessedTransactionCounts {
            processed_transactions_count,
            processed_non_vote_transactions_count,
            processed_with_successful_result_count,
            signature_count,
        } = *processed_counts;

        self.increment_transaction_count(processed_transactions_count);
        self.increment_non_vote_transaction_count_since_restart(
            processed_non_vote_transactions_count,
        );
        self.increment_signature_count(signature_count);

        let processed_with_failure_result_count =
            processed_transactions_count.saturating_sub(processed_with_successful_result_count);
        self.transaction_error_count
            .fetch_add(processed_with_failure_result_count, Relaxed);

        if processed_transactions_count > 0 {
            self.is_delta.store(true, Relaxed);
            self.transaction_entries_count.fetch_add(1, Relaxed);
            self.transactions_per_entry_max
                .fetch_max(processed_transactions_count, Relaxed);
        }

        let ((), store_accounts_us) = measure_us!({
            let durable_nonce = DurableNonce::from_blockhash(&last_blockhash);
            let (accounts_to_store, transactions) = collect_accounts_to_store(
                sanitized_txs,
                &mut processing_results,
                &durable_nonce,
                lamports_per_signature,
            );
            self.rc
                .accounts
                .store_cached((self.slot(), accounts_to_store.as_slice()), &transactions);
        });

        self.collect_rent(&processing_results);

        // Cached vote and stake accounts are synchronized with accounts-db
        // after each transaction.
        let ((), update_stakes_cache_us) =
            measure_us!(self.update_stakes_cache(sanitized_txs, &processing_results));

        let ((), update_executors_us) = measure_us!({
            let mut cache = None;
            for processing_result in &processing_results {
                if let Some(executed_tx) = processing_result.processed_transaction() {
                    let programs_modified_by_tx = &executed_tx.programs_modified_by_tx;
                    if executed_tx.was_successful() && !programs_modified_by_tx.is_empty() {
                        cache
                            .get_or_insert_with(|| {
                                self.transaction_processor.program_cache.write().unwrap()
                            })
                            .merge(programs_modified_by_tx);
                    }
                }
            }
        });

        let accounts_data_len_delta = processing_results
            .iter()
            .filter_map(|processing_result| processing_result.processed_transaction())
            .map(|processed_tx| &processed_tx.execution_details)
            .filter_map(|details| {
                details
                    .status
                    .is_ok()
                    .then_some(details.accounts_data_len_delta)
            })
            .sum();
        self.update_accounts_data_size_delta_on_chain(accounts_data_len_delta);

        let ((), update_transaction_statuses_us) =
            measure_us!(self.update_transaction_statuses(sanitized_txs, &processing_results));

        if self.feature_set.is_active(&reward_full_priority_fee::id()) {
            self.filter_program_errors_and_collect_fee_details(&processing_results)
        } else {
            self.filter_program_errors_and_collect_fee(&processing_results)
        };

        timings.saturating_add_in_place(ExecuteTimingType::StoreUs, store_accounts_us);
        timings.saturating_add_in_place(
            ExecuteTimingType::UpdateStakesCacheUs,
            update_stakes_cache_us,
        );
        timings.saturating_add_in_place(ExecuteTimingType::UpdateExecutorsUs, update_executors_us);
        timings.saturating_add_in_place(
            ExecuteTimingType::UpdateTransactionStatuses,
            update_transaction_statuses_us,
        );

        Self::create_commit_results(processing_results)
    }

    fn create_commit_results(
        processing_results: Vec<TransactionProcessingResult>,
    ) -> Vec<TransactionCommitResult> {
        processing_results
            .into_iter()
            .map(|processing_result| {
                let processed_tx = processing_result?;
                let execution_details = processed_tx.execution_details;
                let LoadedTransaction {
                    rent_debits,
                    accounts: loaded_accounts,
                    loaded_accounts_data_size,
                    fee_details,
                    ..
                } = processed_tx.loaded_transaction;

                // Rent is only collected for successfully executed transactions
                let rent_debits = if execution_details.was_successful() {
                    rent_debits
                } else {
                    RentDebits::default()
                };

                Ok(CommittedTransaction {
                    status: execution_details.status,
                    log_messages: execution_details.log_messages,
                    inner_instructions: execution_details.inner_instructions,
                    return_data: execution_details.return_data,
                    executed_units: execution_details.executed_units,
                    fee_details,
                    rent_debits,
                    loaded_account_stats: TransactionLoadedAccountsStats {
                        loaded_accounts_count: loaded_accounts.len(),
                        loaded_accounts_data_size,
                    },
                })
            })
            .collect()
    }

    fn collect_rent(&self, processing_results: &[TransactionProcessingResult]) {
        let collected_rent = processing_results
            .iter()
            .filter_map(|processing_result| processing_result.processed_transaction())
            .filter(|executed_tx| executed_tx.was_successful())
            .map(|executed_tx| executed_tx.loaded_transaction.rent)
            .sum();
        self.collected_rent.fetch_add(collected_rent, Relaxed);
    }

    fn run_incinerator(&self) {
        if let Some((account, _)) =
            self.get_account_modified_since_parent_with_fixed_root(&incinerator::id())
        {
            self.capitalization.fetch_sub(account.lamports(), Relaxed);
            self.store_account(&incinerator::id(), &AccountSharedData::default());
        }
    }

    /// Get stake and stake node accounts
    pub(crate) fn get_stake_accounts(&self, minimized_account_set: &DashSet<Pubkey>) {
        self.stakes_cache
            .stakes()
            .stake_delegations()
            .iter()
            .for_each(|(pubkey, _)| {
                minimized_account_set.insert(*pubkey);
            });

        self.stakes_cache
            .stakes()
            .staked_nodes()
            .par_iter()
            .for_each(|(pubkey, _)| {
                minimized_account_set.insert(*pubkey);
            });
    }

    /// After deserialize, populate skipped rewrites with accounts that would normally
    /// have had their data rewritten in this slot due to rent collection (but didn't).
    ///
    /// This is required when starting up from a snapshot to verify the bank hash.
    ///
    /// A second usage is from the `bank_to_xxx_snapshot_archive()` functions.  These fns call
    /// `Bank::rehash()` to handle if the user manually modified any accounts and thus requires
    /// calculating the bank hash again.  Since calculating the bank hash *takes* the skipped
    /// rewrites, this second time will not have any skipped rewrites, and thus the hash would be
    /// updated to the wrong value.  So, rebuild the skipped rewrites before rehashing.
    fn rebuild_skipped_rewrites(&self) {
        // If the feature gate to *not* add rent collection rewrites to the bank hash is enabled,
        // then do *not* add anything to our skipped_rewrites.
        if self.bank_hash_skips_rent_rewrites() {
            return;
        }

        let (skipped_rewrites, measure_skipped_rewrites) =
            measure_time!(self.calculate_skipped_rewrites());
        info!(
            "Rebuilding skipped rewrites of {} accounts{measure_skipped_rewrites}",
            skipped_rewrites.len()
        );

        *self.skipped_rewrites.lock().unwrap() = skipped_rewrites;
    }

    /// Calculates (and returns) skipped rewrites for this bank
    ///
    /// Refer to `rebuild_skipped_rewrites()` for more documentation.
    /// This implementation is purposely separate to facilitate testing.
    ///
    /// The key observation is that accounts in Bank::skipped_rewrites are only used IFF the
    /// specific account is *not* already in the accounts delta hash.  If an account is not in
    /// the accounts delta hash, then it means the account was not modified.  Since (basically)
    /// all accounts are rent exempt, this means (basically) all accounts are unmodified by rent
    /// collection.  So we just need to load the accounts that would've been checked for rent
    /// collection, hash them, and add them to Bank::skipped_rewrites.
    ///
    /// As of this writing, there are ~350 million acounts on mainnet-beta.
    /// Rent collection almost always collects a single slot at a time.
    /// So 1 slot of 432,000, of 350 million accounts, is ~800 accounts per slot.
    /// Since we haven't started processing anything yet, it should be fast enough to simply
    /// load the accounts directly.
    /// Empirically, this takes about 3-4 milliseconds.
    fn calculate_skipped_rewrites(&self) -> HashMap<Pubkey, AccountHash> {
        // The returned skipped rewrites may include accounts that were actually *not* skipped!
        // (This is safe, as per the fn's documentation above.)
        self.get_accounts_for_skipped_rewrites()
            .map(|(pubkey, account_hash, _account)| (pubkey, account_hash))
            .collect()
    }

    /// Loads accounts that were selected for rent collection this slot.
    /// After loading the accounts, also calculate and return the account hashes.
    /// This is used when dealing with skipped rewrites.
    fn get_accounts_for_skipped_rewrites(
        &self,
    ) -> impl Iterator<Item = (Pubkey, AccountHash, AccountSharedData)> + '_ {
        self.rent_collection_partitions()
            .into_iter()
            .map(accounts_partition::pubkey_range_from_partition)
            .flat_map(|pubkey_range| {
                self.rc
                    .accounts
                    .load_to_collect_rent_eagerly(&self.ancestors, pubkey_range)
            })
            .map(|(pubkey, account, _slot)| {
                let account_hash = AccountsDb::hash_account(&account, &pubkey);
                (pubkey, account_hash, account)
            })
    }

    /// Returns the accounts, sorted by pubkey, that were part of accounts delta hash calculation
    /// This is used when writing a bank hash details file.
    pub(crate) fn get_accounts_for_bank_hash_details(&self) -> Vec<PubkeyHashAccount> {
        let accounts_db = &self.rc.accounts.accounts_db;

        let mut accounts_written_this_slot =
            accounts_db.get_pubkey_hash_account_for_slot(self.slot());

        // If we are skipping rewrites but also include them in the accounts delta hash, then we
        // need to go load those accounts and add them to the list of accounts written this slot.
        if !self.bank_hash_skips_rent_rewrites()
            && accounts_db.test_skip_rewrites_but_include_in_bank_hash
        {
            let pubkeys_written_this_slot: HashSet<_> = accounts_written_this_slot
                .iter()
                .map(|pubkey_hash_account| pubkey_hash_account.pubkey)
                .collect();

            let rent_collection_accounts = self.get_accounts_for_skipped_rewrites();
            for (pubkey, hash, account) in rent_collection_accounts {
                if !pubkeys_written_this_slot.contains(&pubkey) {
                    accounts_written_this_slot.push(PubkeyHashAccount {
                        pubkey,
                        hash,
                        account,
                    });
                }
            }
        }

        // Sort the accounts by pubkey to match the order of the accounts delta hash.
        // This also makes comparison of files from different nodes deterministic.
        accounts_written_this_slot.sort_unstable_by_key(|account| account.pubkey);
        accounts_written_this_slot
    }

    fn collect_rent_eagerly(&self) {
        if self.lazy_rent_collection.load(Relaxed) {
            return;
        }

        let mut measure = Measure::start("collect_rent_eagerly-ms");
        let partitions = self.rent_collection_partitions();
        let count = partitions.len();
        let rent_metrics = RentMetrics::default();
        // partitions will usually be 1, but could be more if we skip slots
        let mut parallel = count > 1;
        if parallel {
            let ranges = partitions
                .iter()
                .map(|partition| {
                    (
                        *partition,
                        accounts_partition::pubkey_range_from_partition(*partition),
                    )
                })
                .collect::<Vec<_>>();
            // test every range to make sure ranges are not overlapping
            // some tests collect rent from overlapping ranges
            // example: [(0, 31, 32), (0, 0, 128), (0, 27, 128)]
            // read-modify-write of an account for rent collection cannot be done in parallel
            'outer: for i in 0..ranges.len() {
                for j in 0..ranges.len() {
                    if i == j {
                        continue;
                    }

                    let i = &ranges[i].1;
                    let j = &ranges[j].1;
                    // make sure i doesn't contain j
                    if i.contains(j.start()) || i.contains(j.end()) {
                        parallel = false;
                        break 'outer;
                    }
                }
            }

            if parallel {
                let thread_pool = &self.rc.accounts.accounts_db.thread_pool;
                thread_pool.install(|| {
                    ranges.into_par_iter().for_each(|range| {
                        self.collect_rent_in_range(range.0, range.1, &rent_metrics)
                    });
                });
            }
        }
        if !parallel {
            // collect serially
            partitions
                .into_iter()
                .for_each(|partition| self.collect_rent_in_partition(partition, &rent_metrics));
        }
        measure.stop();
        datapoint_info!(
            "collect_rent_eagerly",
            ("accounts", rent_metrics.count.load(Relaxed), i64),
            ("partitions", count, i64),
            ("total_time_us", measure.as_us(), i64),
            (
                "hold_range_us",
                rent_metrics.hold_range_us.load(Relaxed),
                i64
            ),
            ("load_us", rent_metrics.load_us.load(Relaxed), i64),
            ("collect_us", rent_metrics.collect_us.load(Relaxed), i64),
            ("hash_us", rent_metrics.hash_us.load(Relaxed), i64),
            ("store_us", rent_metrics.store_us.load(Relaxed), i64),
        );
    }

    fn rent_collection_partitions(&self) -> Vec<Partition> {
        if !self.use_fixed_collection_cycle() {
            // This mode is for production/development/testing.
            // In this mode, we iterate over the whole pubkey value range for each epochs
            // including warm-up epochs.
            // The only exception is the situation where normal epochs are relatively short
            // (currently less than 2 day). In that case, we arrange a single collection
            // cycle to be multiple of epochs so that a cycle could be greater than the 2 day.
            self.variable_cycle_partitions()
        } else {
            // This mode is mainly for benchmarking only.
            // In this mode, we always iterate over the whole pubkey value range with
            // <slot_count_in_two_day> slots as a collection cycle, regardless warm-up or
            // alignment between collection cycles and epochs.
            // Thus, we can simulate stable processing load of eager rent collection,
            // strictly proportional to the number of pubkeys since genesis.
            self.fixed_cycle_partitions()
        }
    }

    /// true if rent collection does NOT rewrite accounts whose pubkey indicates
    ///  it is time for rent collection, but the account is rent exempt.
    /// false if rent collection DOES rewrite accounts if the account is rent exempt
    /// This is the default behavior historically.
    fn bank_hash_skips_rent_rewrites(&self) -> bool {
        self.feature_set
            .is_active(&feature_set::skip_rent_rewrites::id())
    }

    /// true if rent fees should be collected (i.e. disable_rent_fees_collection is NOT enabled)
    fn should_collect_rent(&self) -> bool {
        !self
            .feature_set
            .is_active(&feature_set::disable_rent_fees_collection::id())
    }

    /// Collect rent from `accounts`
    ///
    /// This fn is called inside a parallel loop from `collect_rent_in_partition()`.  Avoid adding
    /// any code that causes contention on shared memory/data (i.e. do not update atomic metrics).
    ///
    /// The return value is a struct of computed values that `collect_rent_in_partition()` will
    /// reduce at the end of its parallel loop.  If possible, place data/computation that cause
    /// contention/take locks in the return struct and process them in
    /// `collect_rent_from_partition()` after reducing the parallel loop.
    fn collect_rent_from_accounts(
        &self,
        mut accounts: Vec<(Pubkey, AccountSharedData, Slot)>,
        rent_paying_pubkeys: Option<&HashSet<Pubkey>>,
        partition_index: PartitionIndex,
    ) -> CollectRentFromAccountsInfo {
        let mut rent_debits = RentDebits::default();
        let mut total_rent_collected_info = CollectedInfo::default();
        let mut accounts_to_store =
            Vec::<(&Pubkey, &AccountSharedData)>::with_capacity(accounts.len());
        let mut time_collecting_rent_us = 0;
        let mut time_storing_accounts_us = 0;
        let can_skip_rewrites = self.bank_hash_skips_rent_rewrites();
        let test_skip_rewrites_but_include_hash_in_bank_hash = !can_skip_rewrites
            && self
                .rc
                .accounts
                .accounts_db
                .test_skip_rewrites_but_include_in_bank_hash;
        let mut skipped_rewrites = Vec::default();
        for (pubkey, account, _loaded_slot) in accounts.iter_mut() {
            let (rent_collected_info, collect_rent_us) = measure_us!(collect_rent_from_account(
                &self.feature_set,
                &self.rent_collector,
                pubkey,
                account
            ));
            time_collecting_rent_us += collect_rent_us;

            // only store accounts where we collected rent
            // but get the hash for all these accounts even if collected rent is 0 (= not updated).
            // Also, there's another subtle side-effect from rewrites: this
            // ensures we verify the whole on-chain state (= all accounts)
            // via the bank delta hash slowly once per an epoch.
            if (!can_skip_rewrites && !test_skip_rewrites_but_include_hash_in_bank_hash)
                || !Self::skip_rewrite(rent_collected_info.rent_amount, account)
            {
                if rent_collected_info.rent_amount > 0 {
                    if let Some(rent_paying_pubkeys) = rent_paying_pubkeys {
                        if !rent_paying_pubkeys.contains(pubkey) {
                            let partition_from_pubkey = accounts_partition::partition_from_pubkey(
                                pubkey,
                                self.epoch_schedule.slots_per_epoch,
                            );
                            // Submit datapoint instead of assert while we verify this is correct
                            datapoint_warn!(
                                "bank-unexpected_rent_paying_pubkey",
                                ("slot", self.slot(), i64),
                                ("pubkey", pubkey.to_string(), String),
                                ("partition_index", partition_index, i64),
                                ("partition_from_pubkey", partition_from_pubkey, i64)
                            );
                            warn!(
                                "Collecting rent from unexpected pubkey: {}, slot: {}, parent_slot: {:?}, \
                                partition_index: {}, partition_from_pubkey: {}",
                                pubkey,
                                self.slot(),
                                self.parent().map(|bank| bank.slot()),
                                partition_index,
                                partition_from_pubkey,
                            );
                        }
                    }
                }
                total_rent_collected_info += rent_collected_info;
                accounts_to_store.push((pubkey, account));
            } else if test_skip_rewrites_but_include_hash_in_bank_hash {
                // include rewrites that we skipped in the accounts delta hash.
                // This is what consensus requires prior to activation of bank_hash_skips_rent_rewrites.
                // This code path exists to allow us to test the long term effects on validators when the skipped rewrites
                // feature is enabled.
                let hash = AccountsDb::hash_account(account, pubkey);
                skipped_rewrites.push((*pubkey, hash));
            }
            rent_debits.insert(pubkey, rent_collected_info.rent_amount, account.lamports());
        }

        if !accounts_to_store.is_empty() {
            // TODO: Maybe do not call `store_accounts()` here.  Instead return `accounts_to_store`
            // and have `collect_rent_in_partition()` perform all the stores.
            let (_, store_accounts_us) =
                measure_us!(self.store_accounts((self.slot(), &accounts_to_store[..])));
            time_storing_accounts_us += store_accounts_us;
        }

        CollectRentFromAccountsInfo {
            skipped_rewrites,
            rent_collected_info: total_rent_collected_info,
            rent_rewards: rent_debits.into_unordered_rewards_iter().collect(),
            time_collecting_rent_us,
            time_storing_accounts_us,
            num_accounts: accounts.len(),
        }
    }

    /// convert 'partition' to a pubkey range and 'collect_rent_in_range'
    fn collect_rent_in_partition(&self, partition: Partition, metrics: &RentMetrics) {
        let subrange_full = accounts_partition::pubkey_range_from_partition(partition);
        self.collect_rent_in_range(partition, subrange_full, metrics)
    }

    /// get all pubkeys that we expect to be rent-paying or None, if this was not initialized at load time (that should only exist in test cases)
    fn get_rent_paying_pubkeys(&self, partition: &Partition) -> Option<HashSet<Pubkey>> {
        self.rc
            .accounts
            .accounts_db
            .accounts_index
            .rent_paying_accounts_by_partition
            .get()
            .and_then(|rent_paying_accounts| {
                rent_paying_accounts.is_initialized().then(|| {
                    accounts_partition::get_partition_end_indexes(partition)
                        .into_iter()
                        .flat_map(|end_index| {
                            rent_paying_accounts.get_pubkeys_in_partition_index(end_index)
                        })
                        .cloned()
                        .collect::<HashSet<_>>()
                })
            })
    }

    /// load accounts with pubkeys in 'subrange_full'
    /// collect rent and update 'account.rent_epoch' as necessary
    /// store accounts, whether rent was collected or not (depending on whether we skipping rewrites is enabled)
    /// update bank's rewrites set for all rewrites that were skipped
    fn collect_rent_in_range(
        &self,
        partition: Partition,
        subrange_full: RangeInclusive<Pubkey>,
        metrics: &RentMetrics,
    ) {
        let mut hold_range = Measure::start("hold_range");
        let thread_pool = &self.rc.accounts.accounts_db.thread_pool;
        thread_pool.install(|| {
            self.rc
                .accounts
                .hold_range_in_memory(&subrange_full, true, thread_pool);
            hold_range.stop();
            metrics.hold_range_us.fetch_add(hold_range.as_us(), Relaxed);

            let rent_paying_pubkeys_ = self.get_rent_paying_pubkeys(&partition);
            let rent_paying_pubkeys = rent_paying_pubkeys_.as_ref();

            // divide the range into num_threads smaller ranges and process in parallel
            // Note that 'pubkey_range_from_partition' cannot easily be re-used here to break the range smaller.
            // It has special handling of 0..0 and partition_count changes affect all ranges unevenly.
            let num_threads = solana_accounts_db::accounts_db::quarter_thread_count() as u64;
            let sz = std::mem::size_of::<u64>();
            let start_prefix = accounts_partition::prefix_from_pubkey(subrange_full.start());
            let end_prefix_inclusive = accounts_partition::prefix_from_pubkey(subrange_full.end());
            let range = end_prefix_inclusive - start_prefix;
            let increment = range / num_threads;
            let mut results = (0..num_threads)
                .into_par_iter()
                .map(|chunk| {
                    let offset = |chunk| start_prefix + chunk * increment;
                    let start = offset(chunk);
                    let last = chunk == num_threads - 1;
                    let merge_prefix = |prefix: u64, mut bound: Pubkey| {
                        bound.as_mut()[0..sz].copy_from_slice(&prefix.to_be_bytes());
                        bound
                    };
                    let start = merge_prefix(start, *subrange_full.start());
                    let (accounts, measure_load_accounts) = measure_time!(if last {
                        let end = *subrange_full.end();
                        let subrange = start..=end; // IN-clusive
                        self.rc
                            .accounts
                            .load_to_collect_rent_eagerly(&self.ancestors, subrange)
                    } else {
                        let end = merge_prefix(offset(chunk + 1), *subrange_full.start());
                        let subrange = start..end; // EX-clusive, the next 'start' will be this same value
                        self.rc
                            .accounts
                            .load_to_collect_rent_eagerly(&self.ancestors, subrange)
                    });
                    CollectRentInPartitionInfo::new(
                        self.collect_rent_from_accounts(accounts, rent_paying_pubkeys, partition.1),
                        Duration::from_nanos(measure_load_accounts.as_ns()),
                    )
                })
                .reduce(
                    CollectRentInPartitionInfo::default,
                    CollectRentInPartitionInfo::reduce,
                );

            self.skipped_rewrites
                .lock()
                .unwrap()
                .extend(results.skipped_rewrites);

            // We cannot assert here that we collected from all expected keys.
            // Some accounts may have been topped off or may have had all funds removed and gone to 0 lamports.

            self.rc
                .accounts
                .hold_range_in_memory(&subrange_full, false, thread_pool);

            self.collected_rent
                .fetch_add(results.rent_collected, Relaxed);
            self.update_accounts_data_size_delta_off_chain(
                -(results.accounts_data_size_reclaimed as i64),
            );
            self.rewards
                .write()
                .unwrap()
                .append(&mut results.rent_rewards);

            metrics
                .load_us
                .fetch_add(results.time_loading_accounts_us, Relaxed);
            metrics
                .collect_us
                .fetch_add(results.time_collecting_rent_us, Relaxed);
            metrics
                .store_us
                .fetch_add(results.time_storing_accounts_us, Relaxed);
            metrics.count.fetch_add(results.num_accounts, Relaxed);
        });
    }

    /// return true iff storing this account is just a rewrite and can be skipped
    fn skip_rewrite(rent_amount: u64, account: &AccountSharedData) -> bool {
        // if rent was != 0
        // or special case for default rent value
        // these cannot be skipped and must be written
        rent_amount == 0 && account.rent_epoch() != 0
    }

    pub(crate) fn fixed_cycle_partitions_between_slots(
        &self,
        starting_slot: Slot,
        ending_slot: Slot,
    ) -> Vec<Partition> {
        let slot_count_in_two_day = self.slot_count_in_two_day();
        accounts_partition::get_partitions(ending_slot, starting_slot, slot_count_in_two_day)
    }

    fn fixed_cycle_partitions(&self) -> Vec<Partition> {
        self.fixed_cycle_partitions_between_slots(self.parent_slot(), self.slot())
    }

    pub(crate) fn variable_cycle_partitions_between_slots(
        &self,
        starting_slot: Slot,
        ending_slot: Slot,
    ) -> Vec<Partition> {
        let (starting_epoch, mut starting_slot_index) =
            self.get_epoch_and_slot_index(starting_slot);
        let (ending_epoch, ending_slot_index) = self.get_epoch_and_slot_index(ending_slot);

        let mut partitions = vec![];
        if starting_epoch < ending_epoch {
            let slot_skipped = (ending_slot - starting_slot) > 1;
            if slot_skipped {
                // Generate special partitions because there are skipped slots
                // exactly at the epoch transition.

                let parent_last_slot_index = self.get_slots_in_epoch(starting_epoch) - 1;

                // ... for parent epoch
                partitions.push(self.partition_from_slot_indexes_with_gapped_epochs(
                    starting_slot_index,
                    parent_last_slot_index,
                    starting_epoch,
                ));

                if ending_slot_index > 0 {
                    // ... for current epoch
                    partitions.push(self.partition_from_slot_indexes_with_gapped_epochs(
                        0,
                        0,
                        ending_epoch,
                    ));
                }
            }
            starting_slot_index = 0;
        }

        partitions.push(self.partition_from_normal_slot_indexes(
            starting_slot_index,
            ending_slot_index,
            ending_epoch,
        ));

        partitions
    }

    fn variable_cycle_partitions(&self) -> Vec<Partition> {
        self.variable_cycle_partitions_between_slots(self.parent_slot(), self.slot())
    }

    fn do_partition_from_slot_indexes(
        &self,
        start_slot_index: SlotIndex,
        end_slot_index: SlotIndex,
        epoch: Epoch,
        generated_for_gapped_epochs: bool,
    ) -> Partition {
        let slot_count_per_epoch = self.get_slots_in_epoch(epoch);

        let cycle_params = if !self.use_multi_epoch_collection_cycle(epoch) {
            // mnb should always go through this code path
            accounts_partition::rent_single_epoch_collection_cycle_params(
                epoch,
                slot_count_per_epoch,
            )
        } else {
            accounts_partition::rent_multi_epoch_collection_cycle_params(
                epoch,
                slot_count_per_epoch,
                self.first_normal_epoch(),
                self.slot_count_in_two_day() / slot_count_per_epoch,
            )
        };
        accounts_partition::get_partition_from_slot_indexes(
            cycle_params,
            start_slot_index,
            end_slot_index,
            generated_for_gapped_epochs,
        )
    }

    fn partition_from_normal_slot_indexes(
        &self,
        start_slot_index: SlotIndex,
        end_slot_index: SlotIndex,
        epoch: Epoch,
    ) -> Partition {
        self.do_partition_from_slot_indexes(start_slot_index, end_slot_index, epoch, false)
    }

    fn partition_from_slot_indexes_with_gapped_epochs(
        &self,
        start_slot_index: SlotIndex,
        end_slot_index: SlotIndex,
        epoch: Epoch,
    ) -> Partition {
        self.do_partition_from_slot_indexes(start_slot_index, end_slot_index, epoch, true)
    }

    // Given short epochs, it's too costly to collect rent eagerly
    // within an epoch, so lower the frequency of it.
    // These logic isn't strictly eager anymore and should only be used
    // for development/performance purpose.
    // Absolutely not under ClusterType::MainnetBeta!!!!
    fn use_multi_epoch_collection_cycle(&self, epoch: Epoch) -> bool {
        // Force normal behavior, disabling multi epoch collection cycle for manual local testing
        #[cfg(not(test))]
        if self.slot_count_per_normal_epoch() == solana_sdk::epoch_schedule::MINIMUM_SLOTS_PER_EPOCH
        {
            return false;
        }

        epoch >= self.first_normal_epoch()
            && self.slot_count_per_normal_epoch() < self.slot_count_in_two_day()
    }

    pub(crate) fn use_fixed_collection_cycle(&self) -> bool {
        // Force normal behavior, disabling fixed collection cycle for manual local testing
        #[cfg(not(test))]
        if self.slot_count_per_normal_epoch() == solana_sdk::epoch_schedule::MINIMUM_SLOTS_PER_EPOCH
        {
            return false;
        }

        self.cluster_type() != ClusterType::MainnetBeta
            && self.slot_count_per_normal_epoch() < self.slot_count_in_two_day()
    }

    fn slot_count_in_two_day(&self) -> SlotCount {
        Self::slot_count_in_two_day_helper(self.ticks_per_slot)
    }

    // This value is specially chosen to align with slots per epoch in mainnet-beta and testnet
    // Also, assume 500GB account data set as the extreme, then for 2 day (=48 hours) to collect
    // rent eagerly, we'll consume 5.7 MB/s IO bandwidth, bidirectionally.
    pub fn slot_count_in_two_day_helper(ticks_per_slot: SlotCount) -> SlotCount {
        2 * DEFAULT_TICKS_PER_SECOND * SECONDS_PER_DAY / ticks_per_slot
    }

    fn slot_count_per_normal_epoch(&self) -> SlotCount {
        self.get_slots_in_epoch(self.first_normal_epoch())
    }

    pub fn cluster_type(&self) -> ClusterType {
        // unwrap is safe; self.cluster_type is ensured to be Some() always...
        // we only using Option here for ABI compatibility...
        self.cluster_type.unwrap()
    }

    /// Process a batch of transactions.
    #[must_use]
    pub fn load_execute_and_commit_transactions(
        &self,
        batch: &TransactionBatch,
        max_age: usize,
        collect_balances: bool,
        recording_config: ExecutionRecordingConfig,
        timings: &mut ExecuteTimings,
        log_messages_bytes_limit: Option<usize>,
    ) -> (Vec<TransactionCommitResult>, TransactionBalancesSet) {
        let pre_balances = if collect_balances {
            self.collect_balances(batch)
        } else {
            vec![]
        };

        let LoadAndExecuteTransactionsOutput {
            processing_results,
            processed_counts,
        } = self.load_and_execute_transactions(
            batch,
            max_age,
            timings,
            &mut TransactionErrorMetrics::default(),
            TransactionProcessingConfig {
                account_overrides: None,
                check_program_modification_slot: self.check_program_modification_slot,
                compute_budget: self.compute_budget(),
                log_messages_bytes_limit,
                limit_to_load_programs: false,
                recording_config,
                transaction_account_lock_limit: Some(self.get_transaction_account_lock_limit()),
            },
        );

        let (last_blockhash, lamports_per_signature) =
            self.last_blockhash_and_lamports_per_signature();
        let commit_results = self.commit_transactions(
            batch.sanitized_transactions(),
            processing_results,
            last_blockhash,
            lamports_per_signature,
            &processed_counts,
            timings,
        );
        let post_balances = if collect_balances {
            self.collect_balances(batch)
        } else {
            vec![]
        };
        (
            commit_results,
            TransactionBalancesSet::new(pre_balances, post_balances),
        )
    }

    /// Process a Transaction. This is used for unit tests and simply calls the vector
    /// Bank::process_transactions method.
    pub fn process_transaction(&self, tx: &Transaction) -> Result<()> {
        self.try_process_transactions(std::iter::once(tx))?[0].clone()?;
        tx.signatures
            .first()
            .map_or(Ok(()), |sig| self.get_signature_status(sig).unwrap())
    }

    /// Process a Transaction and store metadata. This is used for tests and the banks services. It
    /// replicates the vector Bank::process_transaction method with metadata recording enabled.
    pub fn process_transaction_with_metadata(
        &self,
        tx: impl Into<VersionedTransaction>,
    ) -> Result<CommittedTransaction> {
        let txs = vec![tx.into()];
        let batch = self.prepare_entry_batch(txs)?;

        let (mut commit_results, ..) = self.load_execute_and_commit_transactions(
            &batch,
            MAX_PROCESSING_AGE,
            false, // collect_balances
            ExecutionRecordingConfig {
                enable_cpi_recording: false,
                enable_log_recording: true,
                enable_return_data_recording: true,
            },
            &mut ExecuteTimings::default(),
            Some(1000 * 1000),
        );

        commit_results.remove(0)
    }

    /// Process multiple transaction in a single batch. This is used for benches and unit tests.
    /// Short circuits if any of the transactions do not pass sanitization checks.
    pub fn try_process_transactions<'a>(
        &self,
        txs: impl Iterator<Item = &'a Transaction>,
    ) -> Result<Vec<Result<()>>> {
        let txs = txs
            .map(|tx| VersionedTransaction::from(tx.clone()))
            .collect();
        self.try_process_entry_transactions(txs)
    }

    /// Process multiple transaction in a single batch. This is used for benches and unit tests.
    /// Short circuits if any of the transactions do not pass sanitization checks.
    pub fn try_process_entry_transactions(
        &self,
        txs: Vec<VersionedTransaction>,
    ) -> Result<Vec<Result<()>>> {
        let batch = self.prepare_entry_batch(txs)?;
        Ok(self.process_transaction_batch(&batch))
    }

    #[must_use]
    fn process_transaction_batch(&self, batch: &TransactionBatch) -> Vec<Result<()>> {
        self.load_execute_and_commit_transactions(
            batch,
            MAX_PROCESSING_AGE,
            false,
            ExecutionRecordingConfig::new_single_setting(false),
            &mut ExecuteTimings::default(),
            None,
        )
        .0
        .into_iter()
        .map(|commit_result| commit_result.map(|_| ()))
        .collect()
    }

    /// Create, sign, and process a Transaction from `keypair` to `to` of
    /// `n` lamports where `blockhash` is the last Entry ID observed by the client.
    pub fn transfer(&self, n: u64, keypair: &Keypair, to: &Pubkey) -> Result<Signature> {
        let blockhash = self.last_blockhash();
        let tx = system_transaction::transfer(keypair, to, n, blockhash);
        let signature = tx.signatures[0];
        self.process_transaction(&tx).map(|_| signature)
    }

    pub fn read_balance(account: &AccountSharedData) -> u64 {
        account.lamports()
    }
    /// Each program would need to be able to introspect its own state
    /// this is hard-coded to the Budget language
    pub fn get_balance(&self, pubkey: &Pubkey) -> u64 {
        self.get_account(pubkey)
            .map(|x| Self::read_balance(&x))
            .unwrap_or(0)
    }

    /// Compute all the parents of the bank in order
    pub fn parents(&self) -> Vec<Arc<Bank>> {
        let mut parents = vec![];
        let mut bank = self.parent();
        while let Some(parent) = bank {
            parents.push(parent.clone());
            bank = parent.parent();
        }
        parents
    }

    /// Compute all the parents of the bank including this bank itself
    pub fn parents_inclusive(self: Arc<Self>) -> Vec<Arc<Bank>> {
        let mut parents = self.parents();
        parents.insert(0, self);
        parents
    }

    /// fn store the single `account` with `pubkey`.
    /// Uses `store_accounts`, which works on a vector of accounts.
    pub fn store_account(&self, pubkey: &Pubkey, account: &AccountSharedData) {
        self.store_accounts((self.slot(), &[(pubkey, account)][..]))
    }

    pub fn store_accounts<'a>(&self, accounts: impl StorableAccounts<'a>) {
        assert!(!self.freeze_started());
        let mut m = Measure::start("stakes_cache.check_and_store");
        let new_warmup_cooldown_rate_epoch = self.new_warmup_cooldown_rate_epoch();
        (0..accounts.len()).for_each(|i| {
            accounts.account(i, |account| {
                self.stakes_cache.check_and_store(
                    account.pubkey(),
                    &account,
                    new_warmup_cooldown_rate_epoch,
                )
            })
        });
        self.rc.accounts.store_accounts_cached(accounts);
        m.stop();
        self.rc
            .accounts
            .accounts_db
            .stats
            .stakes_cache_check_and_store_us
            .fetch_add(m.as_us(), Relaxed);
    }

    pub fn force_flush_accounts_cache(&self) {
        self.rc
            .accounts
            .accounts_db
            .flush_accounts_cache(true, Some(self.slot()))
    }

    pub fn flush_accounts_cache_if_needed(&self) {
        self.rc
            .accounts
            .accounts_db
            .flush_accounts_cache(false, Some(self.slot()))
    }

    /// Technically this issues (or even burns!) new lamports,
    /// so be extra careful for its usage
    fn store_account_and_update_capitalization(
        &self,
        pubkey: &Pubkey,
        new_account: &AccountSharedData,
    ) {
        let old_account_data_size =
            if let Some(old_account) = self.get_account_with_fixed_root_no_cache(pubkey) {
                match new_account.lamports().cmp(&old_account.lamports()) {
                    std::cmp::Ordering::Greater => {
                        let increased = new_account.lamports() - old_account.lamports();
                        trace!(
                            "store_account_and_update_capitalization: increased: {} {}",
                            pubkey,
                            increased
                        );
                        self.capitalization.fetch_add(increased, Relaxed);
                    }
                    std::cmp::Ordering::Less => {
                        let decreased = old_account.lamports() - new_account.lamports();
                        trace!(
                            "store_account_and_update_capitalization: decreased: {} {}",
                            pubkey,
                            decreased
                        );
                        self.capitalization.fetch_sub(decreased, Relaxed);
                    }
                    std::cmp::Ordering::Equal => {}
                }
                old_account.data().len()
            } else {
                trace!(
                    "store_account_and_update_capitalization: created: {} {}",
                    pubkey,
                    new_account.lamports()
                );
                self.capitalization
                    .fetch_add(new_account.lamports(), Relaxed);
                0
            };

        self.store_account(pubkey, new_account);
        self.calculate_and_update_accounts_data_size_delta_off_chain(
            old_account_data_size,
            new_account.data().len(),
        );
    }

    pub fn accounts(&self) -> Arc<Accounts> {
        self.rc.accounts.clone()
    }

    fn finish_init(
        &mut self,
        genesis_config: &GenesisConfig,
        additional_builtins: Option<&[BuiltinPrototype]>,
        debug_do_not_add_builtins: bool,
    ) {
        self.rewards_pool_pubkeys =
            Arc::new(genesis_config.rewards_pools.keys().cloned().collect());

        self.apply_feature_activations(
            ApplyFeatureActivationsCaller::FinishInit,
            debug_do_not_add_builtins,
        );

        if !debug_do_not_add_builtins {
            for builtin in BUILTINS
                .iter()
                .chain(additional_builtins.unwrap_or(&[]).iter())
            {
                // The builtin should be added if it has no enable feature ID
                // and it has not been migrated to Core BPF.
                //
                // If a program was previously migrated to Core BPF, accountsDB
                // from snapshot should contain the BPF program accounts.
                let builtin_is_bpf = |program_id: &Pubkey| {
                    self.get_account(program_id)
                        .map(|a| a.owner() == &bpf_loader_upgradeable::id())
                        .unwrap_or(false)
                };
                if builtin.enable_feature_id.is_none() && !builtin_is_bpf(&builtin.program_id) {
                    self.transaction_processor.add_builtin(
                        self,
                        builtin.program_id,
                        builtin.name,
                        ProgramCacheEntry::new_builtin(0, builtin.name.len(), builtin.entrypoint),
                    );
                }
            }
            for precompile in get_precompiles() {
                if precompile.feature.is_none() {
                    self.add_precompile(&precompile.program_id);
                }
            }
        }

        let mut program_cache = self.transaction_processor.program_cache.write().unwrap();
        program_cache.latest_root_slot = self.slot();
        program_cache.latest_root_epoch = self.epoch();
        program_cache.environments.program_runtime_v1 = Arc::new(
            create_program_runtime_environment_v1(
                &self.feature_set,
                &self.compute_budget().unwrap_or_default(),
                false, /* deployment */
                false, /* debugging_features */
            )
            .unwrap(),
        );
        program_cache.environments.program_runtime_v2 =
            Arc::new(create_program_runtime_environment_v2(
                &self.compute_budget().unwrap_or_default(),
                false, /* debugging_features */
            ));
    }

    pub fn set_inflation(&self, inflation: Inflation) {
        *self.inflation.write().unwrap() = inflation;
    }

    /// Get a snapshot of the current set of hard forks
    pub fn hard_forks(&self) -> HardForks {
        self.hard_forks.read().unwrap().clone()
    }

    pub fn register_hard_fork(&self, new_hard_fork_slot: Slot) {
        let bank_slot = self.slot();

        let lock = self.freeze_lock();
        let bank_frozen = *lock != Hash::default();
        if new_hard_fork_slot < bank_slot {
            warn!(
                "Hard fork at slot {new_hard_fork_slot} ignored, the hard fork is older \
                than the bank at slot {bank_slot} that attempted to register it."
            );
        } else if (new_hard_fork_slot == bank_slot) && bank_frozen {
            warn!(
                "Hard fork at slot {new_hard_fork_slot} ignored, the hard fork is the same \
                slot as the bank at slot {bank_slot} that attempted to register it, but that \
                bank is already frozen."
            );
        } else {
            self.hard_forks
                .write()
                .unwrap()
                .register(new_hard_fork_slot);
        }
    }

    pub fn get_account_with_fixed_root_no_cache(
        &self,
        pubkey: &Pubkey,
    ) -> Option<AccountSharedData> {
        self.load_account_with(pubkey, |_| false)
            .map(|(acc, _slot)| acc)
    }

    fn load_account_with(
        &self,
        pubkey: &Pubkey,
        callback: impl for<'local> Fn(&'local AccountSharedData) -> bool,
    ) -> Option<(AccountSharedData, Slot)> {
        self.rc
            .accounts
            .accounts_db
            .load_account_with(&self.ancestors, pubkey, callback)
    }

    // Hi! leaky abstraction here....
    // try to use get_account_with_fixed_root() if it's called ONLY from on-chain runtime account
    // processing. That alternative fn provides more safety.
    pub fn get_account(&self, pubkey: &Pubkey) -> Option<AccountSharedData> {
        self.get_account_modified_slot(pubkey)
            .map(|(acc, _slot)| acc)
    }

    // Hi! leaky abstraction here....
    // use this over get_account() if it's called ONLY from on-chain runtime account
    // processing (i.e. from in-band replay/banking stage; that ensures root is *fixed* while
    // running).
    // pro: safer assertion can be enabled inside AccountsDb
    // con: panics!() if called from off-chain processing
    pub fn get_account_with_fixed_root(&self, pubkey: &Pubkey) -> Option<AccountSharedData> {
        self.get_account_modified_slot_with_fixed_root(pubkey)
            .map(|(acc, _slot)| acc)
    }

    // See note above get_account_with_fixed_root() about when to prefer this function
    pub fn get_account_modified_slot_with_fixed_root(
        &self,
        pubkey: &Pubkey,
    ) -> Option<(AccountSharedData, Slot)> {
        self.load_slow_with_fixed_root(&self.ancestors, pubkey)
    }

    pub fn get_account_modified_slot(&self, pubkey: &Pubkey) -> Option<(AccountSharedData, Slot)> {
        self.load_slow(&self.ancestors, pubkey)
    }

    fn load_slow(
        &self,
        ancestors: &Ancestors,
        pubkey: &Pubkey,
    ) -> Option<(AccountSharedData, Slot)> {
        // get_account (= primary this fn caller) may be called from on-chain Bank code even if we
        // try hard to use get_account_with_fixed_root for that purpose...
        // so pass safer LoadHint:Unspecified here as a fallback
        self.rc.accounts.load_without_fixed_root(ancestors, pubkey)
    }

    fn load_slow_with_fixed_root(
        &self,
        ancestors: &Ancestors,
        pubkey: &Pubkey,
    ) -> Option<(AccountSharedData, Slot)> {
        self.rc.accounts.load_with_fixed_root(ancestors, pubkey)
    }

    pub fn get_program_accounts(
        &self,
        program_id: &Pubkey,
        config: &ScanConfig,
    ) -> ScanResult<Vec<TransactionAccount>> {
        self.rc
            .accounts
            .load_by_program(&self.ancestors, self.bank_id, program_id, config)
    }

    pub fn get_filtered_program_accounts<F: Fn(&AccountSharedData) -> bool>(
        &self,
        program_id: &Pubkey,
        filter: F,
        config: &ScanConfig,
    ) -> ScanResult<Vec<TransactionAccount>> {
        self.rc.accounts.load_by_program_with_filter(
            &self.ancestors,
            self.bank_id,
            program_id,
            filter,
            config,
        )
    }

    pub fn get_filtered_indexed_accounts<F: Fn(&AccountSharedData) -> bool>(
        &self,
        index_key: &IndexKey,
        filter: F,
        config: &ScanConfig,
        byte_limit_for_scan: Option<usize>,
    ) -> ScanResult<Vec<TransactionAccount>> {
        self.rc.accounts.load_by_index_key_with_filter(
            &self.ancestors,
            self.bank_id,
            index_key,
            filter,
            config,
            byte_limit_for_scan,
        )
    }

    pub fn account_indexes_include_key(&self, key: &Pubkey) -> bool {
        self.rc.accounts.account_indexes_include_key(key)
    }

    /// Returns all the accounts this bank can load
    pub fn get_all_accounts(&self, sort_results: bool) -> ScanResult<Vec<PubkeyAccountSlot>> {
        self.rc
            .accounts
            .load_all(&self.ancestors, self.bank_id, sort_results)
    }

    // Scans all the accounts this bank can load, applying `scan_func`
    pub fn scan_all_accounts<F>(&self, scan_func: F, sort_results: bool) -> ScanResult<()>
    where
        F: FnMut(Option<(&Pubkey, AccountSharedData, Slot)>),
    {
        self.rc
            .accounts
            .scan_all(&self.ancestors, self.bank_id, scan_func, sort_results)
    }

    pub fn get_program_accounts_modified_since_parent(
        &self,
        program_id: &Pubkey,
    ) -> Vec<TransactionAccount> {
        self.rc
            .accounts
            .load_by_program_slot(self.slot(), Some(program_id))
    }

    pub fn get_transaction_logs(
        &self,
        address: Option<&Pubkey>,
    ) -> Option<Vec<TransactionLogInfo>> {
        self.transaction_log_collector
            .read()
            .unwrap()
            .get_logs_for_address(address)
    }

    /// Returns all the accounts stored in this slot
    pub fn get_all_accounts_modified_since_parent(&self) -> Vec<TransactionAccount> {
        self.rc.accounts.load_by_program_slot(self.slot(), None)
    }

    // if you want get_account_modified_since_parent without fixed_root, please define so...
    fn get_account_modified_since_parent_with_fixed_root(
        &self,
        pubkey: &Pubkey,
    ) -> Option<(AccountSharedData, Slot)> {
        let just_self: Ancestors = Ancestors::from(vec![self.slot()]);
        if let Some((account, slot)) = self.load_slow_with_fixed_root(&just_self, pubkey) {
            if slot == self.slot() {
                return Some((account, slot));
            }
        }
        None
    }

    pub fn get_largest_accounts(
        &self,
        num: usize,
        filter_by_address: &HashSet<Pubkey>,
        filter: AccountAddressFilter,
        sort_results: bool,
    ) -> ScanResult<Vec<(Pubkey, u64)>> {
        self.rc.accounts.load_largest_accounts(
            &self.ancestors,
            self.bank_id,
            num,
            filter_by_address,
            filter,
            sort_results,
        )
    }

    /// Return the accumulated executed transaction count
    pub fn transaction_count(&self) -> u64 {
        self.transaction_count.load(Relaxed)
    }

    /// Returns the number of non-vote transactions processed without error
    /// since the most recent boot from snapshot or genesis.
    /// This value is not shared though the network, nor retained
    /// within snapshots, but is preserved in `Bank::new_from_parent`.
    pub fn non_vote_transaction_count_since_restart(&self) -> u64 {
        self.non_vote_transaction_count_since_restart.load(Relaxed)
    }

    /// Return the transaction count executed only in this bank
    pub fn executed_transaction_count(&self) -> u64 {
        self.transaction_count()
            .saturating_sub(self.parent().map_or(0, |parent| parent.transaction_count()))
    }

    pub fn transaction_error_count(&self) -> u64 {
        self.transaction_error_count.load(Relaxed)
    }

    pub fn transaction_entries_count(&self) -> u64 {
        self.transaction_entries_count.load(Relaxed)
    }

    pub fn transactions_per_entry_max(&self) -> u64 {
        self.transactions_per_entry_max.load(Relaxed)
    }

    fn increment_transaction_count(&self, tx_count: u64) {
        self.transaction_count.fetch_add(tx_count, Relaxed);
    }

    fn increment_non_vote_transaction_count_since_restart(&self, tx_count: u64) {
        self.non_vote_transaction_count_since_restart
            .fetch_add(tx_count, Relaxed);
    }

    pub fn signature_count(&self) -> u64 {
        self.signature_count.load(Relaxed)
    }

    fn increment_signature_count(&self, signature_count: u64) {
        self.signature_count.fetch_add(signature_count, Relaxed);
    }

    pub fn get_signature_status_processed_since_parent(
        &self,
        signature: &Signature,
    ) -> Option<Result<()>> {
        if let Some((slot, status)) = self.get_signature_status_slot(signature) {
            if slot <= self.slot() {
                return Some(status);
            }
        }
        None
    }

    pub fn get_signature_status_with_blockhash(
        &self,
        signature: &Signature,
        blockhash: &Hash,
    ) -> Option<Result<()>> {
        let rcache = self.status_cache.read().unwrap();
        rcache
            .get_status(signature, blockhash, &self.ancestors)
            .map(|v| v.1)
    }

    pub fn get_signature_status_slot(&self, signature: &Signature) -> Option<(Slot, Result<()>)> {
        let rcache = self.status_cache.read().unwrap();
        rcache.get_status_any_blockhash(signature, &self.ancestors)
    }

    pub fn get_signature_status(&self, signature: &Signature) -> Option<Result<()>> {
        self.get_signature_status_slot(signature).map(|v| v.1)
    }

    pub fn has_signature(&self, signature: &Signature) -> bool {
        self.get_signature_status_slot(signature).is_some()
    }

    /// Hash the `accounts` HashMap. This represents a validator's interpretation
    ///  of the delta of the ledger since the last vote and up to now
    fn hash_internal_state(&self) -> Hash {
        let slot = self.slot();
        let ignore = (!self.is_partitioned_rewards_feature_enabled()
            && self.force_partition_rewards_in_first_block_of_epoch())
        .then_some(sysvar::epoch_rewards::id());
        let accounts_delta_hash = self
            .rc
            .accounts
            .accounts_db
            .calculate_accounts_delta_hash_internal(
                slot,
                ignore,
                self.skipped_rewrites.lock().unwrap().clone(),
            );

        let mut signature_count_buf = [0u8; 8];
        LittleEndian::write_u64(&mut signature_count_buf[..], self.signature_count());

        let mut hash = hashv(&[
            self.parent_hash.as_ref(),
            accounts_delta_hash.0.as_ref(),
            &signature_count_buf,
            self.last_blockhash().as_ref(),
        ]);

        let epoch_accounts_hash = self.should_include_epoch_accounts_hash().then(|| {
            let epoch_accounts_hash = self.wait_get_epoch_accounts_hash();
            hash = hashv(&[hash.as_ref(), epoch_accounts_hash.as_ref().as_ref()]);
            epoch_accounts_hash
        });

        let buf = self
            .hard_forks
            .read()
            .unwrap()
            .get_hash_data(slot, self.parent_slot());
        if let Some(buf) = buf {
            let hard_forked_hash = extend_and_hash(&hash, &buf);
            warn!("hard fork at slot {slot} by hashing {buf:?}: {hash} => {hard_forked_hash}");
            hash = hard_forked_hash;
        }

        let bank_hash_stats = self
            .rc
            .accounts
            .accounts_db
            .get_bank_hash_stats(slot)
            .expect("No bank hash stats were found for this bank, that should not be possible");
        info!(
            "bank frozen: {slot} hash: {hash} accounts_delta: {} signature_count: {} last_blockhash: {} capitalization: {}{}, stats: {bank_hash_stats:?}",
            accounts_delta_hash.0,
            self.signature_count(),
            self.last_blockhash(),
            self.capitalization(),
            if let Some(epoch_accounts_hash) = epoch_accounts_hash {
                format!(", epoch_accounts_hash: {:?}", epoch_accounts_hash.as_ref())
            } else {
                "".to_string()
            }
        );
        hash
    }

    /// The epoch accounts hash is hashed into the bank's hash once per epoch at a predefined slot.
    /// Should it be included in *this* bank?
    fn should_include_epoch_accounts_hash(&self) -> bool {
        if !epoch_accounts_hash_utils::is_enabled_this_epoch(self) {
            return false;
        }

        let stop_slot = epoch_accounts_hash_utils::calculation_stop(self);
        self.parent_slot() < stop_slot && self.slot() >= stop_slot
    }

    /// If the epoch accounts hash should be included in this Bank, then fetch it.  If the EAH
    /// calculation has not completed yet, this fn will block until it does complete.
    fn wait_get_epoch_accounts_hash(&self) -> EpochAccountsHash {
        let (epoch_accounts_hash, waiting_time_us) = measure_us!(self
            .rc
            .accounts
            .accounts_db
            .epoch_accounts_hash_manager
            .wait_get_epoch_accounts_hash());

        datapoint_info!(
            "bank-wait_get_epoch_accounts_hash",
            ("slot", self.slot(), i64),
            ("waiting-time-us", waiting_time_us, i64),
        );
        epoch_accounts_hash
    }

    /// Used by ledger tool to run a final hash calculation once all ledger replay has completed.
    /// This should not be called by validator code.
    pub fn run_final_hash_calc(&self, on_halt_store_hash_raw_data_for_debug: bool) {
        self.force_flush_accounts_cache();
        // note that this slot may not be a root
        _ = self.verify_accounts_hash(
            None,
            VerifyAccountsHashConfig {
                test_hash_calculation: false,
                ignore_mismatch: true,
                require_rooted_bank: false,
                run_in_background: false,
                store_hash_raw_data_for_debug: on_halt_store_hash_raw_data_for_debug,
            },
        );
    }

    /// Recalculate the accounts hash from the account stores. Used to verify a snapshot.
    /// return true if all is good
    /// Only called from startup or test code.
    #[must_use]
    fn verify_accounts_hash(
        &self,
        base: Option<(Slot, /*capitalization*/ u64)>,
        config: VerifyAccountsHashConfig,
    ) -> bool {
        let accounts = &self.rc.accounts;
        // Wait until initial hash calc is complete before starting a new hash calc.
        // This should only occur when we halt at a slot in ledger-tool.
        accounts
            .accounts_db
            .verify_accounts_hash_in_bg
            .wait_for_complete();

        let slot = self.slot();
        if config.require_rooted_bank && !accounts.accounts_db.accounts_index.is_alive_root(slot) {
            if let Some(parent) = self.parent() {
                info!(
                    "slot {slot} is not a root, so verify accounts hash on parent bank at slot {}",
                    parent.slot(),
                );
                return parent.verify_accounts_hash(base, config);
            } else {
                // this will result in mismatch errors
                // accounts hash calc doesn't include unrooted slots
                panic!("cannot verify accounts hash because slot {slot} is not a root");
            }
        }
        // The snapshot storages must be captured *before* starting the background verification.
        // Otherwise, it is possible that a delayed call to `get_snapshot_storages()` will *not*
        // get the correct storages required to calculate and verify the accounts hashes.
        let snapshot_storages = self
            .rc
            .accounts
            .accounts_db
            .get_snapshot_storages(RangeFull);
        let capitalization = self.capitalization();
        let verify_config = VerifyAccountsHashAndLamportsConfig {
            ancestors: &self.ancestors,
            epoch_schedule: self.epoch_schedule(),
            rent_collector: self.rent_collector(),
            test_hash_calculation: config.test_hash_calculation,
            ignore_mismatch: config.ignore_mismatch,
            store_detailed_debug_info: config.store_hash_raw_data_for_debug,
            use_bg_thread_pool: config.run_in_background,
        };
        if config.run_in_background {
            let accounts = Arc::clone(accounts);
            let accounts_ = Arc::clone(&accounts);
            let ancestors = self.ancestors.clone();
            let epoch_schedule = self.epoch_schedule().clone();
            let rent_collector = self.rent_collector().clone();
            accounts.accounts_db.verify_accounts_hash_in_bg.start(|| {
                Builder::new()
                    .name("solBgHashVerify".into())
                    .spawn(move || {
                        info!("Initial background accounts hash verification has started");
                        let snapshot_storages_and_slots = (
                            snapshot_storages.0.as_slice(),
                            snapshot_storages.1.as_slice(),
                        );
                        let result = accounts_.verify_accounts_hash_and_lamports(
                            snapshot_storages_and_slots,
                            slot,
                            capitalization,
                            base,
                            VerifyAccountsHashAndLamportsConfig {
                                ancestors: &ancestors,
                                epoch_schedule: &epoch_schedule,
                                rent_collector: &rent_collector,
                                ..verify_config
                            },
                        );
                        accounts_
                            .accounts_db
                            .verify_accounts_hash_in_bg
                            .background_finished();
                        info!("Initial background accounts hash verification has stopped");
                        result
                    })
                    .unwrap()
            });
            true // initial result is true. We haven't failed yet. If verification fails, we'll panic from bg thread.
        } else {
            let snapshot_storages_and_slots = (
                snapshot_storages.0.as_slice(),
                snapshot_storages.1.as_slice(),
            );
            let result = accounts.verify_accounts_hash_and_lamports(
                snapshot_storages_and_slots,
                slot,
                capitalization,
                base,
                verify_config,
            );
            self.set_initial_accounts_hash_verification_completed();
            result
        }
    }

    /// Specify that initial verification has completed.
    /// Called internally when verification runs in the foreground thread.
    /// Also has to be called by some tests which don't do verification on startup.
    pub fn set_initial_accounts_hash_verification_completed(&self) {
        self.rc
            .accounts
            .accounts_db
            .verify_accounts_hash_in_bg
            .verification_complete();
    }

    /// return true if bg hash verification is complete
    /// return false if bg hash verification has not completed yet
    /// if hash verification failed, a panic will occur
    pub fn has_initial_accounts_hash_verification_completed(&self) -> bool {
        self.rc
            .accounts
            .accounts_db
            .verify_accounts_hash_in_bg
            .check_complete()
    }

    /// Get this bank's storages to use for snapshots.
    ///
    /// If a base slot is provided, return only the storages that are *higher* than this slot.
    pub fn get_snapshot_storages(&self, base_slot: Option<Slot>) -> Vec<Arc<AccountStorageEntry>> {
        // if a base slot is provided, request storages starting at the slot *after*
        let start_slot = base_slot.map_or(0, |slot| slot.saturating_add(1));
        // we want to *include* the storage at our slot
        let requested_slots = start_slot..=self.slot();

        self.rc
            .accounts
            .accounts_db
            .get_snapshot_storages(requested_slots)
            .0
    }

    #[must_use]
    fn verify_hash(&self) -> bool {
        assert!(self.is_frozen());
        let calculated_hash = self.hash_internal_state();
        let expected_hash = self.hash();

        if calculated_hash == expected_hash {
            true
        } else {
            warn!(
                "verify failed: slot: {}, {} (calculated) != {} (expected)",
                self.slot(),
                calculated_hash,
                expected_hash
            );
            false
        }
    }

    pub fn verify_transaction(
        &self,
        tx: VersionedTransaction,
        verification_mode: TransactionVerificationMode,
    ) -> Result<SanitizedTransaction> {
        let sanitized_tx = {
            let size =
                bincode::serialized_size(&tx).map_err(|_| TransactionError::SanitizeFailure)?;
            if size > PACKET_DATA_SIZE as u64 {
                return Err(TransactionError::SanitizeFailure);
            }
            let message_hash = if verification_mode == TransactionVerificationMode::FullVerification
            {
                tx.verify_and_hash_message()?
            } else {
                tx.message.hash()
            };

            SanitizedTransaction::try_create(
                tx,
                message_hash,
                None,
                self,
                self.get_reserved_account_keys(),
            )
        }?;

        if verification_mode == TransactionVerificationMode::HashAndVerifyPrecompiles
            || verification_mode == TransactionVerificationMode::FullVerification
        {
            sanitized_tx.verify_precompiles(&self.feature_set)?;
        }

        Ok(sanitized_tx)
    }

    pub fn fully_verify_transaction(
        &self,
        tx: VersionedTransaction,
    ) -> Result<SanitizedTransaction> {
        self.verify_transaction(tx, TransactionVerificationMode::FullVerification)
    }

    /// only called from ledger-tool or tests
    fn calculate_capitalization(&self, debug_verify: bool) -> u64 {
        let is_startup = true;
        self.rc
            .accounts
            .accounts_db
            .verify_accounts_hash_in_bg
            .wait_for_complete();
        self.rc
            .accounts
            .accounts_db
            .update_accounts_hash_with_verify_from(
                // we have to use the index since the slot could be in the write cache still
                CalcAccountsHashDataSource::IndexForTests,
                debug_verify,
                self.slot(),
                &self.ancestors,
                None,
                self.epoch_schedule(),
                &self.rent_collector,
                is_startup,
            )
            .1
    }

    /// only called from tests or ledger tool
    pub fn calculate_and_verify_capitalization(&self, debug_verify: bool) -> bool {
        let calculated = self.calculate_capitalization(debug_verify);
        let expected = self.capitalization();
        if calculated == expected {
            true
        } else {
            warn!(
                "Capitalization mismatch: calculated: {} != expected: {}",
                calculated, expected
            );
            false
        }
    }

    /// Forcibly overwrites current capitalization by actually recalculating accounts' balances.
    /// This should only be used for developing purposes.
    pub fn set_capitalization(&self) -> u64 {
        let old = self.capitalization();
        // We cannot debug verify the hash calculation here because calculate_capitalization will use the index calculation due to callers using the write cache.
        // debug_verify only exists as an extra debugging step under the assumption that this code path is only used for tests. But, this is used by ledger-tool create-snapshot
        // for example.
        let debug_verify = false;
        self.capitalization
            .store(self.calculate_capitalization(debug_verify), Relaxed);
        old
    }

    /// Returns the `AccountsHash` that was calculated for this bank's slot
    ///
    /// This fn is used when creating a snapshot with ledger-tool, or when
    /// packaging a snapshot into an archive (used to get the `SnapshotHash`).
    pub fn get_accounts_hash(&self) -> Option<AccountsHash> {
        self.rc
            .accounts
            .accounts_db
            .get_accounts_hash(self.slot())
            .map(|(accounts_hash, _)| accounts_hash)
    }

    /// Returns the `IncrementalAccountsHash` that was calculated for this bank's slot
    ///
    /// This fn is used when creating an incremental snapshot with ledger-tool, or when
    /// packaging a snapshot into an archive (used to get the `SnapshotHash`).
    pub fn get_incremental_accounts_hash(&self) -> Option<IncrementalAccountsHash> {
        self.rc
            .accounts
            .accounts_db
            .get_incremental_accounts_hash(self.slot())
            .map(|(incremental_accounts_hash, _)| incremental_accounts_hash)
    }

    /// Returns the `SnapshotHash` for this bank's slot
    ///
    /// This fn is used at startup to verify the bank was rebuilt correctly.
    ///
    /// # Panics
    ///
    /// Panics if there is both-or-neither of an `AccountsHash` and an `IncrementalAccountsHash`
    /// for this bank's slot.  There may only be one or the other.
    pub fn get_snapshot_hash(&self) -> SnapshotHash {
        let accounts_hash = self.get_accounts_hash();
        let incremental_accounts_hash = self.get_incremental_accounts_hash();

        let accounts_hash = match (accounts_hash, incremental_accounts_hash) {
            (Some(_), Some(_)) => panic!("Both full and incremental accounts hashes are present for slot {}; it is ambiguous which one to use for the snapshot hash!", self.slot()),
            (Some(accounts_hash), None) => accounts_hash.into(),
            (None, Some(incremental_accounts_hash)) => incremental_accounts_hash.into(),
            (None, None) => panic!("accounts hash is required to get snapshot hash"),
        };
        let epoch_accounts_hash = self.get_epoch_accounts_hash_to_serialize();
        SnapshotHash::new(&accounts_hash, epoch_accounts_hash.as_ref())
    }

    pub fn get_thread_pool(&self) -> &ThreadPool {
        &self.rc.accounts.accounts_db.thread_pool_clean
    }

    pub fn load_account_into_read_cache(&self, key: &Pubkey) {
        self.rc
            .accounts
            .accounts_db
            .load_account_into_read_cache(&self.ancestors, key);
    }

    pub fn update_accounts_hash(
        &self,
        data_source: CalcAccountsHashDataSource,
        mut debug_verify: bool,
        is_startup: bool,
    ) -> AccountsHash {
        let (accounts_hash, total_lamports) = self
            .rc
            .accounts
            .accounts_db
            .update_accounts_hash_with_verify_from(
                data_source,
                debug_verify,
                self.slot(),
                &self.ancestors,
                Some(self.capitalization()),
                self.epoch_schedule(),
                &self.rent_collector,
                is_startup,
            );
        if total_lamports != self.capitalization() {
            datapoint_info!(
                "capitalization_mismatch",
                ("slot", self.slot(), i64),
                ("calculated_lamports", total_lamports, i64),
                ("capitalization", self.capitalization(), i64),
            );

            if !debug_verify {
                // cap mismatch detected. It has been logged to metrics above.
                // Run both versions of the calculation to attempt to get more info.
                debug_verify = true;
                self.rc
                    .accounts
                    .accounts_db
                    .update_accounts_hash_with_verify_from(
                        data_source,
                        debug_verify,
                        self.slot(),
                        &self.ancestors,
                        Some(self.capitalization()),
                        self.epoch_schedule(),
                        &self.rent_collector,
                        is_startup,
                    );
            }

            panic!(
                "capitalization_mismatch. slot: {}, calculated_lamports: {}, capitalization: {}",
                self.slot(),
                total_lamports,
                self.capitalization()
            );
        }
        accounts_hash
    }

    /// Calculate the incremental accounts hash from `base_slot` to `self`
    pub fn update_incremental_accounts_hash(&self, base_slot: Slot) -> IncrementalAccountsHash {
        let config = CalcAccountsHashConfig {
            use_bg_thread_pool: true,
            ancestors: None, // does not matter, will not be used
            epoch_schedule: &self.epoch_schedule,
            rent_collector: &self.rent_collector,
            store_detailed_debug_info_on_failure: false,
        };
        let storages = self.get_snapshot_storages(Some(base_slot));
        let sorted_storages = SortedStorages::new(&storages);
        self.rc
            .accounts
            .accounts_db
            .update_incremental_accounts_hash(
                &config,
                &sorted_storages,
                self.slot(),
                HashStats::default(),
            )
            .0
    }

    /// A snapshot bank should be purged of 0 lamport accounts which are not part of the hash
    /// calculation and could shield other real accounts.
    pub fn verify_snapshot_bank(
        &self,
        test_hash_calculation: bool,
        skip_shrink: bool,
        force_clean: bool,
        latest_full_snapshot_slot: Slot,
        base: Option<(Slot, /*capitalization*/ u64)>,
    ) -> bool {
        let (_, clean_time_us) = measure_us!({
            let should_clean = force_clean || (!skip_shrink && self.slot() > 0);
            if should_clean {
                info!("Cleaning...");
                // We cannot clean past the last full snapshot's slot because we are about to
                // perform an accounts hash calculation *up to that slot*.  If we cleaned *past*
                // that slot, then accounts could be removed from older storages, which would
                // change the accounts hash.
                self.rc.accounts.accounts_db.clean_accounts(
                    Some(latest_full_snapshot_slot),
                    true,
                    self.epoch_schedule(),
                );
                info!("Cleaning... Done.");
            } else {
                info!("Cleaning... Skipped.");
            }
        });

        let (_, shrink_time_us) = measure_us!({
            let should_shrink = !skip_shrink && self.slot() > 0;
            if should_shrink {
                info!("Shrinking...");
                self.rc.accounts.accounts_db.shrink_all_slots(
                    true,
                    self.epoch_schedule(),
                    // we cannot allow the snapshot slot to be shrunk
                    Some(self.slot()),
                );
                info!("Shrinking... Done.");
            } else {
                info!("Shrinking... Skipped.");
            }
        });

        let (verified_accounts, verify_accounts_time_us) = measure_us!({
            let should_verify_accounts = !self.rc.accounts.accounts_db.skip_initial_hash_calc;
            if should_verify_accounts {
                info!("Verifying accounts...");
                let verified = self.verify_accounts_hash(
                    base,
                    VerifyAccountsHashConfig {
                        test_hash_calculation,
                        ignore_mismatch: false,
                        require_rooted_bank: false,
                        run_in_background: true,
                        store_hash_raw_data_for_debug: false,
                    },
                );
                info!("Verifying accounts... In background.");
                verified
            } else {
                info!("Verifying accounts... Skipped.");
                self.rc
                    .accounts
                    .accounts_db
                    .verify_accounts_hash_in_bg
                    .verification_complete();
                true
            }
        });

        info!("Verifying bank...");
        let (verified_bank, verify_bank_time_us) = measure_us!(self.verify_hash());
        info!("Verifying bank... Done.");

        datapoint_info!(
            "verify_snapshot_bank",
            ("clean_us", clean_time_us, i64),
            ("shrink_us", shrink_time_us, i64),
            ("verify_accounts_us", verify_accounts_time_us, i64),
            ("verify_bank_us", verify_bank_time_us, i64),
        );

        verified_accounts && verified_bank
    }

    /// Return the number of hashes per tick
    pub fn hashes_per_tick(&self) -> &Option<u64> {
        &self.hashes_per_tick
    }

    /// Return the number of ticks per slot
    pub fn ticks_per_slot(&self) -> u64 {
        self.ticks_per_slot
    }

    /// Return the number of slots per year
    pub fn slots_per_year(&self) -> f64 {
        self.slots_per_year
    }

    /// Return the number of ticks since genesis.
    pub fn tick_height(&self) -> u64 {
        self.tick_height.load(Relaxed)
    }

    /// Return the inflation parameters of the Bank
    pub fn inflation(&self) -> Inflation {
        *self.inflation.read().unwrap()
    }

    /// Return the rent collector for this Bank
    pub fn rent_collector(&self) -> &RentCollector {
        &self.rent_collector
    }

    /// Return the total capitalization of the Bank
    pub fn capitalization(&self) -> u64 {
        self.capitalization.load(Relaxed)
    }

    /// Return this bank's max_tick_height
    pub fn max_tick_height(&self) -> u64 {
        self.max_tick_height
    }

    /// Return the block_height of this bank
    pub fn block_height(&self) -> u64 {
        self.block_height
    }

    /// Return the number of slots per epoch for the given epoch
    pub fn get_slots_in_epoch(&self, epoch: Epoch) -> u64 {
        self.epoch_schedule().get_slots_in_epoch(epoch)
    }

    /// returns the epoch for which this bank's leader_schedule_slot_offset and slot would
    ///  need to cache leader_schedule
    pub fn get_leader_schedule_epoch(&self, slot: Slot) -> Epoch {
        self.epoch_schedule().get_leader_schedule_epoch(slot)
    }

    /// a bank-level cache of vote accounts and stake delegation info
    fn update_stakes_cache(
        &self,
        txs: &[SanitizedTransaction],
        processing_results: &[TransactionProcessingResult],
    ) {
        debug_assert_eq!(txs.len(), processing_results.len());
        let new_warmup_cooldown_rate_epoch = self.new_warmup_cooldown_rate_epoch();
        txs.iter()
            .zip(processing_results)
            .filter_map(|(tx, processing_result)| {
                processing_result
                    .processed_transaction()
                    .map(|processed_tx| (tx, processed_tx))
            })
            .filter(|(_, executed_tx)| executed_tx.was_successful())
            .flat_map(|(tx, executed_tx)| {
                let num_account_keys = tx.message().account_keys().len();
                let loaded_tx = &executed_tx.loaded_transaction;
                loaded_tx.accounts.iter().take(num_account_keys)
            })
            .for_each(|(pubkey, account)| {
                // note that this could get timed to: self.rc.accounts.accounts_db.stats.stakes_cache_check_and_store_us,
                //  but this code path is captured separately in ExecuteTimingType::UpdateStakesCacheUs
                self.stakes_cache
                    .check_and_store(pubkey, account, new_warmup_cooldown_rate_epoch);
            });
    }

    pub fn staked_nodes(&self) -> Arc<HashMap<Pubkey, u64>> {
        self.stakes_cache.stakes().staked_nodes()
    }

    /// current vote accounts for this bank along with the stake
    ///   attributed to each account
    pub fn vote_accounts(&self) -> Arc<VoteAccountsHashMap> {
        let stakes = self.stakes_cache.stakes();
        Arc::from(stakes.vote_accounts())
    }

    /// Vote account for the given vote account pubkey.
    pub fn get_vote_account(&self, vote_account: &Pubkey) -> Option<VoteAccount> {
        let stakes = self.stakes_cache.stakes();
        let vote_account = stakes.vote_accounts().get(vote_account)?;
        Some(vote_account.clone())
    }

    /// Get the EpochStakes for a given epoch
    pub fn epoch_stakes(&self, epoch: Epoch) -> Option<&EpochStakes> {
        self.epoch_stakes.get(&epoch)
    }

    pub fn epoch_stakes_map(&self) -> &HashMap<Epoch, EpochStakes> {
        &self.epoch_stakes
    }

    pub fn epoch_staked_nodes(&self, epoch: Epoch) -> Option<Arc<HashMap<Pubkey, u64>>> {
        Some(self.epoch_stakes.get(&epoch)?.stakes().staked_nodes())
    }

    /// Get the total epoch stake for the given epoch.
    pub fn epoch_total_stake(&self, epoch: Epoch) -> Option<u64> {
        self.epoch_stakes
            .get(&epoch)
            .map(|epoch_stakes| epoch_stakes.total_stake())
    }

    /// vote accounts for the specific epoch along with the stake
    ///   attributed to each account
    pub fn epoch_vote_accounts(&self, epoch: Epoch) -> Option<&VoteAccountsHashMap> {
        let epoch_stakes = self.epoch_stakes.get(&epoch)?.stakes();
        Some(epoch_stakes.vote_accounts().as_ref())
    }

    /// Get the fixed authorized voter for the given vote account for the
    /// current epoch
    pub fn epoch_authorized_voter(&self, vote_account: &Pubkey) -> Option<&Pubkey> {
        self.epoch_stakes
            .get(&self.epoch)
            .expect("Epoch stakes for bank's own epoch must exist")
            .epoch_authorized_voters()
            .get(vote_account)
    }

    /// Get the fixed set of vote accounts for the given node id for the
    /// current epoch
    pub fn epoch_vote_accounts_for_node_id(&self, node_id: &Pubkey) -> Option<&NodeVoteAccounts> {
        self.epoch_stakes
            .get(&self.epoch)
            .expect("Epoch stakes for bank's own epoch must exist")
            .node_id_to_vote_accounts()
            .get(node_id)
    }

    /// Get the total stake belonging to vote accounts associated with the given node id for the
    /// given epoch.
    pub fn epoch_node_id_to_stake(&self, epoch: Epoch, node_id: &Pubkey) -> Option<u64> {
        self.epoch_stakes(epoch)
            .and_then(|epoch_stakes| epoch_stakes.node_id_to_stake(node_id))
    }

    /// Get the fixed total stake of all vote accounts for current epoch
    pub fn total_epoch_stake(&self) -> u64 {
        self.epoch_stakes
            .get(&self.epoch)
            .expect("Epoch stakes for bank's own epoch must exist")
            .total_stake()
    }

    /// Get the fixed stake of the given vote account for the current epoch
    pub fn epoch_vote_account_stake(&self, vote_account: &Pubkey) -> u64 {
        *self
            .epoch_vote_accounts(self.epoch())
            .expect("Bank epoch vote accounts must contain entry for the bank's own epoch")
            .get(vote_account)
            .map(|(stake, _)| stake)
            .unwrap_or(&0)
    }

    /// given a slot, return the epoch and offset into the epoch this slot falls
    /// e.g. with a fixed number for slots_per_epoch, the calculation is simply:
    ///
    ///  ( slot/slots_per_epoch, slot % slots_per_epoch )
    ///
    pub fn get_epoch_and_slot_index(&self, slot: Slot) -> (Epoch, SlotIndex) {
        self.epoch_schedule().get_epoch_and_slot_index(slot)
    }

    pub fn get_epoch_info(&self) -> EpochInfo {
        let absolute_slot = self.slot();
        let block_height = self.block_height();
        let (epoch, slot_index) = self.get_epoch_and_slot_index(absolute_slot);
        let slots_in_epoch = self.get_slots_in_epoch(epoch);
        let transaction_count = Some(self.transaction_count());
        EpochInfo {
            epoch,
            slot_index,
            slots_in_epoch,
            absolute_slot,
            block_height,
            transaction_count,
        }
    }

    pub fn is_empty(&self) -> bool {
        !self.is_delta.load(Relaxed)
    }

    pub fn add_mockup_builtin(
        &mut self,
        program_id: Pubkey,
        builtin_function: BuiltinFunctionWithContext,
    ) {
        self.transaction_processor.add_builtin(
            self,
            program_id,
            "mockup",
            ProgramCacheEntry::new_builtin(self.slot, 0, builtin_function),
        );
    }

    pub fn add_precompile(&mut self, program_id: &Pubkey) {
        debug!("Adding precompiled program {}", program_id);
        self.add_precompiled_account(program_id);
        debug!("Added precompiled program {:?}", program_id);
    }

    // Call AccountsDb::clean_accounts()
    //
    // This fn is meant to be called by the snapshot handler in Accounts Background Service.  If
    // calling from elsewhere, ensure the same invariants hold/expectations are met.
    pub(crate) fn clean_accounts(&self) {
        // Don't clean the slot we're snapshotting because it may have zero-lamport
        // accounts that were included in the bank delta hash when the bank was frozen,
        // and if we clean them here, any newly created snapshot's hash for this bank
        // may not match the frozen hash.
        //
        // So when we're snapshotting, the highest slot to clean is lowered by one.
        let highest_slot_to_clean = self.slot().saturating_sub(1);

        self.rc.accounts.accounts_db.clean_accounts(
            Some(highest_slot_to_clean),
            false,
            self.epoch_schedule(),
        );
    }

    pub fn print_accounts_stats(&self) {
        self.rc.accounts.accounts_db.print_accounts_stats("");
    }

    pub fn shrink_candidate_slots(&self) -> usize {
        self.rc
            .accounts
            .accounts_db
            .shrink_candidate_slots(self.epoch_schedule())
    }

    pub(crate) fn shrink_ancient_slots(&self) {
        self.rc
            .accounts
            .accounts_db
            .shrink_ancient_slots(self.epoch_schedule())
    }

    pub fn read_cost_tracker(&self) -> LockResult<RwLockReadGuard<CostTracker>> {
        self.cost_tracker.read()
    }

    pub fn write_cost_tracker(&self) -> LockResult<RwLockWriteGuard<CostTracker>> {
        self.cost_tracker.write()
    }

    // Check if the wallclock time from bank creation to now has exceeded the allotted
    // time for transaction processing
    pub fn should_bank_still_be_processing_txs(
        bank_creation_time: &Instant,
        max_tx_ingestion_nanos: u128,
    ) -> bool {
        // Do this check outside of the PoH lock, hence not a method on PohRecorder
        bank_creation_time.elapsed().as_nanos() <= max_tx_ingestion_nanos
    }

    pub fn deactivate_feature(&mut self, id: &Pubkey) {
        let mut feature_set = Arc::make_mut(&mut self.feature_set).clone();
        feature_set.active.remove(id);
        feature_set.inactive.insert(*id);
        self.feature_set = Arc::new(feature_set);
    }

    pub fn activate_feature(&mut self, id: &Pubkey) {
        let mut feature_set = Arc::make_mut(&mut self.feature_set).clone();
        feature_set.inactive.remove(id);
        feature_set.active.insert(*id, 0);
        self.feature_set = Arc::new(feature_set);
    }

    pub fn fill_bank_with_ticks_for_tests(&self) {
        self.do_fill_bank_with_ticks_for_tests(&BankWithScheduler::no_scheduler_available())
    }

    pub(crate) fn do_fill_bank_with_ticks_for_tests(&self, scheduler: &InstalledSchedulerRwLock) {
        if self.tick_height.load(Relaxed) < self.max_tick_height {
            let last_blockhash = self.last_blockhash();
            while self.last_blockhash() == last_blockhash {
                self.register_tick(&Hash::new_unique(), scheduler)
            }
        } else {
            warn!("Bank already reached max tick height, cannot fill it with more ticks");
        }
    }

    /// Get a set of all actively reserved account keys that are not allowed to
    /// be write-locked during transaction processing.
    pub fn get_reserved_account_keys(&self) -> &HashSet<Pubkey> {
        &self.reserved_account_keys.active
    }

    // This is called from snapshot restore AND for each epoch boundary
    // The entire code path herein must be idempotent
    fn apply_feature_activations(
        &mut self,
        caller: ApplyFeatureActivationsCaller,
        debug_do_not_add_builtins: bool,
    ) {
        use ApplyFeatureActivationsCaller as Caller;
        let allow_new_activations = match caller {
            Caller::FinishInit => false,
            Caller::NewFromParent => true,
            Caller::WarpFromParent => false,
        };
        let (feature_set, new_feature_activations) =
            self.compute_active_feature_set(allow_new_activations);
        self.feature_set = Arc::new(feature_set);

        // Update activation slot of features in `new_feature_activations`
        for feature_id in new_feature_activations.iter() {
            if let Some(mut account) = self.get_account_with_fixed_root(feature_id) {
                if let Some(mut feature) = feature::from_account(&account) {
                    feature.activated_at = Some(self.slot());
                    if feature::to_account(&feature, &mut account).is_some() {
                        self.store_account(feature_id, &account);
                    }
                    info!("Feature {} activated at slot {}", feature_id, self.slot());
                }
            }
        }

        // Update active set of reserved account keys which are not allowed to be write locked
        self.reserved_account_keys = {
            let mut reserved_keys = ReservedAccountKeys::clone(&self.reserved_account_keys);
            reserved_keys.update_active_set(&self.feature_set);
            Arc::new(reserved_keys)
        };

        if new_feature_activations.contains(&feature_set::pico_inflation::id()) {
            *self.inflation.write().unwrap() = Inflation::pico();
            self.fee_rate_governor.burn_percent = 50; // 50% fee burn
            self.rent_collector.rent.burn_percent = 50; // 50% rent burn
        }

        if !new_feature_activations.is_disjoint(&self.feature_set.full_inflation_features_enabled())
        {
            *self.inflation.write().unwrap() = Inflation::full();
            self.fee_rate_governor.burn_percent = 50; // 50% fee burn
            self.rent_collector.rent.burn_percent = 50; // 50% rent burn
        }

        if !debug_do_not_add_builtins {
            self.apply_builtin_program_feature_transitions(
                allow_new_activations,
                &new_feature_activations,
            );
        }

        if new_feature_activations.contains(&feature_set::update_hashes_per_tick::id()) {
            self.apply_updated_hashes_per_tick(DEFAULT_HASHES_PER_TICK);
        }

        if new_feature_activations.contains(&feature_set::update_hashes_per_tick2::id()) {
            self.apply_updated_hashes_per_tick(UPDATED_HASHES_PER_TICK2);
        }

        if new_feature_activations.contains(&feature_set::update_hashes_per_tick3::id()) {
            self.apply_updated_hashes_per_tick(UPDATED_HASHES_PER_TICK3);
        }

        if new_feature_activations.contains(&feature_set::update_hashes_per_tick4::id()) {
            self.apply_updated_hashes_per_tick(UPDATED_HASHES_PER_TICK4);
        }

        if new_feature_activations.contains(&feature_set::update_hashes_per_tick5::id()) {
            self.apply_updated_hashes_per_tick(UPDATED_HASHES_PER_TICK5);
        }

        if new_feature_activations.contains(&feature_set::update_hashes_per_tick6::id()) {
            self.apply_updated_hashes_per_tick(UPDATED_HASHES_PER_TICK6);
        }
    }

    fn apply_updated_hashes_per_tick(&mut self, hashes_per_tick: u64) {
        info!(
            "Activating update_hashes_per_tick {} at slot {}",
            hashes_per_tick,
            self.slot(),
        );
        self.hashes_per_tick = Some(hashes_per_tick);
    }

    fn adjust_sysvar_balance_for_rent(&self, account: &mut AccountSharedData) {
        account.set_lamports(
            self.get_minimum_balance_for_rent_exemption(account.data().len())
                .max(account.lamports()),
        );
    }

    /// Compute the active feature set based on the current bank state,
    /// and return it together with the set of newly activated features.
    fn compute_active_feature_set(&self, include_pending: bool) -> (FeatureSet, HashSet<Pubkey>) {
        let mut active = self.feature_set.active.clone();
        let mut inactive = HashSet::new();
        let mut pending = HashSet::new();
        let slot = self.slot();

        for feature_id in &self.feature_set.inactive {
            let mut activated = None;
            if let Some(account) = self.get_account_with_fixed_root(feature_id) {
                if let Some(feature) = feature::from_account(&account) {
                    match feature.activated_at {
                        None if include_pending => {
                            // Feature activation is pending
                            pending.insert(*feature_id);
                            activated = Some(slot);
                        }
                        Some(activation_slot) if slot >= activation_slot => {
                            // Feature has been activated already
                            activated = Some(activation_slot);
                        }
                        _ => {}
                    }
                }
            }
            if let Some(slot) = activated {
                active.insert(*feature_id, slot);
            } else {
                inactive.insert(*feature_id);
            }
        }

        (FeatureSet { active, inactive }, pending)
    }

    fn apply_builtin_program_feature_transitions(
        &mut self,
        only_apply_transitions_for_new_features: bool,
        new_feature_activations: &HashSet<Pubkey>,
    ) {
        for builtin in BUILTINS.iter() {
            // The `builtin_is_bpf` flag is used to handle the case where a
            // builtin is scheduled to be enabled by one feature gate and
            // later migrated to Core BPF by another.
            //
            // There should never be a case where a builtin is set to be
            // migrated to Core BPF and is also set to be enabled on feature
            // activation on the same feature gate. However, the
            // `builtin_is_bpf` flag will handle this case as well, electing
            // to first attempt the migration to Core BPF.
            //
            // The migration to Core BPF will fail gracefully because the
            // program account will not exist. The builtin will subsequently
            // be enabled, but it will never be migrated to Core BPF.
            //
            // Using the same feature gate for both enabling and migrating a
            // builtin to Core BPF should be strictly avoided.
            let mut builtin_is_bpf = false;
            if let Some(core_bpf_migration_config) = &builtin.core_bpf_migration_config {
                // If the builtin is set to be migrated to Core BPF on feature
                // activation, perform the migration and do not add the program
                // to the bank's builtins. The migration will remove it from
                // the builtins list and the cache.
                if new_feature_activations.contains(&core_bpf_migration_config.feature_id) {
                    if let Err(e) = self
                        .migrate_builtin_to_core_bpf(&builtin.program_id, core_bpf_migration_config)
                    {
                        warn!(
                            "Failed to migrate builtin {} to Core BPF: {}",
                            builtin.name, e
                        );
                    } else {
                        builtin_is_bpf = true;
                    }
                } else {
                    // If the builtin has already been migrated to Core BPF, do not
                    // add it to the bank's builtins.
                    builtin_is_bpf = self
                        .get_account(&builtin.program_id)
                        .map(|a| a.owner() == &bpf_loader_upgradeable::id())
                        .unwrap_or(false);
                }
            };

            if let Some(feature_id) = builtin.enable_feature_id {
                let should_enable_builtin_on_feature_transition = !builtin_is_bpf
                    && if only_apply_transitions_for_new_features {
                        new_feature_activations.contains(&feature_id)
                    } else {
                        self.feature_set.is_active(&feature_id)
                    };

                if should_enable_builtin_on_feature_transition {
                    self.transaction_processor.add_builtin(
                        self,
                        builtin.program_id,
                        builtin.name,
                        ProgramCacheEntry::new_builtin(
                            self.feature_set.activated_slot(&feature_id).unwrap_or(0),
                            builtin.name.len(),
                            builtin.entrypoint,
                        ),
                    );
                }
            }
        }

        // Migrate any necessary stateless builtins to core BPF.
        // Stateless builtins do not have an `enable_feature_id` since they
        // do not exist on-chain.
        for stateless_builtin in STATELESS_BUILTINS.iter() {
            if let Some(core_bpf_migration_config) = &stateless_builtin.core_bpf_migration_config {
                if new_feature_activations.contains(&core_bpf_migration_config.feature_id) {
                    if let Err(e) = self.migrate_builtin_to_core_bpf(
                        &stateless_builtin.program_id,
                        core_bpf_migration_config,
                    ) {
                        warn!(
                            "Failed to migrate stateless builtin {} to Core BPF: {}",
                            stateless_builtin.name, e
                        );
                    }
                }
            }
        }

        for precompile in get_precompiles() {
            let should_add_precompile = precompile
                .feature
                .as_ref()
                .map(|feature_id| self.feature_set.is_active(feature_id))
                .unwrap_or(false);
            if should_add_precompile {
                self.add_precompile(&precompile.program_id);
            }
        }
    }

    /// Use to replace programs by feature activation
    #[allow(dead_code)]
    fn replace_program_account(
        &mut self,
        old_address: &Pubkey,
        new_address: &Pubkey,
        datapoint_name: &'static str,
    ) {
        if let Some(old_account) = self.get_account_with_fixed_root(old_address) {
            if let Some(new_account) = self.get_account_with_fixed_root(new_address) {
                datapoint_info!(datapoint_name, ("slot", self.slot, i64));

                // Burn lamports in the old account
                self.capitalization
                    .fetch_sub(old_account.lamports(), Relaxed);

                // Transfer new account to old account
                self.store_account(old_address, &new_account);

                // Clear new account
                self.store_account(new_address, &AccountSharedData::default());

                // Unload a program from the bank's cache
                self.transaction_processor
                    .program_cache
                    .write()
                    .unwrap()
                    .remove_programs([*old_address].into_iter());

                self.calculate_and_update_accounts_data_size_delta_off_chain(
                    old_account.data().len(),
                    new_account.data().len(),
                );
            }
        }
    }

    /// Get all the accounts for this bank and calculate stats
    pub fn get_total_accounts_stats(&self) -> ScanResult<TotalAccountsStats> {
        let accounts = self.get_all_accounts(false)?;
        Ok(self.calculate_total_accounts_stats(
            accounts
                .iter()
                .map(|(pubkey, account, _slot)| (pubkey, account)),
        ))
    }

    /// Given all the accounts for a bank, calculate stats
    pub fn calculate_total_accounts_stats<'a>(
        &self,
        accounts: impl Iterator<Item = (&'a Pubkey, &'a AccountSharedData)>,
    ) -> TotalAccountsStats {
        let rent_collector = self.rent_collector();
        let mut total_accounts_stats = TotalAccountsStats::default();
        accounts.for_each(|(pubkey, account)| {
            total_accounts_stats.accumulate_account(pubkey, account, rent_collector);
        });

        total_accounts_stats
    }

    /// Get the EAH that will be used by snapshots
    ///
    /// Since snapshots are taken on roots, if the bank is in the EAH calculation window then an
    /// EAH *must* be included.  This means if an EAH calculation is currently in-flight we will
    /// wait for it to complete.
    pub fn get_epoch_accounts_hash_to_serialize(&self) -> Option<EpochAccountsHash> {
        let should_get_epoch_accounts_hash = epoch_accounts_hash_utils::is_enabled_this_epoch(self)
            && epoch_accounts_hash_utils::is_in_calculation_window(self);
        if !should_get_epoch_accounts_hash {
            return None;
        }

        let (epoch_accounts_hash, waiting_time_us) = measure_us!(self
            .rc
            .accounts
            .accounts_db
            .epoch_accounts_hash_manager
            .wait_get_epoch_accounts_hash());

        datapoint_info!(
            "bank-get_epoch_accounts_hash_to_serialize",
            ("slot", self.slot(), i64),
            ("waiting-time-us", waiting_time_us, i64),
        );
        Some(epoch_accounts_hash)
    }

    /// Convenience fn to get the Epoch Accounts Hash
    pub fn epoch_accounts_hash(&self) -> Option<EpochAccountsHash> {
        self.rc
            .accounts
            .accounts_db
            .epoch_accounts_hash_manager
            .try_get_epoch_accounts_hash()
    }

    pub fn is_in_slot_hashes_history(&self, slot: &Slot) -> bool {
        if slot < &self.slot {
            if let Ok(slot_hashes) = self.transaction_processor.sysvar_cache().get_slot_hashes() {
                return slot_hashes.get(slot).is_some();
            }
        }
        false
    }

    pub fn check_program_modification_slot(&self) -> bool {
        self.check_program_modification_slot
    }

    pub fn set_check_program_modification_slot(&mut self, check: bool) {
        self.check_program_modification_slot = check;
    }

    pub fn fee_structure(&self) -> &FeeStructure {
        &self.fee_structure
    }

    pub fn compute_budget(&self) -> Option<ComputeBudget> {
        self.compute_budget
    }

    pub fn add_builtin(&self, program_id: Pubkey, name: &str, builtin: ProgramCacheEntry) {
        self.transaction_processor
            .add_builtin(self, program_id, name, builtin)
    }
}

impl TransactionProcessingCallback for Bank {
    fn account_matches_owners(&self, account: &Pubkey, owners: &[Pubkey]) -> Option<usize> {
        self.rc
            .accounts
            .accounts_db
            .account_matches_owners(&self.ancestors, account, owners)
            .ok()
    }

    fn get_account_shared_data(&self, pubkey: &Pubkey) -> Option<AccountSharedData> {
        self.rc
            .accounts
            .accounts_db
            .load_with_fixed_root(&self.ancestors, pubkey)
            .map(|(acc, _)| acc)
    }

    // NOTE: must hold idempotent for the same set of arguments
    /// Add a builtin program account
    fn add_builtin_account(&self, name: &str, program_id: &Pubkey) {
        let existing_genuine_program =
            self.get_account_with_fixed_root(program_id)
                .and_then(|account| {
                    // it's very unlikely to be squatted at program_id as non-system account because of burden to
                    // find victim's pubkey/hash. So, when account.owner is indeed native_loader's, it's
                    // safe to assume it's a genuine program.
                    if native_loader::check_id(account.owner()) {
                        Some(account)
                    } else {
                        // malicious account is pre-occupying at program_id
                        self.burn_and_purge_account(program_id, account);
                        None
                    }
                });

        // introducing builtin program
        if existing_genuine_program.is_some() {
            // The existing account is sufficient
            return;
        }

        assert!(
            !self.freeze_started(),
            "Can't change frozen bank by adding not-existing new builtin program ({name}, {program_id}). \
            Maybe, inconsistent program activation is detected on snapshot restore?"
        );

        // Add a bogus executable builtin account, which will be loaded and ignored.
        let account = native_loader::create_loadable_account_with_fields(
            name,
            self.inherit_specially_retained_account_fields(&existing_genuine_program),
        );
        self.store_account_and_update_capitalization(program_id, &account);
    }
}

#[cfg(feature = "dev-context-only-utils")]
impl Bank {
    pub fn wrap_with_bank_forks_for_tests(self) -> (Arc<Self>, Arc<RwLock<BankForks>>) {
        let bank_forks = BankForks::new_rw_arc(self);
        let bank = bank_forks.read().unwrap().root_bank();
        (bank, bank_forks)
    }

    pub fn default_for_tests() -> Self {
        let accounts_db = AccountsDb::default_for_tests();
        let accounts = Accounts::new(Arc::new(accounts_db));
        Self::default_with_accounts(accounts)
    }

    pub fn new_with_bank_forks_for_tests(
        genesis_config: &GenesisConfig,
    ) -> (Arc<Self>, Arc<RwLock<BankForks>>) {
        let bank = Self::new_for_tests(genesis_config);
        bank.wrap_with_bank_forks_for_tests()
    }

    pub fn new_for_tests(genesis_config: &GenesisConfig) -> Self {
        Self::new_for_tests_with_config(genesis_config, BankTestConfig::default())
    }

    pub fn new_with_mockup_builtin_for_tests(
        genesis_config: &GenesisConfig,
        program_id: Pubkey,
        builtin_function: BuiltinFunctionWithContext,
    ) -> (Arc<Self>, Arc<RwLock<BankForks>>) {
        let mut bank = Self::new_for_tests(genesis_config);
        bank.add_mockup_builtin(program_id, builtin_function);
        bank.wrap_with_bank_forks_for_tests()
    }

    pub fn new_for_tests_with_config(
        genesis_config: &GenesisConfig,
        test_config: BankTestConfig,
    ) -> Self {
        Self::new_with_config_for_tests(
            genesis_config,
            test_config.secondary_indexes,
            AccountShrinkThreshold::default(),
        )
    }

    pub fn new_no_wallclock_throttle_for_tests(
        genesis_config: &GenesisConfig,
    ) -> (Arc<Self>, Arc<RwLock<BankForks>>) {
        let mut bank = Self::new_for_tests(genesis_config);

        bank.ns_per_slot = u128::MAX;
        bank.wrap_with_bank_forks_for_tests()
    }

    pub(crate) fn new_with_config_for_tests(
        genesis_config: &GenesisConfig,
        account_indexes: AccountSecondaryIndexes,
        shrink_ratio: AccountShrinkThreshold,
    ) -> Self {
        Self::new_with_paths_for_tests(
            genesis_config,
            Arc::new(RuntimeConfig::default()),
            Vec::new(),
            account_indexes,
            shrink_ratio,
        )
    }

    pub fn new_with_paths_for_tests(
        genesis_config: &GenesisConfig,
        runtime_config: Arc<RuntimeConfig>,
        paths: Vec<PathBuf>,
        account_indexes: AccountSecondaryIndexes,
        shrink_ratio: AccountShrinkThreshold,
    ) -> Self {
        Self::new_with_paths(
            genesis_config,
            runtime_config,
            paths,
            None,
            None,
            account_indexes,
            shrink_ratio,
            false,
            Some(ACCOUNTS_DB_CONFIG_FOR_TESTING),
            None,
            Some(Pubkey::new_unique()),
            Arc::default(),
            None,
        )
    }

    pub fn new_for_benches(genesis_config: &GenesisConfig) -> Self {
        Self::new_with_paths_for_benches(genesis_config, Vec::new())
    }

    /// Intended for use by benches only.
    /// create new bank with the given config and paths.
    pub fn new_with_paths_for_benches(genesis_config: &GenesisConfig, paths: Vec<PathBuf>) -> Self {
        Self::new_with_paths(
            genesis_config,
            Arc::<RuntimeConfig>::default(),
            paths,
            None,
            None,
            AccountSecondaryIndexes::default(),
            AccountShrinkThreshold::default(),
            false,
            Some(ACCOUNTS_DB_CONFIG_FOR_BENCHMARKS),
            None,
            Some(Pubkey::new_unique()),
            Arc::default(),
            None,
        )
    }

    /// Prepare a transaction batch from a list of legacy transactions. Used for tests only.
    pub fn prepare_batch_for_tests(&self, txs: Vec<Transaction>) -> TransactionBatch {
        let transaction_account_lock_limit = self.get_transaction_account_lock_limit();
        let sanitized_txs = txs
            .into_iter()
            .map(SanitizedTransaction::from_transaction_for_tests)
            .collect::<Vec<_>>();
        let lock_results = self
            .rc
            .accounts
            .lock_accounts(sanitized_txs.iter(), transaction_account_lock_limit);
        TransactionBatch::new(lock_results, self, Cow::Owned(sanitized_txs))
    }

    /// Set the initial accounts data size
    /// NOTE: This fn is *ONLY FOR TESTS*
    pub fn set_accounts_data_size_initial_for_tests(&mut self, amount: u64) {
        self.accounts_data_size_initial = amount;
    }

    /// Update the accounts data size off-chain delta
    /// NOTE: This fn is *ONLY FOR TESTS*
    pub fn update_accounts_data_size_delta_off_chain_for_tests(&self, amount: i64) {
        self.update_accounts_data_size_delta_off_chain(amount)
    }

    #[cfg(test)]
    fn restore_old_behavior_for_fragile_tests(&self) {
        self.lazy_rent_collection.store(true, Relaxed);
    }

    /// Process multiple transaction in a single batch. This is used for benches and unit tests.
    ///
    /// # Panics
    ///
    /// Panics if any of the transactions do not pass sanitization checks.
    #[must_use]
    pub fn process_transactions<'a>(
        &self,
        txs: impl Iterator<Item = &'a Transaction>,
    ) -> Vec<Result<()>> {
        self.try_process_transactions(txs).unwrap()
    }

    /// Process entry transactions in a single batch. This is used for benches and unit tests.
    ///
    /// # Panics
    ///
    /// Panics if any of the transactions do not pass sanitization checks.
    #[must_use]
    pub fn process_entry_transactions(&self, txs: Vec<VersionedTransaction>) -> Vec<Result<()>> {
        self.try_process_entry_transactions(txs).unwrap()
    }

    #[cfg(test)]
    pub fn flush_accounts_cache_slot_for_tests(&self) {
        self.rc
            .accounts
            .accounts_db
            .flush_accounts_cache_slot_for_tests(self.slot())
    }

    /// This is only valid to call from tests.
    /// block until initial accounts hash verification has completed
    pub fn wait_for_initial_accounts_hash_verification_completed_for_tests(&self) {
        self.rc
            .accounts
            .accounts_db
            .verify_accounts_hash_in_bg
            .wait_for_complete()
    }

    pub fn get_sysvar_cache_for_tests(&self) -> SysvarCache {
        self.transaction_processor.get_sysvar_cache_for_tests()
    }

    pub fn update_accounts_hash_for_tests(&self) -> AccountsHash {
        self.update_accounts_hash(CalcAccountsHashDataSource::IndexForTests, false, false)
    }

    pub fn new_program_cache_for_tx_batch_for_slot(&self, slot: Slot) -> ProgramCacheForTxBatch {
        ProgramCacheForTxBatch::new_from_cache(
            slot,
            self.epoch_schedule.get_epoch(slot),
            &self.transaction_processor.program_cache.read().unwrap(),
        )
    }

    pub fn get_transaction_processor(&self) -> &TransactionBatchProcessor<BankForks> {
        &self.transaction_processor
    }

    pub fn set_fee_structure(&mut self, fee_structure: &FeeStructure) {
        self.fee_structure = fee_structure.clone();
    }

    pub fn load_program(
        &self,
        pubkey: &Pubkey,
        reload: bool,
        effective_epoch: Epoch,
    ) -> Option<Arc<ProgramCacheEntry>> {
        let environments = self
            .transaction_processor
            .get_environments_for_epoch(effective_epoch)?;
        load_program_with_pubkey(self, &environments, pubkey, self.slot(), reload)
    }

    pub fn withdraw(&self, pubkey: &Pubkey, lamports: u64) -> Result<()> {
        match self.get_account_with_fixed_root(pubkey) {
            Some(mut account) => {
                let min_balance = match get_system_account_kind(&account) {
                    Some(SystemAccountKind::Nonce) => self
                        .rent_collector
                        .rent
                        .minimum_balance(nonce::State::size()),
                    _ => 0,
                };

                lamports
                    .checked_add(min_balance)
                    .filter(|required_balance| *required_balance <= account.lamports())
                    .ok_or(TransactionError::InsufficientFundsForFee)?;
                account
                    .checked_sub_lamports(lamports)
                    .map_err(|_| TransactionError::InsufficientFundsForFee)?;
                self.store_account(pubkey, &account);

                Ok(())
            }
            None => Err(TransactionError::AccountNotFound),
        }
    }
}

/// Compute how much an account has changed size.  This function is useful when the data size delta
/// needs to be computed and passed to an `update_accounts_data_size_delta` function.
fn calculate_data_size_delta(old_data_size: usize, new_data_size: usize) -> i64 {
    assert!(old_data_size <= i64::MAX as usize);
    assert!(new_data_size <= i64::MAX as usize);
    let old_data_size = old_data_size as i64;
    let new_data_size = new_data_size as i64;

    new_data_size.saturating_sub(old_data_size)
}

/// Since `apply_feature_activations()` has different behavior depending on its caller, enumerate
/// those callers explicitly.
#[derive(Debug, Copy, Clone, Eq, PartialEq)]
enum ApplyFeatureActivationsCaller {
    FinishInit,
    NewFromParent,
    WarpFromParent,
}

/// Return the computed values from `collect_rent_from_accounts()`
///
/// Since `collect_rent_from_accounts()` is running in parallel, instead of updating the
/// atomics/shared data inside this function, return those values in this struct for the caller to
/// process later.
#[derive(Debug, Default)]
struct CollectRentFromAccountsInfo {
    skipped_rewrites: Vec<(Pubkey, AccountHash)>,
    rent_collected_info: CollectedInfo,
    rent_rewards: Vec<(Pubkey, RewardInfo)>,
    time_collecting_rent_us: u64,
    time_storing_accounts_us: u64,
    num_accounts: usize,
}

/// Return the computed values—of each iteration in the parallel loop inside
/// `collect_rent_in_partition()`—and then perform a reduce on all of them.
#[derive(Debug, Default)]
struct CollectRentInPartitionInfo {
    skipped_rewrites: Vec<(Pubkey, AccountHash)>,
    rent_collected: u64,
    accounts_data_size_reclaimed: u64,
    rent_rewards: Vec<(Pubkey, RewardInfo)>,
    time_loading_accounts_us: u64,
    time_collecting_rent_us: u64,
    time_storing_accounts_us: u64,
    num_accounts: usize,
}

impl CollectRentInPartitionInfo {
    /// Create a new `CollectRentInPartitionInfo` from the results of loading accounts and
    /// collecting rent on them.
    #[must_use]
    fn new(info: CollectRentFromAccountsInfo, time_loading_accounts: Duration) -> Self {
        Self {
            skipped_rewrites: info.skipped_rewrites,
            rent_collected: info.rent_collected_info.rent_amount,
            accounts_data_size_reclaimed: info.rent_collected_info.account_data_len_reclaimed,
            rent_rewards: info.rent_rewards,
            time_loading_accounts_us: time_loading_accounts.as_micros() as u64,
            time_collecting_rent_us: info.time_collecting_rent_us,
            time_storing_accounts_us: info.time_storing_accounts_us,
            num_accounts: info.num_accounts,
        }
    }

    /// Reduce (i.e. 'combine') two `CollectRentInPartitionInfo`s into one.
    ///
    /// This fn is used by `collect_rent_in_partition()` as the reduce step (of map-reduce) in its
    /// parallel loop of rent collection.
    #[must_use]
    fn reduce(lhs: Self, rhs: Self) -> Self {
        Self {
            skipped_rewrites: [lhs.skipped_rewrites, rhs.skipped_rewrites].concat(),
            rent_collected: lhs.rent_collected.saturating_add(rhs.rent_collected),
            accounts_data_size_reclaimed: lhs
                .accounts_data_size_reclaimed
                .saturating_add(rhs.accounts_data_size_reclaimed),
            rent_rewards: [lhs.rent_rewards, rhs.rent_rewards].concat(),
            time_loading_accounts_us: lhs
                .time_loading_accounts_us
                .saturating_add(rhs.time_loading_accounts_us),
            time_collecting_rent_us: lhs
                .time_collecting_rent_us
                .saturating_add(rhs.time_collecting_rent_us),
            time_storing_accounts_us: lhs
                .time_storing_accounts_us
                .saturating_add(rhs.time_storing_accounts_us),
            num_accounts: lhs.num_accounts.saturating_add(rhs.num_accounts),
        }
    }
}

/// Struct to collect stats when scanning all accounts in `get_total_accounts_stats()`
#[derive(Debug, Default, Copy, Clone, Serialize)]
pub struct TotalAccountsStats {
    /// Total number of accounts
    pub num_accounts: usize,
    /// Total data size of all accounts
    pub data_len: usize,

    /// Total number of executable accounts
    pub num_executable_accounts: usize,
    /// Total data size of executable accounts
    pub executable_data_len: usize,

    /// Total number of rent exempt accounts
    pub num_rent_exempt_accounts: usize,
    /// Total number of rent paying accounts
    pub num_rent_paying_accounts: usize,
    /// Total number of rent paying accounts without data
    pub num_rent_paying_accounts_without_data: usize,
    /// Total amount of lamports in rent paying accounts
    pub lamports_in_rent_paying_accounts: u64,
}

impl TotalAccountsStats {
    pub fn accumulate_account(
        &mut self,
        address: &Pubkey,
        account: &AccountSharedData,
        rent_collector: &RentCollector,
    ) {
        let data_len = account.data().len();
        self.num_accounts += 1;
        self.data_len += data_len;

        if account.executable() {
            self.num_executable_accounts += 1;
            self.executable_data_len += data_len;
        }

        if !rent_collector.should_collect_rent(address, account.executable())
            || rent_collector
                .get_rent_due(
                    account.lamports(),
                    account.data().len(),
                    account.rent_epoch(),
                )
                .is_exempt()
        {
            self.num_rent_exempt_accounts += 1;
        } else {
            self.num_rent_paying_accounts += 1;
            self.lamports_in_rent_paying_accounts += account.lamports();
            if data_len == 0 {
                self.num_rent_paying_accounts_without_data += 1;
            }
        }
    }
}

impl Drop for Bank {
    fn drop(&mut self) {
        if let Some(drop_callback) = self.drop_callback.read().unwrap().0.as_ref() {
            drop_callback.callback(self);
        } else {
            // Default case for tests
            self.rc
                .accounts
                .accounts_db
                .purge_slot(self.slot(), self.bank_id(), false);
        }
    }
}

/// utility function used for testing and benchmarking.
pub mod test_utils {
    use {
        super::Bank,
        crate::installed_scheduler_pool::BankWithScheduler,
        solana_sdk::{
            account::{ReadableAccount, WritableAccount},
            hash::hashv,
            lamports::LamportsError,
            pubkey::Pubkey,
        },
        solana_vote_program::vote_state::{self, BlockTimestamp, VoteStateVersions},
        std::sync::Arc,
    };
    pub fn goto_end_of_slot(bank: Arc<Bank>) {
        goto_end_of_slot_with_scheduler(&BankWithScheduler::new_without_scheduler(bank))
    }

    pub fn goto_end_of_slot_with_scheduler(bank: &BankWithScheduler) {
        let mut tick_hash = bank.last_blockhash();
        loop {
            tick_hash = hashv(&[tick_hash.as_ref(), &[42]]);
            bank.register_tick(&tick_hash);
            if tick_hash == bank.last_blockhash() {
                bank.freeze();
                return;
            }
        }
    }

    pub fn update_vote_account_timestamp(
        timestamp: BlockTimestamp,
        bank: &Bank,
        vote_pubkey: &Pubkey,
    ) {
        let mut vote_account = bank.get_account(vote_pubkey).unwrap_or_default();
        let mut vote_state = vote_state::from(&vote_account).unwrap_or_default();
        vote_state.last_timestamp = timestamp;
        let versioned = VoteStateVersions::new_current(vote_state);
        vote_state::to(&versioned, &mut vote_account).unwrap();
        bank.store_account(vote_pubkey, &vote_account);
    }

    pub fn deposit(
        bank: &Bank,
        pubkey: &Pubkey,
        lamports: u64,
    ) -> std::result::Result<u64, LamportsError> {
        // This doesn't collect rents intentionally.
        // Rents should only be applied to actual TXes
        let mut account = bank
            .get_account_with_fixed_root_no_cache(pubkey)
            .unwrap_or_default();
        account.checked_add_lamports(lamports)?;
        bank.store_account(pubkey, &account);
        Ok(account.lamports())
    }
}<|MERGE_RESOLUTION|>--- conflicted
+++ resolved
@@ -1975,17 +1975,8 @@
     }
 
     #[cfg(feature = "dev-context-only-utils")]
-<<<<<<< HEAD
-    pub fn set_epoch_stakes_for_test(&mut self, epoch: Epoch, stakes: Option<EpochStakes>) {
-        if let Some(stakes) = stakes {
-            self.epoch_stakes.insert(epoch, stakes);
-        } else {
-            self.epoch_stakes.remove(&epoch);
-        }
-=======
     pub fn set_epoch_stakes_for_test(&mut self, epoch: Epoch, stakes: EpochStakes) {
         self.epoch_stakes.insert(epoch, stakes);
->>>>>>> f9316f81
     }
 
     fn update_rent(&self) {
