#![cfg_attr(RUSTC_WITH_SPECIALIZATION, feature(min_specialization))]
#![allow(clippy::integer_arithmetic)]

#[macro_use]
extern crate lazy_static;

pub mod accounts_background_service;
pub mod bank;
pub mod bank_client;
pub mod bank_forks;
pub mod bank_utils;
pub mod builtins;
pub mod commitment;
mod epoch_rewards_hasher;
pub mod epoch_stakes;
pub mod genesis_utils;
pub mod inline_spl_associated_token_account;
<<<<<<< HEAD
pub mod inline_spl_token;
pub mod inline_spl_token_2022;
pub mod installed_scheduler_pool;
=======
>>>>>>> 0f417199
pub mod loader_utils;
pub mod non_circulating_supply;
pub mod prioritization_fee;
pub mod prioritization_fee_cache;
pub mod root_bank_cache;
pub mod runtime_config;
pub mod serde_snapshot;
pub mod snapshot_archive_info;
pub mod snapshot_bank_utils;
pub mod snapshot_config;
pub mod snapshot_hash;
pub mod snapshot_minimizer;
pub mod snapshot_package;
pub mod snapshot_utils;
mod stake_account;
pub mod stake_history;
pub mod stake_weighted_timestamp;
pub mod stakes;
pub mod static_ids;
pub mod status_cache;
pub mod transaction_batch;
pub mod transaction_priority_details;
pub mod vote_account;
pub mod vote_parser;
pub mod vote_sender_types;
pub mod vote_transaction;

#[macro_use]
extern crate solana_metrics;
#[macro_use]
extern crate serde_derive;

#[macro_use]
extern crate solana_frozen_abi_macro;<|MERGE_RESOLUTION|>--- conflicted
+++ resolved
@@ -15,12 +15,7 @@
 pub mod epoch_stakes;
 pub mod genesis_utils;
 pub mod inline_spl_associated_token_account;
-<<<<<<< HEAD
-pub mod inline_spl_token;
-pub mod inline_spl_token_2022;
 pub mod installed_scheduler_pool;
-=======
->>>>>>> 0f417199
 pub mod loader_utils;
 pub mod non_circulating_supply;
 pub mod prioritization_fee;
