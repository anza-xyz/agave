--- conflicted
+++ resolved
@@ -48,13 +48,9 @@
 }
 
 pub trait InstalledSchedulerPool: Send + Sync + Debug {
-<<<<<<< HEAD
-    fn take_scheduler(&self, context: SchedulingContext) -> Option<InstalledSchedulerBox> {
-=======
     /// A very thin wrapper of [`Self::take_resumed_scheduler`] to take a scheduler from this pool
     /// for a brand-new bank.
-    fn take_scheduler(&self, context: SchedulingContext) -> InstalledSchedulerBox {
->>>>>>> 79692775
+    fn take_scheduler(&self, context: SchedulingContext) -> Option<InstalledSchedulerBox> {
         self.take_resumed_scheduler(context, initialized_result_with_timings())
     }
 
@@ -332,20 +328,13 @@
     /// `solana_unified_scheduler_pool::DEFAULT_TIMEOUT_DURATION`) has passed if its bank hasn't
     /// been frozen since installed.
     Active(InstalledSchedulerBox),
-<<<<<<< HEAD
-    /// Scheduler is idling for long time, returning scheduler back to the pool.
-    /// This will be immediately (i.e. transaparently) transitioned to Active as soon as there's
-    /// new transaction to be executed.
-    Stale(InstalledSchedulerPoolArc, SchedulingMode, ResultWithTimings),
-=======
     /// Scheduler has yet to freeze its associated bank even after it's taken too long since
     /// installed, resulting in returning the scheduler back to the pool. Later, this can
     /// immediately (i.e. transparently) be transitioned to [`Self::Active`] as soon as there's new
     /// transaction to be executed (= [`BankWithScheduler::schedule_transaction_executions`] is
     /// called, which internally calls [`BankWithSchedulerInner::with_active_scheduler`] to make
     /// the transition happen).
-    Stale(InstalledSchedulerPoolArc, ResultWithTimings),
->>>>>>> 79692775
+    Stale(InstalledSchedulerPoolArc, SchedulingMode, ResultWithTimings),
 }
 
 impl SchedulerStatus {
@@ -650,14 +639,11 @@
                 return;
             };
 
-<<<<<<< HEAD
-            let mut id = None;
-=======
             // Reaching here means that it's been awhile since this active scheduler is taken from
             // the pool and yet it has yet to be `wait_for_termination()`-ed. To avoid unbounded
             // thread creation under forky condition, return the scheduler for now, even if the
             // bank could process more transactions later.
->>>>>>> 79692775
+            let mut id = None;
             scheduler.maybe_transition_from_active_to_stale(|scheduler| {
                 // Return the installed scheduler back to the scheduler pool as soon as the
                 // scheduler indicates the completion of all currently-scheduled transaction
