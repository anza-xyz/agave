//! Transaction processing glue code, mainly consisting of Object-safe traits
//!
//! [InstalledSchedulerPool] lends one of pooled [InstalledScheduler]s as wrapped in
//! [BankWithScheduler], which can be used by `ReplayStage` and `BankingStage` for transaction
//! execution. After use, the scheduler will be returned to the pool.
//!
//! [InstalledScheduler] can be fed with [SanitizedTransaction]s. Then, it schedules those
//! executions and commits those results into the associated _bank_.
//!
//! It's generally assumed that each [InstalledScheduler] is backed by multiple threads for
//! parallel transaction processing and there are multiple independent schedulers inside a single
//! instance of [InstalledSchedulerPool].
//!
//! Dynamic dispatch was inevitable due to the desire to piggyback on
//! [BankForks](crate::bank_forks::BankForks)'s pruning for scheduler lifecycle management as the
//! common place both for `ReplayStage` and `BankingStage` and the resultant need of invoking
//! actual implementations provided by the dependent crate (`solana-unified-scheduler-pool`, which
//! in turn depends on `solana-ledger`, which in turn depends on `solana-runtime`), avoiding a
//! cyclic dependency.
//!
//! See [InstalledScheduler] for visualized interaction.

use {
    crate::bank::Bank,
    log::*,
    solana_program_runtime::timings::ExecuteTimings,
    solana_sdk::{
        clock::Slot,
        hash::Hash,
<<<<<<< HEAD
        scheduling::{SchedulingMode, WithSchedulingMode},
=======
>>>>>>> 29ca7322
        transaction::{Result, SanitizedTransaction},
    },
    std::{
        borrow::Borrow,
        fmt::Debug,
        ops::Deref,
        sync::{Arc, RwLock},
        thread,
    },
};
#[cfg(feature = "dev-context-only-utils")]
use {mockall::automock, qualifier_attr::qualifiers};

pub trait InstalledSchedulerPool<SEA: ScheduleExecutionArg>: Send + Sync + Debug {
    fn take_scheduler(&self, context: SchedulingContext) -> Box<dyn InstalledScheduler<SEA>>;
    fn uninstalled_from_bank_forks(self: Arc<Self>);
}

#[cfg_attr(doc, aquamarine::aquamarine)]
/// Schedules, executes, and commits transactions under encapsulated implementation
///
/// The following chart illustrates the ownership/reference interaction between inter-dependent
/// objects across crates:
///
/// ```mermaid
/// graph TD
///     Bank["Arc#lt;Bank#gt;"]
///
///     subgraph solana-runtime
///         BankForks;
///         BankWithScheduler;
///         Bank;
///         LoadExecuteAndCommitTransactions(["load_execute_and_commit_transactions()"]);
///         SchedulingContext;
///         InstalledSchedulerPool{{InstalledSchedulerPool}};
///         InstalledScheduler{{InstalledScheduler}};
///     end
///
///     subgraph solana-unified-scheduler-pool
///         SchedulerPool;
///         PooledScheduler;
///         ScheduleExecution(["schedule_execution()"]);
///     end
///
///     subgraph solana-ledger
///         ExecuteBatch(["execute_batch()"]);
///     end
///
///     ScheduleExecution -. calls .-> ExecuteBatch;
///     BankWithScheduler -. dyn-calls .-> ScheduleExecution;
///     ExecuteBatch -. calls .-> LoadExecuteAndCommitTransactions;
///     linkStyle 0,1,2 stroke:gray,color:gray;
///
///     BankForks -- owns --> BankWithScheduler;
///     BankForks -- owns --> InstalledSchedulerPool;
///     BankWithScheduler -- refs --> Bank;
///     BankWithScheduler -- owns --> InstalledScheduler;
///     SchedulingContext -- refs --> Bank;
///     InstalledScheduler -- owns --> SchedulingContext;
///
///     SchedulerPool -- owns --> PooledScheduler;
///     SchedulerPool -. impls .-> InstalledSchedulerPool;
///     PooledScheduler -. impls .-> InstalledScheduler;
///     PooledScheduler -- refs --> SchedulerPool;
/// ```
#[cfg_attr(feature = "dev-context-only-utils", automock)]
// suppress false clippy complaints arising from mockall-derive:
//   warning: `#[must_use]` has no effect when applied to a struct field
//   warning: the following explicit lifetimes could be elided: 'a
#[cfg_attr(
    feature = "dev-context-only-utils",
    allow(unused_attributes, clippy::needless_lifetimes)
)]
pub trait InstalledScheduler<SEA: ScheduleExecutionArg>: Send + Sync + Debug + 'static {
    fn id(&self) -> SchedulerId;
    fn context(&self) -> &SchedulingContext;

    // Calling this is illegal as soon as wait_for_termination is called.
    fn schedule_execution<'a>(
        &'a self,
<<<<<<< HEAD
        transaction_with_index: SEA::TransactionWithIndex<'a>,
=======
        transaction_with_index: &'a (&'a SanitizedTransaction, usize),
>>>>>>> 29ca7322
    ) -> Result<()>;

    /// Wait for a scheduler to terminate after processing.
    ///
    /// This function blocks the current thread while waiting for the scheduler to complete all of
    /// the executions for the scheduled transactions and to return the finalized
    /// `ResultWithTimings`. Along with the result, this function also makes the scheduler itself
    /// uninstalled from the bank by transforming the consumed self.
    ///
    /// If no transaction is scheduled, the result and timing will be `Ok(())` and
    /// `ExecuteTimings::default()` respectively.
    fn wait_for_termination(
        self: Box<Self>,
        is_dropped: bool,
    ) -> (ResultWithTimings, UninstalledSchedulerBox);

    /// Pause a scheduler after processing to update bank's recent blockhash.
    ///
    /// This function blocks the current thread like wait_for_termination(). However, the scheduler
    /// won't be consumed. This means the scheduler is responsible to retain the finalized
    /// `ResultWithTimings` internally until it's `wait_for_termination()`-ed to collect the result
    /// later.
    fn pause_for_recent_blockhash(&mut self);
}

#[cfg_attr(feature = "dev-context-only-utils", automock)]
pub trait UninstalledScheduler: Send + Sync + Debug + 'static {
    fn return_to_pool(self: Box<Self>);
}

pub type InstalledSchedulerBox = Box<dyn InstalledScheduler<DefaultScheduleExecutionArg>>;
pub type UninstalledSchedulerBox = Box<dyn UninstalledScheduler>;

pub type InstalledSchedulerPoolArc<SEA> = Arc<dyn InstalledSchedulerPool<SEA>>;

pub type SchedulerId = u64;

pub trait WithTransactionAndIndex: Send + Sync + Debug {
    fn with_transaction_and_index<R>(
        &self,
        callback: impl FnOnce(&SanitizedTransaction, usize) -> R,
    ) -> R;
}

impl<
        T: Send + Sync + Debug + Borrow<SanitizedTransaction>,
        U: Send + Sync + Debug + Borrow<usize>,
        Z: Send + Sync + Debug + Deref<Target = (T, U)>,
    > WithTransactionAndIndex for Z
{
    fn with_transaction_and_index<R>(
        &self,
        callback: impl FnOnce(&SanitizedTransaction, usize) -> R,
    ) -> R {
        callback(self.0.borrow(), *self.1.borrow())
    }
}

pub trait ScheduleExecutionArg: Send + Sync + Debug + 'static {
    // GAT is used to make schedule_execution parametric even supporting references
    // under the object-safety req. of InstalledScheduler trait...
    type TransactionWithIndex<'tx>: WithTransactionAndIndex;
}

#[derive(Debug, Default, Clone)]
pub struct DefaultScheduleExecutionArg;

impl ScheduleExecutionArg for DefaultScheduleExecutionArg {
    type TransactionWithIndex<'tx> = &'tx (&'tx SanitizedTransaction, usize);
}

/// A small context to propagate a bank and its scheduling mode to the scheduler subsystem.
///
/// Note that this isn't called `SchedulerContext` because the contexts aren't associated with
/// schedulers one by one. A scheduler will use many SchedulingContexts during its lifetime.
/// "Scheduling" part of the context name refers to an abstract slice of time to schedule and
/// execute all transactions for a given bank for block verification or production. A context is
/// expected to be used by a particular scheduler only for that duration of the time and to be
/// disposed by the scheduler. Then, the scheduler may work on different banks with new
/// `SchedulingContext`s.
#[derive(Clone, Debug)]
pub struct SchedulingContext {
    mode: SchedulingMode,
    bank: Arc<Bank>,
}

impl WithSchedulingMode for SchedulingContext {
    fn mode(&self) -> SchedulingMode {
        self.mode
    }
}

impl SchedulingContext {
    pub fn new(mode: SchedulingMode, bank: Arc<Bank>) -> Self {
        Self { mode, bank }
    }

    pub fn bank(&self) -> &Arc<Bank> {
        &self.bank
    }

    pub fn slot(&self) -> Slot {
        self.bank().slot()
    }
}

pub type ResultWithTimings = (Result<()>, ExecuteTimings);

/// A hint from the bank about the reason the caller is waiting on its scheduler.
#[derive(Debug, PartialEq, Eq, Clone, Copy)]
enum WaitReason {
    // The bank wants its scheduler to terminate after the completion of transaction execution, in
    // order to freeze itself immediately thereafter. This is by far the most normal wait reason.
    //
    // Note that `wait_for_termination(TerminatedToFreeze)` must explicitly be done prior
    // to Bank::freeze(). This can't be done inside Bank::freeze() implicitly to remain it
    // infallible.
    TerminatedToFreeze,
    // The bank wants its scheduler to terminate just like `TerminatedToFreeze` and indicate that
    // Drop::drop() is the caller.
    DroppedFromBankForks,
    // The bank wants its scheduler to pause after the completion without being returned to the
    // pool. This is to update bank's recent blockhash and to collect scheduler's internally-held
    // `ResultWithTimings` later.
    PausedForRecentBlockhash,
}

impl WaitReason {
    pub fn is_paused(&self) -> bool {
        // Exhaustive `match` is preferred here than `matches!()` to trigger an explicit
        // decision to be made, should we add new variants like `PausedForFooBar`...
        match self {
            WaitReason::PausedForRecentBlockhash => true,
            WaitReason::TerminatedToFreeze | WaitReason::DroppedFromBankForks => false,
        }
    }

    pub fn is_dropped(&self) -> bool {
        // Exhaustive `match` is preferred here than `matches!()` to trigger an explicit
        // decision to be made, should we add new variants like `PausedForFooBar`...
        match self {
            WaitReason::DroppedFromBankForks => true,
            WaitReason::TerminatedToFreeze | WaitReason::PausedForRecentBlockhash => false,
        }
    }
}

/// Very thin wrapper around Arc<Bank>
///
/// It brings type-safety against accidental mixing of bank and scheduler with different slots,
/// which is a pretty dangerous condition. Also, it guarantees to call wait_for_termination() via
/// ::drop() by DropBankService, which receives Vec<BankWithScheduler> from BankForks::set_root()'s
/// pruning, mostly matching to Arc<Bank>'s lifetime by piggybacking on the pruning.
///
/// Semantically, a scheduler is tightly coupled with a particular bank. But scheduler wasn't put
/// into Bank fields to avoid circular-references (a scheduler needs to refer to its accompanied
/// Arc<Bank>). BankWithScheduler behaves almost like Arc<Bank>. It only adds a few of transaction
/// scheduling and scheduler management functions. For this reason, `bank` variable names should be
/// used for `BankWithScheduler` across codebase.
///
/// BankWithScheduler even implements Deref for convenience. And Clone is omitted to implement to
/// avoid ambiguity as to which to clone: BankWithScheduler or Arc<Bank>. Use
/// clone_without_scheduler() for Arc<Bank>. Otherwise, use clone_with_scheduler() (this should be
/// unusual outside scheduler code-path)
#[derive(Debug)]
pub struct BankWithScheduler {
    inner: Arc<BankWithSchedulerInner>,
}

#[derive(Debug)]
pub struct BankWithSchedulerInner {
    bank: Arc<Bank>,
    scheduler: InstalledSchedulerRwLock,
}
pub type InstalledSchedulerRwLock = RwLock<Option<InstalledSchedulerBox>>;

impl BankWithScheduler {
    #[cfg_attr(feature = "dev-context-only-utils", qualifiers(pub))]
    pub(crate) fn new(bank: Arc<Bank>, scheduler: Option<InstalledSchedulerBox>) -> Self {
        if let Some(bank_in_context) = scheduler
            .as_ref()
            .map(|scheduler| scheduler.context().bank().clone())
        {
            assert!(
                Arc::ptr_eq(&bank, &bank_in_context),
                "different bank!? {} {}",
                bank.slot(),
                bank_in_context.slot()
            );
        }

        Self {
            inner: Arc::new(BankWithSchedulerInner {
                bank,
                scheduler: RwLock::new(scheduler),
            }),
        }
    }

    pub fn new_without_scheduler(bank: Arc<Bank>) -> Self {
        Self::new(bank, None)
    }

    pub fn clone_with_scheduler(&self) -> BankWithScheduler {
        BankWithScheduler {
            inner: self.inner.clone(),
        }
    }

    pub fn clone_without_scheduler(&self) -> Arc<Bank> {
        self.inner.bank.clone()
    }

    pub fn register_tick(&self, hash: &Hash) {
        self.inner.bank.register_tick(hash, &self.inner.scheduler);
    }

    #[cfg(feature = "dev-context-only-utils")]
    pub fn fill_bank_with_ticks_for_tests(&self) {
        self.do_fill_bank_with_ticks_for_tests(&self.inner.scheduler);
    }

    pub fn has_installed_scheduler(&self) -> bool {
        self.inner.scheduler.read().unwrap().is_some()
    }

    // 'a is needed; anonymous_lifetime_in_impl_trait isn't stabilized yet...
    pub fn schedule_transaction_executions<'a>(
        &self,
        transactions_with_indexes: impl ExactSizeIterator<Item = (&'a SanitizedTransaction, &'a usize)>,
    ) -> Result<()> {
        trace!(
            "schedule_transaction_executions(): {} txs",
            transactions_with_indexes.len()
        );

        let scheduler_guard = self.inner.scheduler.read().unwrap();
        let scheduler = scheduler_guard.as_ref().unwrap();

        for (sanitized_transaction, &index) in transactions_with_indexes {
            scheduler.schedule_execution(&(sanitized_transaction, index))?;
        }

        Ok(())
    }

    // take needless &mut only to communicate its semantic mutability to humans...
    #[cfg(feature = "dev-context-only-utils")]
    pub fn drop_scheduler(&mut self) {
        self.inner.drop_scheduler();
    }

    pub(crate) fn wait_for_paused_scheduler(bank: &Bank, scheduler: &InstalledSchedulerRwLock) {
        let maybe_result_with_timings = BankWithSchedulerInner::wait_for_scheduler_termination(
            bank,
            scheduler,
            WaitReason::PausedForRecentBlockhash,
        );
        assert!(
            maybe_result_with_timings.is_none(),
            "Premature result was returned from scheduler after paused"
        );
    }

    #[must_use]
    pub fn wait_for_completed_scheduler(&self) -> Option<ResultWithTimings> {
        BankWithSchedulerInner::wait_for_scheduler_termination(
            &self.inner.bank,
            &self.inner.scheduler,
            WaitReason::TerminatedToFreeze,
        )
    }

    pub const fn no_scheduler_available() -> InstalledSchedulerRwLock {
        RwLock::new(None)
    }
}

impl BankWithSchedulerInner {
    #[must_use]
    fn wait_for_completed_scheduler_from_drop(&self) -> Option<ResultWithTimings> {
        Self::wait_for_scheduler_termination(
            &self.bank,
            &self.scheduler,
            WaitReason::DroppedFromBankForks,
        )
    }

    #[must_use]
    fn wait_for_scheduler_termination(
        bank: &Bank,
        scheduler: &InstalledSchedulerRwLock,
        reason: WaitReason,
    ) -> Option<ResultWithTimings> {
        debug!(
            "wait_for_scheduler_termination(slot: {}, reason: {:?}): started at {:?}...",
            bank.slot(),
            reason,
            thread::current(),
        );

        let mut scheduler = scheduler.write().unwrap();
        let (was_noop, result_with_timings) =
            if let Some(scheduler) = scheduler.as_mut().filter(|_| reason.is_paused()) {
                scheduler.pause_for_recent_blockhash();
                (false, None)
            } else if let Some(scheduler) = scheduler.take() {
                let (result_with_timings, uninstalled_scheduler) =
                    scheduler.wait_for_termination(reason.is_dropped());
                uninstalled_scheduler.return_to_pool();
                (false, Some(result_with_timings))
            } else {
                (true, None)
            };
        debug!(
            "wait_for_scheduler_termination(slot: {}, reason: {:?}): noop: {:?}, result: {:?} at {:?}...",
            bank.slot(),
            reason,
            was_noop,
            result_with_timings.as_ref().map(|(result, _)| result),
            thread::current(),
        );

        result_with_timings
    }

    fn drop_scheduler(&self) {
        if thread::panicking() {
            error!(
                "BankWithSchedulerInner::drop_scheduler(): slot: {} skipping due to already panicking...",
                self.bank.slot(),
            );
            return;
        }

        // There's no guarantee ResultWithTimings is available or not at all when being dropped.
        if let Some(Err(err)) = self
            .wait_for_completed_scheduler_from_drop()
            .map(|(result, _timings)| result)
        {
            warn!(
                "BankWithSchedulerInner::drop_scheduler(): slot: {} discarding error from scheduler: {:?}",
                self.bank.slot(),
                err,
            );
        }
    }
}

impl Drop for BankWithSchedulerInner {
    fn drop(&mut self) {
        self.drop_scheduler();
    }
}

impl Deref for BankWithScheduler {
    type Target = Arc<Bank>;

    fn deref(&self) -> &Self::Target {
        &self.inner.bank
    }
}

#[cfg(test)]
mod tests {
    use {
        super::*,
        crate::{
            bank::test_utils::goto_end_of_slot_with_scheduler,
            genesis_utils::{create_genesis_config, GenesisConfigInfo},
        },
        assert_matches::assert_matches,
        mockall::Sequence,
        solana_sdk::system_transaction,
        std::sync::Mutex,
    };

    fn setup_mocked_scheduler_with_extra(
        bank: Arc<Bank>,
        is_dropped_flags: impl Iterator<Item = bool>,
        f: Option<impl Fn(&mut MockInstalledScheduler<DefaultScheduleExecutionArg>)>,
    ) -> InstalledSchedulerBox {
        let mut mock = MockInstalledScheduler::new();
        let seq = Arc::new(Mutex::new(Sequence::new()));

        mock.expect_context()
            .times(1)
            .in_sequence(&mut seq.lock().unwrap())
            .return_const(SchedulingContext::new(
                SchedulingMode::BlockVerification,
                bank,
            ));

        for wait_reason in is_dropped_flags {
            let seq_cloned = seq.clone();
            mock.expect_wait_for_termination()
                .with(mockall::predicate::eq(wait_reason))
                .times(1)
                .in_sequence(&mut seq.lock().unwrap())
                .returning(move |_| {
                    let mut mock_uninstalled = MockUninstalledScheduler::new();
                    mock_uninstalled
                        .expect_return_to_pool()
                        .times(1)
                        .in_sequence(&mut seq_cloned.lock().unwrap())
                        .returning(|| ());
                    (
                        (Ok(()), ExecuteTimings::default()),
                        Box::new(mock_uninstalled),
                    )
                });
        }

        if let Some(f) = f {
            f(&mut mock);
        }

        Box::new(mock)
    }

    fn setup_mocked_scheduler(
        bank: Arc<Bank>,
        is_dropped_flags: impl Iterator<Item = bool>,
    ) -> InstalledSchedulerBox {
        setup_mocked_scheduler_with_extra(
            bank,
            is_dropped_flags,
            None::<fn(&mut MockInstalledScheduler<DefaultScheduleExecutionArg>) -> ()>,
        )
    }

    #[test]
    fn test_scheduler_normal_termination() {
        solana_logger::setup();

        let bank = Arc::new(Bank::default_for_tests());
        let bank = BankWithScheduler::new(
            bank.clone(),
            Some(setup_mocked_scheduler(bank, [false].into_iter())),
        );
        assert!(bank.has_installed_scheduler());
        assert_matches!(bank.wait_for_completed_scheduler(), Some(_));

        // Repeating to call wait_for_completed_scheduler() is okay with no ResultWithTimings being
        // returned.
        assert!(!bank.has_installed_scheduler());
        assert_matches!(bank.wait_for_completed_scheduler(), None);
    }

    #[test]
    fn test_no_scheduler_termination() {
        solana_logger::setup();

        let bank = Arc::new(Bank::default_for_tests());
        let bank = BankWithScheduler::new_without_scheduler(bank);

        // Calling wait_for_completed_scheduler() is noop, when no scheduler is installed.
        assert!(!bank.has_installed_scheduler());
        assert_matches!(bank.wait_for_completed_scheduler(), None);
    }

    #[test]
    fn test_scheduler_termination_from_drop() {
        solana_logger::setup();

        let bank = Arc::new(Bank::default_for_tests());
        let bank = BankWithScheduler::new(
            bank.clone(),
            Some(setup_mocked_scheduler(bank, [true].into_iter())),
        );
        drop(bank);
    }

    #[test]
    fn test_scheduler_pause() {
        solana_logger::setup();

        let bank = Arc::new(crate::bank::tests::create_simple_test_bank(42));
        let bank = BankWithScheduler::new(
            bank.clone(),
            Some(setup_mocked_scheduler_with_extra(
                bank,
                [false].into_iter(),
                Some(
                    |mocked: &mut MockInstalledScheduler<DefaultScheduleExecutionArg>| {
                        mocked
                            .expect_pause_for_recent_blockhash()
                            .times(1)
                            .returning(|| ());
                    },
                ),
            )),
        );
        goto_end_of_slot_with_scheduler(&bank);
        assert_matches!(bank.wait_for_completed_scheduler(), Some(_));
    }

    #[test]
    fn test_schedule_executions() {
        solana_logger::setup();

        let GenesisConfigInfo {
            genesis_config,
            mint_keypair,
            ..
        } = create_genesis_config(10_000);
        let tx0 = SanitizedTransaction::from_transaction_for_tests(system_transaction::transfer(
            &mint_keypair,
            &solana_sdk::pubkey::new_rand(),
            2,
            genesis_config.hash(),
        ));
        let bank = Arc::new(Bank::new_for_tests(&genesis_config));
        let mocked_scheduler = setup_mocked_scheduler_with_extra(
            bank.clone(),
            [true].into_iter(),
<<<<<<< HEAD
            Some(
                |mocked: &mut MockInstalledScheduler<DefaultScheduleExecutionArg>| {
                    mocked
                        .expect_schedule_execution()
                        .times(1)
                        .returning(|(_, _)| Ok(()));
                },
            ),
        );

        let bank = BankWithScheduler::new(bank, Some(mocked_scheduler));
        assert_matches!(
            bank.schedule_transaction_executions([(&tx0, &0)].into_iter()),
            Ok(())
        );
=======
            Some(|mocked: &mut MockInstalledScheduler| {
                mocked
                    .expect_schedule_execution()
                    .times(1)
                    .returning(|(_, _)| Ok(()));
            }),
        );

        let bank = BankWithScheduler::new(bank, Some(mocked_scheduler));
        bank.schedule_transaction_executions([(&tx0, &0)].into_iter())
            .unwrap();
>>>>>>> 29ca7322
    }
}<|MERGE_RESOLUTION|>--- conflicted
+++ resolved
@@ -27,10 +27,7 @@
     solana_sdk::{
         clock::Slot,
         hash::Hash,
-<<<<<<< HEAD
         scheduling::{SchedulingMode, WithSchedulingMode},
-=======
->>>>>>> 29ca7322
         transaction::{Result, SanitizedTransaction},
     },
     std::{
@@ -111,11 +108,7 @@
     // Calling this is illegal as soon as wait_for_termination is called.
     fn schedule_execution<'a>(
         &'a self,
-<<<<<<< HEAD
         transaction_with_index: SEA::TransactionWithIndex<'a>,
-=======
-        transaction_with_index: &'a (&'a SanitizedTransaction, usize),
->>>>>>> 29ca7322
     ) -> Result<()>;
 
     /// Wait for a scheduler to terminate after processing.
@@ -632,7 +625,6 @@
         let mocked_scheduler = setup_mocked_scheduler_with_extra(
             bank.clone(),
             [true].into_iter(),
-<<<<<<< HEAD
             Some(
                 |mocked: &mut MockInstalledScheduler<DefaultScheduleExecutionArg>| {
                     mocked
@@ -644,22 +636,7 @@
         );
 
         let bank = BankWithScheduler::new(bank, Some(mocked_scheduler));
-        assert_matches!(
-            bank.schedule_transaction_executions([(&tx0, &0)].into_iter()),
-            Ok(())
-        );
-=======
-            Some(|mocked: &mut MockInstalledScheduler| {
-                mocked
-                    .expect_schedule_execution()
-                    .times(1)
-                    .returning(|(_, _)| Ok(()));
-            }),
-        );
-
-        let bank = BankWithScheduler::new(bank, Some(mocked_scheduler));
         bank.schedule_transaction_executions([(&tx0, &0)].into_iter())
             .unwrap();
->>>>>>> 29ca7322
     }
 }