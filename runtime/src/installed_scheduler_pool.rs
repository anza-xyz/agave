--- conflicted
+++ resolved
@@ -248,15 +248,6 @@
 }
 
 impl SchedulingContext {
-<<<<<<< HEAD
-    pub fn new(mode: SchedulingMode, bank: Option<Arc<Bank>>) -> Self {
-        Self { mode, bank }
-    }
-
-    #[cfg_attr(feature = "dev-context-only-utils", qualifiers(pub))]
-    fn for_verification(bank: Arc<Bank>) -> Self {
-        Self::new(SchedulingMode::BlockVerification, Some(bank))
-=======
     pub fn for_preallocation() -> Self {
         Self {
             mode: SchedulingMode::BlockProduction,
@@ -274,33 +265,23 @@
     #[cfg_attr(feature = "dev-context-only-utils", qualifiers(pub))]
     fn for_verification(bank: Arc<Bank>) -> Self {
         Self::new_with_mode(SchedulingMode::BlockVerification, bank)
->>>>>>> cd2aa1b6
     }
 
     #[cfg(feature = "dev-context-only-utils")]
     pub fn for_production(bank: Arc<Bank>) -> Self {
-<<<<<<< HEAD
-        Self::new(SchedulingMode::BlockProduction, Some(bank))
-=======
         Self::new_with_mode(SchedulingMode::BlockProduction, bank)
     }
 
     pub fn is_preallocated(&self) -> bool {
         self.bank.is_none()
->>>>>>> cd2aa1b6
     }
 
     pub fn mode(&self) -> SchedulingMode {
         self.mode
     }
 
-<<<<<<< HEAD
-    pub fn bank(&self) -> &Arc<Bank> {
-        self.bank.as_ref().unwrap()
-=======
     pub fn bank(&self) -> Option<&Arc<Bank>> {
         self.bank.as_ref()
->>>>>>> cd2aa1b6
     }
 
     pub fn slot(&self) -> Option<Slot> {
@@ -640,11 +621,8 @@
                 let pool = pool.clone();
                 drop(scheduler);
 
-<<<<<<< HEAD
-=======
                 // Schedulers can be stale only if its mode is block-verification. So,
                 // unconditional context construction for verification is okay here.
->>>>>>> cd2aa1b6
                 let context = SchedulingContext::for_verification(self.bank.clone());
                 let mut scheduler = self.scheduler.write().unwrap();
                 trace!("with_active_scheduler: {:?}", scheduler);
