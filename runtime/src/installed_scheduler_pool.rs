//! Transaction processing glue code, mainly consisting of Object-safe traits
//!
//! [InstalledSchedulerPool] lends one of pooled [InstalledScheduler]s as wrapped in
//! [BankWithScheduler], which can be used by `ReplayStage` and `BankingStage` for transaction
//! execution. After use, the scheduler will be returned to the pool.
//!
//! [InstalledScheduler] can be fed with [SanitizedTransaction]s. Then, it schedules those
//! executions and commits those results into the associated _bank_.
//!
//! It's generally assumed that each [InstalledScheduler] is backed by multiple threads for
//! parallel transaction processing and there are multiple independent schedulers inside a single
//! instance of [InstalledSchedulerPool].
//!
//! Dynamic dispatch was inevitable due to the desire to piggyback on
//! [BankForks](crate::bank_forks::BankForks)'s pruning for scheduler lifecycle management as the
//! common place both for `ReplayStage` and `BankingStage` and the resultant need of invoking
//! actual implementations provided by the dependent crate (`solana-unified-scheduler-pool`, which
//! in turn depends on `solana-ledger`, which in turn depends on `solana-runtime`), avoiding a
//! cyclic dependency.
//!
//! See [InstalledScheduler] for visualized interaction.

use {
    crate::bank::Bank,
    log::*,
    solana_runtime_transaction::runtime_transaction::RuntimeTransaction,
    solana_sdk::{
        clock::Slot,
        hash::Hash,
        scheduling::{SchedulingMode, TaskKey},
        transaction::{Result, SanitizedTransaction, TransactionError},
    },
    solana_timings::ExecuteTimings,
    std::{
        fmt::{self, Debug},
        mem,
        ops::Deref,
        sync::{Arc, RwLock},
        thread,
    },
};
#[cfg(feature = "dev-context-only-utils")]
use {mockall::automock, qualifier_attr::qualifiers};

pub fn initialized_result_with_timings() -> ResultWithTimings {
    (Ok(()), ExecuteTimings::default())
}

pub trait InstalledSchedulerPool: Send + Sync + Debug {
    fn take_scheduler(&self, context: SchedulingContext) -> Option<InstalledSchedulerBox> {
        self.take_resumed_scheduler(context, initialized_result_with_timings())
    }

    fn take_resumed_scheduler(
        &self,
        context: SchedulingContext,
        result_with_timings: ResultWithTimings,
    ) -> Option<InstalledSchedulerBox>;

    fn register_timeout_listener(&self, timeout_listener: TimeoutListener);
}

#[derive(Debug)]
pub struct SchedulerAborted;
pub type ScheduleResult = std::result::Result<(), SchedulerAborted>;

pub struct TimeoutListener {
    callback: Box<dyn FnOnce(InstalledSchedulerPoolArc) + Sync + Send>,
}

impl TimeoutListener {
    pub(crate) fn new(f: impl FnOnce(InstalledSchedulerPoolArc) + Sync + Send + 'static) -> Self {
        Self {
            callback: Box::new(f),
        }
    }

    pub fn trigger(self, pool: InstalledSchedulerPoolArc) {
        (self.callback)(pool);
    }
}

impl Debug for TimeoutListener {
    fn fmt(&self, f: &mut fmt::Formatter<'_>) -> fmt::Result {
        write!(f, "TimeoutListener({self:p})")
    }
}

#[cfg_attr(doc, aquamarine::aquamarine)]
/// Schedules, executes, and commits transactions under encapsulated implementation
///
/// The following chart illustrates the ownership/reference interaction between inter-dependent
/// objects across crates:
///
/// ```mermaid
/// graph TD
///     Bank["Arc#lt;Bank#gt;"]
///
///     subgraph solana-runtime
///         BankForks;
///         BankWithScheduler;
///         Bank;
///         LoadExecuteAndCommitTransactions(["load_execute_and_commit_transactions()"]);
///         SchedulingContext;
///         InstalledSchedulerPool{{InstalledSchedulerPool}};
///         InstalledScheduler{{InstalledScheduler}};
///     end
///
///     subgraph solana-unified-scheduler-pool
///         SchedulerPool;
///         PooledScheduler;
///         ScheduleExecution(["schedule_execution()"]);
///     end
///
///     subgraph solana-ledger
///         ExecuteBatch(["execute_batch()"]);
///     end
///
///     ScheduleExecution -. calls .-> ExecuteBatch;
///     BankWithScheduler -. dyn-calls .-> ScheduleExecution;
///     ExecuteBatch -. calls .-> LoadExecuteAndCommitTransactions;
///     linkStyle 0,1,2 stroke:gray,color:gray;
///
///     BankForks -- owns --> BankWithScheduler;
///     BankForks -- owns --> InstalledSchedulerPool;
///     BankWithScheduler -- refs --> Bank;
///     BankWithScheduler -- owns --> InstalledScheduler;
///     SchedulingContext -- refs --> Bank;
///     InstalledScheduler -- owns --> SchedulingContext;
///
///     SchedulerPool -- owns --> PooledScheduler;
///     SchedulerPool -. impls .-> InstalledSchedulerPool;
///     PooledScheduler -. impls .-> InstalledScheduler;
///     PooledScheduler -- refs --> SchedulerPool;
/// ```
#[cfg_attr(feature = "dev-context-only-utils", automock)]
// suppress false clippy complaints arising from mockall-derive:
//   warning: `#[must_use]` has no effect when applied to a struct field
#[cfg_attr(feature = "dev-context-only-utils", allow(unused_attributes))]
pub trait InstalledScheduler: Send + Sync + Debug + 'static {
    fn id(&self) -> SchedulerId;
    fn context(&self) -> &SchedulingContext;

    /// Schedule transaction for execution.
    ///
    /// This non-blocking function will return immediately without waiting for actual execution.
    ///
    /// Calling this is illegal as soon as `wait_for_termination()` is called. It would result in
    /// fatal logic error.
    ///
    /// Note that the returned result indicates whether the scheduler has been aborted due to a
    /// previously-scheduled bad transaction, which terminates further block verification. So,
    /// almost always, the returned error isn't due to the merely scheduling of the current
    /// transaction itself. At this point, calling this does nothing anymore while it's still safe
    /// to do. As soon as notified, callers are expected to stop processing upcoming transactions
    /// of the same `SchedulingContext` (i.e. same block). Internally, the aborted scheduler will
    /// be disposed cleanly, not repooled, after `wait_for_termination()` is called like
    /// not-aborted schedulers.
    ///
    /// Caller can acquire the error by calling a separate function called
    /// `recover_error_after_abort()`, which requires `&mut self`, instead of `&self`. This
    /// separation and the convoluted returned value semantics explained above are intentional to
    /// optimize the fast code-path of normal transaction scheduling to be multi-threaded at the
    /// cost of far slower error code-path while giving implementors increased flexibility by
    /// having &mut.
    fn schedule_execution(
        &self,
<<<<<<< HEAD
        transaction: SanitizedTransaction,
        index: TaskKey,
=======
        transaction: RuntimeTransaction<SanitizedTransaction>,
        index: usize,
>>>>>>> 2658bf39
    ) -> ScheduleResult;

    /// Return the error which caused the scheduler to abort.
    ///
    /// Note that this must not be called until it's observed that `schedule_execution()` has
    /// returned `Err(SchedulerAborted)`. Violating this should `panic!()`.
    ///
    /// That said, calling this multiple times is completely acceptable after the error observation
    /// from `schedule_execution()`. While it's not guaranteed, the same `.clone()`-ed errors of
    /// the first bad transaction are usually returned across invocations.
    fn recover_error_after_abort(&mut self) -> TransactionError;

    /// Wait for a scheduler to terminate after processing.
    ///
    /// This function blocks the current thread while waiting for the scheduler to complete all of
    /// the executions for the scheduled transactions and to return the finalized
    /// `ResultWithTimings`. This function still blocks for short period of time even in the case
    /// of aborted schedulers to gracefully shutdown the scheduler (like thread joining).
    ///
    /// Along with the result being returned, this function also makes the scheduler itself
    /// uninstalled from the bank by transforming the consumed self.
    ///
    /// If no transaction is scheduled, the result and timing will be `Ok(())` and
    /// `ExecuteTimings::default()` respectively.
    fn wait_for_termination(
        self: Box<Self>,
        is_dropped: bool,
    ) -> (ResultWithTimings, UninstalledSchedulerBox);

    /// Pause a scheduler after processing to update bank's recent blockhash.
    ///
    /// This function blocks the current thread like wait_for_termination(). However, the scheduler
    /// won't be consumed. This means the scheduler is responsible to retain the finalized
    /// `ResultWithTimings` internally until it's `wait_for_termination()`-ed to collect the result
    /// later.
    fn pause_for_recent_blockhash(&mut self);
}

#[cfg_attr(feature = "dev-context-only-utils", automock)]
pub trait UninstalledScheduler: Send + Sync + Debug + 'static {
    fn return_to_pool(self: Box<Self>);
}

pub type InstalledSchedulerBox = Box<dyn InstalledScheduler>;
pub type UninstalledSchedulerBox = Box<dyn UninstalledScheduler>;

pub type InstalledSchedulerPoolArc = Arc<dyn InstalledSchedulerPool>;

pub type SchedulerId = u64;

/// A small context to propagate a bank and its scheduling mode to the scheduler subsystem.
///
/// Note that this isn't called `SchedulerContext` because the contexts aren't associated with
/// schedulers one by one. A scheduler will use many SchedulingContexts during its lifetime.
/// "Scheduling" part of the context name refers to an abstract slice of time to schedule and
/// execute all transactions for a given bank for block verification or production. A context is
/// expected to be used by a particular scheduler only for that duration of the time and to be
/// disposed by the scheduler. Then, the scheduler may work on different banks with new
/// `SchedulingContext`s.
#[derive(Clone, Debug)]
pub struct SchedulingContext {
    mode: SchedulingMode,
    bank: Option<Arc<Bank>>,
}

impl SchedulingContext {
    pub fn new(mode: SchedulingMode, bank: Option<Arc<Bank>>) -> Self {
        Self { mode, bank }
    }

    pub fn for_verification(bank: Arc<Bank>) -> Self {
        Self::new(SchedulingMode::BlockVerification, Some(bank))
    }

    pub fn mode(&self) -> SchedulingMode {
        self.mode
    }

    pub fn bank(&self) -> &Arc<Bank> {
        self.bank.as_ref().unwrap()
    }

    pub fn slot(&self) -> Slot {
        self.bank.as_ref().map(|b| b.slot()).unwrap_or_default()
    }
}

pub type ResultWithTimings = (Result<()>, ExecuteTimings);

/// A hint from the bank about the reason the caller is waiting on its scheduler.
#[derive(Debug, PartialEq, Eq, Clone, Copy)]
enum WaitReason {
    // The bank wants its scheduler to terminate after the completion of transaction execution, in
    // order to freeze itself immediately thereafter. This is by far the most normal wait reason.
    //
    // Note that `wait_for_termination(TerminatedToFreeze)` must explicitly be done prior
    // to Bank::freeze(). This can't be done inside Bank::freeze() implicitly to remain it
    // infallible.
    TerminatedToFreeze,
    // The bank wants its scheduler to terminate just like `TerminatedToFreeze` and indicate that
    // Drop::drop() is the caller.
    DroppedFromBankForks,
    // The bank wants its scheduler to pause after the completion without being returned to the
    // pool. This is to update bank's recent blockhash and to collect scheduler's internally-held
    // `ResultWithTimings` later.
    PausedForRecentBlockhash,
}

impl WaitReason {
    pub fn is_paused(&self) -> bool {
        // Exhaustive `match` is preferred here than `matches!()` to trigger an explicit
        // decision to be made, should we add new variants like `PausedForFooBar`...
        match self {
            WaitReason::PausedForRecentBlockhash => true,
            WaitReason::TerminatedToFreeze | WaitReason::DroppedFromBankForks => false,
        }
    }

    pub fn is_dropped(&self) -> bool {
        // Exhaustive `match` is preferred here than `matches!()` to trigger an explicit
        // decision to be made, should we add new variants like `PausedForFooBar`...
        match self {
            WaitReason::DroppedFromBankForks => true,
            WaitReason::TerminatedToFreeze | WaitReason::PausedForRecentBlockhash => false,
        }
    }
}

#[allow(clippy::large_enum_variant)]
#[derive(Debug)]
pub enum SchedulerStatus {
    /// Unified scheduler is disabled or installed scheduler is consumed by wait_for_termination().
    /// Note that transition to Unavailable from {Active, Stale} is one-way (i.e. one-time).
    /// Also, this variant is transiently used as a placeholder internally when transitioning
    /// scheduler statuses, which isn't observable unless panic is happening.
    Unavailable,
    /// Scheduler is installed into a bank; could be running or just be idling.
    /// This will be transitioned to Stale after certain time has passed if its bank hasn't been
    /// frozen.
    Active(InstalledSchedulerBox),
    /// Scheduler is idling for long time, returning scheduler back to the pool.
    /// This will be immediately (i.e. transaparently) transitioned to Active as soon as there's
    /// new transaction to be executed.
    Stale(InstalledSchedulerPoolArc, SchedulingMode, ResultWithTimings),
}

impl SchedulerStatus {
    fn new(scheduler: Option<InstalledSchedulerBox>) -> Self {
        match scheduler {
            Some(scheduler) => SchedulerStatus::Active(scheduler),
            None => SchedulerStatus::Unavailable,
        }
    }

    fn scheduling_mode(&self) -> Option<SchedulingMode> {
        match self {
            SchedulerStatus::Unavailable => None,
            SchedulerStatus::Active(sch) => Some(sch.context().mode()),
            SchedulerStatus::Stale(_, mode, _) => Some(*mode),
        }
    }

    fn status(&self) -> String {
        match self {
            SchedulerStatus::Unavailable => "Unavailable".to_owned(),
            SchedulerStatus::Active(sch) => format!("Active({})", sch.id()),
            SchedulerStatus::Stale(_, _, _) => "Stale".to_owned(),
        }
    }

    fn transition_from_stale_to_active(
        &mut self,
        f: impl FnOnce(InstalledSchedulerPoolArc, ResultWithTimings) -> InstalledSchedulerBox,
    ) {
        let Self::Stale(pool, _mode, result_with_timings) = mem::replace(self, Self::Unavailable)
        else {
            panic!("transition to Active failed: {self:?}");
        };
        *self = Self::Active(f(pool, result_with_timings));
    }

    fn maybe_transition_from_active_to_stale(
        &mut self,
        f: impl FnOnce(InstalledSchedulerBox) -> (InstalledSchedulerPoolArc, ResultWithTimings),
    ) {
        if !matches!(self, Self::Active(_scheduler)) {
            return;
        }
        let Self::Active(scheduler) = mem::replace(self, Self::Unavailable) else {
            unreachable!("not active: {self:?}");
        };
        let mode = scheduler.context().mode;
        let (pool, result_with_timings) = f(scheduler);
        *self = Self::Stale(pool, mode, result_with_timings);
    }

    fn transition_from_active_to_unavailable(&mut self) -> InstalledSchedulerBox {
        let Self::Active(scheduler) = mem::replace(self, Self::Unavailable) else {
            panic!("transition to Unavailable failed: {self:?}");
        };
        scheduler
    }

    fn transition_from_stale_to_unavailable(&mut self) -> ResultWithTimings {
        let Self::Stale(_pool, _mode, result_with_timings) = mem::replace(self, Self::Unavailable)
        else {
            panic!("transition to Unavailable failed: {self:?}");
        };
        result_with_timings
    }

    fn active_scheduler(&self) -> &InstalledSchedulerBox {
        let SchedulerStatus::Active(active_scheduler) = self else {
            panic!("not active: {self:?}");
        };
        active_scheduler
    }
}

/// Very thin wrapper around Arc<Bank>
///
/// It brings type-safety against accidental mixing of bank and scheduler with different slots,
/// which is a pretty dangerous condition. Also, it guarantees to call wait_for_termination() via
/// ::drop() by DropBankService, which receives Vec<BankWithScheduler> from BankForks::set_root()'s
/// pruning, mostly matching to Arc<Bank>'s lifetime by piggybacking on the pruning.
///
/// Semantically, a scheduler is tightly coupled with a particular bank. But scheduler wasn't put
/// into Bank fields to avoid circular-references (a scheduler needs to refer to its accompanied
/// Arc<Bank>). BankWithScheduler behaves almost like Arc<Bank>. It only adds a few of transaction
/// scheduling and scheduler management functions. For this reason, `bank` variable names should be
/// used for `BankWithScheduler` across codebase.
///
/// BankWithScheduler even implements Deref for convenience. And Clone is omitted to implement to
/// avoid ambiguity as to which to clone: BankWithScheduler or Arc<Bank>. Use
/// clone_without_scheduler() for Arc<Bank>. Otherwise, use clone_with_scheduler() (this should be
/// unusual outside scheduler code-path)
#[derive(Debug)]
pub struct BankWithScheduler {
    inner: Arc<BankWithSchedulerInner>,
}

#[derive(Debug)]
pub struct BankWithSchedulerInner {
    bank: Arc<Bank>,
    scheduler: InstalledSchedulerRwLock,
}
pub type InstalledSchedulerRwLock = RwLock<SchedulerStatus>;

impl BankWithScheduler {
    #[cfg_attr(feature = "dev-context-only-utils", qualifiers(pub))]
    pub(crate) fn new(bank: Arc<Bank>, scheduler: Option<InstalledSchedulerBox>) -> Self {
        if let Some(bank_in_context) = scheduler
            .as_ref()
            .map(|scheduler| scheduler.context().bank())
        {
            assert!(Arc::ptr_eq(&bank, bank_in_context));
        }

        Self {
            inner: Arc::new(BankWithSchedulerInner {
                bank,
                scheduler: RwLock::new(SchedulerStatus::new(scheduler)),
            }),
        }
    }

    pub fn new_without_scheduler(bank: Arc<Bank>) -> Self {
        Self::new(bank, None)
    }

    pub fn clone_with_scheduler(&self) -> BankWithScheduler {
        BankWithScheduler {
            inner: self.inner.clone(),
        }
    }

    pub fn clone_without_scheduler(&self) -> Arc<Bank> {
        self.inner.bank.clone()
    }

    pub fn register_tick(&self, hash: &Hash) {
        self.inner.bank.register_tick(hash, &self.inner.scheduler);
    }

    #[cfg(feature = "dev-context-only-utils")]
    pub fn fill_bank_with_ticks_for_tests(&self) {
        self.do_fill_bank_with_ticks_for_tests(&self.inner.scheduler);
    }

    pub fn has_installed_scheduler(&self) -> bool {
        !matches!(
            &*self.inner.scheduler.read().unwrap(),
            SchedulerStatus::Unavailable
        )
    }

    /// Schedule the transaction as long as the scheduler hasn't been aborted.
    ///
    /// If the scheduler has been aborted, this doesn't schedule the transaction, instead just
    /// return the error of prior scheduled transaction.
    ///
    /// Calling this will panic if the installed scheduler is Unavailable (the bank is
    /// wait_for_termination()-ed or the unified scheduler is disabled in the first place).
    pub fn schedule_transaction_executions(
        &self,
<<<<<<< HEAD
        transactions_with_indexes: impl ExactSizeIterator<Item = (SanitizedTransaction, TaskKey)>,
=======
        transactions_with_indexes: impl ExactSizeIterator<
            Item = (RuntimeTransaction<SanitizedTransaction>, usize),
        >,
>>>>>>> 2658bf39
    ) -> Result<()> {
        trace!(
            "schedule_transaction_executions(): {} txs",
            transactions_with_indexes.len()
        );

        let schedule_result: ScheduleResult = self.inner.with_active_scheduler(|scheduler| {
            for (sanitized_transaction, index) in transactions_with_indexes {
                scheduler.schedule_execution(sanitized_transaction, index)?;
            }
            Ok(())
        });

        if schedule_result.is_err() {
            // This write lock isn't atomic with the above the read lock. So, another thread
            // could have called .recover_error_after_abort() while we're literally stuck at
            // the gaps of these locks (i.e. this comment in source code wise) under extreme
            // race conditions. Thus, .recover_error_after_abort() is made idempotetnt for that
            // consideration in mind.
            //
            // Lastly, this non-atomic nature is intentional for optimizing the fast code-path
            return Err(self.inner.retrieve_error_after_schedule_failure());
        }

        Ok(())
    }

    #[cfg_attr(feature = "dev-context-only-utils", qualifiers(pub))]
    pub(crate) fn create_timeout_listener(&self) -> TimeoutListener {
        self.inner.do_create_timeout_listener()
    }

    // take needless &mut only to communicate its semantic mutability to humans...
    #[cfg(feature = "dev-context-only-utils")]
    pub fn drop_scheduler(&mut self) {
        self.inner.drop_scheduler();
    }

    pub(crate) fn wait_for_paused_scheduler(bank: &Bank, scheduler: &InstalledSchedulerRwLock) {
        let maybe_result_with_timings = BankWithSchedulerInner::wait_for_scheduler_termination(
            bank,
            scheduler,
            WaitReason::PausedForRecentBlockhash,
        );
        assert!(
            maybe_result_with_timings.is_none(),
            "Premature result was returned from scheduler after paused (slot: {})",
            bank.slot(),
        );
    }

    #[must_use]
    pub fn wait_for_completed_scheduler(&self) -> Option<ResultWithTimings> {
        BankWithSchedulerInner::wait_for_scheduler_termination(
            &self.inner.bank,
            &self.inner.scheduler,
            WaitReason::TerminatedToFreeze,
        )
    }

    pub fn scheduling_mode(&self) -> Option<SchedulingMode> {
        self.inner.scheduler.read().unwrap().scheduling_mode()
    }

    pub const fn no_scheduler_available() -> InstalledSchedulerRwLock {
        RwLock::new(SchedulerStatus::Unavailable)
    }

    pub fn id_and_slot_with_scheduler_status(&self) -> (SchedulerId, String) {
        (
            self.inner.bank.slot(),
            self.inner.scheduler.read().unwrap().status(),
        )
    }
}

impl BankWithSchedulerInner {
    fn with_active_scheduler(
        self: &Arc<Self>,
        f: impl FnOnce(&InstalledSchedulerBox) -> ScheduleResult,
    ) -> ScheduleResult {
        let scheduler = self.scheduler.read().unwrap();
        match &*scheduler {
            SchedulerStatus::Active(scheduler) => {
                // This is the fast path, needing single read-lock most of time.
                f(scheduler)
            }
            SchedulerStatus::Stale(_pool, _mode, (result, _timings)) if result.is_err() => {
                trace!(
                    "with_active_scheduler: bank (slot: {}) has a stale aborted scheduler...",
                    self.bank.slot(),
                );
                Err(SchedulerAborted)
            }
            SchedulerStatus::Stale(pool, mode, _result_with_timings) => {
                let mode = *mode;
                let pool = pool.clone();
                drop(scheduler);

                let context = SchedulingContext::new(mode, Some(self.bank.clone()));
                let mut scheduler = self.scheduler.write().unwrap();
                trace!("with_active_scheduler: {:?}", scheduler);
                scheduler.transition_from_stale_to_active(|pool, result_with_timings| {
                    let scheduler = pool.take_resumed_scheduler(context, result_with_timings).expect("supported because of just retaking");
                    info!(
                        "with_active_scheduler: bank (slot: {}) got active, taking scheduler (id: {})",
                        self.bank.slot(),
                        scheduler.id(),
                    );
                    scheduler
                });
                drop(scheduler);

                let scheduler = self.scheduler.read().unwrap();
                // Re-register a new timeout listener only after acquiring the read lock;
                // Otherwise, the listener would again put scheduler into Stale before the read
                // lock under an extremely-rare race condition, causing panic below in
                // active_scheduler().
                pool.register_timeout_listener(self.do_create_timeout_listener());
                f(scheduler.active_scheduler())
            }
            SchedulerStatus::Unavailable => unreachable!("no installed scheduler"),
        }
    }

    fn do_create_timeout_listener(self: &Arc<Self>) -> TimeoutListener {
        let weak_bank = Arc::downgrade(self);
        TimeoutListener::new(move |pool| {
            let Some(bank) = weak_bank.upgrade() else {
                error!("weak bank");
                return;
            };

            let Ok(mut scheduler) = bank.scheduler.write() else {
                error!("poisoned scheduler lock");
                return;
            };

            scheduler.maybe_transition_from_active_to_stale(|scheduler| {
                // The scheduler hasn't still been wait_for_termination()-ed after awhile...
                // Return the installed scheduler back to the scheduler pool as soon as the
                // scheduler gets idle after executing all currently-scheduled transactions.

                let id = scheduler.id();
                let (result_with_timings, uninstalled_scheduler) =
                    scheduler.wait_for_termination(false);
                uninstalled_scheduler.return_to_pool();
                info!(
                    "timeout_listener: bank (slot: {}) got stale, returned scheduler (id: {})",
                    bank.bank.slot(),
                    id,
                );
                (pool, result_with_timings)
            });
            trace!("timeout_listener: ???");
        })
    }

    /// This must not be called until `Err(SchedulerAborted)` is observed. Violating this should
    /// `panic!()`.
    fn retrieve_error_after_schedule_failure(&self) -> TransactionError {
        let mut scheduler = self.scheduler.write().unwrap();
        match &mut *scheduler {
            SchedulerStatus::Active(scheduler) => scheduler.recover_error_after_abort(),
            SchedulerStatus::Stale(_pool, _mode, (result, _timings)) if result.is_err() => {
                result.clone().unwrap_err()
            }
            _ => unreachable!("no error in {:?}", self.scheduler),
        }
    }

    #[must_use]
    fn wait_for_completed_scheduler_from_drop(&self) -> Option<ResultWithTimings> {
        Self::wait_for_scheduler_termination(
            &self.bank,
            &self.scheduler,
            WaitReason::DroppedFromBankForks,
        )
    }

    #[must_use]
    fn wait_for_scheduler_termination(
        bank: &Bank,
        scheduler: &InstalledSchedulerRwLock,
        reason: WaitReason,
    ) -> Option<ResultWithTimings> {
        info!(
            "wait_for_scheduler_termination(slot: {}, reason: {:?}): started at {:?}...",
            bank.slot(),
            reason,
            thread::current(),
        );

        let mut scheduler = scheduler.write().unwrap();
        let (was_noop, result_with_timings) = match &mut *scheduler {
            SchedulerStatus::Active(scheduler) if reason.is_paused() => {
                scheduler.pause_for_recent_blockhash();
                (false, None)
            }
            SchedulerStatus::Active(_scheduler) => {
                let scheduler = scheduler.transition_from_active_to_unavailable();
                let (result_with_timings, uninstalled_scheduler) =
                    scheduler.wait_for_termination(reason.is_dropped());
                uninstalled_scheduler.return_to_pool();
                (false, Some(result_with_timings))
            }
            SchedulerStatus::Stale(_pool, _mode, _result_with_timings) if reason.is_paused() => {
                // Do nothing for pauses because the scheduler termination is guaranteed to be
                // called later.
                (true, None)
            }
            SchedulerStatus::Stale(_pool, _mode, _result_with_timings) => {
                let result_with_timings = scheduler.transition_from_stale_to_unavailable();
                (true, Some(result_with_timings))
            }
            SchedulerStatus::Unavailable => (true, None),
        };
        info!(
            "wait_for_scheduler_termination(slot: {}, reason: {:?}): noop: {:?}, result: {:?} at {:?}...",
            bank.slot(),
            reason,
            was_noop,
            result_with_timings.as_ref().map(|(result, _)| result),
            thread::current(),
        );
        trace!(
            "wait_for_scheduler_termination(result_with_timings: {:?})",
            result_with_timings,
        );

        result_with_timings
    }

    fn drop_scheduler(&self) {
        if thread::panicking() {
            error!(
                "BankWithSchedulerInner::drop_scheduler(): slot: {} skipping due to already panicking...",
                self.bank.slot(),
            );
            return;
        }

        // There's no guarantee ResultWithTimings is available or not at all when being dropped.
        if let Some(Err(err)) = self
            .wait_for_completed_scheduler_from_drop()
            .map(|(result, _timings)| result)
        {
            warn!(
                "BankWithSchedulerInner::drop_scheduler(): slot: {} discarding error from scheduler: {:?}",
                self.bank.slot(),
                err,
            );
        }
    }
}

impl Drop for BankWithSchedulerInner {
    fn drop(&mut self) {
        self.drop_scheduler();
    }
}

impl Deref for BankWithScheduler {
    type Target = Arc<Bank>;

    fn deref(&self) -> &Self::Target {
        &self.inner.bank
    }
}

#[cfg(test)]
mod tests {
    use {
        super::*,
        crate::{
            bank::test_utils::goto_end_of_slot_with_scheduler,
            genesis_utils::{create_genesis_config, GenesisConfigInfo},
        },
        assert_matches::assert_matches,
        mockall::Sequence,
        solana_sdk::system_transaction,
        std::sync::Mutex,
    };

    fn setup_mocked_scheduler_with_extra(
        bank: Arc<Bank>,
        is_dropped_flags: impl Iterator<Item = bool>,
        f: Option<impl Fn(&mut MockInstalledScheduler)>,
    ) -> InstalledSchedulerBox {
        let mut mock = MockInstalledScheduler::new();
        let seq = Arc::new(Mutex::new(Sequence::new()));

        mock.expect_context()
            .times(1)
            .in_sequence(&mut seq.lock().unwrap())
            .return_const(SchedulingContext::for_verification(bank));

        for wait_reason in is_dropped_flags {
            let seq_cloned = seq.clone();
            mock.expect_wait_for_termination()
                .with(mockall::predicate::eq(wait_reason))
                .times(1)
                .in_sequence(&mut seq.lock().unwrap())
                .returning(move |_| {
                    let mut mock_uninstalled = MockUninstalledScheduler::new();
                    mock_uninstalled
                        .expect_return_to_pool()
                        .times(1)
                        .in_sequence(&mut seq_cloned.lock().unwrap())
                        .returning(|| ());
                    (
                        (Ok(()), ExecuteTimings::default()),
                        Box::new(mock_uninstalled),
                    )
                });
        }

        if let Some(f) = f {
            f(&mut mock);
        }

        Box::new(mock)
    }

    fn setup_mocked_scheduler(
        bank: Arc<Bank>,
        is_dropped_flags: impl Iterator<Item = bool>,
    ) -> InstalledSchedulerBox {
        setup_mocked_scheduler_with_extra(
            bank,
            is_dropped_flags,
            None::<fn(&mut MockInstalledScheduler) -> ()>,
        )
    }

    #[test]
    fn test_scheduler_normal_termination() {
        solana_logger::setup();

        let bank = Arc::new(Bank::default_for_tests());
        let bank = BankWithScheduler::new(
            bank.clone(),
            Some(setup_mocked_scheduler(bank, [false].into_iter())),
        );
        assert!(bank.has_installed_scheduler());
        assert_matches!(bank.wait_for_completed_scheduler(), Some(_));

        // Repeating to call wait_for_completed_scheduler() is okay with no ResultWithTimings being
        // returned.
        assert!(!bank.has_installed_scheduler());
        assert_matches!(bank.wait_for_completed_scheduler(), None);
    }

    #[test]
    fn test_no_scheduler_termination() {
        solana_logger::setup();

        let bank = Arc::new(Bank::default_for_tests());
        let bank = BankWithScheduler::new_without_scheduler(bank);

        // Calling wait_for_completed_scheduler() is noop, when no scheduler is installed.
        assert!(!bank.has_installed_scheduler());
        assert_matches!(bank.wait_for_completed_scheduler(), None);
    }

    #[test]
    fn test_scheduler_termination_from_drop() {
        solana_logger::setup();

        let bank = Arc::new(Bank::default_for_tests());
        let bank = BankWithScheduler::new(
            bank.clone(),
            Some(setup_mocked_scheduler(bank, [true].into_iter())),
        );
        drop(bank);
    }

    #[test]
    fn test_scheduler_pause() {
        solana_logger::setup();

        let bank = Arc::new(crate::bank::tests::create_simple_test_bank(42));
        let bank = BankWithScheduler::new(
            bank.clone(),
            Some(setup_mocked_scheduler_with_extra(
                bank,
                [false].into_iter(),
                Some(|mocked: &mut MockInstalledScheduler| {
                    mocked
                        .expect_pause_for_recent_blockhash()
                        .times(1)
                        .returning(|| ());
                }),
            )),
        );
        goto_end_of_slot_with_scheduler(&bank);
        assert_matches!(bank.wait_for_completed_scheduler(), Some(_));
    }

    fn do_test_schedule_execution(should_succeed: bool) {
        solana_logger::setup();

        let GenesisConfigInfo {
            genesis_config,
            mint_keypair,
            ..
        } = create_genesis_config(10_000);
        let tx0 = RuntimeTransaction::from_transaction_for_tests(system_transaction::transfer(
            &mint_keypair,
            &solana_sdk::pubkey::new_rand(),
            2,
            genesis_config.hash(),
        ));
        let bank = Arc::new(Bank::new_for_tests(&genesis_config));
        let mocked_scheduler = setup_mocked_scheduler_with_extra(
            bank.clone(),
            [true].into_iter(),
            Some(|mocked: &mut MockInstalledScheduler| {
                if should_succeed {
                    mocked
                        .expect_schedule_execution()
                        .times(1)
                        .returning(|_, _| Ok(()));
                } else {
                    mocked
                        .expect_schedule_execution()
                        .times(1)
                        .returning(|_, _| Err(SchedulerAborted));
                    mocked
                        .expect_recover_error_after_abort()
                        .times(1)
                        .returning(|| TransactionError::InsufficientFundsForFee);
                }
            }),
        );

        let bank = BankWithScheduler::new(bank, Some(mocked_scheduler));
        let result = bank.schedule_transaction_executions([(tx0, 0)].into_iter());
        if should_succeed {
            assert_matches!(result, Ok(()));
        } else {
            assert_matches!(result, Err(TransactionError::InsufficientFundsForFee));
        }
    }

    #[test]
    fn test_schedule_execution_success() {
        do_test_schedule_execution(true);
    }

    #[test]
    fn test_schedule_execution_failure() {
        do_test_schedule_execution(false);
    }
}<|MERGE_RESOLUTION|>--- conflicted
+++ resolved
@@ -165,13 +165,8 @@
     /// having &mut.
     fn schedule_execution(
         &self,
-<<<<<<< HEAD
-        transaction: SanitizedTransaction,
+        transaction: RuntimeTransaction<SanitizedTransaction>,
         index: TaskKey,
-=======
-        transaction: RuntimeTransaction<SanitizedTransaction>,
-        index: usize,
->>>>>>> 2658bf39
     ) -> ScheduleResult;
 
     /// Return the error which caused the scheduler to abort.
@@ -477,13 +472,9 @@
     /// wait_for_termination()-ed or the unified scheduler is disabled in the first place).
     pub fn schedule_transaction_executions(
         &self,
-<<<<<<< HEAD
-        transactions_with_indexes: impl ExactSizeIterator<Item = (SanitizedTransaction, TaskKey)>,
-=======
         transactions_with_indexes: impl ExactSizeIterator<
-            Item = (RuntimeTransaction<SanitizedTransaction>, usize),
+            Item = (RuntimeTransaction<SanitizedTransaction>, TaskKey),
         >,
->>>>>>> 2658bf39
     ) -> Result<()> {
         trace!(
             "schedule_transaction_executions(): {} txs",
