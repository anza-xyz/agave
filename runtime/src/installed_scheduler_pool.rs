//! Transaction processing glue code, mainly consisting of Object-safe traits
//!
//! [InstalledSchedulerPool] lends one of pooled [InstalledScheduler]s as wrapped in
//! [BankWithScheduler], which can be used by `ReplayStage` and `BankingStage` for transaction
//! execution. After use, the scheduler will be returned to the pool.
//!
//! [InstalledScheduler] can be fed with [SanitizedTransaction]s. Then, it schedules those
//! executions and commits those results into the associated _bank_.
//!
//! It's generally assumed that each [InstalledScheduler] is backed by multiple threads for
//! parallel transaction processing and there are multiple independent schedulers inside a single
//! instance of [InstalledSchedulerPool].
//!
//! Dynamic dispatch was inevitable due to the desire to piggyback on
//! [BankForks](crate::bank_forks::BankForks)'s pruning for scheduler lifecycle management as the
//! common place both for `ReplayStage` and `BankingStage` and the resultant need of invoking
//! actual implementations provided by the dependent crate (`solana-unified-scheduler-pool`, which
//! in turn depends on `solana-ledger`, which in turn depends on `solana-runtime`), avoiding a
//! cyclic dependency.
//!
//! See [InstalledScheduler] for visualized interaction.

use {
    crate::bank::Bank,
    log::*,
    solana_program_runtime::timings::ExecuteTimings,
    solana_sdk::{
        hash::Hash,
        slot_history::Slot,
        transaction::{Result, SanitizedTransaction, TransactionError},
    },
    std::{
        fmt::Debug,
        ops::Deref,
        sync::{Arc, RwLock},
    },
};
#[cfg(feature = "dev-context-only-utils")]
use {mockall::automock, qualifier_attr::qualifiers};

pub trait InstalledSchedulerPool: Send + Sync + Debug {
    fn take_scheduler(&self, context: SchedulingContext) -> InstalledSchedulerBox;
}

#[derive(Debug)]
pub struct SchedulerAborted;
pub type ScheduleResult = std::result::Result<(), SchedulerAborted>;

#[cfg_attr(doc, aquamarine::aquamarine)]
/// Schedules, executes, and commits transactions under encapsulated implementation
///
/// The following chart illustrates the ownership/reference interaction between inter-dependent
/// objects across crates:
///
/// ```mermaid
/// graph TD
///     Bank["Arc#lt;Bank#gt;"]
///
///     subgraph solana-runtime
///         BankForks;
///         BankWithScheduler;
///         Bank;
///         LoadExecuteAndCommitTransactions(["load_execute_and_commit_transactions()"]);
///         SchedulingContext;
///         InstalledSchedulerPool{{InstalledSchedulerPool}};
///         InstalledScheduler{{InstalledScheduler}};
///     end
///
///     subgraph solana-unified-scheduler-pool
///         SchedulerPool;
///         PooledScheduler;
///         ScheduleExecution(["schedule_execution()"]);
///     end
///
///     subgraph solana-ledger
///         ExecuteBatch(["execute_batch()"]);
///     end
///
///     ScheduleExecution -. calls .-> ExecuteBatch;
///     BankWithScheduler -. dyn-calls .-> ScheduleExecution;
///     ExecuteBatch -. calls .-> LoadExecuteAndCommitTransactions;
///     linkStyle 0,1,2 stroke:gray,color:gray;
///
///     BankForks -- owns --> BankWithScheduler;
///     BankForks -- owns --> InstalledSchedulerPool;
///     BankWithScheduler -- refs --> Bank;
///     BankWithScheduler -- owns --> InstalledScheduler;
///     SchedulingContext -- refs --> Bank;
///     InstalledScheduler -- owns --> SchedulingContext;
///
///     SchedulerPool -- owns --> PooledScheduler;
///     SchedulerPool -. impls .-> InstalledSchedulerPool;
///     PooledScheduler -. impls .-> InstalledScheduler;
///     PooledScheduler -- refs --> SchedulerPool;
/// ```
#[cfg_attr(feature = "dev-context-only-utils", automock)]
// suppress false clippy complaints arising from mockall-derive:
//   warning: `#[must_use]` has no effect when applied to a struct field
//   warning: the following explicit lifetimes could be elided: 'a
#[cfg_attr(
    feature = "dev-context-only-utils",
    allow(unused_attributes, clippy::needless_lifetimes)
)]
pub trait InstalledScheduler: Send + Sync + Debug + 'static {
    fn id(&self) -> SchedulerId;
    fn context(&self) -> &SchedulingContext;

    /// Schedule transaction for execution.
    ///
    /// This non-blocking function will return immediately without waiting for actual execution.
    ///
    /// Calling this is illegal as soon as `wait_for_termination()` is called. It would result in
    /// fatal logic error.
    ///
    /// Note that the returned result indicates whether the scheduler has been aborted due to a
    /// previously-scheduled bad transaction, which terminates further block verification. So,
    /// almost always, the returned error isn't due to the merely scheduling of the current
    /// transaction itself. At this point, calling this does nothing anymore while it's still safe
<<<<<<< HEAD
    /// to do. As soon as notified, callers is expected to stop processing upcoming transactions of
    /// the same `SchedulingContext` (i.e. same block). Internally, the aborted scheduler will be
    /// disposed cleanly, not repooled, after `wait_for_termination()` is called, much like
=======
    /// to do. As soon as notified, callers are expected to stop processing upcoming transactions
    /// of the same `SchedulingContext` (i.e. same block). Internally, the aborted scheduler will
    /// be disposed cleanly, not repooled, after `wait_for_termination()` is called like
>>>>>>> 74dcd3b0
    /// not-aborted schedulers.
    ///
    /// Caller can acquire the error by calling a separate function called
    /// `recover_error_after_abort()`, which requires `&mut self`, instead of `&self`. This
<<<<<<< HEAD
    /// separation and convoluted returned value semantics explained above are intentional to
    /// optimize the fast code-path of normal transaction scheduling to be multi-threaded at the
    /// cost of far slower error code-path.
=======
    /// separation and the convoluted returned value semantics explained above are intentional to
    /// optimize the fast code-path of normal transaction scheduling to be multi-threaded at the
    /// cost of far slower error code-path while giving implementors increased flexibility by
    /// having &mut.
>>>>>>> 74dcd3b0
    fn schedule_execution<'a>(
        &'a self,
        transaction_with_index: &'a (&'a SanitizedTransaction, usize),
    ) -> ScheduleResult;

    /// Return the error which caused the scheduler to abort.
    ///
    /// Note that this must not be called until it's observed that `schedule_execution()` has
<<<<<<< HEAD
    /// returned `Err(SchedulerAborted)`. Violating this will `panic!()`.
=======
    /// returned `Err(SchedulerAborted)`. Violating this should `panic!()`.
>>>>>>> 74dcd3b0
    ///
    /// That said, calling this multiple times is completely acceptable after the error observation
    /// from `schedule_execution()`. While it's not guaranteed, the same `.clone()`-ed errors of
    /// the first bad transaction are usually returned across invocations.
    fn recover_error_after_abort(&mut self) -> TransactionError;

    /// Wait for a scheduler to terminate after processing.
    ///
    /// This function blocks the current thread while waiting for the scheduler to complete all of
    /// the executions for the scheduled transactions and to return the finalized
    /// `ResultWithTimings`. This function still blocks for short period of time even in the case
    /// of aborted schedulers to gracefully shutdown the scheduler (like thread joining).
    ///
    /// Along with the result being returned, this function also makes the scheduler itself
    /// uninstalled from the bank by transforming the consumed self.
    ///
    /// If no transaction is scheduled, the result and timing will be `Ok(())` and
    /// `ExecuteTimings::default()` respectively.
    fn wait_for_termination(
        self: Box<Self>,
        is_dropped: bool,
    ) -> (ResultWithTimings, UninstalledSchedulerBox);

    /// Pause a scheduler after processing to update bank's recent blockhash.
    ///
    /// This function blocks the current thread like wait_for_termination(). However, the scheduler
    /// won't be consumed. This means the scheduler is responsible to retain the finalized
    /// `ResultWithTimings` internally until it's `wait_for_termination()`-ed to collect the result
    /// later.
    fn pause_for_recent_blockhash(&mut self);
}

#[cfg_attr(feature = "dev-context-only-utils", automock)]
pub trait UninstalledScheduler: Send + Sync + Debug + 'static {
    fn return_to_pool(self: Box<Self>);
}

pub type InstalledSchedulerBox = Box<dyn InstalledScheduler>;
pub type UninstalledSchedulerBox = Box<dyn UninstalledScheduler>;

pub type InstalledSchedulerPoolArc = Arc<dyn InstalledSchedulerPool>;

pub type SchedulerId = u64;

/// A small context to propagate a bank and its scheduling mode to the scheduler subsystem.
///
/// Note that this isn't called `SchedulerContext` because the contexts aren't associated with
/// schedulers one by one. A scheduler will use many SchedulingContexts during its lifetime.
/// "Scheduling" part of the context name refers to an abstract slice of time to schedule and
/// execute all transactions for a given bank for block verification or production. A context is
/// expected to be used by a particular scheduler only for that duration of the time and to be
/// disposed by the scheduler. Then, the scheduler may work on different banks with new
/// `SchedulingContext`s.
#[derive(Clone, Debug)]
pub struct SchedulingContext {
    // mode: SchedulingMode, // this will be added later.
    bank: Arc<Bank>,
}

impl SchedulingContext {
    pub fn new(bank: Arc<Bank>) -> Self {
        Self { bank }
    }

    pub fn bank(&self) -> &Arc<Bank> {
        &self.bank
    }

    pub fn slot(&self) -> Slot {
        self.bank().slot()
    }
}

pub type ResultWithTimings = (Result<()>, ExecuteTimings);

/// A hint from the bank about the reason the caller is waiting on its scheduler.
#[derive(Debug, PartialEq, Eq, Clone, Copy)]
enum WaitReason {
    // The bank wants its scheduler to terminate after the completion of transaction execution, in
    // order to freeze itself immediately thereafter. This is by far the most normal wait reason.
    //
    // Note that `wait_for_termination(TerminatedToFreeze)` must explicitly be done prior
    // to Bank::freeze(). This can't be done inside Bank::freeze() implicitly to remain it
    // infallible.
    TerminatedToFreeze,
    // The bank wants its scheduler to terminate just like `TerminatedToFreeze` and indicate that
    // Drop::drop() is the caller.
    DroppedFromBankForks,
    // The bank wants its scheduler to pause after the completion without being returned to the
    // pool. This is to update bank's recent blockhash and to collect scheduler's internally-held
    // `ResultWithTimings` later.
    PausedForRecentBlockhash,
}

impl WaitReason {
    pub fn is_paused(&self) -> bool {
        // Exhaustive `match` is preferred here than `matches!()` to trigger an explicit
        // decision to be made, should we add new variants like `PausedForFooBar`...
        match self {
            WaitReason::PausedForRecentBlockhash => true,
            WaitReason::TerminatedToFreeze | WaitReason::DroppedFromBankForks => false,
        }
    }

    pub fn is_dropped(&self) -> bool {
        // Exhaustive `match` is preferred here than `matches!()` to trigger an explicit
        // decision to be made, should we add new variants like `PausedForFooBar`...
        match self {
            WaitReason::DroppedFromBankForks => true,
            WaitReason::TerminatedToFreeze | WaitReason::PausedForRecentBlockhash => false,
        }
    }
}

/// Very thin wrapper around Arc<Bank>
///
/// It brings type-safety against accidental mixing of bank and scheduler with different slots,
/// which is a pretty dangerous condition. Also, it guarantees to call wait_for_termination() via
/// ::drop() by DropBankService, which receives Vec<BankWithScheduler> from BankForks::set_root()'s
/// pruning, mostly matching to Arc<Bank>'s lifetime by piggybacking on the pruning.
///
/// Semantically, a scheduler is tightly coupled with a particular bank. But scheduler wasn't put
/// into Bank fields to avoid circular-references (a scheduler needs to refer to its accompanied
/// Arc<Bank>). BankWithScheduler behaves almost like Arc<Bank>. It only adds a few of transaction
/// scheduling and scheduler management functions. For this reason, `bank` variable names should be
/// used for `BankWithScheduler` across codebase.
///
/// BankWithScheduler even implements Deref for convenience. And Clone is omitted to implement to
/// avoid ambiguity as to which to clone: BankWithScheduler or Arc<Bank>. Use
/// clone_without_scheduler() for Arc<Bank>. Otherwise, use clone_with_scheduler() (this should be
/// unusual outside scheduler code-path)
#[derive(Debug)]
pub struct BankWithScheduler {
    inner: Arc<BankWithSchedulerInner>,
}

#[derive(Debug)]
pub struct BankWithSchedulerInner {
    bank: Arc<Bank>,
    scheduler: InstalledSchedulerRwLock,
}
pub type InstalledSchedulerRwLock = RwLock<Option<InstalledSchedulerBox>>;

impl BankWithScheduler {
    #[cfg_attr(feature = "dev-context-only-utils", qualifiers(pub))]
    pub(crate) fn new(bank: Arc<Bank>, scheduler: Option<InstalledSchedulerBox>) -> Self {
        if let Some(bank_in_context) = scheduler
            .as_ref()
            .map(|scheduler| scheduler.context().bank())
        {
            assert!(Arc::ptr_eq(&bank, bank_in_context));
        }

        Self {
            inner: Arc::new(BankWithSchedulerInner {
                bank,
                scheduler: RwLock::new(scheduler),
            }),
        }
    }

    pub fn new_without_scheduler(bank: Arc<Bank>) -> Self {
        Self::new(bank, None)
    }

    pub fn clone_with_scheduler(&self) -> BankWithScheduler {
        BankWithScheduler {
            inner: self.inner.clone(),
        }
    }

    pub fn clone_without_scheduler(&self) -> Arc<Bank> {
        self.inner.bank.clone()
    }

    pub fn register_tick(&self, hash: &Hash) {
        self.inner.bank.register_tick(hash, &self.inner.scheduler);
    }

    #[cfg(feature = "dev-context-only-utils")]
    pub fn fill_bank_with_ticks_for_tests(&self) {
        self.do_fill_bank_with_ticks_for_tests(&self.inner.scheduler);
    }

    pub fn has_installed_scheduler(&self) -> bool {
        self.inner.scheduler.read().unwrap().is_some()
    }

    /// Schedule the transaction as long as the scheduler hasn't been aborted.
    ///
    /// If the scheduler has been aborted, this doesn't schedule the transaction, instead just
    /// return the error of prior scheduled transaction.
    // 'a is needed; anonymous_lifetime_in_impl_trait isn't stabilized yet...
    pub fn schedule_transaction_executions<'a>(
        &self,
        transactions_with_indexes: impl ExactSizeIterator<Item = (&'a SanitizedTransaction, &'a usize)>,
    ) -> Result<()> {
        trace!(
            "schedule_transaction_executions(): {} txs",
            transactions_with_indexes.len()
        );

        let scheduler_guard = self.inner.scheduler.read().unwrap();
        let scheduler = scheduler_guard.as_ref().unwrap();

        for (sanitized_transaction, &index) in transactions_with_indexes {
            if scheduler
                .schedule_execution(&(sanitized_transaction, index))
                .is_err()
            {
                drop(scheduler_guard);
                // This write lock isn't atomic with the above the read lock. So, another thread
                // could have called .recover_error_after_abort() while we're literally stuck at
                // the gaps of these locks (i.e. this comment in source code wise) under extreme
                // race conditions. Thus, .recover_error_after_abort() is made idempotetnt for that
                // consideration in mind.
                //
                // Lastly, this non-atomic nature is intentional for optimizing the fast code-path
                let mut scheduler_guard = self.inner.scheduler.write().unwrap();
                let scheduler = scheduler_guard.as_mut().unwrap();
                return Err(scheduler.recover_error_after_abort());
            }
        }

        Ok(())
    }

    // take needless &mut only to communicate its semantic mutability to humans...
    #[cfg(feature = "dev-context-only-utils")]
    pub fn drop_scheduler(&mut self) {
        self.inner.drop_scheduler();
    }

    pub(crate) fn wait_for_paused_scheduler(bank: &Bank, scheduler: &InstalledSchedulerRwLock) {
        let maybe_result_with_timings = BankWithSchedulerInner::wait_for_scheduler_termination(
            bank,
            scheduler,
            WaitReason::PausedForRecentBlockhash,
        );
        assert!(
            maybe_result_with_timings.is_none(),
            "Premature result was returned from scheduler after paused"
        );
    }

    #[must_use]
    pub fn wait_for_completed_scheduler(&self) -> Option<ResultWithTimings> {
        BankWithSchedulerInner::wait_for_scheduler_termination(
            &self.inner.bank,
            &self.inner.scheduler,
            WaitReason::TerminatedToFreeze,
        )
    }

    pub const fn no_scheduler_available() -> InstalledSchedulerRwLock {
        RwLock::new(None)
    }
}

impl BankWithSchedulerInner {
    #[must_use]
    fn wait_for_completed_scheduler_from_drop(&self) -> Option<ResultWithTimings> {
        Self::wait_for_scheduler_termination(
            &self.bank,
            &self.scheduler,
            WaitReason::DroppedFromBankForks,
        )
    }

    #[must_use]
    fn wait_for_scheduler_termination(
        bank: &Bank,
        scheduler: &InstalledSchedulerRwLock,
        reason: WaitReason,
    ) -> Option<ResultWithTimings> {
        debug!(
            "wait_for_scheduler_termination(slot: {}, reason: {:?}): started at {:?}...",
            bank.slot(),
            reason,
            std::thread::current(),
        );

        let mut scheduler = scheduler.write().unwrap();
        let (was_noop, result_with_timings) =
            if let Some(scheduler) = scheduler.as_mut().filter(|_| reason.is_paused()) {
                scheduler.pause_for_recent_blockhash();
                (false, None)
            } else if let Some(scheduler) = scheduler.take() {
                let (result_with_timings, uninstalled_scheduler) =
                    scheduler.wait_for_termination(reason.is_dropped());
                uninstalled_scheduler.return_to_pool();
                (false, Some(result_with_timings))
            } else {
                (true, None)
            };
        debug!(
            "wait_for_scheduler_termination(slot: {}, reason: {:?}): noop: {:?}, result: {:?} at {:?}...",
            bank.slot(),
            reason,
            was_noop,
            result_with_timings.as_ref().map(|(result, _)| result),
            std::thread::current(),
        );

        result_with_timings
    }

    fn drop_scheduler(&self) {
        if std::thread::panicking() {
            error!(
                "BankWithSchedulerInner::drop_scheduler(): slot: {} skipping due to already panicking...",
                self.bank.slot(),
            );
            return;
        }

        // There's no guarantee ResultWithTimings is available or not at all when being dropped.
        if let Some(Err(err)) = self
            .wait_for_completed_scheduler_from_drop()
            .map(|(result, _timings)| result)
        {
            warn!(
                "BankWithSchedulerInner::drop_scheduler(): slot: {} discarding error from scheduler: {:?}",
                self.bank.slot(),
                err,
            );
        }
    }
}

impl Drop for BankWithSchedulerInner {
    fn drop(&mut self) {
        self.drop_scheduler();
    }
}

impl Deref for BankWithScheduler {
    type Target = Arc<Bank>;

    fn deref(&self) -> &Self::Target {
        &self.inner.bank
    }
}

#[cfg(test)]
mod tests {
    use {
        super::*,
        crate::{
            bank::test_utils::goto_end_of_slot_with_scheduler,
            genesis_utils::{create_genesis_config, GenesisConfigInfo},
        },
        assert_matches::assert_matches,
        mockall::Sequence,
        solana_sdk::system_transaction,
        std::sync::Mutex,
    };

    fn setup_mocked_scheduler_with_extra(
        bank: Arc<Bank>,
        is_dropped_flags: impl Iterator<Item = bool>,
        f: Option<impl Fn(&mut MockInstalledScheduler)>,
    ) -> InstalledSchedulerBox {
        let mut mock = MockInstalledScheduler::new();
        let seq = Arc::new(Mutex::new(Sequence::new()));

        mock.expect_context()
            .times(1)
            .in_sequence(&mut seq.lock().unwrap())
            .return_const(SchedulingContext::new(bank));

        for wait_reason in is_dropped_flags {
            let seq_cloned = seq.clone();
            mock.expect_wait_for_termination()
                .with(mockall::predicate::eq(wait_reason))
                .times(1)
                .in_sequence(&mut seq.lock().unwrap())
                .returning(move |_| {
                    let mut mock_uninstalled = MockUninstalledScheduler::new();
                    mock_uninstalled
                        .expect_return_to_pool()
                        .times(1)
                        .in_sequence(&mut seq_cloned.lock().unwrap())
                        .returning(|| ());
                    (
                        (Ok(()), ExecuteTimings::default()),
                        Box::new(mock_uninstalled),
                    )
                });
        }

        if let Some(f) = f {
            f(&mut mock);
        }

        Box::new(mock)
    }

    fn setup_mocked_scheduler(
        bank: Arc<Bank>,
        is_dropped_flags: impl Iterator<Item = bool>,
    ) -> InstalledSchedulerBox {
        setup_mocked_scheduler_with_extra(
            bank,
            is_dropped_flags,
            None::<fn(&mut MockInstalledScheduler) -> ()>,
        )
    }

    #[test]
    fn test_scheduler_normal_termination() {
        solana_logger::setup();

        let bank = Arc::new(Bank::default_for_tests());
        let bank = BankWithScheduler::new(
            bank.clone(),
            Some(setup_mocked_scheduler(bank, [false].into_iter())),
        );
        assert!(bank.has_installed_scheduler());
        assert_matches!(bank.wait_for_completed_scheduler(), Some(_));

        // Repeating to call wait_for_completed_scheduler() is okay with no ResultWithTimings being
        // returned.
        assert!(!bank.has_installed_scheduler());
        assert_matches!(bank.wait_for_completed_scheduler(), None);
    }

    #[test]
    fn test_no_scheduler_termination() {
        solana_logger::setup();

        let bank = Arc::new(Bank::default_for_tests());
        let bank = BankWithScheduler::new_without_scheduler(bank);

        // Calling wait_for_completed_scheduler() is noop, when no scheduler is installed.
        assert!(!bank.has_installed_scheduler());
        assert_matches!(bank.wait_for_completed_scheduler(), None);
    }

    #[test]
    fn test_scheduler_termination_from_drop() {
        solana_logger::setup();

        let bank = Arc::new(Bank::default_for_tests());
        let bank = BankWithScheduler::new(
            bank.clone(),
            Some(setup_mocked_scheduler(bank, [true].into_iter())),
        );
        drop(bank);
    }

    #[test]
    fn test_scheduler_pause() {
        solana_logger::setup();

        let bank = Arc::new(crate::bank::tests::create_simple_test_bank(42));
        let bank = BankWithScheduler::new(
            bank.clone(),
            Some(setup_mocked_scheduler_with_extra(
                bank,
                [false].into_iter(),
                Some(|mocked: &mut MockInstalledScheduler| {
                    mocked
                        .expect_pause_for_recent_blockhash()
                        .times(1)
                        .returning(|| ());
                }),
            )),
        );
        goto_end_of_slot_with_scheduler(&bank);
        assert_matches!(bank.wait_for_completed_scheduler(), Some(_));
    }

    fn do_test_schedule_execution(should_succeed: bool) {
        solana_logger::setup();

        let GenesisConfigInfo {
            genesis_config,
            mint_keypair,
            ..
        } = create_genesis_config(10_000);
        let tx0 = SanitizedTransaction::from_transaction_for_tests(system_transaction::transfer(
            &mint_keypair,
            &solana_sdk::pubkey::new_rand(),
            2,
            genesis_config.hash(),
        ));
        let bank = Arc::new(Bank::new_for_tests(&genesis_config));
        let mocked_scheduler = setup_mocked_scheduler_with_extra(
            bank.clone(),
            [true].into_iter(),
            Some(|mocked: &mut MockInstalledScheduler| {
                if should_succeed {
                    mocked
                        .expect_schedule_execution()
                        .times(1)
                        .returning(|(_, _)| Ok(()));
                } else {
                    mocked
                        .expect_schedule_execution()
                        .times(1)
                        .returning(|(_, _)| Err(SchedulerAborted));
                    mocked
                        .expect_recover_error_after_abort()
                        .times(1)
                        .returning(|| TransactionError::InsufficientFundsForFee);
                }
            }),
        );

        let bank = BankWithScheduler::new(bank, Some(mocked_scheduler));
        let result = bank.schedule_transaction_executions([(&tx0, &0)].into_iter());
        if should_succeed {
            assert_matches!(result, Ok(()));
        } else {
            assert_matches!(result, Err(TransactionError::InsufficientFundsForFee));
        }
    }

    #[test]
    fn test_schedule_execution_success() {
        do_test_schedule_execution(true);
    }

    #[test]
    fn test_schedule_execution_failure() {
        do_test_schedule_execution(false);
    }
}<|MERGE_RESOLUTION|>--- conflicted
+++ resolved
@@ -116,29 +116,17 @@
     /// previously-scheduled bad transaction, which terminates further block verification. So,
     /// almost always, the returned error isn't due to the merely scheduling of the current
     /// transaction itself. At this point, calling this does nothing anymore while it's still safe
-<<<<<<< HEAD
-    /// to do. As soon as notified, callers is expected to stop processing upcoming transactions of
-    /// the same `SchedulingContext` (i.e. same block). Internally, the aborted scheduler will be
-    /// disposed cleanly, not repooled, after `wait_for_termination()` is called, much like
-=======
     /// to do. As soon as notified, callers are expected to stop processing upcoming transactions
     /// of the same `SchedulingContext` (i.e. same block). Internally, the aborted scheduler will
     /// be disposed cleanly, not repooled, after `wait_for_termination()` is called like
->>>>>>> 74dcd3b0
     /// not-aborted schedulers.
     ///
     /// Caller can acquire the error by calling a separate function called
     /// `recover_error_after_abort()`, which requires `&mut self`, instead of `&self`. This
-<<<<<<< HEAD
-    /// separation and convoluted returned value semantics explained above are intentional to
-    /// optimize the fast code-path of normal transaction scheduling to be multi-threaded at the
-    /// cost of far slower error code-path.
-=======
     /// separation and the convoluted returned value semantics explained above are intentional to
     /// optimize the fast code-path of normal transaction scheduling to be multi-threaded at the
     /// cost of far slower error code-path while giving implementors increased flexibility by
     /// having &mut.
->>>>>>> 74dcd3b0
     fn schedule_execution<'a>(
         &'a self,
         transaction_with_index: &'a (&'a SanitizedTransaction, usize),
@@ -147,11 +135,7 @@
     /// Return the error which caused the scheduler to abort.
     ///
     /// Note that this must not be called until it's observed that `schedule_execution()` has
-<<<<<<< HEAD
-    /// returned `Err(SchedulerAborted)`. Violating this will `panic!()`.
-=======
     /// returned `Err(SchedulerAborted)`. Violating this should `panic!()`.
->>>>>>> 74dcd3b0
     ///
     /// That said, calling this multiple times is completely acceptable after the error observation
     /// from `schedule_execution()`. While it's not guaranteed, the same `.clone()`-ed errors of
