--- conflicted
+++ resolved
@@ -423,11 +423,7 @@
                 (true, None)
             };
         debug!(
-<<<<<<< HEAD
-            "wait_for_scheduler_termination(slot: {}, reason: {:?}): was_noop: {:?} finished with: {:?}...",
-=======
             "wait_for_scheduler_termination(slot: {}, reason: {:?}): noop: {:?}, result: {:?} at {:?}...",
->>>>>>> 8e331e16
             bank.slot(),
             reason,
             was_noop,
