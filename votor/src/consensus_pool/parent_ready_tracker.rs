--- conflicted
+++ resolved
@@ -27,15 +27,8 @@
     Parent(Block),
 }
 
-<<<<<<< HEAD
-#[derive(Clone, Debug, Default)]
 pub(crate) struct ParentReadyTracker {
-    /// Our pubkey for logging
-    my_pubkey: Pubkey,
-=======
-pub struct ParentReadyTracker {
     cluster_info: Arc<ClusterInfo>,
->>>>>>> e68efd76
 
     /// Parent ready status for each slot
     slot_statuses: HashMap<Slot, ParentReadyStatus>,
@@ -63,11 +56,7 @@
 
 impl ParentReadyTracker {
     /// Creates a new tracker with the root bank as implicitely notarized fallback
-<<<<<<< HEAD
-    pub(super) fn new(my_pubkey: Pubkey, root_block @ (root_slot, _): Block) -> Self {
-=======
-    pub fn new(cluster_info: Arc<ClusterInfo>, root_block @ (root_slot, _): Block) -> Self {
->>>>>>> e68efd76
+    pub(super) fn new(cluster_info: Arc<ClusterInfo>, root_block @ (root_slot, _): Block) -> Self {
         let mut slot_statuses = HashMap::new();
         slot_statuses.insert(
             root_slot,
@@ -242,19 +231,6 @@
         self.root = root;
         self.slot_statuses.retain(|&s, _| s >= root);
     }
-<<<<<<< HEAD
-
-    /// Updates the pubkey. Note that the pubkey is used for logging purposes only.
-    pub(super) fn update_pubkey(&mut self, new_pubkey: Pubkey) {
-        self.my_pubkey = new_pubkey;
-    }
-
-    #[cfg(test)]
-    pub(crate) fn my_pubkey(&self) -> Pubkey {
-        self.my_pubkey
-    }
-=======
->>>>>>> e68efd76
 }
 
 #[cfg(test)]
