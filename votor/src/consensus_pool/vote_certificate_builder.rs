use {
    crate::common::{certificate_limits_and_vote_types, VoteType},
    agave_votor_messages::consensus_message::{Certificate, CertificateType, VoteMessage},
    bitvec::prelude::*,
    solana_bls_signatures::{BlsError, SignatureProjective},
    solana_signer_store::{encode_base2, encode_base3, DecodeError, EncodeError},
    thiserror::Error,
};

/// Maximum number of validators in a certificate
///
/// There are around 1500 validators currently. For a clean power-of-two
/// implementation, we should choose either 2048 or 4096. Choose a more
/// conservative number 4096 for now. During build() we will cut off end
/// of the bitmaps if the tail contains only zeroes, so actual bitmap
/// length will be less than or equal to this number.
const MAXIMUM_VALIDATORS: usize = 4096;

#[allow(dead_code)]
#[derive(Debug, Error, PartialEq)]
pub enum CertificateError {
    #[error("BLS error: {0}")]
    BlsError(#[from] BlsError),
    #[error("solana-signer-store decode error: {0:?}")]
    DecodeError(DecodeError),
    #[error("solana-signer-store encode error: {0:?}")]
    EncodeError(EncodeError),
    #[error("Validator does not exist for given rank: {0}")]
    ValidatorDoesNotExist(u16),
}

/// A builder for creating a `CertificateMessage` by efficiently aggregating BLS signatures.
#[derive(Clone)]
pub struct VoteCertificateBuilder {
    cert_type: CertificateType,
    signature: SignatureProjective,
    // For some certificates we need two bitmaps, for example, NotarizeFallback
    // certificates have Notarize and NotarizeFallback votes, so we need two bitmaps
    // to represent them. The order of the VoteType is defined in certificate_limits_and_vote_types.
    // We normally put fallback votes in the second bitmap.
    // The order of the VoteType is important, if you change it, you might interpret
    // the bitmap incorrectly.
    // Some certificates (like Finalize) only need one bitmap, then the second bitmap
    // will be empty.
    input_bitmap_1: BitVec<u8, Lsb0>,
    input_bitmap_2: BitVec<u8, Lsb0>,
}

<<<<<<< HEAD
#[allow(dead_code)]
=======
impl TryFrom<Certificate> for VoteCertificateBuilder {
    type Error = CertificateError;

    fn try_from(cert: Certificate) -> Result<Self, Self::Error> {
        let projective_signature = SignatureProjective::try_from(cert.signature)?;
        let decoded_bitmap =
            decode(&cert.bitmap, MAXIMUM_VALIDATORS).map_err(CertificateError::DecodeError)?;
        let (mut input_bitmap_1, mut input_bitmap_2) = match decoded_bitmap {
            Decoded::Base2(bitmap) => (
                bitmap,
                BitVec::<u8, Lsb0>::repeat(false, MAXIMUM_VALIDATORS),
            ),
            Decoded::Base3(bitmap1, bitmap2) => (bitmap1, bitmap2),
        };
        input_bitmap_1.resize(MAXIMUM_VALIDATORS, false);
        input_bitmap_2.resize(MAXIMUM_VALIDATORS, false);
        Ok(VoteCertificateBuilder {
            cert_type: cert.cert_type,
            signature: projective_signature,
            input_bitmap_1,
            input_bitmap_2,
        })
    }
}

>>>>>>> 6e0c4306
impl VoteCertificateBuilder {
    pub fn new(cert_type: CertificateType) -> Self {
        Self {
            cert_type,
            signature: SignatureProjective::identity(),
            input_bitmap_1: BitVec::repeat(false, MAXIMUM_VALIDATORS),
            input_bitmap_2: BitVec::repeat(false, MAXIMUM_VALIDATORS),
        }
    }

    /// Aggregates a slice of `VoteMessage`s into the builder.
    pub fn aggregate(&mut self, messages: &[VoteMessage]) -> Result<(), CertificateError> {
        if messages.is_empty() {
            return Ok(());
        }

        let vote_types = certificate_limits_and_vote_types(&self.cert_type).1;
        for vote_message in messages {
            let rank = vote_message.rank as usize;
            if MAXIMUM_VALIDATORS <= rank {
                return Err(CertificateError::ValidatorDoesNotExist(vote_message.rank));
            }

            let current_vote_type = VoteType::get_type(&vote_message.vote);

            if current_vote_type == vote_types[0] {
                self.input_bitmap_1.set(rank, true);
            } else if vote_types.len() == 2 && current_vote_type == vote_types[1] {
                self.input_bitmap_2.set(rank, true);
            }
        }

        Ok(self
            .signature
            .aggregate_with(messages.iter().map(|m| &m.signature))?)
    }

    pub fn build(self) -> Result<Certificate, CertificateError> {
        let mut input_bitmap_1 = self.input_bitmap_1;
        let mut input_bitmap_2 = self.input_bitmap_2;

        let last_one_1 = input_bitmap_1 // use local variable
            .last_one()
            .map_or(0, |i| i.saturating_add(1));
        let last_one_2 = input_bitmap_2 // use local variable
            .last_one()
            .map_or(0, |i| i.saturating_add(1));
        let new_length = last_one_1.max(last_one_2);
        if new_length > MAXIMUM_VALIDATORS {
            error!(
                "Bitmap length exceeds maximum allowed: {MAXIMUM_VALIDATORS} should be caught \
                 during aggregation"
            );
            return Err(CertificateError::ValidatorDoesNotExist(new_length as u16));
        }

        input_bitmap_1.resize(new_length, false);
        input_bitmap_2.resize(new_length, false);
        let bitmap = if input_bitmap_2.count_ones() > 0 {
            // If we have two bitmaps, use Base3 encoding
            encode_base3(&input_bitmap_1, &input_bitmap_2).map_err(CertificateError::EncodeError)?
        } else {
            // If we only have one bitmap, use Base2 encoding
            encode_base2(&input_bitmap_1).map_err(CertificateError::EncodeError)?
        };
        Ok(Certificate {
            cert_type: self.cert_type,
            signature: self.signature.into(),
            bitmap,
        })
    }
}

#[cfg(test)]
mod tests {
    use {
        super::*,
        agave_votor_messages::{
            consensus_message::{CertificateType, VoteMessage},
            vote::Vote,
        },
        solana_bls_signatures::{
            Keypair as BLSKeypair, PubkeyProjective as BLSPubkeyProjective,
            Signature as BLSSignature, SignatureProjective, VerifiablePubkey,
        },
        solana_hash::Hash,
        solana_signer_store::{decode, Decoded},
    };

    #[test]
    fn test_normal_build() {
        let hash = Hash::new_unique();
        let cert_type = CertificateType::NotarizeFallback(1, hash);
        let mut builder = VoteCertificateBuilder::new(cert_type);
        // Test building the certificate from Notarize and NotarizeFallback votes
        // Create Notarize on validator 1, 4, 6
        let vote = Vote::new_notarization_vote(1, hash);
        let rank_1 = [1, 4, 6];
        let messages_1 = rank_1
            .iter()
            .map(|&rank| {
                let keypair = BLSKeypair::new();
                let signature = keypair.sign(b"fake_vote_message");
                VoteMessage {
                    vote,
                    signature: signature.into(),
                    rank,
                }
            })
            .collect::<Vec<_>>();
        builder
            .aggregate(&messages_1)
            .expect("Failed to aggregate notarization votes");
        // Create NotarizeFallback on validator 2, 3, 5, 7
        let vote = Vote::new_notarization_fallback_vote(1, hash);
        let rank_2 = [2, 3, 5, 7];
        let messages_2 = rank_2
            .iter()
            .map(|&rank| {
                let keypair = BLSKeypair::new();
                let signature = keypair.sign(b"fake_vote_message_2");
                VoteMessage {
                    vote,
                    signature: signature.into(),
                    rank,
                }
            })
            .collect::<Vec<_>>();
        builder
            .aggregate(&messages_2)
            .expect("Failed to aggregate notarization fallback votes");

        let cert = builder.build().expect("Failed to build certificate");
        assert_eq!(cert.cert_type, cert_type);
        match decode(&cert.bitmap, MAXIMUM_VALIDATORS).expect("Failed to decode bitmap") {
            Decoded::Base3(bitmap1, bitmap2) => {
                assert_eq!(bitmap1.len(), 8);
                assert_eq!(bitmap2.len(), 8);
                for i in rank_1 {
                    assert!(bitmap1[i as usize]);
                }
                assert_eq!(bitmap1.count_ones(), 3);
                for i in rank_2 {
                    assert!(bitmap2[i as usize]);
                }
                assert_eq!(bitmap2.count_ones(), 4);
            }
            _ => panic!("Expected Base3 encoding"),
        }

        // Build a new certificate with only Notarize votes, we should get Base2 encoding
        let mut builder = VoteCertificateBuilder::new(cert_type);
        builder
            .aggregate(&messages_1)
            .expect("Failed to aggregate notarization votes");
        let cert = builder.build().expect("Failed to build certificate");
        assert_eq!(cert.cert_type, cert_type);
        match decode(&cert.bitmap, MAXIMUM_VALIDATORS).expect("Failed to decode bitmap") {
            Decoded::Base2(bitmap1) => {
                assert_eq!(bitmap1.len(), 7);
                for i in rank_1 {
                    assert!(bitmap1[i as usize]);
                }
                assert_eq!(bitmap1.count_ones(), 3);
            }
            _ => panic!("Expected Base2 encoding"),
        }

        // Base2 encoding only applies when the first bitmap is non-empty, if we build another
        // certificate with only NotarizeFallback votes, we should still get Base3 encoding
        let mut builder = VoteCertificateBuilder::new(cert_type);
        builder
            .aggregate(&messages_2)
            .expect("Failed to aggregate notarization fallback votes");
        let cert = builder.build().expect("Failed to build certificate");
        assert_eq!(cert.cert_type, cert_type);
        match decode(&cert.bitmap, MAXIMUM_VALIDATORS).expect("Failed to decode bitmap") {
            Decoded::Base3(bitmap1, bitmap2) => {
                assert_eq!(bitmap1.count_ones(), 0);
                assert_eq!(bitmap2.len(), 8);
                for i in rank_2 {
                    assert!(bitmap2[i as usize]);
                }
                assert_eq!(bitmap2.count_ones(), 4);
            }
            _ => panic!("Expected Base3 encoding"),
        }
    }

    #[test]
    fn test_builder_with_errors() {
        let hash = Hash::new_unique();
        let cert_type = CertificateType::NotarizeFallback(1, hash);
        let mut builder = VoteCertificateBuilder::new(cert_type);

        // Test with a rank that exceeds the maximum allowed
        let vote = Vote::new_notarization_vote(1, hash);
        let vote2 = Vote::new_notarization_fallback_vote(1, hash);
        let rank_out_of_bounds = MAXIMUM_VALIDATORS.saturating_add(1); // Exceeds MAXIMUM_VALIDATORS
        let keypair = BLSKeypair::new();
        let signature = keypair.sign(b"fake_vote_message");
        let message_out_of_bounds = VoteMessage {
            vote,
            signature: signature.into(),
            rank: rank_out_of_bounds as u16,
        };
        assert_eq!(
            builder.aggregate(&[message_out_of_bounds]),
            Err(CertificateError::ValidatorDoesNotExist(
                rank_out_of_bounds as u16
            ))
        );

        // Test bls error
        let message_with_invalid_signature = VoteMessage {
            vote,
            signature: BLSSignature::default(), // Invalid signature
            rank: 1,
        };
        assert_eq!(
            builder.aggregate(&[message_with_invalid_signature]),
            Err(CertificateError::BlsError(BlsError::PointConversion))
        );

        // Test encoding error
        // Create two bitmaps with the same rank set
        let signature = keypair.sign(b"fake_vote_message_2");
        let messages_1 = vec![VoteMessage {
            vote,
            signature: signature.into(),
            rank: 1,
        }];
        let mut builder = VoteCertificateBuilder::new(cert_type);
        builder
            .aggregate(&messages_1)
            .expect("Failed to aggregate notarization votes");
        let messages_2 = vec![VoteMessage {
            vote: vote2,
            signature: signature.into(),
            rank: 1, // Same rank as in messages_1
        }];
        builder
            .aggregate(&messages_2)
            .expect("Failed to aggregate notarization fallback votes");
        assert_eq!(
            builder.build(),
            Err(CertificateError::EncodeError(
                EncodeError::InvalidBitCombination
            ))
        );
<<<<<<< HEAD
=======

        // Test decoding error
        let corrupt_certificate_message = Certificate {
            cert_type: CertificateType::NotarizeFallback(1, hash),
            signature: signature.into(),
            bitmap: vec![0xFF; 100], // Corrupted bitmap
        };
        assert_eq!(
            VoteCertificateBuilder::try_from(corrupt_certificate_message).err(),
            Some(CertificateError::DecodeError(
                DecodeError::UnsupportedEncoding
            ))
        );
>>>>>>> 6e0c4306
    }

    #[test]
    fn test_certificate_verification_base2_encoding() {
        let slot = 10;
        let hash = Hash::new_unique();
        let cert_type = CertificateType::Notarize(slot, hash);

        // 1. Setup: Create keypairs and a single vote object.
        // All validators will sign the same message, resulting in a single bitmap.
        let num_validators = 5;
        let mut keypairs = Vec::new();
        let mut vote_messages = Vec::new();
        let vote = Vote::new_notarization_vote(slot, hash);
        let serialized_vote = bincode::serialize(&vote).unwrap();

        for i in 0..num_validators {
            let keypair = BLSKeypair::new();
            let signature = keypair.sign(&serialized_vote);
            vote_messages.push(VoteMessage {
                vote,
                signature: signature.into(),
                rank: i as u16,
            });
            keypairs.push(keypair);
        }

        // 2. Generation: Aggregate votes and build the certificate. This will
        // use base2 encoding because it only contains one type of vote.
        let mut builder = VoteCertificateBuilder::new(cert_type);
        builder
            .aggregate(&vote_messages)
            .expect("Failed to aggregate votes");
        let certificate_message = builder.build().expect("Failed to build certificate");

        // 3. Verification: Aggregate the public keys and verify the signature.
        let aggregate_pubkey = BLSPubkeyProjective::aggregate(keypairs.iter().map(|kp| &kp.public))
            .expect("Failed to aggregate public keys");

        let verification_result =
            aggregate_pubkey.verify_signature(&certificate_message.signature, &serialized_vote);

        assert!(
            verification_result.unwrap_or(false),
            "BLS aggregate signature verification failed for base2 encoded certificate"
        );
    }

    #[test]
    fn test_certificate_verification_base3_encoding() {
        let slot = 20;
        let hash = Hash::new_unique();
        // A NotarizeFallback certificate can be composed of both Notarize and NotarizeFallback
        // votes.
        let cert_type = CertificateType::NotarizeFallback(slot, hash);

        // 1. Setup: Create two groups of validators signing two different vote types.
        let mut all_vote_messages = Vec::new();
        let mut all_pubkeys = Vec::new();
        let mut all_messages = Vec::new();

        // Group 1: Signs a Notarize vote.
        let notarize_vote = Vote::new_notarization_vote(slot, hash);
        let serialized_notarize_vote = bincode::serialize(&notarize_vote).unwrap();
        for i in 0..3 {
            let keypair = BLSKeypair::new();
            let signature = keypair.sign(&serialized_notarize_vote);
            all_vote_messages.push(VoteMessage {
                vote: notarize_vote,
                signature: signature.into(),
                rank: i as u16, // Ranks 0, 1, 2
            });
            all_pubkeys.push(keypair.public);
            all_messages.push(serialized_notarize_vote.clone());
        }

        // Group 2: Signs a NotarizeFallback vote.
        let notarize_fallback_vote = Vote::new_notarization_fallback_vote(slot, hash);
        let serialized_fallback_vote = bincode::serialize(&notarize_fallback_vote).unwrap();
        for i in 3..6 {
            let keypair = BLSKeypair::new();
            let signature = keypair.sign(&serialized_fallback_vote);
            all_vote_messages.push(VoteMessage {
                vote: notarize_fallback_vote,
                signature: signature.into(),
                rank: i as u16, // Ranks 3, 4, 5
            });
            all_pubkeys.push(keypair.public);
            all_messages.push(serialized_fallback_vote.clone());
        }

        // 2. Generation: Aggregate votes. Because there are two vote types, this will use
        //    base3 encoding.
        let mut builder = VoteCertificateBuilder::new(cert_type);
        builder
            .aggregate(&all_vote_messages)
            .expect("Failed to aggregate votes");
        let certificate_message = builder.build().expect("Failed to build certificate");

        // 3. Verification:
        let decoded_bitmap =
            decode(&certificate_message.bitmap, MAXIMUM_VALIDATORS).expect("Failed to decode");

        match decoded_bitmap {
            Decoded::Base2(_bitmap) => {
                panic!("Expected Base3 encoding, but got Base2 encoding");
            }
            Decoded::Base3(bitmap1, bitmap2) => {
                // Bitmap1 should correspond to the Notarize votes (ranks 0, 1, 2)
                assert_eq!(bitmap1.count_ones(), 3);
                assert!(bitmap1[0] && bitmap1[1] && bitmap1[2]);
                // Bitmap2 should correspond to the NotarizeFallback votes (ranks 3, 4, 5)
                assert_eq!(bitmap2.count_ones(), 3);
                assert!(bitmap2[3] && bitmap2[4] && bitmap2[5]);
            }
        }

        SignatureProjective::verify_distinct_aggregated(
            all_pubkeys.iter(),
            &certificate_message.signature,
            all_messages.iter().map(Vec::as_slice),
        )
        .unwrap();
    }
}<|MERGE_RESOLUTION|>--- conflicted
+++ resolved
@@ -46,35 +46,6 @@
     input_bitmap_2: BitVec<u8, Lsb0>,
 }
 
-<<<<<<< HEAD
-#[allow(dead_code)]
-=======
-impl TryFrom<Certificate> for VoteCertificateBuilder {
-    type Error = CertificateError;
-
-    fn try_from(cert: Certificate) -> Result<Self, Self::Error> {
-        let projective_signature = SignatureProjective::try_from(cert.signature)?;
-        let decoded_bitmap =
-            decode(&cert.bitmap, MAXIMUM_VALIDATORS).map_err(CertificateError::DecodeError)?;
-        let (mut input_bitmap_1, mut input_bitmap_2) = match decoded_bitmap {
-            Decoded::Base2(bitmap) => (
-                bitmap,
-                BitVec::<u8, Lsb0>::repeat(false, MAXIMUM_VALIDATORS),
-            ),
-            Decoded::Base3(bitmap1, bitmap2) => (bitmap1, bitmap2),
-        };
-        input_bitmap_1.resize(MAXIMUM_VALIDATORS, false);
-        input_bitmap_2.resize(MAXIMUM_VALIDATORS, false);
-        Ok(VoteCertificateBuilder {
-            cert_type: cert.cert_type,
-            signature: projective_signature,
-            input_bitmap_1,
-            input_bitmap_2,
-        })
-    }
-}
-
->>>>>>> 6e0c4306
 impl VoteCertificateBuilder {
     pub fn new(cert_type: CertificateType) -> Self {
         Self {
@@ -325,22 +296,6 @@
                 EncodeError::InvalidBitCombination
             ))
         );
-<<<<<<< HEAD
-=======
-
-        // Test decoding error
-        let corrupt_certificate_message = Certificate {
-            cert_type: CertificateType::NotarizeFallback(1, hash),
-            signature: signature.into(),
-            bitmap: vec![0xFF; 100], // Corrupted bitmap
-        };
-        assert_eq!(
-            VoteCertificateBuilder::try_from(corrupt_certificate_message).err(),
-            Some(CertificateError::DecodeError(
-                DecodeError::UnsupportedEncoding
-            ))
-        );
->>>>>>> 6e0c4306
     }
 
     #[test]
