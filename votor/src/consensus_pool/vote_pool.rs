//! Container to store received votes and associated stakes and construct certificates from them.
//!
//! Implements various checks for invalid votes as defined by the Alpenglow paper e.g. lemma 20 and 22.
//! Further detects duplicate votes which are defined as identical vote from the same sender received multiple times.

use {
    crate::common::Stake,
    agave_votor_messages::{
        consensus_message::{Certificate, CertificateType, VoteMessage},
        vote::Vote,
    },
    bitvec::prelude::*,
    solana_bls_signatures::{BlsError, SignatureProjective},
    solana_hash::Hash,
    solana_pubkey::Pubkey,
    solana_signer_store::{encode_base2, encode_base3, EncodeError},
    std::collections::{btree_map::Entry, BTreeMap, BTreeSet},
    thiserror::Error,
};

/// As per the Alpenglow paper, a validator is allowed to vote notar fallback on at most 3 different block id for a given slot.
const MAX_NOTAR_FALLBACK_PER_VALIDATOR: usize = 3;

/// How much accumulated stake must have voted before we can build the correcponding certificates.
const FINALIZE_STAKE: f64 = 0.6;
const FAST_FINALIZE_STAKE: f64 = 0.8;
const NOTAR_STAKE: f64 = 0.6;
const NOTAR_FALLBACK_STAKE: f64 = 0.6;
const SKIP_STAKE: f64 = 0.6;

/// Different types of errors that can happen when adding a vote to the pool.
#[derive(Debug, PartialEq, Eq, Error)]
pub(crate) enum AddVoteError {
    #[error("duplicate vote")]
    Duplicate,
    /// These are invalid votes as defined in the Alpenglow paper e.g. lemma 20 and 22.
    #[error("invalid votes")]
    Invalid,
    #[error("BLS error: {0}")]
    Bls(#[from] BlsError),
}

/// Different types of errors that can be returned when building a certificate.
#[derive(Debug, PartialEq, Eq, Error)]
pub(crate) enum BuildCertError {
    #[error("BLS error: {0}")]
    Bls(#[from] BlsError),
    #[error("Encoding failed: {0:?}")]
    Encode(EncodeError),
}

/// Builds a [`Certificate`] of the given `cert_type` from the given primary and fallback vote aggregations.
///
/// A vote aggregation is a [`SignatureProjective`] aggregate of signatures of each validator whose vote was received alone with a bitvec containing the ranks of the validators that voted.
///
/// If [`fallback`] is `None`, uses base-2 encoding to convert the `primary_bitvec` into [`Certificate::bitmap`] and `primary_sig` into [`Certificate::signature`].
/// If [`fallback`] is not `None`, then uses base-3 encoding to convert the combination of `primary_bitvec` and `fallback_bitvec` into [`Certificate::bitmap`] and an aggregate of `primary_sig` and `fallback_sig` into [`Certificate::signature`].
/// [`Certificate::cert_type`] is set to `cert_type` without performing any validation checks.
///
/// To save space, we also resize the bitvecs to largest index that is set to 1.
fn build_cert(
    cert_type: CertificateType,
    primary_sig: &SignatureProjective,
    mut primary_bitvec: BitVec<u8, Lsb0>,
    fallback: Option<(&SignatureProjective, BitVec<u8, Lsb0>)>,
) -> Result<Certificate, BuildCertError> {
    let (signature, bitmap) = match fallback {
        None => {
            let new_len = primary_bitvec.last_one().map_or(0, |i| i.saturating_add(1));
            primary_bitvec.resize(new_len, false);
            let bitmap = encode_base2(&primary_bitvec).map_err(BuildCertError::Encode)?;
            (primary_sig.into(), bitmap)
        }
        Some((fallback_sig, mut fallback_bitvec)) => {
            let last_one_0 = primary_bitvec.last_one().map_or(0, |i| i.saturating_add(1));
            let last_one_1 = fallback_bitvec
                .last_one()
                .map_or(0, |i| i.saturating_add(1));
            let new_len = last_one_0.max(last_one_1);
            primary_bitvec.resize(new_len, false);
            fallback_bitvec.resize(new_len, false);
            let bitmap =
                encode_base3(&primary_bitvec, &fallback_bitvec).map_err(BuildCertError::Encode)?;
            let signature =
                SignatureProjective::aggregate([primary_sig, fallback_sig].into_iter())?;
            (signature.into(), bitmap)
        }
    };
    Ok(Certificate {
        cert_type,
        signature,
        bitmap,
    })
}

<<<<<<< HEAD
/// Maximum number of validators in a certificate
///
/// There are around 1500 validators currently. For a clean power-of-two
/// implementation, we should choose either 2048 or 4096. Choose a more
/// conservative number 4096 for now. During build() we will cut off end
/// of the bitmaps if the tail contains only zeroes, so actual bitmap
/// length will be less than or equal to this number.
const MAXIMUM_VALIDATORS: usize = 4096;

fn default_bitvec() -> BitVec<u8, Lsb0> {
    BitVec::repeat(false, MAXIMUM_VALIDATORS)
}

/// Stores partially aggregated votes all of the same [`Vote`] which may appear in a [`Certificate`].
struct PartialCertificate {
    /// In progress signature aggregate
    signature: SignatureProjective,
    /// In progress bitvec of ranks
    bitmap: BitVec<u8, Lsb0>,
    /// Accumulated votes.
    votes: BTreeMap<Pubkey, VoteMessage>,
    /// Accumulated stake.
    stake: Stake,
}

impl PartialCertificate {
    /// Adds the given vote checking for duplicates and returning the accumulated stake on success.
    fn add_vote(
        &mut self,
        voter: Pubkey,
        stake: Stake,
        vote: VoteMessage,
    ) -> Result<Stake, AddVoteError> {
        match self.votes.entry(voter) {
            Entry::Occupied(_) => Err(AddVoteError::Duplicate),
            Entry::Vacant(e) => {
                self.signature
                    .aggregate_with(std::iter::once(&vote.signature))?;
                self.bitmap.set(vote.rank as usize, true);
                self.stake = self.stake.saturating_add(stake);
                e.insert(vote);
                Ok(self.stake)
            }
        }
    }
=======
/// Container to store per slot votes.
struct InternalVotePool {
    /// The slot this instance of Votes is responsible for.
    slot: Slot,
    /// Skip votes are stored in map indexed by validator.
    skip: BTreeMap<Pubkey, VoteMessage>,
    /// Skip fallback votes are stored in map indexed by validator.
    skip_fallback: BTreeMap<Pubkey, VoteMessage>,
    /// Finalize votes are stored in map indexed by validator.
    finalize: BTreeMap<Pubkey, VoteMessage>,
    /// Notar votes are stored in map indexed by validator.
    notar: BTreeMap<Pubkey, VoteMessage>,
    /// A validator can vote notar fallback on upto 3 blocks.
    ///
    /// Per validator, we store a map of which block ids the validator has voted notar fallback on.
    notar_fallback: BTreeMap<Pubkey, BTreeMap<Hash, VoteMessage>>,
    /// Genesis votes are stored in map indexed by validator.
    genesis: BTreeMap<Pubkey, VoteMessage>,
>>>>>>> 37f6e9ee
}

impl Default for PartialCertificate {
    fn default() -> Self {
        Self {
<<<<<<< HEAD
            signature: SignatureProjective::identity(),
            bitmap: default_bitvec(),
            votes: BTreeMap::default(),
            stake: 0,
        }
    }
}

/// Partial certificate for notar fallback votes.
///
/// Not using [`PartialCertificate`] directly as a validator may vote notar fallback for up to [`MAX_NOTAR_FALLBACK_PER_VALIDATOR`] blocks in a given slot.
#[derive(Default)]
struct NotarFallbackPartial {
    /// In a given slot, we can see multiple block ids, stores per block id entries.
    partials: BTreeMap<Hash, PartialCertificate>,
    /// Additionally stores how many times voters have voted to enforce checks.
    voted: BTreeMap<Pubkey, usize>,
}

impl NotarFallbackPartial {
    /// Adds vote checking for duplicate or invalid votes, returning accumulated stake for the given block id on success.
    fn add_vote(
        &mut self,
        voter: Pubkey,
        block_id: Hash,
        stake: Stake,
        vote: VoteMessage,
    ) -> Result<Stake, AddVoteError> {
        match self.voted.entry(voter) {
            Entry::Vacant(e) => self
                .partials
                .entry(block_id)
                .or_default()
                .add_vote(voter, stake, vote)
                .inspect(|_stake| {
                    e.insert(1);
                }),
            Entry::Occupied(mut e) => {
                if e.get() < &MAX_NOTAR_FALLBACK_PER_VALIDATOR {
                    self.partials
                        .entry(block_id)
                        .or_default()
                        .add_vote(voter, stake, vote)
                        .inspect(|_stake| {
                            let cnt = e.get_mut();
                            *cnt = (*cnt).saturating_add(1);
                        })
                } else if self.partials.contains_key(&block_id) {
                    Err(AddVoteError::Duplicate)
                } else {
                    Err(AddVoteError::Invalid)
                }
            }
=======
            slot,
            skip: BTreeMap::default(),
            skip_fallback: BTreeMap::default(),
            finalize: BTreeMap::default(),
            notar: BTreeMap::default(),
            notar_fallback: BTreeMap::default(),
            genesis: BTreeMap::default(),
>>>>>>> 37f6e9ee
        }
    }
}

/// Partial certificate for notar votes.
///
/// Not using [`PartialCertificate`] directly as different validator may vote notar for different block ids and honest validators should not vote notar for more than one block in in a given slot.
#[derive(Default)]
struct NotarPartial {
    /// Different votes may vote for different block ids, store per block id entries.
    entries: BTreeMap<Hash, PartialCertificate>,
    /// Stores which voters have voted already.
    voted: BTreeSet<Pubkey>,
}

impl NotarPartial {
    /// Adds vote checking for duplicate and invalid votes, returning accumulated stake for the block id on success.
    fn add_vote(
        &mut self,
        voter: Pubkey,
        stake: Stake,
        block_id: Hash,
        vote: VoteMessage,
    ) -> Result<Stake, AddVoteError> {
        if !self.voted.contains(&voter) {
            self.entries
                .entry(block_id)
                .or_default()
                .add_vote(voter, stake, vote)
                .inspect(|_stake| {
                    self.voted.insert(voter);
                })
        } else if self.entries.contains_key(&block_id) {
            Err(AddVoteError::Duplicate)
        } else {
            Err(AddVoteError::Invalid)
        }
    }
}

/// Container to store per slot votes.
#[derive(Default)]
pub(super) struct VotePool {
    skip: PartialCertificate,
    skip_fallback: PartialCertificate,
    finalize: PartialCertificate,
    notar: NotarPartial,
    notar_fallback: NotarFallbackPartial,
}

impl VotePool {
    /// Adds votes checking for different types of invalid and duplicate votes returning appropriate errors.
    pub(super) fn add_vote(
        &mut self,
        voter: Pubkey,
        vote: VoteMessage,
        stake: Stake,
    ) -> Result<Stake, AddVoteError> {
        match vote.vote {
            Vote::Notarize(notar) => {
                if self.skip.votes.contains_key(&voter) {
                    return Err(AddVoteError::Invalid);
                }
                self.notar.add_vote(voter, stake, notar.block_id, vote)
            }
            Vote::NotarizeFallback(notar_fallback) => {
                if self.finalize.votes.contains_key(&voter) {
                    return Err(AddVoteError::Invalid);
                }
                self.notar_fallback
                    .add_vote(voter, notar_fallback.block_id, stake, vote)
            }
            Vote::Skip(_) => {
                if self.notar.voted.contains(&voter) || self.finalize.votes.contains_key(&voter) {
                    return Err(AddVoteError::Invalid);
                }
                self.skip.add_vote(voter, stake, vote)
            }
            Vote::SkipFallback(_) => {
                if self.finalize.votes.contains_key(&voter) {
                    return Err(AddVoteError::Invalid);
                }
                self.skip_fallback.add_vote(voter, stake, vote)
            }
            Vote::Finalize(_) => {
                if self.skip.votes.contains_key(&voter)
                    || self.skip_fallback.votes.contains_key(&voter)
                {
                    return Err(AddVoteError::Invalid);
                }
                if self.notar_fallback.voted.contains_key(&voter) {
                    return Err(AddVoteError::Invalid);
                }
                self.finalize.add_vote(voter, stake, vote)
            }
            Vote::Genesis(genesis) => {
                match self.genesis.entry(voter) {
                    Entry::Occupied(e) => {
                        // unwrap should be safe as we should only store genesis type votes here
                        if e.get().vote.block_id().unwrap() == &genesis.block_id {
                            Err(AddVoteError::Duplicate)
                        } else {
                            Err(AddVoteError::Invalid)
                        }
                    }
                    Entry::Vacant(e) => {
                        e.insert(vote);
                        Ok(())
                    }
                }
            }
        }
    }

<<<<<<< HEAD
    /// If enough stake has accumulated to build the given [`CertificateType`], tries to build it.
    pub(super) fn build_cert(
        &self,
        cert_type: CertificateType,
        total_stake: Stake,
    ) -> Option<Result<Certificate, BuildCertError>> {
        let total_stake = total_stake as f64;
        match &cert_type {
            CertificateType::Finalize(_) => {
                (self.finalize.stake as f64 / total_stake >= FINALIZE_STAKE).then_some(build_cert(
                    cert_type,
                    &self.finalize.signature,
                    self.finalize.bitmap.clone(),
                    None,
                ))
=======
    /// Get [`VoteMessage`]s for the corresponding [`Vote`].
    ///
    // TODO: figure out how to return an iterator here instead which would require `CertificateBuilder::aggregate()` to accept an iterator.
    fn get_votes(&self, vote: &Vote) -> Vec<VoteMessage> {
        match vote {
            Vote::Finalize(_) => self.finalize.values().cloned().collect(),
            Vote::Notarize(notar) => self
                .notar
                .values()
                .filter(|vote| {
                    // unwrap should be safe as we should only store notar votes here
                    vote.vote.block_id().unwrap() == &notar.block_id
                })
                .cloned()
                .collect(),
            Vote::NotarizeFallback(nf) => self
                .notar_fallback
                .values()
                .filter_map(|map| map.get(&nf.block_id))
                .cloned()
                .collect(),
            Vote::Skip(_) => self.skip.values().cloned().collect(),
            Vote::SkipFallback(_) => self.skip_fallback.values().cloned().collect(),
            Vote::Genesis(genesis) => self
                .genesis
                .values()
                .filter(|vote| {
                    // unwrap should be safe as we should only store genesis votes here
                    vote.vote.block_id().unwrap() == &genesis.block_id
                })
                .cloned()
                .collect(),
        }
    }
}

/// Container to store the total stakes for different types of votes.
struct Stakes {
    slot: Slot,
    /// Total stake that has voted skip.
    skip: Stake,
    /// Total stake that has voted skil fallback.
    skip_fallback: Stake,
    /// Total stake that has voted finalize.
    finalize: Stake,
    /// Stake that has voted notar.
    ///
    /// Different validators may vote notar for different blocks, so this tracks stake per block id.
    notar: BTreeMap<Hash, Stake>,
    /// Stake that has voted notar fallback.
    ///
    /// A single validator may vote for upto 3 blocks and different validators can vote for different blocks.
    /// Hence, this tracks stake per block id.
    notar_fallback: BTreeMap<Hash, Stake>,
    /// Stake that has voted genesis.
    genesis: BTreeMap<Hash, Stake>,
}

impl Stakes {
    fn new(slot: Slot) -> Self {
        Self {
            slot,
            skip: 0,
            skip_fallback: 0,
            finalize: 0,
            notar: BTreeMap::default(),
            notar_fallback: BTreeMap::default(),
            genesis: BTreeMap::default(),
        }
    }

    /// Updates the corresponding stake after a vote has been successfully added to the pool.
    ///
    /// Returns the total stake of the corresponding type (and block id in case of notar or notar-fallback) after the update.
    fn add_stake(&mut self, voter_stake: Stake, vote: &Vote) -> Stake {
        debug_assert_eq!(self.slot, vote.slot());
        match vote {
            Vote::Notarize(notar) => {
                let stake = self.notar.entry(notar.block_id).or_default();
                *stake = (*stake).saturating_add(voter_stake);
                *stake
>>>>>>> 37f6e9ee
            }
            CertificateType::FinalizeFast(_, block_id) => {
                self.notar.entries.get(block_id).and_then(|p| {
                    (p.stake as f64 / total_stake >= FAST_FINALIZE_STAKE).then_some(build_cert(
                        cert_type,
                        &p.signature,
                        p.bitmap.clone(),
                        None,
                    ))
                })
            }
            CertificateType::Notarize(_, block_id) => {
                self.notar.entries.get(block_id).and_then(|p| {
                    (p.stake as f64 / total_stake >= NOTAR_STAKE).then_some(build_cert(
                        cert_type,
                        &p.signature,
                        p.bitmap.clone(),
                        None,
                    ))
                })
            }
            CertificateType::NotarizeFallback(_, block_id) => {
                let (notar_stake, notar_sig_bitmap) = match self.notar.entries.get(block_id) {
                    None => (0, None),
                    Some(p) => (p.stake, Some((&p.signature, &p.bitmap))),
                };
                let (nf_stake, nf_sig_bitmap) = match self.notar_fallback.partials.get(block_id) {
                    None => (0, None),
                    Some(p) => (p.stake, Some((&p.signature, &p.bitmap))),
                };
                let accumulated_stake = notar_stake.saturating_add(nf_stake);
                (accumulated_stake as f64 / total_stake >= NOTAR_FALLBACK_STAKE).then_some({
                    let (signature, bitmap) = match notar_sig_bitmap {
                        None => (&SignatureProjective::identity(), default_bitvec()),
                        Some((sig, bitmap)) => (sig, bitmap.clone()),
                    };
                    build_cert(
                        cert_type,
                        signature,
                        bitmap,
                        nf_sig_bitmap.map(|(s, b)| (s, b.clone())),
                    )
                })
            }
            CertificateType::Skip(_) => {
                let accumulated_stake =
                    self.skip.stake.saturating_add(self.skip_fallback.stake) as f64;
                (accumulated_stake / total_stake >= SKIP_STAKE).then_some({
                    let fallback = (self.skip_fallback.stake != 0).then_some((
                        &self.skip_fallback.signature,
                        self.skip_fallback.bitmap.clone(),
                    ));
                    build_cert(
                        cert_type,
                        &self.skip.signature,
                        self.skip.bitmap.clone(),
                        fallback,
                    )
                })
            }
            Vote::Genesis(genesis) => {
                let stake = self.genesis.entry(genesis.block_id).or_default();
                *stake = (*stake).saturating_add(voter_stake);
                *stake
            }
        }
    }
<<<<<<< HEAD
=======

    /// Get the stake corresponding to the [`Vote`].
    fn get_stake(&self, vote: &Vote) -> Stake {
        match vote {
            Vote::Notarize(notar) => *self.notar.get(&notar.block_id).unwrap_or(&0),
            Vote::NotarizeFallback(nf) => *self.notar_fallback.get(&nf.block_id).unwrap_or(&0),
            Vote::Skip(_) => self.skip,
            Vote::SkipFallback(_) => self.skip_fallback,
            Vote::Finalize(_) => self.finalize,
            Vote::Genesis(genesis) => *self.genesis.get(&genesis.block_id).unwrap_or(&0),
        }
    }
}

/// Container to store per slot votes and associated stake.
///
/// When adding new votes, various checks for invalid and duplicate votes is performed.
pub(super) struct VotePool {
    /// The slot this instance of the pool is responsible for.
    slot: Slot,
    /// Stores seen votes.
    votes: InternalVotePool,
    /// Stores total stake that voted.
    stakes: Stakes,
}

impl VotePool {
    pub(super) fn new(slot: Slot) -> Self {
        Self {
            slot,
            votes: InternalVotePool::new(slot),
            stakes: Stakes::new(slot),
        }
    }

    /// Adds a vote to the pool.
    ///
    /// On success, returns the total stake of the corresponding vote type.
    pub(super) fn add_vote(
        &mut self,
        voter: Pubkey,
        voter_stake: Stake,
        msg: VoteMessage,
    ) -> Result<Stake, AddVoteError> {
        debug_assert_eq!(self.slot, msg.vote.slot());
        let vote = msg.vote;
        self.votes.add_vote(voter, msg)?;
        Ok(self.stakes.add_stake(voter_stake, &vote))
    }

    /// Returns the [`Stake`] corresponding to the specific [`Vote`].
    pub(super) fn get_stake(&self, vote: &Vote) -> Stake {
        self.stakes.get_stake(vote)
    }

    /// Returns a list of votes corresponding to the specific [`Vote`].
    pub(super) fn get_votes(&self, vote: &Vote) -> Vec<VoteMessage> {
        self.votes.get_votes(vote)
    }
>>>>>>> 37f6e9ee
}

#[cfg(test)]
mod test {
    use {
        super::*,
        agave_votor_messages::{consensus_message::VoteMessage, vote::Vote},
        solana_bls_signatures::Keypair as BLSKeypair,
    };

    #[test]
    fn test_notar_failures() {
        let voter = Pubkey::new_unique();
        let keypair = BLSKeypair::new();
        let rank = 1;
        let slot = 1;

        let mut pool = VotePool::default();
        let vote = Vote::new_skip_vote(slot);
        let skip = VoteMessage {
            vote,
            signature: keypair.sign(&bincode::serialize(&vote).unwrap()).into(),
            rank,
        };
        pool.add_vote(voter, skip, 1).unwrap();
        let vote = Vote::new_notarization_vote(slot, Hash::new_unique());
        let notar = VoteMessage {
            vote,
            signature: keypair.sign(&bincode::serialize(&vote).unwrap()).into(),
            rank,
        };
        assert!(matches!(
            pool.add_vote(voter, notar, 1),
            Err(AddVoteError::Invalid)
        ));

        let mut pool = VotePool::default();
        let vote = Vote::new_notarization_vote(slot, Hash::new_unique());
        let notar = VoteMessage {
            vote,
            signature: keypair.sign(&bincode::serialize(&vote).unwrap()).into(),
            rank,
        };
        pool.add_vote(voter, notar, 1).unwrap();
        let vote = Vote::new_notarization_vote(slot, Hash::new_unique());
        let notar = VoteMessage {
            vote,
            signature: keypair.sign(&bincode::serialize(&vote).unwrap()).into(),
            rank,
        };
        assert!(matches!(
            pool.add_vote(voter, notar, 1),
            Err(AddVoteError::Invalid)
        ));

        let mut pool = VotePool::default();
        let vote = Vote::new_notarization_vote(slot, Hash::new_unique());
        let notar = VoteMessage {
            vote,
            signature: keypair.sign(&bincode::serialize(&vote).unwrap()).into(),
            rank,
        };
        pool.add_vote(voter, notar.clone(), 1).unwrap();
        assert!(matches!(
            pool.add_vote(voter, notar, 1),
            Err(AddVoteError::Duplicate)
        ));
    }

    #[test]
    fn test_notar_fallback_failures() {
        let voter = Pubkey::new_unique();
        let keypair = BLSKeypair::new();
        let rank = 1;
        let slot = 1;

        let mut pool = VotePool::default();
        let vote = Vote::new_finalization_vote(slot);
        let finalize = VoteMessage {
            vote,
            signature: keypair.sign(&bincode::serialize(&vote).unwrap()).into(),
            rank,
        };
        pool.add_vote(voter, finalize, 1).unwrap();
        let vote = Vote::new_notarization_fallback_vote(slot, Hash::default());
        let nf = VoteMessage {
            vote,
            signature: keypair.sign(&bincode::serialize(&vote).unwrap()).into(),
            rank,
        };
        assert!(matches!(
            pool.add_vote(voter, nf, 1),
            Err(AddVoteError::Invalid)
        ));

        let mut pool = VotePool::default();
        for _ in 0..3 {
            let vote = Vote::new_notarization_fallback_vote(slot, Hash::new_unique());
            let nf = VoteMessage {
                vote,
                signature: keypair.sign(&bincode::serialize(&vote).unwrap()).into(),
                rank,
            };
            pool.add_vote(voter, nf, 1).unwrap();
        }
        let vote = Vote::new_notarization_fallback_vote(slot, Hash::new_unique());
        let nf = VoteMessage {
            vote,
            signature: keypair.sign(&bincode::serialize(&vote).unwrap()).into(),
            rank,
        };
        assert!(matches!(
            pool.add_vote(voter, nf, 1),
            Err(AddVoteError::Invalid)
        ));

        let mut pool = VotePool::default();
        let vote = Vote::new_notarization_fallback_vote(slot, Hash::new_unique());
        let nf = VoteMessage {
            vote,
            signature: keypair.sign(&bincode::serialize(&vote).unwrap()).into(),
            rank,
        };
        pool.add_vote(voter, nf.clone(), 1).unwrap();
        assert!(matches!(
            pool.add_vote(voter, nf, 1),
            Err(AddVoteError::Duplicate)
        ));
    }

    #[test]
    fn test_skip_failures() {
        let voter = Pubkey::new_unique();
        let keypair = BLSKeypair::new();
        let rank = 1;
        let slot = 1;

        let mut pool = VotePool::default();
        let vote = Vote::new_notarization_vote(slot, Hash::new_unique());
        let notar = VoteMessage {
            vote,
            signature: keypair.sign(&bincode::serialize(&vote).unwrap()).into(),
            rank,
        };
        pool.add_vote(voter, notar, 1).unwrap();
        let vote = Vote::new_skip_vote(slot);
        let skip = VoteMessage {
            vote,
            signature: keypair.sign(&bincode::serialize(&vote).unwrap()).into(),
            rank,
        };
        assert!(matches!(
            pool.add_vote(voter, skip, 1),
            Err(AddVoteError::Invalid)
        ));

        let mut pool = VotePool::default();
        let vote = Vote::new_finalization_vote(slot);
        let finalize = VoteMessage {
            vote,
            signature: keypair.sign(&bincode::serialize(&vote).unwrap()).into(),
            rank,
        };
        pool.add_vote(voter, finalize, 1).unwrap();
        let vote = Vote::new_skip_vote(slot);
        let skip = VoteMessage {
            vote,
            signature: keypair.sign(&bincode::serialize(&vote).unwrap()).into(),
            rank,
        };
        assert!(matches!(
            pool.add_vote(voter, skip, 1),
            Err(AddVoteError::Invalid)
        ));

        let mut pool = VotePool::default();
        let vote = Vote::new_finalization_vote(slot);
        let skip = VoteMessage {
            vote,
            signature: keypair.sign(&bincode::serialize(&vote).unwrap()).into(),
            rank,
        };
        pool.add_vote(voter, skip.clone(), 1).unwrap();
        assert!(matches!(
            pool.add_vote(voter, skip, 1),
            Err(AddVoteError::Duplicate)
        ));
    }

    #[test]
    fn test_skip_fallback_failures() {
        let voter = Pubkey::new_unique();
        let keypair = BLSKeypair::new();
        let rank = 1;
        let slot = 1;

        let mut pool = VotePool::default();
        let vote = Vote::new_finalization_vote(slot);
        let finalize = VoteMessage {
            vote,
            signature: keypair.sign(&bincode::serialize(&vote).unwrap()).into(),
            rank,
        };
        pool.add_vote(voter, finalize, 1).unwrap();
        let vote = Vote::new_skip_fallback_vote(slot);
        let sf = VoteMessage {
            vote,
            signature: keypair.sign(&bincode::serialize(&vote).unwrap()).into(),
            rank,
        };
        assert!(matches!(
            pool.add_vote(voter, sf, 1),
            Err(AddVoteError::Invalid)
        ));

        let mut pool = VotePool::default();
        let vote = Vote::new_skip_fallback_vote(slot);
        let sf = VoteMessage {
            vote,
            signature: keypair.sign(&bincode::serialize(&vote).unwrap()).into(),
            rank,
        };
        pool.add_vote(voter, sf.clone(), 1).unwrap();
        assert!(matches!(
            pool.add_vote(voter, sf, 1),
            Err(AddVoteError::Duplicate)
        ));
    }

    #[test]
    fn test_finalize_failures() {
        let voter = Pubkey::new_unique();
        let keypair = BLSKeypair::new();
        let rank = 1;
        let slot = 1;
        let vote = Vote::new_skip_vote(slot);
        let skip = VoteMessage {
            vote,
            signature: keypair.sign(&bincode::serialize(&vote).unwrap()).into(),
            rank,
        };
        let mut pool = VotePool::default();
        pool.add_vote(voter, skip, 1).unwrap();
        let vote = Vote::new_finalization_vote(slot);
        let finalize = VoteMessage {
            vote,
            signature: keypair.sign(&bincode::serialize(&vote).unwrap()).into(),
            rank,
        };
        assert!(matches!(
            pool.add_vote(voter, finalize, 1),
            Err(AddVoteError::Invalid)
        ));

        let mut pool = VotePool::default();
        let vote = Vote::new_skip_fallback_vote(slot);
        let sf = VoteMessage {
            vote,
            signature: keypair.sign(&bincode::serialize(&vote).unwrap()).into(),
            rank,
        };
        pool.add_vote(voter, sf, 1).unwrap();
        let vote = Vote::new_finalization_vote(slot);
        let finalize = VoteMessage {
            vote,
            signature: keypair.sign(&bincode::serialize(&vote).unwrap()).into(),
            rank,
        };
        assert!(matches!(
            pool.add_vote(voter, finalize, 1),
            Err(AddVoteError::Invalid)
        ));

        let mut pool = VotePool::default();
        let vote = Vote::new_finalization_vote(slot);
        let finalize = VoteMessage {
            vote,
            signature: keypair.sign(&bincode::serialize(&vote).unwrap()).into(),
            rank,
        };
        pool.add_vote(voter, finalize.clone(), 1).unwrap();
        assert!(matches!(
            pool.add_vote(voter, finalize, 1),
            Err(AddVoteError::Duplicate)
        ));
    }
}<|MERGE_RESOLUTION|>--- conflicted
+++ resolved
@@ -7,6 +7,7 @@
     crate::common::Stake,
     agave_votor_messages::{
         consensus_message::{Certificate, CertificateType, VoteMessage},
+        migration::GENESIS_VOTE_THRESHOLD,
         vote::Vote,
     },
     bitvec::prelude::*,
@@ -93,7 +94,6 @@
     })
 }
 
-<<<<<<< HEAD
 /// Maximum number of validators in a certificate
 ///
 /// There are around 1500 validators currently. For a clean power-of-two
@@ -139,32 +139,11 @@
             }
         }
     }
-=======
-/// Container to store per slot votes.
-struct InternalVotePool {
-    /// The slot this instance of Votes is responsible for.
-    slot: Slot,
-    /// Skip votes are stored in map indexed by validator.
-    skip: BTreeMap<Pubkey, VoteMessage>,
-    /// Skip fallback votes are stored in map indexed by validator.
-    skip_fallback: BTreeMap<Pubkey, VoteMessage>,
-    /// Finalize votes are stored in map indexed by validator.
-    finalize: BTreeMap<Pubkey, VoteMessage>,
-    /// Notar votes are stored in map indexed by validator.
-    notar: BTreeMap<Pubkey, VoteMessage>,
-    /// A validator can vote notar fallback on upto 3 blocks.
-    ///
-    /// Per validator, we store a map of which block ids the validator has voted notar fallback on.
-    notar_fallback: BTreeMap<Pubkey, BTreeMap<Hash, VoteMessage>>,
-    /// Genesis votes are stored in map indexed by validator.
-    genesis: BTreeMap<Pubkey, VoteMessage>,
->>>>>>> 37f6e9ee
 }
 
 impl Default for PartialCertificate {
     fn default() -> Self {
         Self {
-<<<<<<< HEAD
             signature: SignatureProjective::identity(),
             bitmap: default_bitvec(),
             votes: BTreeMap::default(),
@@ -218,31 +197,22 @@
                     Err(AddVoteError::Invalid)
                 }
             }
-=======
-            slot,
-            skip: BTreeMap::default(),
-            skip_fallback: BTreeMap::default(),
-            finalize: BTreeMap::default(),
-            notar: BTreeMap::default(),
-            notar_fallback: BTreeMap::default(),
-            genesis: BTreeMap::default(),
->>>>>>> 37f6e9ee
-        }
-    }
-}
-
-/// Partial certificate for notar votes.
+        }
+    }
+}
+
+/// Partial certificate for vote types where voters may vote at most once and different voters may vote for different block ids.
 ///
-/// Not using [`PartialCertificate`] directly as different validator may vote notar for different block ids and honest validators should not vote notar for more than one block in in a given slot.
+/// Not using [`PartialCertificate`] directly as different validator may vote for different block ids and honest validators should not vote for more than one block in in a given slot.
 #[derive(Default)]
-struct NotarPartial {
+struct SingleBlockIdPartial {
     /// Different votes may vote for different block ids, store per block id entries.
     entries: BTreeMap<Hash, PartialCertificate>,
     /// Stores which voters have voted already.
     voted: BTreeSet<Pubkey>,
 }
 
-impl NotarPartial {
+impl SingleBlockIdPartial {
     /// Adds vote checking for duplicate and invalid votes, returning accumulated stake for the block id on success.
     fn add_vote(
         &mut self,
@@ -265,6 +235,26 @@
             Err(AddVoteError::Invalid)
         }
     }
+
+    /// Builds a certificate if enough voters voted for the given block id to meet the given threshold.
+    ///
+    /// Does not validate if the cert_type matches.
+    fn build_cert(
+        &self,
+        cert_type: CertificateType,
+        total_stake: f64,
+        threshold: f64,
+        block_id: &Hash,
+    ) -> Option<Result<Certificate, BuildCertError>> {
+        self.entries.get(block_id).and_then(|p| {
+            (p.stake as f64 / total_stake >= threshold).then_some(build_cert(
+                cert_type,
+                &p.signature,
+                p.bitmap.clone(),
+                None,
+            ))
+        })
+    }
 }
 
 /// Container to store per slot votes.
@@ -273,8 +263,9 @@
     skip: PartialCertificate,
     skip_fallback: PartialCertificate,
     finalize: PartialCertificate,
-    notar: NotarPartial,
+    notar: SingleBlockIdPartial,
     notar_fallback: NotarFallbackPartial,
+    genesis: SingleBlockIdPartial,
 }
 
 impl VotePool {
@@ -322,26 +313,10 @@
                 }
                 self.finalize.add_vote(voter, stake, vote)
             }
-            Vote::Genesis(genesis) => {
-                match self.genesis.entry(voter) {
-                    Entry::Occupied(e) => {
-                        // unwrap should be safe as we should only store genesis type votes here
-                        if e.get().vote.block_id().unwrap() == &genesis.block_id {
-                            Err(AddVoteError::Duplicate)
-                        } else {
-                            Err(AddVoteError::Invalid)
-                        }
-                    }
-                    Entry::Vacant(e) => {
-                        e.insert(vote);
-                        Ok(())
-                    }
-                }
-            }
-        }
-    }
-
-<<<<<<< HEAD
+            Vote::Genesis(genesis) => self.genesis.add_vote(voter, stake, genesis.block_id, vote),
+        }
+    }
+
     /// If enough stake has accumulated to build the given [`CertificateType`], tries to build it.
     pub(super) fn build_cert(
         &self,
@@ -357,89 +332,6 @@
                     self.finalize.bitmap.clone(),
                     None,
                 ))
-=======
-    /// Get [`VoteMessage`]s for the corresponding [`Vote`].
-    ///
-    // TODO: figure out how to return an iterator here instead which would require `CertificateBuilder::aggregate()` to accept an iterator.
-    fn get_votes(&self, vote: &Vote) -> Vec<VoteMessage> {
-        match vote {
-            Vote::Finalize(_) => self.finalize.values().cloned().collect(),
-            Vote::Notarize(notar) => self
-                .notar
-                .values()
-                .filter(|vote| {
-                    // unwrap should be safe as we should only store notar votes here
-                    vote.vote.block_id().unwrap() == &notar.block_id
-                })
-                .cloned()
-                .collect(),
-            Vote::NotarizeFallback(nf) => self
-                .notar_fallback
-                .values()
-                .filter_map(|map| map.get(&nf.block_id))
-                .cloned()
-                .collect(),
-            Vote::Skip(_) => self.skip.values().cloned().collect(),
-            Vote::SkipFallback(_) => self.skip_fallback.values().cloned().collect(),
-            Vote::Genesis(genesis) => self
-                .genesis
-                .values()
-                .filter(|vote| {
-                    // unwrap should be safe as we should only store genesis votes here
-                    vote.vote.block_id().unwrap() == &genesis.block_id
-                })
-                .cloned()
-                .collect(),
-        }
-    }
-}
-
-/// Container to store the total stakes for different types of votes.
-struct Stakes {
-    slot: Slot,
-    /// Total stake that has voted skip.
-    skip: Stake,
-    /// Total stake that has voted skil fallback.
-    skip_fallback: Stake,
-    /// Total stake that has voted finalize.
-    finalize: Stake,
-    /// Stake that has voted notar.
-    ///
-    /// Different validators may vote notar for different blocks, so this tracks stake per block id.
-    notar: BTreeMap<Hash, Stake>,
-    /// Stake that has voted notar fallback.
-    ///
-    /// A single validator may vote for upto 3 blocks and different validators can vote for different blocks.
-    /// Hence, this tracks stake per block id.
-    notar_fallback: BTreeMap<Hash, Stake>,
-    /// Stake that has voted genesis.
-    genesis: BTreeMap<Hash, Stake>,
-}
-
-impl Stakes {
-    fn new(slot: Slot) -> Self {
-        Self {
-            slot,
-            skip: 0,
-            skip_fallback: 0,
-            finalize: 0,
-            notar: BTreeMap::default(),
-            notar_fallback: BTreeMap::default(),
-            genesis: BTreeMap::default(),
-        }
-    }
-
-    /// Updates the corresponding stake after a vote has been successfully added to the pool.
-    ///
-    /// Returns the total stake of the corresponding type (and block id in case of notar or notar-fallback) after the update.
-    fn add_stake(&mut self, voter_stake: Stake, vote: &Vote) -> Stake {
-        debug_assert_eq!(self.slot, vote.slot());
-        match vote {
-            Vote::Notarize(notar) => {
-                let stake = self.notar.entry(notar.block_id).or_default();
-                *stake = (*stake).saturating_add(voter_stake);
-                *stake
->>>>>>> 37f6e9ee
             }
             CertificateType::FinalizeFast(_, block_id) => {
                 self.notar.entries.get(block_id).and_then(|p| {
@@ -452,14 +344,8 @@
                 })
             }
             CertificateType::Notarize(_, block_id) => {
-                self.notar.entries.get(block_id).and_then(|p| {
-                    (p.stake as f64 / total_stake >= NOTAR_STAKE).then_some(build_cert(
-                        cert_type,
-                        &p.signature,
-                        p.bitmap.clone(),
-                        None,
-                    ))
-                })
+                self.notar
+                    .build_cert(cert_type, total_stake, NOTAR_STAKE, block_id)
             }
             CertificateType::NotarizeFallback(_, block_id) => {
                 let (notar_stake, notar_sig_bitmap) = match self.notar.entries.get(block_id) {
@@ -500,75 +386,12 @@
                     )
                 })
             }
-            Vote::Genesis(genesis) => {
-                let stake = self.genesis.entry(genesis.block_id).or_default();
-                *stake = (*stake).saturating_add(voter_stake);
-                *stake
-            }
-        }
-    }
-<<<<<<< HEAD
-=======
-
-    /// Get the stake corresponding to the [`Vote`].
-    fn get_stake(&self, vote: &Vote) -> Stake {
-        match vote {
-            Vote::Notarize(notar) => *self.notar.get(&notar.block_id).unwrap_or(&0),
-            Vote::NotarizeFallback(nf) => *self.notar_fallback.get(&nf.block_id).unwrap_or(&0),
-            Vote::Skip(_) => self.skip,
-            Vote::SkipFallback(_) => self.skip_fallback,
-            Vote::Finalize(_) => self.finalize,
-            Vote::Genesis(genesis) => *self.genesis.get(&genesis.block_id).unwrap_or(&0),
-        }
-    }
-}
-
-/// Container to store per slot votes and associated stake.
-///
-/// When adding new votes, various checks for invalid and duplicate votes is performed.
-pub(super) struct VotePool {
-    /// The slot this instance of the pool is responsible for.
-    slot: Slot,
-    /// Stores seen votes.
-    votes: InternalVotePool,
-    /// Stores total stake that voted.
-    stakes: Stakes,
-}
-
-impl VotePool {
-    pub(super) fn new(slot: Slot) -> Self {
-        Self {
-            slot,
-            votes: InternalVotePool::new(slot),
-            stakes: Stakes::new(slot),
-        }
-    }
-
-    /// Adds a vote to the pool.
-    ///
-    /// On success, returns the total stake of the corresponding vote type.
-    pub(super) fn add_vote(
-        &mut self,
-        voter: Pubkey,
-        voter_stake: Stake,
-        msg: VoteMessage,
-    ) -> Result<Stake, AddVoteError> {
-        debug_assert_eq!(self.slot, msg.vote.slot());
-        let vote = msg.vote;
-        self.votes.add_vote(voter, msg)?;
-        Ok(self.stakes.add_stake(voter_stake, &vote))
-    }
-
-    /// Returns the [`Stake`] corresponding to the specific [`Vote`].
-    pub(super) fn get_stake(&self, vote: &Vote) -> Stake {
-        self.stakes.get_stake(vote)
-    }
-
-    /// Returns a list of votes corresponding to the specific [`Vote`].
-    pub(super) fn get_votes(&self, vote: &Vote) -> Vec<VoteMessage> {
-        self.votes.get_votes(vote)
-    }
->>>>>>> 37f6e9ee
+            CertificateType::Genesis(_, block_id) => {
+                self.genesis
+                    .build_cert(cert_type, total_stake, GENESIS_VOTE_THRESHOLD, block_id)
+            }
+        }
+    }
 }
 
 #[cfg(test)]
