--- conflicted
+++ resolved
@@ -6,8 +6,6 @@
 
 const STATS_REPORT_INTERVAL: Duration = Duration::from_secs(10);
 
-<<<<<<< HEAD
-=======
 /// Struct to hold stats for different certificate types.
 #[derive(Default)]
 struct CertificateStats {
@@ -47,31 +45,6 @@
     }
 }
 
->>>>>>> 6e0c4306
-pub(crate) struct ConsensusPoolStats {
-    pub(crate) conflicting_votes: u32,
-    pub(crate) event_safe_to_notarize: u32,
-    pub(crate) event_safe_to_skip: u32,
-    pub(crate) exist_certs: u32,
-    pub(crate) exist_votes: u32,
-    pub(crate) incoming_certs: u32,
-    pub(crate) incoming_votes: u32,
-    pub(crate) out_of_range_certs: u32,
-    pub(crate) out_of_range_votes: u32,
-
-<<<<<<< HEAD
-    pub(crate) new_certs_generated: Vec<u32>,
-    pub(crate) new_certs_ingested: Vec<u32>,
-    ingested_votes: VoteStats,
-=======
-    new_certs_generated: CertificateStats,
-    new_certs_ingested: CertificateStats,
-    pub(crate) ingested_votes: Vec<u32>,
->>>>>>> 6e0c4306
-
-    pub(crate) last_request_time: Instant,
-}
-
 #[derive(Default)]
 struct VoteStats {
     notarize: u64,
@@ -106,6 +79,24 @@
     }
 }
 
+pub(crate) struct ConsensusPoolStats {
+    pub(crate) conflicting_votes: u32,
+    pub(crate) event_safe_to_notarize: u32,
+    pub(crate) event_safe_to_skip: u32,
+    pub(crate) exist_certs: u32,
+    pub(crate) exist_votes: u32,
+    pub(crate) incoming_certs: u32,
+    pub(crate) incoming_votes: u32,
+    pub(crate) out_of_range_certs: u32,
+    pub(crate) out_of_range_votes: u32,
+
+    new_certs_generated: CertificateStats,
+    new_certs_ingested: CertificateStats,
+    ingested_votes: VoteStats,
+
+    pub(crate) last_request_time: Instant,
+}
+
 impl Default for ConsensusPoolStats {
     fn default() -> Self {
         Self::new()
@@ -114,11 +105,6 @@
 
 impl ConsensusPoolStats {
     pub fn new() -> Self {
-<<<<<<< HEAD
-        let num_cert_types = (CertificateType::Skip as usize).saturating_add(1);
-=======
-        let num_vote_types = (VoteType::SkipFallback as usize).saturating_add(1);
->>>>>>> 6e0c4306
         Self {
             conflicting_votes: 0,
             event_safe_to_notarize: 0,
@@ -130,15 +116,9 @@
             out_of_range_certs: 0,
             out_of_range_votes: 0,
 
-<<<<<<< HEAD
-            new_certs_ingested: vec![0; num_cert_types],
-            new_certs_generated: vec![0; num_cert_types],
-            ingested_votes: VoteStats::default(),
-=======
             new_certs_ingested: CertificateStats::default(),
             new_certs_generated: CertificateStats::default(),
-            ingested_votes: vec![0; num_vote_types],
->>>>>>> 6e0c4306
+            ingested_votes: VoteStats::default(),
 
             last_request_time: Instant::now(),
         }
@@ -174,133 +154,11 @@
             ("out_of_range_certs", self.out_of_range_certs as i64, i64),
         );
 
-<<<<<<< HEAD
         self.ingested_votes.submit();
-        datapoint_info!(
-            "certfificate_pool_ingested_certs",
-            (
-                "finalize",
-                *self
-                    .new_certs_ingested
-                    .get(CertificateType::Finalize as usize)
-                    .unwrap() as i64,
-                i64
-            ),
-            (
-                "finalize_fast",
-                *self
-                    .new_certs_ingested
-                    .get(CertificateType::FinalizeFast as usize)
-=======
-        datapoint_info!(
-            "consensus_ingested_votes",
-            (
-                "finalize",
-                *self
-                    .ingested_votes
-                    .get(VoteType::Finalize as usize)
->>>>>>> 6e0c4306
-                    .unwrap() as i64,
-                i64
-            ),
-            (
-                "notarize",
-                *self
-<<<<<<< HEAD
-                    .new_certs_ingested
-                    .get(CertificateType::Notarize as usize)
-=======
-                    .ingested_votes
-                    .get(VoteType::Notarize as usize)
->>>>>>> 6e0c4306
-                    .unwrap() as i64,
-                i64
-            ),
-            (
-                "notarize_fallback",
-                *self
-<<<<<<< HEAD
-                    .new_certs_ingested
-                    .get(CertificateType::NotarizeFallback as usize)
-=======
-                    .ingested_votes
-                    .get(VoteType::NotarizeFallback as usize)
->>>>>>> 6e0c4306
-                    .unwrap() as i64,
-                i64
-            ),
-            (
-                "skip",
-<<<<<<< HEAD
-                *self
-                    .new_certs_ingested
-                    .get(CertificateType::Skip as usize)
-                    .unwrap() as i64,
-                i64
-            ),
-        );
-
-        datapoint_info!(
-            "consensus_pool_generated_certs",
-            (
-                "finalize",
-                *self
-                    .new_certs_generated
-                    .get(CertificateType::Finalize as usize)
-                    .unwrap() as i64,
-                i64
-            ),
-            (
-                "finalize_fast",
-                *self
-                    .new_certs_generated
-                    .get(CertificateType::FinalizeFast as usize)
-                    .unwrap() as i64,
-                i64
-            ),
-            (
-                "notarize",
-                *self
-                    .new_certs_generated
-                    .get(CertificateType::Notarize as usize)
-                    .unwrap() as i64,
-                i64
-            ),
-            (
-                "notarize_fallback",
-                *self
-                    .new_certs_generated
-                    .get(CertificateType::NotarizeFallback as usize)
-                    .unwrap() as i64,
-                i64
-            ),
-            (
-                "skip",
-                *self
-                    .new_certs_generated
-                    .get(CertificateType::Skip as usize)
-=======
-                *self.ingested_votes.get(VoteType::Skip as usize).unwrap() as i64,
-                i64
-            ),
-            (
-                "skip_fallback",
-                *self
-                    .ingested_votes
-                    .get(VoteType::SkipFallback as usize)
->>>>>>> 6e0c4306
-                    .unwrap() as i64,
-                i64
-            ),
-        );
-<<<<<<< HEAD
-=======
-
         self.new_certs_generated
             .submit("consensus_pool_generated_certs");
         self.new_certs_ingested
             .submit("consensus_pool_ingested_certs");
->>>>>>> 6e0c4306
     }
 
     pub fn maybe_report(&mut self) {
