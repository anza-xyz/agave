--- conflicted
+++ resolved
@@ -42,23 +42,16 @@
             notarize,
             notarize_fallback,
             skip,
+            genesis,
         } = *self;
         datapoint_info!(
             header,
-<<<<<<< HEAD
             ("finalize", finalize, i64),
             ("finalize_fast", finalize_fast, i64),
             ("notarize", notarize, i64),
             ("notarize_fallback", notarize_fallback, i64),
             ("skip", skip, i64),
-=======
-            ("finalize", self.finalize, i64),
-            ("finalize_fast", self.finalize_fast, i64),
-            ("notarize", self.notarize, i64),
-            ("notarize_fallback", self.notarize_fallback, i64),
-            ("skip", self.skip, i64),
-            ("genesis", self.genesis, i64),
->>>>>>> def27094
+            ("genesis", genesis, i64),
         )
     }
 }
@@ -97,23 +90,16 @@
             notarize_fallback,
             skip,
             skip_fallback,
+            genesis,
         } = *self;
         datapoint_info!(
             "consensus_ingested_votes",
-<<<<<<< HEAD
             ("finalize", finalize, i64),
             ("notarize", notarize, i64),
             ("notarize_fallback", notarize_fallback, i64),
             ("skip", skip, i64),
             ("skip_fallback", skip_fallback, i64),
-=======
-            ("finalize", self.finalize, i64),
-            ("notarize", self.notarize, i64),
-            ("notarize_fallback", self.notarize_fallback, i64),
-            ("skip", self.skip, i64),
-            ("skip_fallback", self.skip_fallback, i64),
-            ("genesis", self.genesis, i64),
->>>>>>> def27094
+            ("genesis", genesis, i64),
         )
     }
 }
