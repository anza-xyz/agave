use {
    crate::{
        commitment::CommitmentError,
        common::{
            certificate_limits_and_vote_types, conflicting_types, vote_to_certificate_ids, Stake,
            VoteType, MAX_ENTRIES_PER_PUBKEY_FOR_NOTARIZE_LITE,
            MAX_ENTRIES_PER_PUBKEY_FOR_OTHER_TYPES,
        },
        consensus_pool::{
            certificate_builder::{CertificateBuilder, CertificateError},
            parent_ready_tracker::ParentReadyTracker,
            slot_stake_counters::SlotStakeCounters,
            stats::ConsensusPoolStats,
            vote_pool::{DuplicateBlockVotePool, SimpleVotePool, VotePool},
        },
        event::VotorEvent,
    },
    agave_votor_messages::{
        consensus_message::{Block, Certificate, CertificateType, ConsensusMessage, VoteMessage},
        vote::Vote,
    },
    log::{error, trace},
    solana_clock::{Epoch, Slot},
    solana_epoch_schedule::EpochSchedule,
    solana_hash::Hash,
    solana_pubkey::Pubkey,
    solana_runtime::{bank::Bank, epoch_stakes::VersionedEpochStakes},
    std::{
        cmp::Ordering,
        collections::{BTreeMap, HashMap},
        sync::Arc,
    },
    thiserror::Error,
};

<<<<<<< HEAD
pub(crate) mod parent_ready_tracker;
=======
mod certificate_builder;
pub mod parent_ready_tracker;
>>>>>>> 864c4524
mod slot_stake_counters;
mod stats;
mod vote_pool;

type PoolId = (Slot, VoteType);

#[derive(Debug, Error, PartialEq)]
pub(crate) enum AddVoteError {
    #[error("Conflicting vote type: {0:?} vs existing {1:?} for slot: {2} pubkey: {3}")]
    ConflictingVoteType(VoteType, VoteType, Slot, Pubkey),

    #[error("Epoch stakes missing for epoch: {0}")]
    EpochStakesNotFound(Epoch),

    #[error("Unrooted slot")]
    UnrootedSlot,

    #[error("Certificate error: {0}")]
    Certificate(#[from] CertificateError),

    #[error("{0} channel disconnected")]
    ChannelDisconnected(String),

    #[error("Voting Service queue full")]
    VotingServiceQueueFull,

    #[error("Invalid rank: {0}")]
    InvalidRank(u16),
}

impl From<CommitmentError> for AddVoteError {
    fn from(_: CommitmentError) -> Self {
        AddVoteError::ChannelDisconnected("CommitmentSender".to_string())
    }
}

fn get_key_and_stakes(
    epoch_schedule: &EpochSchedule,
    epoch_stakes_map: &HashMap<Epoch, VersionedEpochStakes>,
    slot: Slot,
    rank: u16,
) -> Result<(Pubkey, Stake, Stake), AddVoteError> {
    let epoch = epoch_schedule.get_epoch(slot);
    let epoch_stakes = epoch_stakes_map
        .get(&epoch)
        .ok_or(AddVoteError::EpochStakesNotFound(epoch))?;
    let Some((vote_key, _)) = epoch_stakes
        .bls_pubkey_to_rank_map()
        .get_pubkey(rank as usize)
    else {
        return Err(AddVoteError::InvalidRank(rank));
    };
    let stake = epoch_stakes.vote_account_stake(vote_key);
    if stake == 0 {
        // Since we have a valid rank, this should never happen, there is no rank for zero stake.
        panic!("Validator stake is zero for pubkey: {vote_key}");
    }
    Ok((*vote_key, stake, epoch_stakes.total_stake()))
}

pub(crate) struct ConsensusPool {
    my_pubkey: Pubkey,
    // Vote pools to do bean counting for votes.
    vote_pools: BTreeMap<PoolId, VotePool>,
    /// Completed certificates
    completed_certificates: BTreeMap<CertificateType, Arc<Certificate>>,
    /// Tracks slots which have reached the parent ready condition:
    /// - They have a potential parent block with a NotarizeFallback certificate
    /// - All slots from the parent have a Skip certificate
    pub(crate) parent_ready_tracker: ParentReadyTracker,
    /// Highest slot that has a Finalized variant certificate
    highest_finalized_slot: Option<Slot>,
    /// Highest slot that has Finalize+Notarize or FinalizeFast, for use in standstill
    /// Also add a bool to indicate whether this slot has FinalizeFast certificate
    highest_finalized_with_notarize: Option<(Slot, bool)>,
    /// Stats for the certificate pool
    stats: ConsensusPoolStats,
    /// Slot stake counters, used to calculate safe_to_notar and safe_to_skip
    slot_stake_counters_map: BTreeMap<Slot, SlotStakeCounters>,
}

impl ConsensusPool {
    pub(crate) fn new_from_root_bank(my_pubkey: Pubkey, bank: &Bank) -> Self {
        // To account for genesis and snapshots we allow default block id until
        // block id can be serialized  as part of the snapshot
        let root_block = (bank.slot(), bank.block_id().unwrap_or_default());
        let parent_ready_tracker = ParentReadyTracker::new(my_pubkey, root_block);

        Self {
            my_pubkey,
            vote_pools: BTreeMap::new(),
            completed_certificates: BTreeMap::new(),
            highest_finalized_slot: None,
            highest_finalized_with_notarize: None,
            parent_ready_tracker,
            stats: ConsensusPoolStats::new(),
            slot_stake_counters_map: BTreeMap::new(),
        }
    }

    fn new_vote_pool(vote_type: VoteType) -> VotePool {
        match vote_type {
            VoteType::NotarizeFallback => VotePool::DuplicateBlockVotePool(
                DuplicateBlockVotePool::new(MAX_ENTRIES_PER_PUBKEY_FOR_NOTARIZE_LITE),
            ),
            VoteType::Notarize => VotePool::DuplicateBlockVotePool(DuplicateBlockVotePool::new(
                MAX_ENTRIES_PER_PUBKEY_FOR_OTHER_TYPES,
            )),
            _ => VotePool::SimpleVotePool(SimpleVotePool::default()),
        }
    }

    fn update_vote_pool(
        &mut self,
        vote: VoteMessage,
        validator_vote_key: Pubkey,
        validator_stake: Stake,
    ) -> Option<Stake> {
        let vote_type = VoteType::get_type(&vote.vote);
        let pool = self
            .vote_pools
            .entry((vote.vote.slot(), vote_type))
            .or_insert_with(|| Self::new_vote_pool(vote_type));
        match pool {
            VotePool::SimpleVotePool(pool) => {
                pool.add_vote(validator_vote_key, validator_stake, vote)
            }
            VotePool::DuplicateBlockVotePool(pool) => {
                pool.add_vote(validator_vote_key, validator_stake, vote)
            }
        }
    }

    /// For a new vote `slot` , `vote_type` checks if any
    /// of the related certificates are newly complete.
    /// For each newly constructed certificate
    /// - Insert it into `self.certificates`
    /// - Potentially update `self.highest_finalized_slot`,
    /// - If we have a new highest finalized slot, return it
    /// - update any newly created events
    fn update_certificates(
        &mut self,
        vote: &Vote,
        block_id: Option<Hash>,
        events: &mut Vec<VotorEvent>,
        total_stake: Stake,
    ) -> Result<Vec<Arc<Certificate>>, AddVoteError> {
        let slot = vote.slot();
        let mut new_certificates_to_send = Vec::new();
        for cert_type in vote_to_certificate_ids(vote) {
            // If the certificate is already complete, skip it
            if self.completed_certificates.contains_key(&cert_type) {
                continue;
            }
            // Otherwise check whether the certificate is complete
            let (limit, vote_types) = certificate_limits_and_vote_types(&cert_type);
            let accumulated_stake = vote_types
                .iter()
                .filter_map(|vote_type| {
                    Some(match self.vote_pools.get(&(slot, *vote_type))? {
                        VotePool::SimpleVotePool(pool) => pool.total_stake(),
                        VotePool::DuplicateBlockVotePool(pool) => {
                            pool.total_stake_by_block_id(block_id.as_ref().expect(
                                "Duplicate block pool for {vote_type:?} expects a block id for \
                                 certificate {cert_type:?}",
                            ))
                        }
                    })
                })
                .sum::<Stake>();
            if accumulated_stake as f64 / (total_stake as f64) < limit {
                continue;
            }
            let mut cert_builder = CertificateBuilder::new(cert_type);
            vote_types.iter().for_each(|vote_type| {
                if let Some(vote_pool) = self.vote_pools.get(&(slot, *vote_type)) {
                    match vote_pool {
                        VotePool::SimpleVotePool(pool) => {
                            cert_builder.aggregate(pool.votes()).unwrap();
                        }
                        VotePool::DuplicateBlockVotePool(pool) => {
                            let block_id = block_id.as_ref().expect(
                                "Duplicate block pool for {vote_type:?} expects a block id for \
                                 certificate {cert_type:?}",
                            );
                            if let Some(votes) = pool.votes(block_id) {
                                cert_builder.aggregate(votes).unwrap();
                            }
                        }
                    };
                }
            });
            let new_cert = Arc::new(cert_builder.build()?);
            self.insert_certificate(cert_type, new_cert.clone(), events);
            self.stats.incr_cert_type(&new_cert.cert_type, true);
            new_certificates_to_send.push(new_cert);
        }
        Ok(new_certificates_to_send)
    }

    fn has_conflicting_vote(
        &self,
        slot: Slot,
        vote_type: VoteType,
        validator_vote_key: &Pubkey,
        block_id: &Option<Hash>,
    ) -> Option<VoteType> {
        for conflicting_type in conflicting_types(vote_type) {
            if let Some(pool) = self.vote_pools.get(&(slot, *conflicting_type)) {
                let is_conflicting = match pool {
                    // In a simple vote pool, just check if the validator previously voted at all. If so, that's a conflict
                    VotePool::SimpleVotePool(pool) => {
                        pool.has_prev_validator_vote(validator_vote_key)
                    }
                    // In a duplicate block vote pool, because some conflicts between things like Notarize and NotarizeFallback
                    // for different blocks are allowed, we need a more specific check.
                    // TODO: This can be made much cleaner/safer if VoteType carried the bank hash, block id so we
                    // could check which exact VoteType(blockid, bankhash) was the source of the conflict.
                    VotePool::DuplicateBlockVotePool(pool) => {
                        if let Some(block_id) = &block_id {
                            // Reject votes for the same block with a conflicting type, i.e.
                            // a NotarizeFallback vote for the same block as a Notarize vote.
                            pool.has_prev_validator_vote_for_block(validator_vote_key, block_id)
                        } else {
                            pool.has_prev_validator_vote(validator_vote_key)
                        }
                    }
                };
                if is_conflicting {
                    return Some(*conflicting_type);
                }
            }
        }
        None
    }

    fn insert_certificate(
        &mut self,
        cert_type: CertificateType,
        cert: Arc<Certificate>,
        events: &mut Vec<VotorEvent>,
    ) {
        trace!("{}: Inserting certificate {:?}", self.my_pubkey, cert_type);
        self.completed_certificates.insert(cert_type, cert);
        match cert_type {
            CertificateType::NotarizeFallback(slot, block_id) => {
                self.parent_ready_tracker
                    .add_new_notar_fallback_or_stronger((slot, block_id), events);
            }
            CertificateType::Skip(slot) => self.parent_ready_tracker.add_new_skip(slot, events),
            CertificateType::Notarize(slot, block_id) => {
                events.push(VotorEvent::BlockNotarized((slot, block_id)));
                self.parent_ready_tracker
                    .add_new_notar_fallback_or_stronger((slot, block_id), events);
                if self.is_finalized(slot) {
                    // It's fine to set FastFinalization to false here, because
                    // we will report correctly as long as we have FastFinalization cert.
                    events.push(VotorEvent::Finalized((slot, block_id), false));
                    if self
                        .highest_finalized_with_notarize
                        .is_none_or(|(s, _)| s < slot)
                    {
                        self.highest_finalized_with_notarize = Some((slot, false));
                    }
                }
            }
            CertificateType::Finalize(slot) => {
                if let Some(block) = self.get_notarized_block(slot) {
                    events.push(VotorEvent::Finalized(block, false));
                    if self
                        .highest_finalized_with_notarize
                        .is_none_or(|(s, _)| s < slot)
                    {
                        self.highest_finalized_with_notarize = Some((slot, false));
                    }
                }
                if self.highest_finalized_slot.is_none_or(|s| s < slot) {
                    self.highest_finalized_slot = Some(slot);
                }
            }
            CertificateType::FinalizeFast(slot, block_id) => {
                events.push(VotorEvent::Finalized((slot, block_id), true));
                self.parent_ready_tracker
                    .add_new_notar_fallback_or_stronger((slot, block_id), events);
                if self.highest_finalized_slot.is_none_or(|s| s < slot) {
                    self.highest_finalized_slot = Some(slot);
                }
                if self
                    .highest_finalized_with_notarize
                    .is_none_or(|(s, _)| s <= slot)
                {
                    self.highest_finalized_with_notarize = Some((slot, true));
                }
            }
        }
    }

    /// Adds the new vote the the consensus pool. If a new certificate is created
    /// as a result of this, send it via the `self.certificate_sender`
    ///
    /// Any new votor events that are a result of adding this new vote will be added
    /// to `events`.
    ///
    /// If this resulted in a new highest Finalize or FastFinalize certificate,
    /// return the slot
    pub(crate) fn add_message(
        &mut self,
        epoch_schedule: &EpochSchedule,
        epoch_stakes_map: &HashMap<Epoch, VersionedEpochStakes>,
        root_slot: Slot,
        my_vote_pubkey: &Pubkey,
        message: ConsensusMessage,
        events: &mut Vec<VotorEvent>,
    ) -> Result<(Option<Slot>, Vec<Arc<Certificate>>), AddVoteError> {
        let current_highest_finalized_slot = self.highest_finalized_slot;
        let new_certficates_to_send = match message {
            ConsensusMessage::Vote(vote_message) => self.add_vote(
                epoch_schedule,
                epoch_stakes_map,
                root_slot,
                my_vote_pubkey,
                vote_message,
                events,
            )?,
            ConsensusMessage::Certificate(cert) => self.add_certificate(root_slot, cert, events)?,
        };
        // If we have a new highest finalized slot, return it
        let new_finalized_slot = if self.highest_finalized_slot > current_highest_finalized_slot {
            self.highest_finalized_slot
        } else {
            None
        };
        Ok((new_finalized_slot, new_certficates_to_send))
    }

    fn add_vote(
        &mut self,
        epoch_schedule: &EpochSchedule,
        epoch_stakes_map: &HashMap<Epoch, VersionedEpochStakes>,
        root_slot: Slot,
        my_vote_pubkey: &Pubkey,
        vote_message: VoteMessage,
        events: &mut Vec<VotorEvent>,
    ) -> Result<Vec<Arc<Certificate>>, AddVoteError> {
        let vote = &vote_message.vote;
        let rank = vote_message.rank;
        let vote_slot = vote.slot();
        let (validator_vote_key, validator_stake, total_stake) =
            get_key_and_stakes(epoch_schedule, epoch_stakes_map, vote_slot, rank)?;

        // Since we have a valid rank, this should never happen, there is no rank for zero stake.
        assert_ne!(
            validator_stake, 0,
            "Validator stake is zero for pubkey: {validator_vote_key}"
        );

        self.stats.incoming_votes = self.stats.incoming_votes.saturating_add(1);
        if vote_slot < root_slot {
            self.stats.out_of_range_votes = self.stats.out_of_range_votes.saturating_add(1);
            return Err(AddVoteError::UnrootedSlot);
        }
        let block_id = vote.block_id().map(|block_id| {
            if !matches!(vote, Vote::Notarize(_) | Vote::NotarizeFallback(_)) {
                panic!("expected Notarize or NotarizeFallback vote");
            }
            *block_id
        });
        let vote_type = VoteType::get_type(vote);
        if let Some(conflicting_type) =
            self.has_conflicting_vote(vote_slot, vote_type, &validator_vote_key, &block_id)
        {
            self.stats.conflicting_votes = self.stats.conflicting_votes.saturating_add(1);
            return Err(AddVoteError::ConflictingVoteType(
                vote_type,
                conflicting_type,
                vote_slot,
                validator_vote_key,
            ));
        }
        let vote = vote_message.vote;
        match self.update_vote_pool(vote_message, validator_vote_key, validator_stake) {
            None => {
                // No new vote pool entry was created, just return empty vec
                self.stats.exist_votes = self.stats.exist_votes.saturating_add(1);
                return Ok(vec![]);
            }
            Some(entry_stake) => {
                let fallback_vote_counters = self
                    .slot_stake_counters_map
                    .entry(vote_slot)
                    .or_insert_with(|| SlotStakeCounters::new(total_stake));
                fallback_vote_counters.add_vote(
                    &vote,
                    entry_stake,
                    my_vote_pubkey == &validator_vote_key,
                    events,
                    &mut self.stats,
                );
            }
        }
        self.stats.incr_ingested_vote(&vote);
        self.update_certificates(&vote, block_id, events, total_stake)
    }

    fn add_certificate(
        &mut self,
        root_slot: Slot,
        cert: Certificate,
        events: &mut Vec<VotorEvent>,
    ) -> Result<Vec<Arc<Certificate>>, AddVoteError> {
        let cert_type = cert.cert_type;
        self.stats.incoming_certs = self.stats.incoming_certs.saturating_add(1);
        if cert_type.slot() < root_slot {
            self.stats.out_of_range_certs = self.stats.out_of_range_certs.saturating_add(1);
            return Err(AddVoteError::UnrootedSlot);
        }
        if self.completed_certificates.contains_key(&cert_type) {
            self.stats.exist_certs = self.stats.exist_certs.saturating_add(1);
            return Ok(vec![]);
        }
        let cert = Arc::new(cert);
        self.insert_certificate(cert_type, cert.clone(), events);

        self.stats.incr_cert_type(&cert_type, false);

        Ok(vec![cert])
    }

    /// Get the notarized block in `slot`
    fn get_notarized_block(&self, slot: Slot) -> Option<Block> {
        self.completed_certificates
            .iter()
            .find_map(|(cert_type, _)| match cert_type {
                CertificateType::Notarize(s, block_id) if slot == *s => Some((*s, *block_id)),
                _ => None,
            })
    }

    #[cfg(test)]
    fn highest_notarized_slot(&self) -> Slot {
        // Return the max of CertificateType::Notarize and CertificateType::NotarizeFallback
        self.completed_certificates
            .iter()
            .filter_map(|(cert_type, _)| match cert_type {
                CertificateType::Notarize(s, _) => Some(s),
                CertificateType::NotarizeFallback(s, _) => Some(s),
                _ => None,
            })
            .max()
            .copied()
            .unwrap_or(0)
    }

    #[cfg(test)]
    fn highest_skip_slot(&self) -> Slot {
        self.completed_certificates
            .iter()
            .filter_map(|(cert_type, _)| match cert_type {
                CertificateType::Skip(s) => Some(s),
                _ => None,
            })
            .max()
            .copied()
            .unwrap_or(0)
    }

    pub(crate) fn highest_finalized_slot(&self) -> Slot {
        self.completed_certificates
            .iter()
            .filter_map(|(cert_type, _)| match cert_type {
                CertificateType::Finalize(s) => Some(s),
                CertificateType::FinalizeFast(s, _) => Some(s),
                _ => None,
            })
            .max()
            .copied()
            .unwrap_or(0)
    }

    /// Checks if any block in the slot `s` is finalized
    fn is_finalized(&self, slot: Slot) -> bool {
        self.completed_certificates.keys().any(|cert_type| {
            matches!(cert_type, CertificateType::Finalize(s) | CertificateType::FinalizeFast(s, _) if *s == slot)
        })
    }

    /// Checks if the any block in slot `slot` has received a `NotarizeFallback` certificate, if so return
    /// the size of the certificate
    #[cfg(test)]
    fn slot_has_notarized_fallback(&self, slot: Slot) -> bool {
        self.completed_certificates.iter().any(
            |(cert_type, _)| matches!(cert_type, CertificateType::NotarizeFallback(s,_) if *s == slot),
        )
    }

    /// Checks if `slot` has a `Skip` certificate
    #[cfg(test)]
    fn skip_certified(&self, slot: Slot) -> bool {
        self.completed_certificates
            .contains_key(&CertificateType::Skip(slot))
    }

    #[cfg(test)]
    pub(crate) fn my_pubkey(&self) -> Pubkey {
        self.my_pubkey
    }

    #[cfg(test)]
    fn make_start_leader_decision(
        &self,
        my_leader_slot: Slot,
        parent_slot: Slot,
        first_alpenglow_slot: Slot,
    ) -> bool {
        // TODO: for GCE tests we WFSM on 1 so slot 1 is exempt
        let needs_notar_cert = parent_slot >= first_alpenglow_slot && parent_slot > 1;

        if needs_notar_cert
            && !self.slot_has_notarized_fallback(parent_slot)
            && !self.is_finalized(parent_slot)
        {
            error!("Missing notarization certificate {parent_slot}");
            return false;
        }

        let needs_skip_cert =
            // handles cases where we are entering the alpenglow epoch, where the first
            // slot in the epoch will pass my_leader_slot == parent_slot
            my_leader_slot != first_alpenglow_slot &&
            my_leader_slot != parent_slot.saturating_add(1);

        if needs_skip_cert {
            let begin_skip_slot = first_alpenglow_slot.max(parent_slot.saturating_add(1));
            for slot in begin_skip_slot..my_leader_slot {
                if !self.skip_certified(slot) {
                    error!(
                        "Missing skip certificate for {slot}, required for skip certificate from \
                         {begin_skip_slot} to build {my_leader_slot}"
                    );
                    return false;
                }
            }
        }

        true
    }

    /// Cleanup any old slots from the certificate pool
    pub(crate) fn prune_old_state(&mut self, root_slot: Slot) {
        // `completed_certificates`` now only contains entries >= `slot`
        self.completed_certificates
            .retain(|cert_type, _| match cert_type {
                CertificateType::Finalize(s)
                | CertificateType::FinalizeFast(s, _)
                | CertificateType::Notarize(s, _)
                | CertificateType::NotarizeFallback(s, _)
                | CertificateType::Skip(s) => s >= &root_slot,
            });
        self.vote_pools = self.vote_pools.split_off(&(root_slot, VoteType::Finalize));
        self.slot_stake_counters_map = self.slot_stake_counters_map.split_off(&root_slot);
        self.parent_ready_tracker.set_root(root_slot);
    }

    /// Updates the pubkey used for logging purposes only.
    /// This avoids the need to recreate the entire certificate pool since it's
    /// not distinguished by the pubkey.
    pub(crate) fn update_pubkey(&mut self, new_pubkey: Pubkey) {
        self.my_pubkey = new_pubkey;
        self.parent_ready_tracker.update_pubkey(new_pubkey);
    }

    pub(crate) fn maybe_report(&mut self) {
        self.stats.maybe_report();
    }

    pub(crate) fn get_certs_for_standstill(&self) -> Vec<Arc<Certificate>> {
        let (highest_finalized_with_notarize_slot, has_fast_finalize) =
            self.highest_finalized_with_notarize.unwrap_or((0, false));
        self.completed_certificates
            .iter()
            .filter_map(|(cert_type, cert)| {
                let cert_to_send = match (
                    cert_type.slot().cmp(&highest_finalized_with_notarize_slot),
                    cert_type,
                    has_fast_finalize,
                ) {
                    (Ordering::Greater, _, _)
                    | (
                        Ordering::Equal,
                        CertificateType::Finalize(_) | CertificateType::Notarize(_, _),
                        false,
                    )
                    | (Ordering::Equal, CertificateType::FinalizeFast(_, _), true) => {
                        Some(cert.clone())
                    }
                    (Ordering::Equal, CertificateType::FinalizeFast(_, _), false) => {
                        panic!("Should not happen while certificate pool is single threaded")
                    }
                    _ => None,
                };
                if cert_to_send.is_some() {
                    trace!("{}: Refreshing certificate {:?}", self.my_pubkey, cert_type);
                }
                cert_to_send
            })
            .collect()
    }
}

#[cfg(test)]
mod tests {
    use {
        super::*,
        agave_votor_messages::consensus_message::{VoteMessage, BLS_KEYPAIR_DERIVE_SEED},
        solana_bls_signatures::{
            keypair::Keypair as BLSKeypair, Pubkey as BLSPubkey, Signature as BLSSignature,
            VerifiableSignature,
        },
        solana_clock::Slot,
        solana_hash::Hash,
        solana_runtime::{
            bank::{Bank, NewBankOptions},
            bank_forks::BankForks,
            genesis_utils::{
                create_genesis_config_with_alpenglow_vote_accounts, ValidatorVoteKeypairs,
            },
        },
        solana_signer::Signer,
        std::sync::{Arc, RwLock},
        test_case::test_case,
    };

    fn dummy_vote_message(
        keypairs: &[ValidatorVoteKeypairs],
        vote: &Vote,
        rank: usize,
    ) -> ConsensusMessage {
        let bls_keypair =
            BLSKeypair::derive_from_signer(&keypairs[rank].vote_keypair, BLS_KEYPAIR_DERIVE_SEED)
                .unwrap();
        let signature: BLSSignature = bls_keypair
            .sign(bincode::serialize(vote).unwrap().as_slice())
            .into();
        ConsensusMessage::new_vote(*vote, signature, rank as u16)
    }

    fn create_bank(slot: Slot, parent: Arc<Bank>, pubkey: &Pubkey) -> Bank {
        Bank::new_from_parent_with_options(parent, pubkey, slot, NewBankOptions::default())
    }

    fn create_bank_forks(validator_keypairs: &[ValidatorVoteKeypairs]) -> Arc<RwLock<BankForks>> {
        let genesis = create_genesis_config_with_alpenglow_vote_accounts(
            1_000_000_000,
            validator_keypairs,
            vec![100; validator_keypairs.len()],
        );
        let bank0 = Bank::new_for_tests(&genesis.genesis_config);
        BankForks::new_rw_arc(bank0)
    }

    fn create_initial_state() -> (
        Vec<ValidatorVoteKeypairs>,
        ConsensusPool,
        Arc<RwLock<BankForks>>,
    ) {
        // Create 10 node validatorvotekeypairs vec
        let validator_keypairs = (0..10)
            .map(|_| ValidatorVoteKeypairs::new_rand())
            .collect::<Vec<_>>();
        let bank_forks = create_bank_forks(&validator_keypairs);
        let root_bank = bank_forks.read().unwrap().root_bank();
        (
            validator_keypairs,
            ConsensusPool::new_from_root_bank(Pubkey::new_unique(), &root_bank),
            bank_forks,
        )
    }

    fn add_certificate(
        pool: &mut ConsensusPool,
        bank: &Bank,
        validator_keypairs: &[ValidatorVoteKeypairs],
        vote: Vote,
    ) {
        for rank in 0..6 {
            assert!(pool
                .add_message(
                    bank.epoch_schedule(),
                    bank.epoch_stakes_map(),
                    bank.slot(),
                    &Pubkey::new_unique(),
                    dummy_vote_message(validator_keypairs, &vote, rank),
                    &mut vec![]
                )
                .is_ok());
        }
        assert!(pool
            .add_message(
                bank.epoch_schedule(),
                bank.epoch_stakes_map(),
                bank.slot(),
                &Pubkey::new_unique(),
                dummy_vote_message(validator_keypairs, &vote, 6),
                &mut vec![]
            )
            .is_ok());
        match vote {
            Vote::Notarize(vote) => assert_eq!(pool.highest_notarized_slot(), vote.slot),
            Vote::NotarizeFallback(vote) => assert_eq!(pool.highest_notarized_slot(), vote.slot),
            Vote::Skip(vote) => assert_eq!(pool.highest_skip_slot(), vote.slot),
            Vote::SkipFallback(vote) => assert_eq!(pool.highest_skip_slot(), vote.slot),
            Vote::Finalize(vote) => assert_eq!(pool.highest_finalized_slot(), vote.slot),
        }
    }

    fn add_skip_vote_range(
        pool: &mut ConsensusPool,
        root_bank: &Bank,
        start: Slot,
        end: Slot,
        keypairs: &[ValidatorVoteKeypairs],
        rank: usize,
    ) {
        for slot in start..=end {
            let vote = Vote::new_skip_vote(slot);
            assert!(pool
                .add_message(
                    root_bank.epoch_schedule(),
                    root_bank.epoch_stakes_map(),
                    root_bank.slot(),
                    &Pubkey::new_unique(),
                    dummy_vote_message(keypairs, &vote, rank),
                    &mut vec![]
                )
                .is_ok());
        }
    }

    #[test]
    fn test_make_decision_leader_does_not_start_if_notarization_missing() {
        let (_, pool, _) = create_initial_state();

        // No notarization set, pool is default
        let parent_slot = 2;
        let my_leader_slot = 3;
        let first_alpenglow_slot = 0;
        let decision =
            pool.make_start_leader_decision(my_leader_slot, parent_slot, first_alpenglow_slot);
        assert!(
            !decision,
            "Leader should not be allowed to start without notarization"
        );
    }

    #[test]
    fn test_make_decision_first_alpenglow_slot_edge_case_1() {
        let (_, pool, _) = create_initial_state();

        // If parent_slot == 0, you don't need a notarization certificate
        // Because leader_slot == parent_slot + 1, you don't need a skip certificate
        let parent_slot = 0;
        let my_leader_slot = 1;
        let first_alpenglow_slot = 0;
        assert!(pool.make_start_leader_decision(my_leader_slot, parent_slot, first_alpenglow_slot));
    }

    #[test]
    fn test_make_decision_first_alpenglow_slot_edge_case_2() {
        let (validator_keypairs, mut pool, bank_forks) = create_initial_state();

        // If parent_slot < first_alpenglow_slot, and parent_slot > 0
        // no notarization certificate is required, but a skip
        // certificate will be
        let parent_slot = 1;
        let my_leader_slot = 3;
        let first_alpenglow_slot = 2;

        assert!(!pool.make_start_leader_decision(
            my_leader_slot,
            parent_slot,
            first_alpenglow_slot,
        ));

        add_certificate(
            &mut pool,
            &bank_forks.read().unwrap().root_bank(),
            &validator_keypairs,
            Vote::new_skip_vote(first_alpenglow_slot),
        );

        assert!(pool.make_start_leader_decision(my_leader_slot, parent_slot, first_alpenglow_slot));
    }

    #[test]
    fn test_make_decision_first_alpenglow_slot_edge_case_3() {
        let (_, pool, _) = create_initial_state();
        // If parent_slot == first_alpenglow_slot, and
        // first_alpenglow_slot > 0, you need a notarization certificate
        let parent_slot = 2;
        let my_leader_slot = 3;
        let first_alpenglow_slot = 2;
        assert!(!pool.make_start_leader_decision(
            my_leader_slot,
            parent_slot,
            first_alpenglow_slot,
        ));
    }

    #[test]
    fn test_make_decision_first_alpenglow_slot_edge_case_4() {
        let (validator_keypairs, mut pool, bank_forks) = create_initial_state();

        // If parent_slot < first_alpenglow_slot, and parent_slot == 0,
        // no notarization certificate is required, but a skip certificate will
        // be
        let parent_slot = 0;
        let my_leader_slot = 2;
        let first_alpenglow_slot = 1;

        assert!(!pool.make_start_leader_decision(
            my_leader_slot,
            parent_slot,
            first_alpenglow_slot,
        ));

        add_certificate(
            &mut pool,
            &bank_forks.read().unwrap().root_bank(),
            &validator_keypairs,
            Vote::new_skip_vote(first_alpenglow_slot),
        );
        assert!(pool.make_start_leader_decision(my_leader_slot, parent_slot, first_alpenglow_slot));
    }

    #[test]
    fn test_make_decision_first_alpenglow_slot_edge_case_5() {
        let (validator_keypairs, mut pool, bank_forks) = create_initial_state();

        // Valid skip certificate for 1-9 exists
        for slot in 1..=9 {
            add_certificate(
                &mut pool,
                &bank_forks.read().unwrap().root_bank(),
                &validator_keypairs,
                Vote::new_skip_vote(slot),
            );
        }

        // Parent slot is equal to 0, so no notarization certificate required
        let my_leader_slot = 10;
        let parent_slot = 0;
        let first_alpenglow_slot = 0;
        assert!(pool.make_start_leader_decision(my_leader_slot, parent_slot, first_alpenglow_slot));
    }

    #[test]
    fn test_make_decision_first_alpenglow_slot_edge_case_6() {
        let (validator_keypairs, mut pool, bank_forks) = create_initial_state();

        // Valid skip certificate for 1-9 exists
        for slot in 1..=9 {
            add_certificate(
                &mut pool,
                &bank_forks.read().unwrap().root_bank(),
                &validator_keypairs,
                Vote::new_skip_vote(slot),
            );
        }
        // Parent slot is less than first_alpenglow_slot, so no notarization certificate required
        let my_leader_slot = 10;
        let parent_slot = 4;
        let first_alpenglow_slot = 5;
        assert!(pool.make_start_leader_decision(my_leader_slot, parent_slot, first_alpenglow_slot));
    }

    #[test]
    fn test_make_decision_leader_does_not_start_if_skip_certificate_missing() {
        let (validator_keypairs, mut pool, _) = create_initial_state();

        let bank_forks = create_bank_forks(&validator_keypairs);
        let my_pubkey = validator_keypairs[0].vote_keypair.pubkey();

        // Create bank 5
        let bank = create_bank(5, bank_forks.read().unwrap().get(0).unwrap(), &my_pubkey);
        bank.freeze();
        bank_forks.write().unwrap().insert(bank);

        // Notarize slot 5
        add_certificate(
            &mut pool,
            &bank_forks.read().unwrap().root_bank(),
            &validator_keypairs,
            Vote::new_notarization_vote(5, Hash::default()),
        );
        assert_eq!(pool.highest_notarized_slot(), 5);

        // No skip certificate for 6-10
        let my_leader_slot = 10;
        let parent_slot = 5;
        let first_alpenglow_slot = 0;
        let decision =
            pool.make_start_leader_decision(my_leader_slot, parent_slot, first_alpenglow_slot);
        assert!(
            !decision,
            "Leader should not be allowed to start if a skip certificate is missing"
        );
    }

    #[test]
    fn test_make_decision_leader_starts_when_no_skip_required() {
        let (validator_keypairs, mut pool, bank_forks) = create_initial_state();

        // Notarize slot 5
        add_certificate(
            &mut pool,
            &bank_forks.read().unwrap().root_bank(),
            &validator_keypairs,
            Vote::new_notarization_vote(5, Hash::default()),
        );
        assert_eq!(pool.highest_notarized_slot(), 5);

        // Leader slot is just +1 from notarized slot (no skip needed)
        let my_leader_slot = 6;
        let parent_slot = 5;
        let first_alpenglow_slot = 0;
        assert!(pool.make_start_leader_decision(my_leader_slot, parent_slot, first_alpenglow_slot));
    }

    #[test]
    fn test_make_decision_leader_starts_if_notarized_and_skips_valid() {
        let (validator_keypairs, mut pool, bank_forks) = create_initial_state();

        // Notarize slot 5
        add_certificate(
            &mut pool,
            &bank_forks.read().unwrap().root_bank(),
            &validator_keypairs,
            Vote::new_notarization_vote(5, Hash::default()),
        );
        assert_eq!(pool.highest_notarized_slot(), 5);

        // Valid skip certificate for 6-9 exists
        for slot in 6..=9 {
            add_certificate(
                &mut pool,
                &bank_forks.read().unwrap().root_bank(),
                &validator_keypairs,
                Vote::new_skip_vote(slot),
            );
        }

        let my_leader_slot = 10;
        let parent_slot = 5;
        let first_alpenglow_slot = 0;
        assert!(pool.make_start_leader_decision(my_leader_slot, parent_slot, first_alpenglow_slot));
    }

    #[test]
    fn test_make_decision_leader_starts_if_skip_range_superset() {
        let (validator_keypairs, mut pool, bank_forks) = create_initial_state();

        // Notarize slot 5
        add_certificate(
            &mut pool,
            &bank_forks.read().unwrap().root_bank(),
            &validator_keypairs,
            Vote::new_notarization_vote(5, Hash::default()),
        );
        assert_eq!(pool.highest_notarized_slot(), 5);

        // Valid skip certificate for 4-9 exists
        // Should start leader block even if the beginning of the range is from
        // before your last notarized slot
        for slot in 4..=9 {
            add_certificate(
                &mut pool,
                &bank_forks.read().unwrap().root_bank(),
                &validator_keypairs,
                Vote::new_skip_fallback_vote(slot),
            );
        }

        let my_leader_slot = 10;
        let parent_slot = 5;
        let first_alpenglow_slot = 0;
        assert!(pool.make_start_leader_decision(my_leader_slot, parent_slot, first_alpenglow_slot));
    }

    #[test]
    fn test_add_vote_and_create_new_certificate_with_types() {
        let slot = 5;
        let vote = Vote::new_finalization_vote(slot);
        let cert_types = vec![CertificateType::Finalize(slot)];
        do_test_add_vote_and_create_new_certificate_with_types(vote, cert_types);

        let slot = 6;
        let block_id = Hash::new_unique();
        let vote = Vote::new_notarization_vote(slot, block_id);
        let cert_types = vec![
            CertificateType::Notarize(slot, block_id),
            CertificateType::NotarizeFallback(slot, block_id),
        ];
        do_test_add_vote_and_create_new_certificate_with_types(vote, cert_types);

        let slot = 7;
        let block_id = Hash::new_unique();
        let vote = Vote::new_notarization_fallback_vote(slot, block_id);
        let cert_types = vec![CertificateType::NotarizeFallback(slot, block_id)];
        do_test_add_vote_and_create_new_certificate_with_types(vote, cert_types);

        let slot = 8;
        let vote = Vote::new_skip_vote(slot);
        let cert_types = vec![CertificateType::Skip(slot)];
        do_test_add_vote_and_create_new_certificate_with_types(vote, cert_types);

        let slot = 9;
        let vote = Vote::new_skip_fallback_vote(slot);
        let cert_types = vec![CertificateType::Skip(slot)];
        do_test_add_vote_and_create_new_certificate_with_types(vote, cert_types);
    }

    fn do_test_add_vote_and_create_new_certificate_with_types(
        vote: Vote,
        expected_cert_types: Vec<CertificateType>,
    ) {
        let (validator_keypairs, mut pool, bank_forks) = create_initial_state();
        let my_validator_ix = 5;
        let highest_slot_fn = match &vote {
            Vote::Finalize(_) => |pool: &ConsensusPool| pool.highest_finalized_slot(),
            Vote::Notarize(_) => |pool: &ConsensusPool| pool.highest_notarized_slot(),
            Vote::NotarizeFallback(_) => |pool: &ConsensusPool| pool.highest_notarized_slot(),
            Vote::Skip(_) => |pool: &ConsensusPool| pool.highest_skip_slot(),
            Vote::SkipFallback(_) => |pool: &ConsensusPool| pool.highest_skip_slot(),
        };
        let bank = bank_forks.read().unwrap().root_bank();
        assert!(pool
            .add_message(
                bank.epoch_schedule(),
                bank.epoch_stakes_map(),
                bank.slot(),
                &Pubkey::new_unique(),
                dummy_vote_message(&validator_keypairs, &vote, my_validator_ix),
                &mut vec![]
            )
            .is_ok());
        let slot = vote.slot();
        assert!(highest_slot_fn(&pool) < slot);
        // Same key voting again shouldn't make a certificate
        assert!(pool
            .add_message(
                bank.epoch_schedule(),
                bank.epoch_stakes_map(),
                bank.slot(),
                &Pubkey::new_unique(),
                dummy_vote_message(&validator_keypairs, &vote, my_validator_ix),
                &mut vec![]
            )
            .is_ok());
        assert!(highest_slot_fn(&pool) < slot);
        for rank in 0..4 {
            assert!(pool
                .add_message(
                    bank.epoch_schedule(),
                    bank.epoch_stakes_map(),
                    bank.slot(),
                    &Pubkey::new_unique(),
                    dummy_vote_message(&validator_keypairs, &vote, rank),
                    &mut vec![]
                )
                .is_ok());
        }
        assert!(highest_slot_fn(&pool) < slot);
        let new_validator_ix = 6;
        let (new_finalized_slot, certs_to_send) = pool
            .add_message(
                bank.epoch_schedule(),
                bank.epoch_stakes_map(),
                bank.slot(),
                &Pubkey::new_unique(),
                dummy_vote_message(&validator_keypairs, &vote, new_validator_ix),
                &mut vec![],
            )
            .unwrap();
        if vote.is_finalize() {
            assert_eq!(new_finalized_slot, Some(slot));
        } else {
            assert!(new_finalized_slot.is_none());
        }
        // Assert certs_to_send contains the expected certificate types
        for expected_cert_type in expected_cert_types {
            assert!(certs_to_send
                .iter()
                .any(|cert| { cert.cert_type == expected_cert_type }));
        }
        assert_eq!(highest_slot_fn(&pool), slot);
        // Now add the same certificate again, this should silently exit.
        for cert in certs_to_send {
            let (new_finalized_slot, certs_to_send) = pool
                .add_message(
                    bank.epoch_schedule(),
                    bank.epoch_stakes_map(),
                    bank.slot(),
                    &Pubkey::new_unique(),
                    ConsensusMessage::Certificate((*cert).clone()),
                    &mut vec![],
                )
                .unwrap();
            assert!(new_finalized_slot.is_none());
            assert_eq!(certs_to_send, []);
        }
    }

    #[test_case(CertificateType::Finalize(5), Vote::new_finalization_vote(5))]
    #[test_case(
        CertificateType::FinalizeFast(6, Hash::default()),
        Vote::new_notarization_vote(6, Hash::default())
    )]
    #[test_case(
        CertificateType::Notarize(6, Hash::default()),
        Vote::new_notarization_vote(6, Hash::default())
    )]
    #[test_case(
        CertificateType::NotarizeFallback(7, Hash::default()),
        Vote::new_notarization_fallback_vote(7, Hash::default())
    )]
    #[test_case(CertificateType::Skip(8), Vote::new_skip_vote(8))]
    fn test_add_certificate_with_types(cert_type: CertificateType, vote: Vote) {
        let (validator_keypairs, mut pool, bank_forks) = create_initial_state();

        let cert = Certificate {
            cert_type,
            signature: BLSSignature::default(),
            bitmap: Vec::new(),
        };
        let bank = bank_forks.read().unwrap().root_bank();
        let message = ConsensusMessage::Certificate(cert.clone());
        // Add the certificate to the pool
        let (new_finalized_slot, certs_to_send) = pool
            .add_message(
                bank.epoch_schedule(),
                bank.epoch_stakes_map(),
                bank.slot(),
                &Pubkey::new_unique(),
                message.clone(),
                &mut vec![],
            )
            .unwrap();
        // Because this is the first certificate of this type, it should be sent out.
        if matches!(cert_type, CertificateType::Finalize(_))
            || matches!(cert_type, CertificateType::FinalizeFast(_, _))
        {
            assert_eq!(new_finalized_slot, Some(cert_type.slot()));
        } else {
            assert!(new_finalized_slot.is_none());
        }
        assert_eq!(certs_to_send.len(), 1);
        assert_eq!(*certs_to_send[0], cert);

        // Adding the cert again will not trigger another send
        let (new_finalized_slot, certs_to_send) = pool
            .add_message(
                bank.epoch_schedule(),
                bank.epoch_stakes_map(),
                bank.slot(),
                &Pubkey::new_unique(),
                message,
                &mut vec![],
            )
            .unwrap();
        assert!(new_finalized_slot.is_none());
        assert_eq!(certs_to_send, []);

        // Now add the vote from everyone else, this will not trigger a certificate send
        for rank in 0..validator_keypairs.len() {
            let (_, certs_to_send) = pool
                .add_message(
                    bank.epoch_schedule(),
                    bank.epoch_stakes_map(),
                    bank.slot(),
                    &Pubkey::new_unique(),
                    dummy_vote_message(&validator_keypairs, &vote, rank),
                    &mut vec![],
                )
                .unwrap();
            assert!(!certs_to_send
                .iter()
                .any(|cert| { cert.cert_type == cert_type }));
        }
    }

    #[test]
    fn test_add_vote_zero_stake() {
        let (_, mut pool, bank_forks) = create_initial_state();
        let bank = bank_forks.read().unwrap().root_bank();
        assert_eq!(
            pool.add_message(
                bank.epoch_schedule(),
                bank.epoch_stakes_map(),
                bank.slot(),
                &Pubkey::new_unique(),
                ConsensusMessage::Vote(VoteMessage {
                    vote: Vote::new_skip_vote(5),
                    rank: 100,
                    signature: BLSSignature::default(),
                }),
                &mut vec![]
            ),
            Err(AddVoteError::InvalidRank(100))
        );
    }

    fn assert_single_certificate_range(
        pool: &ConsensusPool,
        exp_range_start: Slot,
        exp_range_end: Slot,
    ) {
        for i in exp_range_start..=exp_range_end {
            assert!(pool.skip_certified(i));
        }
    }

    #[test]
    fn test_consecutive_slots() {
        let (validator_keypairs, mut pool, bank_forks) = create_initial_state();

        add_certificate(
            &mut pool,
            &bank_forks.read().unwrap().root_bank(),
            &validator_keypairs,
            Vote::new_skip_vote(15),
        );
        assert_eq!(pool.highest_skip_slot(), 15);

        let bank = bank_forks.read().unwrap().root_bank();
        for i in 0..validator_keypairs.len() {
            let slot = (i as u64).saturating_add(16);
            let vote = Vote::new_skip_vote(slot);
            // These should not extend the skip range
            assert!(pool
                .add_message(
                    bank.epoch_schedule(),
                    bank.epoch_stakes_map(),
                    bank.slot(),
                    &Pubkey::new_unique(),
                    dummy_vote_message(&validator_keypairs, &vote, i),
                    &mut vec![]
                )
                .is_ok());
        }

        assert_single_certificate_range(&pool, 15, 15);
    }

    #[test]
    fn test_multi_skip_cert() {
        let (validator_keypairs, mut pool, bank_forks) = create_initial_state();

        // We have 10 validators, 40% voted for (5, 15)
        for rank in 0..4 {
            add_skip_vote_range(
                &mut pool,
                &bank_forks.read().unwrap().root_bank(),
                5,
                15,
                &validator_keypairs,
                rank,
            );
        }
        // 30% voted for (5, 8)
        for rank in 4..7 {
            add_skip_vote_range(
                &mut pool,
                &bank_forks.read().unwrap().root_bank(),
                5,
                8,
                &validator_keypairs,
                rank,
            );
        }
        // The rest voted for (11, 15)
        for rank in 7..10 {
            add_skip_vote_range(
                &mut pool,
                &bank_forks.read().unwrap().root_bank(),
                11,
                15,
                &validator_keypairs,
                rank,
            );
        }
        // Test slots from 5 to 15, [5, 8] and [11, 15] should be certified, the others aren't
        for slot in 5..9 {
            assert!(pool.skip_certified(slot));
        }
        for slot in 9..11 {
            assert!(!pool.skip_certified(slot));
        }
        for slot in 11..=15 {
            assert!(pool.skip_certified(slot));
        }
    }

    #[test]
    fn test_add_multiple_votes() {
        let (validator_keypairs, mut pool, bank_forks) = create_initial_state();

        // 10 validators, half vote for (5, 15), the other (20, 30)
        for rank in 0..5 {
            add_skip_vote_range(
                &mut pool,
                &bank_forks.read().unwrap().root_bank(),
                5,
                15,
                &validator_keypairs,
                rank,
            );
        }
        for rank in 5..10 {
            add_skip_vote_range(
                &mut pool,
                &bank_forks.read().unwrap().root_bank(),
                20,
                30,
                &validator_keypairs,
                rank,
            );
        }
        assert_eq!(pool.highest_skip_slot(), 0);

        // Now the first half vote for (5, 30)
        for rank in 0..5 {
            add_skip_vote_range(
                &mut pool,
                &bank_forks.read().unwrap().root_bank(),
                5,
                30,
                &validator_keypairs,
                rank,
            );
        }
        assert_single_certificate_range(&pool, 20, 30);
    }

    #[test]
    fn test_add_multiple_disjoint_votes() {
        let (validator_keypairs, mut pool, bank_forks) = create_initial_state();
        // 50% of the validators vote for (1, 10)
        for rank in 0..5 {
            add_skip_vote_range(
                &mut pool,
                &bank_forks.read().unwrap().root_bank(),
                1,
                10,
                &validator_keypairs,
                rank,
            );
        }
        let bank = bank_forks.read().unwrap().root_bank();
        // 10% vote for skip 2
        let vote = Vote::new_skip_vote(2);
        assert!(pool
            .add_message(
                bank.epoch_schedule(),
                bank.epoch_stakes_map(),
                bank.slot(),
                &Pubkey::new_unique(),
                dummy_vote_message(&validator_keypairs, &vote, 6),
                &mut vec![]
            )
            .is_ok());
        assert_eq!(pool.highest_skip_slot(), 2);

        assert_single_certificate_range(&pool, 2, 2);
        // 10% vote for skip 4
        let vote = Vote::new_skip_vote(4);
        assert!(pool
            .add_message(
                bank.epoch_schedule(),
                bank.epoch_stakes_map(),
                bank.slot(),
                &Pubkey::new_unique(),
                dummy_vote_message(&validator_keypairs, &vote, 7),
                &mut vec![]
            )
            .is_ok());
        assert_eq!(pool.highest_skip_slot(), 4);

        assert_single_certificate_range(&pool, 2, 2);
        assert_single_certificate_range(&pool, 4, 4);
        // 10% vote for skip 3
        let vote = Vote::new_skip_vote(3);
        assert!(pool
            .add_message(
                bank.epoch_schedule(),
                bank.epoch_stakes_map(),
                bank.slot(),
                &Pubkey::new_unique(),
                dummy_vote_message(&validator_keypairs, &vote, 8),
                &mut vec![]
            )
            .is_ok());
        assert_eq!(pool.highest_skip_slot(), 4);
        assert_single_certificate_range(&pool, 2, 4);
        assert!(pool.skip_certified(3));
        // Let the last 10% vote for (3, 10) now
        add_skip_vote_range(
            &mut pool,
            &bank_forks.read().unwrap().root_bank(),
            3,
            10,
            &validator_keypairs,
            8,
        );
        assert_eq!(pool.highest_skip_slot(), 10);
        assert_single_certificate_range(&pool, 2, 10);
        assert!(pool.skip_certified(7));
    }

    #[test]
    fn test_update_existing_singleton_vote() {
        let (validator_keypairs, mut pool, bank_forks) = create_initial_state();
        // 50% voted on (1, 6)
        for rank in 0..5 {
            add_skip_vote_range(
                &mut pool,
                &bank_forks.read().unwrap().root_bank(),
                1,
                6,
                &validator_keypairs,
                rank,
            );
        }
        let bank = bank_forks.read().unwrap().root_bank();
        // Range expansion on a singleton vote should be ok
        let vote = Vote::new_skip_vote(1);
        assert!(pool
            .add_message(
                bank.epoch_schedule(),
                bank.epoch_stakes_map(),
                bank.slot(),
                &Pubkey::new_unique(),
                dummy_vote_message(&validator_keypairs, &vote, 6),
                &mut vec![]
            )
            .is_ok());
        assert_eq!(pool.highest_skip_slot(), 1);
        add_skip_vote_range(
            &mut pool,
            &bank_forks.read().unwrap().root_bank(),
            1,
            6,
            &validator_keypairs,
            6,
        );
        assert_eq!(pool.highest_skip_slot(), 6);
        assert_single_certificate_range(&pool, 1, 6);
    }

    #[test]
    fn test_update_existing_vote() {
        let (validator_keypairs, mut pool, bank_forks) = create_initial_state();
        let bank = bank_forks.read().unwrap().root_bank();
        // 50% voted for (10, 25)
        for rank in 0..5 {
            add_skip_vote_range(&mut pool, &bank, 10, 25, &validator_keypairs, rank);
        }

        add_skip_vote_range(&mut pool, &bank, 10, 20, &validator_keypairs, 6);
        assert_eq!(pool.highest_skip_slot(), 20);
        assert_single_certificate_range(&pool, 10, 20);

        // AlreadyExists, silently fail
        let vote = Vote::new_skip_vote(20);
        assert!(pool
            .add_message(
                bank.epoch_schedule(),
                bank.epoch_stakes_map(),
                bank.slot(),
                &Pubkey::new_unique(),
                dummy_vote_message(&validator_keypairs, &vote, 6),
                &mut vec![]
            )
            .is_ok());
    }

    #[test]
    fn test_threshold_not_reached() {
        let (validator_keypairs, mut pool, bank_forks) = create_initial_state();
        // half voted (5, 15) and the other half voted (20, 30)
        for rank in 0..5 {
            add_skip_vote_range(
                &mut pool,
                &bank_forks.read().unwrap().root_bank(),
                5,
                15,
                &validator_keypairs,
                rank,
            );
        }
        for rank in 5..10 {
            add_skip_vote_range(
                &mut pool,
                &bank_forks.read().unwrap().root_bank(),
                20,
                30,
                &validator_keypairs,
                rank,
            );
        }
        for slot in 5..31 {
            assert!(!pool.skip_certified(slot));
        }
    }

    #[test]
    fn test_update_and_skip_range_certify() {
        let (validator_keypairs, mut pool, bank_forks) = create_initial_state();
        // half voted (5, 15) and the other half voted (10, 30)
        for rank in 0..5 {
            add_skip_vote_range(
                &mut pool,
                &bank_forks.read().unwrap().root_bank(),
                5,
                15,
                &validator_keypairs,
                rank,
            );
        }
        for rank in 5..10 {
            add_skip_vote_range(
                &mut pool,
                &bank_forks.read().unwrap().root_bank(),
                10,
                30,
                &validator_keypairs,
                rank,
            );
        }
        for slot in 5..10 {
            assert!(!pool.skip_certified(slot));
        }
        for slot in 16..31 {
            assert!(!pool.skip_certified(slot));
        }
        assert_single_certificate_range(&pool, 10, 15);
    }

    #[test]
    fn test_safe_to_notar() {
        agave_logger::setup();
        let (validator_keypairs, mut pool, bank_forks) = create_initial_state();
        let bank = bank_forks.read().unwrap().root_bank();
        let (my_vote_key, _, _) =
            get_key_and_stakes(bank.epoch_schedule(), bank.epoch_stakes_map(), 0, 0).unwrap();

        // Create bank 2
        let slot = 2;
        let block_id = Hash::new_unique();

        // Add a skip from myself.
        let vote = Vote::new_skip_vote(2);
        let mut new_events = vec![];
        assert!(pool
            .add_message(
                bank.epoch_schedule(),
                bank.epoch_stakes_map(),
                bank.slot(),
                &my_vote_key,
                dummy_vote_message(&validator_keypairs, &vote, 0),
                &mut new_events
            )
            .is_ok());
        assert!(new_events.is_empty());

        // 40% notarized, should succeed
        for rank in 1..5 {
            let vote = Vote::new_notarization_vote(2, block_id);
            assert!(pool
                .add_message(
                    bank.epoch_schedule(),
                    bank.epoch_stakes_map(),
                    bank.slot(),
                    &Pubkey::new_unique(),
                    dummy_vote_message(&validator_keypairs, &vote, rank),
                    &mut new_events
                )
                .is_ok());
        }
        assert_eq!(new_events.len(), 1);
        if let VotorEvent::SafeToNotar((event_slot, event_block_id)) = new_events[0] {
            assert_eq!(block_id, event_block_id);
            assert_eq!(slot, event_slot);
        } else {
            panic!("Expected SafeToNotar event");
        }
        new_events.clear();

        // Create bank 3
        let slot = 3;
        let block_id = Hash::new_unique();

        // Add 20% notarize, but no vote from myself, should fail
        for rank in 1..3 {
            let vote = Vote::new_notarization_vote(3, block_id);
            assert!(pool
                .add_message(
                    bank.epoch_schedule(),
                    bank.epoch_stakes_map(),
                    bank.slot(),
                    &Pubkey::new_unique(),
                    dummy_vote_message(&validator_keypairs, &vote, rank),
                    &mut new_events
                )
                .is_ok());
        }
        assert!(new_events.is_empty());

        // Add a notarize from myself for some other block, but still not enough notar or skip, should fail.
        let vote = Vote::new_notarization_vote(3, Hash::new_unique());
        assert!(pool
            .add_message(
                bank.epoch_schedule(),
                bank.epoch_stakes_map(),
                bank.slot(),
                &my_vote_key,
                dummy_vote_message(&validator_keypairs, &vote, 0),
                &mut new_events
            )
            .is_ok());
        assert!(new_events.is_empty());

        // Now add 40% skip, should succeed
        // Funny thing is in this case we will also get SafeToSkip(3)
        for rank in 3..7 {
            let vote = Vote::new_skip_vote(3);
            assert!(pool
                .add_message(
                    bank.epoch_schedule(),
                    bank.epoch_stakes_map(),
                    bank.slot(),
                    &Pubkey::new_unique(),
                    dummy_vote_message(&validator_keypairs, &vote, rank),
                    &mut new_events
                )
                .is_ok());
        }
        assert_eq!(new_events.len(), 2);
        if let VotorEvent::SafeToSkip(event_slot) = new_events[0] {
            assert_eq!(slot, event_slot);
        } else {
            panic!("Expected SafeToSkip event");
        }
        if let VotorEvent::SafeToNotar((event_slot, event_block_id)) = new_events[1] {
            assert_eq!(block_id, event_block_id);
            assert_eq!(slot, event_slot);
        } else {
            panic!("Expected SafeToNotar event");
        }
        new_events.clear();

        // Add 20% notarization for another block, we should notify on new block_id
        // but not on the same block_id because we already sent the event
        let duplicate_block_id = Hash::new_unique();
        for rank in 7..9 {
            let vote = Vote::new_notarization_vote(3, duplicate_block_id);
            assert!(pool
                .add_message(
                    bank.epoch_schedule(),
                    bank.epoch_stakes_map(),
                    bank.slot(),
                    &Pubkey::new_unique(),
                    dummy_vote_message(&validator_keypairs, &vote, rank),
                    &mut new_events
                )
                .is_ok());
        }

        assert_eq!(new_events.len(), 1);
        if let VotorEvent::SafeToNotar((event_slot, event_block_id)) = new_events[0] {
            assert_eq!(duplicate_block_id, event_block_id);
            assert_eq!(slot, event_slot);
        } else {
            panic!("Expected SafeToNotar event");
        }
    }

    #[test]
    fn test_safe_to_skip() {
        let (validator_keypairs, mut pool, bank_forks) = create_initial_state();
        let bank = bank_forks.read().unwrap().root_bank();
        let (my_vote_key, _, _) =
            get_key_and_stakes(bank.epoch_schedule(), bank.epoch_stakes_map(), 0, 0).unwrap();
        let slot = 2;
        let mut new_events = vec![];

        // Add a notarize from myself.
        let block_id = Hash::new_unique();
        let vote = Vote::new_notarization_vote(2, block_id);
        assert!(pool
            .add_message(
                bank.epoch_schedule(),
                bank.epoch_stakes_map(),
                bank.slot(),
                &my_vote_key,
                dummy_vote_message(&validator_keypairs, &vote, 0),
                &mut new_events
            )
            .is_ok());
        // Should still fail because there are no other votes.
        assert!(new_events.is_empty());
        // Add 50% skip, should succeed
        for rank in 1..6 {
            let vote = Vote::new_skip_vote(2);
            assert!(pool
                .add_message(
                    bank.epoch_schedule(),
                    bank.epoch_stakes_map(),
                    bank.slot(),
                    &Pubkey::new_unique(),
                    dummy_vote_message(&validator_keypairs, &vote, rank),
                    &mut new_events
                )
                .is_ok());
        }
        assert_eq!(new_events.len(), 1);
        if let VotorEvent::SafeToSkip(event_slot) = new_events[0] {
            assert_eq!(slot, event_slot);
        } else {
            panic!("Expected SafeToSkip event");
        }
        new_events.clear();
        // Add 10% more notarize, will not send new SafeToSkip because the event was already sent
        let vote = Vote::new_notarization_vote(2, block_id);
        assert!(pool
            .add_message(
                bank.epoch_schedule(),
                bank.epoch_stakes_map(),
                bank.slot(),
                &Pubkey::new_unique(),
                dummy_vote_message(&validator_keypairs, &vote, 6),
                &mut new_events
            )
            .is_ok());
        assert!(new_events.is_empty());
    }

    fn create_new_vote(vote_type: VoteType, slot: Slot) -> Vote {
        match vote_type {
            VoteType::Notarize => Vote::new_notarization_vote(slot, Hash::default()),
            VoteType::NotarizeFallback => {
                Vote::new_notarization_fallback_vote(slot, Hash::default())
            }
            VoteType::Skip => Vote::new_skip_vote(slot),
            VoteType::SkipFallback => Vote::new_skip_fallback_vote(slot),
            VoteType::Finalize => Vote::new_finalization_vote(slot),
        }
    }

    fn test_reject_conflicting_vote(
        pool: &mut ConsensusPool,
        bank: &Bank,
        validator_keypairs: &[ValidatorVoteKeypairs],
        vote_type_1: VoteType,
        vote_type_2: VoteType,
        slot: Slot,
    ) {
        let vote_1 = create_new_vote(vote_type_1, slot);
        let vote_2 = create_new_vote(vote_type_2, slot);
        assert!(pool
            .add_message(
                bank.epoch_schedule(),
                bank.epoch_stakes_map(),
                bank.slot(),
                &Pubkey::new_unique(),
                dummy_vote_message(validator_keypairs, &vote_1, 0),
                &mut vec![]
            )
            .is_ok());
        assert!(pool
            .add_message(
                bank.epoch_schedule(),
                bank.epoch_stakes_map(),
                bank.slot(),
                &Pubkey::new_unique(),
                dummy_vote_message(validator_keypairs, &vote_2, 0),
                &mut vec![]
            )
            .is_err());
    }

    #[test]
    fn test_reject_conflicting_votes_with_type() {
        let (validator_keypairs, mut pool, bank_forks) = create_initial_state();
        let mut slot = 2;
        for vote_type_1 in [
            VoteType::Finalize,
            VoteType::Notarize,
            VoteType::NotarizeFallback,
            VoteType::Skip,
            VoteType::SkipFallback,
        ] {
            let conflicting_vote_types = conflicting_types(vote_type_1);
            for vote_type_2 in conflicting_vote_types {
                test_reject_conflicting_vote(
                    &mut pool,
                    &bank_forks.read().unwrap().root_bank(),
                    &validator_keypairs,
                    vote_type_1,
                    *vote_type_2,
                    slot,
                );
            }
            slot = slot.saturating_add(4);
        }
    }

    #[test]
    fn test_handle_new_root() {
        let validator_keypairs = (0..10)
            .map(|_| ValidatorVoteKeypairs::new_rand())
            .collect::<Vec<_>>();
        let bank_forks = create_bank_forks(&validator_keypairs);
        let mut pool = ConsensusPool::new_from_root_bank(
            Pubkey::new_unique(),
            &bank_forks.read().unwrap().root_bank(),
        );

        let root_bank = bank_forks.read().unwrap().root_bank();
        // Add a skip cert on slot 1 and finalize cert on slot 2
        let cert_1 = Certificate {
            cert_type: CertificateType::Skip(1),
            signature: BLSSignature::default(),
            bitmap: Vec::new(),
        };
        assert!(pool
            .add_message(
                root_bank.epoch_schedule(),
                root_bank.epoch_stakes_map(),
                root_bank.slot(),
                &Pubkey::new_unique(),
                ConsensusMessage::Certificate(cert_1.clone()),
                &mut vec![]
            )
            .is_ok());
        let cert_2 = Certificate {
            cert_type: CertificateType::FinalizeFast(2, Hash::new_unique()),
            signature: BLSSignature::default(),
            bitmap: Vec::new(),
        };
        assert!(pool
            .add_message(
                root_bank.epoch_schedule(),
                root_bank.epoch_stakes_map(),
                root_bank.slot(),
                &Pubkey::new_unique(),
                ConsensusMessage::Certificate(cert_2.clone()),
                &mut vec![]
            )
            .is_ok());
        assert!(pool.skip_certified(1));
        assert!(pool.is_finalized(2));

        let new_bank = Arc::new(create_bank(2, root_bank, &Pubkey::new_unique()));
        pool.prune_old_state(new_bank.slot());
        // Check that cert for 1 is gone, but cert for 2 is still there
        assert!(!pool.skip_certified(1));
        assert!(pool.is_finalized(2));
        let new_bank = Arc::new(create_bank(3, new_bank, &Pubkey::new_unique()));
        pool.prune_old_state(new_bank.slot());
        // Now both certs should be gone
        assert!(!pool.skip_certified(1));
        assert!(!pool.is_finalized(2));
        // Send a vote on slot 1, it should be rejected
        let vote = Vote::new_skip_vote(1);
        assert!(pool
            .add_message(
                new_bank.epoch_schedule(),
                new_bank.epoch_stakes_map(),
                new_bank.slot(),
                &Pubkey::new_unique(),
                dummy_vote_message(&validator_keypairs, &vote, 0),
                &mut vec![]
            )
            .is_err());

        // Send a cert on slot 2, it should be rejected
        let cert_type = CertificateType::Notarize(2, Hash::new_unique());
        let cert = ConsensusMessage::Certificate(Certificate {
            cert_type,
            signature: BLSSignature::default(),
            bitmap: Vec::new(),
        });
        assert!(pool
            .add_message(
                new_bank.epoch_schedule(),
                new_bank.epoch_stakes_map(),
                new_bank.slot(),
                &Pubkey::new_unique(),
                cert,
                &mut vec![]
            )
            .is_err());
    }

    #[test]
    fn test_get_certs_for_standstill() {
        let (_, mut pool, bank_forks) = create_initial_state();

        // Should return empty vector if no certificates
        assert!(pool.get_certs_for_standstill().is_empty());

        // Add notar-fallback cert on 3 and finalize cert on 4
        let cert_3 = Certificate {
            cert_type: CertificateType::NotarizeFallback(3, Hash::new_unique()),
            signature: BLSSignature::default(),
            bitmap: Vec::new(),
        };
        let bank = bank_forks.read().unwrap().root_bank();
        assert!(pool
            .add_message(
                bank.epoch_schedule(),
                bank.epoch_stakes_map(),
                bank.slot(),
                &Pubkey::new_unique(),
                ConsensusMessage::Certificate(cert_3.clone()),
                &mut vec![]
            )
            .is_ok());
        let cert_4 = Certificate {
            cert_type: CertificateType::Finalize(4),
            signature: BLSSignature::default(),
            bitmap: Vec::new(),
        };
        assert!(pool
            .add_message(
                bank.epoch_schedule(),
                bank.epoch_stakes_map(),
                bank.slot(),
                &Pubkey::new_unique(),
                ConsensusMessage::Certificate(cert_4.clone()),
                &mut vec![]
            )
            .is_ok());
        // Should return both certificates
        let certs = pool.get_certs_for_standstill();
        assert_eq!(certs.len(), 2);
        assert!(certs.iter().any(|cert| cert.cert_type.slot() == 3
            && matches!(cert.cert_type, CertificateType::NotarizeFallback(_, _))));
        assert!(certs.iter().any(|cert| cert.cert_type.slot() == 4
            && matches!(cert.cert_type, CertificateType::Finalize(_))));

        // Add Notarize cert on 5
        let cert_5 = Certificate {
            cert_type: CertificateType::Notarize(5, Hash::new_unique()),
            signature: BLSSignature::default(),
            bitmap: Vec::new(),
        };
        assert!(pool
            .add_message(
                bank.epoch_schedule(),
                bank.epoch_stakes_map(),
                bank.slot(),
                &Pubkey::new_unique(),
                ConsensusMessage::Certificate(cert_5.clone()),
                &mut vec![]
            )
            .is_ok());

        // Add Finalize cert on 5
        let cert_5_finalize = Certificate {
            cert_type: CertificateType::Finalize(5),
            signature: BLSSignature::default(),
            bitmap: Vec::new(),
        };
        assert!(pool
            .add_message(
                bank.epoch_schedule(),
                bank.epoch_stakes_map(),
                bank.slot(),
                &Pubkey::new_unique(),
                ConsensusMessage::Certificate(cert_5_finalize.clone()),
                &mut vec![]
            )
            .is_ok());

        // Add FinalizeFast cert on 5
        let cert_5 = Certificate {
            cert_type: CertificateType::FinalizeFast(5, Hash::new_unique()),
            signature: BLSSignature::default(),
            bitmap: Vec::new(),
        };
        assert!(pool
            .add_message(
                bank.epoch_schedule(),
                bank.epoch_stakes_map(),
                bank.slot(),
                &Pubkey::new_unique(),
                ConsensusMessage::Certificate(cert_5.clone()),
                &mut vec![]
            )
            .is_ok());
        // Should return only FinalizeFast cert on 5
        let certs = pool.get_certs_for_standstill();
        assert_eq!(certs.len(), 1);
        assert!(
            certs[0].cert_type.slot() == 5
                && matches!(certs[0].cert_type, CertificateType::FinalizeFast(_, _))
        );

        // Now add Notarize cert on 6
        let cert_6 = Certificate {
            cert_type: CertificateType::Notarize(6, Hash::new_unique()),
            signature: BLSSignature::default(),
            bitmap: Vec::new(),
        };
        assert!(pool
            .add_message(
                bank.epoch_schedule(),
                bank.epoch_stakes_map(),
                bank.slot(),
                &Pubkey::new_unique(),
                ConsensusMessage::Certificate(cert_6.clone()),
                &mut vec![]
            )
            .is_ok());
        // Should return certs on 5 and 6
        let certs = pool.get_certs_for_standstill();
        assert_eq!(certs.len(), 2);
        assert!(certs.iter().any(|cert| cert.cert_type.slot() == 5
            && matches!(cert.cert_type, CertificateType::FinalizeFast(_, _))));
        assert!(certs.iter().any(|cert| cert.cert_type.slot() == 6
            && matches!(cert.cert_type, CertificateType::Notarize(_, _))));

        // Add another Finalize cert on 6
        let cert_6_finalize = Certificate {
            cert_type: CertificateType::Finalize(6),
            signature: BLSSignature::default(),
            bitmap: Vec::new(),
        };
        assert!(pool
            .add_message(
                bank.epoch_schedule(),
                bank.epoch_stakes_map(),
                bank.slot(),
                &Pubkey::new_unique(),
                ConsensusMessage::Certificate(cert_6_finalize.clone()),
                &mut vec![]
            )
            .is_ok());
        // Add a NotarizeFallback cert on 6
        let cert_6_notarize_fallback = Certificate {
            cert_type: CertificateType::NotarizeFallback(6, Hash::new_unique()),
            signature: BLSSignature::default(),
            bitmap: Vec::new(),
        };
        assert!(pool
            .add_message(
                bank.epoch_schedule(),
                bank.epoch_stakes_map(),
                bank.slot(),
                &Pubkey::new_unique(),
                ConsensusMessage::Certificate(cert_6_notarize_fallback.clone()),
                &mut vec![]
            )
            .is_ok());
        // This should not be returned because 6 is the current highest finalized slot
        // only Notarize/Finalze/FinalizeFast should be returned
        let certs = pool.get_certs_for_standstill();
        assert_eq!(certs.len(), 2);
        assert!(certs.iter().any(|cert| cert.cert_type.slot() == 6
            && matches!(cert.cert_type, CertificateType::Finalize(_))));
        assert!(certs.iter().any(|cert| cert.cert_type.slot() == 6
            && matches!(cert.cert_type, CertificateType::Notarize(_, _))));

        // Add another skip on 7
        let cert_7 = Certificate {
            cert_type: CertificateType::Skip(7),
            signature: BLSSignature::default(),
            bitmap: Vec::new(),
        };
        assert!(pool
            .add_message(
                bank.epoch_schedule(),
                bank.epoch_stakes_map(),
                bank.slot(),
                &Pubkey::new_unique(),
                ConsensusMessage::Certificate(cert_7.clone()),
                &mut vec![]
            )
            .is_ok());
        // Should return certs on 6 and 7
        let certs = pool.get_certs_for_standstill();
        assert_eq!(certs.len(), 3);
        assert!(certs.iter().any(|cert| cert.cert_type.slot() == 6
            && matches!(cert.cert_type, CertificateType::Finalize(_))));
        assert!(certs.iter().any(|cert| cert.cert_type.slot() == 6
            && matches!(cert.cert_type, CertificateType::Notarize(_, _))));
        assert!(certs
            .iter()
            .any(|cert| cert.cert_type.slot() == 7
                && matches!(cert.cert_type, CertificateType::Skip(_))));

        // Add Finalize then Notarize cert on 8
        let cert_8_finalize = Certificate {
            cert_type: CertificateType::Finalize(8),
            signature: BLSSignature::default(),
            bitmap: Vec::new(),
        };
        assert!(pool
            .add_message(
                bank.epoch_schedule(),
                bank.epoch_stakes_map(),
                bank.slot(),
                &Pubkey::new_unique(),
                ConsensusMessage::Certificate(cert_8_finalize),
                &mut vec![]
            )
            .is_ok());
        let cert_8_notarize = Certificate {
            cert_type: CertificateType::Notarize(8, Hash::new_unique()),
            signature: BLSSignature::default(),
            bitmap: Vec::new(),
        };
        assert!(pool
            .add_message(
                bank.epoch_schedule(),
                bank.epoch_stakes_map(),
                bank.slot(),
                &Pubkey::new_unique(),
                ConsensusMessage::Certificate(cert_8_notarize),
                &mut vec![]
            )
            .is_ok());

        // Should only return certs on 8 now
        let certs = pool.get_certs_for_standstill();
        assert_eq!(certs.len(), 2);
        assert!(certs.iter().any(|cert| cert.cert_type.slot() == 8
            && matches!(cert.cert_type, CertificateType::Finalize(_))));
        assert!(certs.iter().any(|cert| cert.cert_type.slot() == 8
            && matches!(cert.cert_type, CertificateType::Notarize(_, _))));
    }

    #[test]
    fn test_new_parent_ready_with_certificates() {
        let (_, mut pool, bank_forks) = create_initial_state();
        let bank = bank_forks.read().unwrap().root_bank();
        let mut events = vec![];

        // Add a notarization cert on slot 1 to 3
        let hash = Hash::new_unique();
        for slot in 1..=3 {
            let cert = Certificate {
                cert_type: CertificateType::Notarize(slot, hash),
                signature: BLSSignature::default(),
                bitmap: Vec::new(),
            };
            assert!(pool
                .add_message(
                    bank.epoch_schedule(),
                    bank.epoch_stakes_map(),
                    bank.slot(),
                    &Pubkey::new_unique(),
                    ConsensusMessage::Certificate(cert),
                    &mut events,
                )
                .is_ok());
        }
        // events should now contain ParentReady for slot 4
        error!("Events: {events:?}");
        assert!(events
            .iter()
            .any(|event| matches!(event, VotorEvent::ParentReady {
                slot: 4,
                parent_block: (3, h)
            } if h == &hash)));
        events.clear();

        // Also works if we add FinalizeFast for slot 4 to 7
        for slot in 4..=7 {
            let cert = Certificate {
                cert_type: CertificateType::FinalizeFast(slot, hash),
                signature: BLSSignature::default(),
                bitmap: Vec::new(),
            };
            assert!(pool
                .add_message(
                    bank.epoch_schedule(),
                    bank.epoch_stakes_map(),
                    bank.slot(),
                    &Pubkey::new_unique(),
                    ConsensusMessage::Certificate(cert),
                    &mut events,
                )
                .is_ok());
        }
        // events should now contain ParentReady for slot 8
        error!("Events: {events:?}");
        assert!(events
            .iter()
            .any(|event| matches!(event, VotorEvent::ParentReady {
                slot: 8,
                parent_block: (7, h)
            } if h == &hash)));
        events.clear();

        // NotarizeFallback on slot 8 to 10 and FinalizeFast on slot 11
        for slot in 8..=10 {
            let cert = Certificate {
                cert_type: CertificateType::NotarizeFallback(slot, hash),
                signature: BLSSignature::default(),
                bitmap: Vec::new(),
            };
            assert!(pool
                .add_message(
                    bank.epoch_schedule(),
                    bank.epoch_stakes_map(),
                    bank.slot(),
                    &Pubkey::new_unique(),
                    ConsensusMessage::Certificate(cert),
                    &mut events,
                )
                .is_ok());
        }
        let cert = Certificate {
            cert_type: CertificateType::FinalizeFast(11, hash),
            signature: BLSSignature::default(),
            bitmap: Vec::new(),
        };
        assert!(pool
            .add_message(
                bank.epoch_schedule(),
                bank.epoch_stakes_map(),
                bank.slot(),
                &Pubkey::new_unique(),
                ConsensusMessage::Certificate(cert),
                &mut events,
            )
            .is_ok());
        // events should now contain ParentReady for slot 12
        error!("Events: {events:?}");
        assert!(events
            .iter()
            .any(|event| matches!(event, VotorEvent::ParentReady {
            slot: 12,
            parent_block: (11, h)
        } if h == &hash)));
    }

    #[test]
    fn test_vote_message_signature_verification() {
        let (validator_keypairs, _, _) = create_initial_state();
        let rank_to_test = 3;
        let vote = Vote::new_notarization_vote(42, Hash::new_unique());

        let consensus_message = dummy_vote_message(&validator_keypairs, &vote, rank_to_test);
        let ConsensusMessage::Vote(vote_message) = consensus_message else {
            panic!("Expected Vote message")
        };

        let validator_vote_keypair = &validator_keypairs[rank_to_test].vote_keypair;
        let bls_keypair =
            BLSKeypair::derive_from_signer(validator_vote_keypair, BLS_KEYPAIR_DERIVE_SEED)
                .unwrap();
        let bls_pubkey: BLSPubkey = bls_keypair.public;

        let signed_message = bincode::serialize(&vote).unwrap();

        assert!(
            vote_message
                .signature
                .verify(&bls_pubkey, &signed_message)
                .is_ok(),
            "BLS signature verification failed for VoteMessage"
        );
    }

    #[test]
    fn test_update_pubkey() {
        let new_pubkey = Pubkey::new_unique();
        let (_, mut pool, _) = create_initial_state();
        let old_pubkey = pool.my_pubkey();
        assert_eq!(pool.parent_ready_tracker.my_pubkey(), old_pubkey);
        assert_ne!(old_pubkey, new_pubkey);
        pool.update_pubkey(new_pubkey);
        assert_eq!(pool.my_pubkey(), new_pubkey);
        assert_eq!(pool.parent_ready_tracker.my_pubkey(), new_pubkey);
    }
}<|MERGE_RESOLUTION|>--- conflicted
+++ resolved
@@ -33,12 +33,8 @@
     thiserror::Error,
 };
 
-<<<<<<< HEAD
+mod certificate_builder;
 pub(crate) mod parent_ready_tracker;
-=======
-mod certificate_builder;
-pub mod parent_ready_tracker;
->>>>>>> 864c4524
 mod slot_stake_counters;
 mod stats;
 mod vote_pool;
