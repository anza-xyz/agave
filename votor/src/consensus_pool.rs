--- conflicted
+++ resolved
@@ -1,15 +1,6 @@
 use {
     crate::{
-<<<<<<< HEAD
-        commitment::CommitmentError,
         common::{certificate_limits_and_vote_types, vote_to_certificate_ids, Stake},
-=======
-        common::{
-            certificate_limits_and_vote_types, conflicting_types, vote_to_certificate_ids, Stake,
-            VoteType, MAX_ENTRIES_PER_PUBKEY_FOR_NOTARIZE_LITE,
-            MAX_ENTRIES_PER_PUBKEY_FOR_OTHER_TYPES,
-        },
->>>>>>> 4dc5b0ef
         consensus_pool::{
             certificate_builder::{BuildError as CertificateBuilderError, CertificateBuilder},
             parent_ready_tracker::ParentReadyTracker,
@@ -43,18 +34,9 @@
 mod stats;
 mod vote_pool;
 
-<<<<<<< HEAD
-#[derive(Debug, Error, PartialEq)]
-pub(crate) enum AddVoteError {
-=======
-type PoolId = (Slot, VoteType);
-
 /// Different failure cases from calling `add_vote()`.
 #[derive(Debug, Error)]
 enum AddVoteError {
-    #[error("Conflicting vote type: {0:?} vs existing {1:?} for slot: {2} pubkey: {3}")]
-    ConflictingVoteType(VoteType, VoteType, Slot, Pubkey),
->>>>>>> 4dc5b0ef
     #[error("Epoch stakes missing for epoch: {0}")]
     EpochStakesNotFound(Epoch),
     #[error("Unrooted slot")]
