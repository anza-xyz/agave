--- conflicted
+++ resolved
@@ -1,7 +1,5 @@
 use {
-    agave_votor_messages::{
-        consensus_message::CertificateType, migration::GENESIS_VOTE_THRESHOLD, vote::Vote,
-    },
+    agave_votor_messages::{consensus_message::CertificateType, vote::Vote},
     std::time::Duration,
 };
 
@@ -36,41 +34,6 @@
     }
 }
 
-<<<<<<< HEAD
-=======
-/// For a given [`CertificateType`], returns the fractional stake, the [`Vote`], and the optional fallback [`Vote`] required to construct it.
-///
-/// Must be in sync with [`vote_to_certificate_ids`].
-pub(crate) fn certificate_limits_and_votes(
-    cert_type: &CertificateType,
-) -> (f64, Vote, Option<Vote>) {
-    match cert_type {
-        CertificateType::Notarize(slot, block_id) => {
-            (0.6, Vote::new_notarization_vote(*slot, *block_id), None)
-        }
-        CertificateType::NotarizeFallback(slot, block_id) => (
-            0.6,
-            Vote::new_notarization_vote(*slot, *block_id),
-            Some(Vote::new_notarization_fallback_vote(*slot, *block_id)),
-        ),
-        CertificateType::FinalizeFast(slot, block_id) => {
-            (0.8, Vote::new_notarization_vote(*slot, *block_id), None)
-        }
-        CertificateType::Finalize(slot) => (0.6, Vote::new_finalization_vote(*slot), None),
-        CertificateType::Skip(slot) => (
-            0.6,
-            Vote::new_skip_vote(*slot),
-            Some(Vote::new_skip_fallback_vote(*slot)),
-        ),
-        CertificateType::Genesis(slot, block_id) => (
-            GENESIS_VOTE_THRESHOLD,
-            Vote::new_genesis_vote(*slot, *block_id),
-            None,
-        ),
-    }
-}
-
->>>>>>> 37f6e9ee
 /// Lookup from `Vote` to the `CertificateId`s the vote accounts for
 ///
 /// Must be in sync with `certificate_limits_and_vote_types` and `VoteType::get_type`
