--- conflicted
+++ resolved
@@ -9,14 +9,7 @@
 pub mod common;
 mod consensus_metrics;
 pub mod consensus_pool;
-<<<<<<< HEAD
-
-#[cfg(feature = "agave-unstable-api")]
 mod consensus_pool_service;
-
-#[cfg(feature = "agave-unstable-api")]
-=======
->>>>>>> bac227d0
 pub mod event;
 pub mod root_utils;
 mod staked_validators_cache;
