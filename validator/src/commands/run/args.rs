--- conflicted
+++ resolved
@@ -1379,13 +1379,8 @@
                  set,tpu-client-next is used by default.",
             ),
     )
-<<<<<<< HEAD
     .args(&pub_sub_config::args(/*test_validator:*/ false))
-    .args(&json_rpc_config::args(default_args))
-=======
-    .args(&pub_sub_config::args())
     .args(&json_rpc_config::args())
->>>>>>> e43984b5
     .args(&rpc_bigtable_config::args())
     .args(&send_transaction_config::args())
 }
