use {
    crate::commands,
    clap::{crate_description, crate_name, App, AppSettings, Arg, ArgMatches, SubCommand},
    log::warn,
    solana_accounts_db::{
        accounts_db::{
            DEFAULT_ACCOUNTS_SHRINK_OPTIMIZE_TOTAL_SPACE, DEFAULT_ACCOUNTS_SHRINK_RATIO,
        },
        hardened_unpack::MAX_GENESIS_ARCHIVE_UNPACKED_SIZE,
    },
    solana_clap_utils::{
        hidden_unless_forced,
        input_validators::{
            is_parsable, is_pubkey, is_pubkey_or_keypair, is_slot, is_url_or_moniker,
        },
    },
    solana_core::banking_trace::BANKING_TRACE_DIR_DEFAULT_BYTE_LIMIT,
    solana_faucet::faucet::{self, FAUCET_PORT},
    solana_net_utils::{MINIMUM_VALIDATOR_PORT_RANGE_WIDTH, VALIDATOR_PORT_RANGE},
    solana_rayon_threadlimit::get_thread_count,
    solana_rpc::{rpc::MAX_REQUEST_BODY_SIZE, rpc_pubsub_service::PubSubConfig},
    solana_rpc_client_api::request::{DELINQUENT_VALIDATOR_SLOT_DISTANCE, MAX_MULTIPLE_ACCOUNTS},
    solana_runtime::{
        snapshot_bank_utils::{
            DEFAULT_FULL_SNAPSHOT_ARCHIVE_INTERVAL_SLOTS,
            DEFAULT_INCREMENTAL_SNAPSHOT_ARCHIVE_INTERVAL_SLOTS,
        },
        snapshot_utils::{
            SnapshotVersion, DEFAULT_ARCHIVE_COMPRESSION,
            DEFAULT_MAX_FULL_SNAPSHOT_ARCHIVES_TO_RETAIN,
            DEFAULT_MAX_INCREMENTAL_SNAPSHOT_ARCHIVES_TO_RETAIN,
        },
    },
    solana_sdk::{
        clock::Slot, epoch_schedule::MINIMUM_SLOTS_PER_EPOCH, hash::Hash, quic::QUIC_PORT_OFFSET,
        rpc_port,
    },
    solana_send_transaction_service::send_transaction_service::{self},
    solana_streamer::quic::{
        DEFAULT_MAX_CONNECTIONS_PER_IPADDR_PER_MINUTE, DEFAULT_MAX_QUIC_CONNECTIONS_PER_PEER,
        DEFAULT_MAX_STAKED_CONNECTIONS, DEFAULT_MAX_STREAMS_PER_MS,
        DEFAULT_MAX_UNSTAKED_CONNECTIONS, DEFAULT_QUIC_ENDPOINTS,
    },
    solana_tpu_client::tpu_client::{DEFAULT_TPU_CONNECTION_POOL_SIZE, DEFAULT_VOTE_USE_QUIC},
    std::{path::PathBuf, str::FromStr},
};

pub mod thread_args;
use thread_args::{thread_args, DefaultThreadArgs};

// The default minimal snapshot download speed (bytes/second)
const DEFAULT_MIN_SNAPSHOT_DOWNLOAD_SPEED: u64 = 10485760;
// The maximum times of snapshot download abort and retry
const MAX_SNAPSHOT_DOWNLOAD_ABORT: u32 = 5;
// We've observed missed leader slots leading to deadlocks on test validator
// with less than 2 ticks per slot.
const MINIMUM_TICKS_PER_SLOT: u64 = 2;

pub fn app<'a>(version: &'a str, default_args: &'a DefaultArgs) -> App<'a, 'a> {
    let app = App::new(crate_name!())
        .about(crate_description!())
        .version(version)
        .global_setting(AppSettings::ColoredHelp)
        .global_setting(AppSettings::InferSubcommands)
        .global_setting(AppSettings::UnifiedHelpMessage)
        .global_setting(AppSettings::VersionlessSubcommands)
<<<<<<< HEAD
        .subcommand(commands::exit::command(default_args))
        .subcommand(commands::authorized_voter::command())
=======
        .subcommand(commands::exit::command())
        .subcommand(commands::authorized_voter::command(default_args))
>>>>>>> b7f3cba8
        .subcommand(commands::contact_info::command())
        .subcommand(commands::repair_shred_from_peer::command())
        .subcommand(commands::repair_whitelist::command())
        .subcommand(
            SubCommand::with_name("init").about("Initialize the ledger directory then exit"),
        )
        .subcommand(commands::monitor::command())
        .subcommand(SubCommand::with_name("run").about("Run the validator"))
        .subcommand(commands::plugin::command(default_args))
        .subcommand(commands::set_identity::command())
        .subcommand(commands::set_log_filter::command())
        .subcommand(commands::staked_nodes_overrides::command())
        .subcommand(commands::wait_for_restart_window::command())
        .subcommand(commands::set_public_address::command());

    commands::run::add_args(app, default_args)
        .args(&thread_args(&default_args.thread_args))
        .args(&get_deprecated_arguments())
        .after_help("The default subcommand is run")
}

/// Deprecated argument description should be moved into the [`deprecated_arguments()`] function,
/// expressed as an instance of this type.
struct DeprecatedArg {
    /// Deprecated argument description, moved here as is.
    ///
    /// `hidden` property will be modified by [`deprecated_arguments()`] to only show this argument
    /// if [`hidden_unless_forced()`] says they should be displayed.
    arg: Arg<'static, 'static>,

    /// If simply replaced by a different argument, this is the name of the replacement.
    ///
    /// Content should be an argument name, as presented to users.
    replaced_by: Option<&'static str>,

    /// An explanation to be shown to the user if they still use this argument.
    ///
    /// Content should be a complete sentence or several, ending with a period.
    usage_warning: Option<&'static str>,
}

fn deprecated_arguments() -> Vec<DeprecatedArg> {
    let mut res = vec![];

    // This macro reduces indentation and removes some noise from the argument declaration list.
    macro_rules! add_arg {
        (
            $arg:expr
            $( , replaced_by: $replaced_by:expr )?
            $( , usage_warning: $usage_warning:expr )?
            $(,)?
        ) => {
            let replaced_by = add_arg!(@into-option $( $replaced_by )?);
            let usage_warning = add_arg!(@into-option $( $usage_warning )?);
            res.push(DeprecatedArg {
                arg: $arg,
                replaced_by,
                usage_warning,
            });
        };

        (@into-option) => { None };
        (@into-option $v:expr) => { Some($v) };
    }

    // deprecated in v2.1 by PR #2721
    add_arg!(Arg::with_name("accounts_index_memory_limit_mb")
        .long("accounts-index-memory-limit-mb")
        .value_name("MEGABYTES")
        .validator(is_parsable::<usize>)
        .takes_value(true)
        .help(
            "How much memory the accounts index can consume. If this is exceeded, some \
         account index entries will be stored on disk.",
        ),
        usage_warning: "index memory limit has been deprecated. The limit arg has no effect now.",
    );
    add_arg!(Arg::with_name("accountsdb_repl_bind_address")
        .long("accountsdb-repl-bind-address")
        .value_name("HOST")
        .takes_value(true)
        .validator(solana_net_utils::is_host)
        .help(
            "IP address to bind the AccountsDb Replication port [default: use \
                     --bind-address]",
        ));
    add_arg!(Arg::with_name("accountsdb_repl_port")
        .long("accountsdb-repl-port")
        .value_name("PORT")
        .takes_value(true)
        .validator(port_validator)
        .help("Enable AccountsDb Replication Service on this port"));
    add_arg!(Arg::with_name("accountsdb_repl_threads")
        .long("accountsdb-repl-threads")
        .value_name("NUMBER")
        .validator(is_parsable::<usize>)
        .takes_value(true)
        .help("Number of threads to use for servicing AccountsDb Replication requests"));
    add_arg!(Arg::with_name("disable_accounts_disk_index")
        .long("disable-accounts-disk-index")
        .help("Disable the disk-based accounts index if it is enabled by default.")
        .conflicts_with("accounts_index_memory_limit_mb"));
    add_arg!(
        Arg::with_name("disable_quic_servers")
            .long("disable-quic-servers")
            .takes_value(false),
        usage_warning: "The quic server cannot be disabled.",
    );
    add_arg!(Arg::with_name("enable_accountsdb_repl")
        .long("enable-accountsdb-repl")
        .takes_value(false)
        .help("Enable AccountsDb Replication"));
    add_arg!(
        Arg::with_name("enable_cpi_and_log_storage")
            .long("enable-cpi-and-log-storage")
            .requires("enable_rpc_transaction_history")
            .takes_value(false)
            .help(
                "Include CPI inner instructions, logs and return data in the historical \
                 transaction info stored",
            ),
        replaced_by: "enable-extended-tx-metadata-storage",
    );
    add_arg!(
        Arg::with_name("enable_quic_servers")
            .long("enable-quic-servers"),
        usage_warning: "The quic server is now enabled by default.",
    );
    // All etcd config is deprecated as of v2.2
    add_arg!(Arg::with_name("etcd_cacert_file")
        .long("etcd-cacert-file")
        .required_if("tower_storage", "etcd")
        .value_name("FILE")
        .takes_value(true)
        .help("verify the TLS certificate of the etcd endpoint using this CA bundle"),);
    add_arg!(Arg::with_name("etcd_cert_file")
        .long("etcd-cert-file")
        .required_if("tower_storage", "etcd")
        .value_name("FILE")
        .takes_value(true)
        .help("TLS certificate to use when establishing a connection to the etcd endpoint"),);
    add_arg!(Arg::with_name("etcd_domain_name")
        .long("etcd-domain-name")
        .required_if("tower_storage", "etcd")
        .value_name("DOMAIN")
        .default_value("localhost")
        .takes_value(true)
        .help("domain name against which to verify the etcd server’s TLS certificate"),);
    add_arg!(Arg::with_name("etcd_endpoint")
        .long("etcd-endpoint")
        .required_if("tower_storage", "etcd")
        .value_name("HOST:PORT")
        .takes_value(true)
        .multiple(true)
        .validator(solana_net_utils::is_host_port)
        .help("etcd gRPC endpoint to connect with"),);
    add_arg!(Arg::with_name("etcd_key_file")
        .long("etcd-key-file")
        .required_if("tower_storage", "etcd")
        .value_name("FILE")
        .takes_value(true)
        .help("TLS key file to use when establishing a connection to the etcd endpoint"),);

    add_arg!(Arg::with_name("minimal_rpc_api")
        .long("minimal-rpc-api")
        .takes_value(false)
        .help("Only expose the RPC methods required to serve snapshots to other nodes"));
    add_arg!(
        Arg::with_name("no_check_vote_account")
            .long("no-check-vote-account")
            .takes_value(false)
            .conflicts_with("no_voting")
            .requires("entrypoint")
            .help("Skip the RPC vote account sanity check"),
        usage_warning: "Vote account sanity checks are no longer performed by default.",
    );
    add_arg!(Arg::with_name("no_rocksdb_compaction")
        .long("no-rocksdb-compaction")
        .takes_value(false)
        .help("Disable manual compaction of the ledger database"));
    add_arg!(
        Arg::with_name("replay_slots_concurrently")
            .long("replay-slots-concurrently")
            .help("Allow concurrent replay of slots on different forks")
            .conflicts_with("replay_forks_threads"),
        replaced_by: "replay_forks_threads",
        usage_warning: "Equivalent behavior to this flag would be --replay-forks-threads 4");
    add_arg!(Arg::with_name("rocksdb_compaction_interval")
        .long("rocksdb-compaction-interval-slots")
        .value_name("ROCKSDB_COMPACTION_INTERVAL_SLOTS")
        .takes_value(true)
        .help("Number of slots between compacting ledger"));
    // Deprecated in v2.2
    add_arg!(Arg::with_name("rocksdb_fifo_shred_storage_size")
        .long("rocksdb-fifo-shred-storage-size")
        .value_name("SHRED_STORAGE_SIZE_BYTES")
        .takes_value(true)
        .validator(is_parsable::<u64>)
        .help(
            "The shred storage size in bytes. The suggested value is at least 50% of your ledger \
             storage size. If this argument is unspecified, we will assign a proper value based \
             on --limit-ledger-size. If --limit-ledger-size is not presented, it means there is \
             no limitation on the ledger size and thus rocksdb_fifo_shred_storage_size will also \
             be unbounded.",
        ));
    add_arg!(Arg::with_name("rocksdb_max_compaction_jitter")
        .long("rocksdb-max-compaction-jitter-slots")
        .value_name("ROCKSDB_MAX_COMPACTION_JITTER_SLOTS")
        .takes_value(true)
        .help("Introduce jitter into the compaction to offset compaction operation"));
    add_arg!(Arg::with_name("rpc_pubsub_max_connections")
        .long("rpc-pubsub-max-connections")
        .value_name("NUMBER")
        .takes_value(true)
        .validator(is_parsable::<usize>)
        .help(
            "The maximum number of connections that RPC PubSub will support. This is a \
             hard limit and no new connections beyond this limit can be made until an old \
             connection is dropped."
        ));
    add_arg!(Arg::with_name("rpc_pubsub_max_fragment_size")
        .long("rpc-pubsub-max-fragment-size")
        .value_name("BYTES")
        .takes_value(true)
        .validator(is_parsable::<usize>)
        .help(
            "The maximum length in bytes of acceptable incoming frames. Messages longer \
             than this will be rejected"
        ));
    add_arg!(Arg::with_name("rpc_pubsub_max_in_buffer_capacity")
        .long("rpc-pubsub-max-in-buffer-capacity")
        .value_name("BYTES")
        .takes_value(true)
        .validator(is_parsable::<usize>)
        .help("The maximum size in bytes to which the incoming websocket buffer can grow."));
    add_arg!(Arg::with_name("rpc_pubsub_max_out_buffer_capacity")
        .long("rpc-pubsub-max-out-buffer-capacity")
        .value_name("BYTES")
        .takes_value(true)
        .validator(is_parsable::<usize>)
        .help("The maximum size in bytes to which the outgoing websocket buffer can grow."));
    add_arg!(
        Arg::with_name("skip_poh_verify")
            .long("skip-poh-verify")
            .takes_value(false)
            .help("Skip ledger verification at validator bootup."),
        replaced_by: "skip-startup-ledger-verification",
    );
    // Deprecated as of v2.2
    add_arg!(
        Arg::with_name("tower_storage")
            .long("tower-storage")
            .possible_values(&["file", "etcd"])
            .default_value("file")
            .takes_value(true)
            .help("Where to store the tower"),
        usage_warning: "\"etcd\" is no longer supported, and the functionality from setting \
            \"file\" will be become the sole behavior",
    );

    res
}

// Helper to add arguments that are no longer used but are being kept around to avoid breaking
// validator startup commands.
fn get_deprecated_arguments() -> Vec<Arg<'static, 'static>> {
    deprecated_arguments()
        .into_iter()
        .map(|info| {
            let arg = info.arg;
            // Hide all deprecated arguments by default.
            arg.hidden(hidden_unless_forced())
        })
        .collect()
}

pub fn warn_for_deprecated_arguments(matches: &ArgMatches) {
    for DeprecatedArg {
        arg,
        replaced_by,
        usage_warning,
    } in deprecated_arguments().into_iter()
    {
        if matches.is_present(arg.b.name) {
            let mut msg = format!("--{} is deprecated", arg.b.name.replace('_', "-"));
            if let Some(replaced_by) = replaced_by {
                msg.push_str(&format!(", please use --{replaced_by}"));
            }
            msg.push('.');
            if let Some(usage_warning) = usage_warning {
                msg.push_str(&format!("  {usage_warning}"));
                if !msg.ends_with('.') {
                    msg.push('.');
                }
            }
            warn!("{}", msg);
        }
    }
}

pub struct DefaultArgs {
    pub bind_address: String,
    pub dynamic_port_range: String,
    pub ledger_path: String,

    pub genesis_archive_unpacked_size: String,
    pub health_check_slot_distance: String,
    pub tower_storage: String,
    pub etcd_domain_name: String,
    pub send_transaction_service_config: send_transaction_service::Config,

    pub rpc_max_multiple_accounts: String,
    pub rpc_pubsub_max_active_subscriptions: String,
    pub rpc_pubsub_queue_capacity_items: String,
    pub rpc_pubsub_queue_capacity_bytes: String,
    pub rpc_send_transaction_retry_ms: String,
    pub rpc_send_transaction_batch_ms: String,
    pub rpc_send_transaction_leader_forward_count: String,
    pub rpc_send_transaction_service_max_retries: String,
    pub rpc_send_transaction_batch_size: String,
    pub rpc_send_transaction_retry_pool_max_size: String,
    pub rpc_threads: String,
    pub rpc_blocking_threads: String,
    pub rpc_niceness_adjustment: String,
    pub rpc_bigtable_timeout: String,
    pub rpc_bigtable_instance_name: String,
    pub rpc_bigtable_app_profile_id: String,
    pub rpc_bigtable_max_message_size: String,
    pub rpc_max_request_body_size: String,
    pub rpc_pubsub_worker_threads: String,
    pub rpc_pubsub_notification_threads: String,

    pub maximum_local_snapshot_age: String,
    pub maximum_full_snapshot_archives_to_retain: String,
    pub maximum_incremental_snapshot_archives_to_retain: String,
    pub snapshot_packager_niceness_adjustment: String,
    pub full_snapshot_archive_interval_slots: String,
    pub incremental_snapshot_archive_interval_slots: String,
    pub min_snapshot_download_speed: String,
    pub max_snapshot_download_abort: String,

    pub contact_debug_interval: String,

    pub snapshot_version: SnapshotVersion,
    pub snapshot_archive_format: String,
    pub snapshot_zstd_compression_level: String,

    pub rocksdb_shred_compaction: String,
    pub rocksdb_ledger_compression: String,
    pub rocksdb_perf_sample_interval: String,

    pub accounts_shrink_optimize_total_space: String,
    pub accounts_shrink_ratio: String,
    pub tpu_connection_pool_size: String,

    pub tpu_max_connections_per_peer: String,
    pub tpu_max_connections_per_ipaddr_per_minute: String,
    pub tpu_max_staked_connections: String,
    pub tpu_max_unstaked_connections: String,
    pub tpu_max_fwd_staked_connections: String,
    pub tpu_max_fwd_unstaked_connections: String,
    pub tpu_max_streams_per_ms: String,

    pub num_quic_endpoints: String,
    pub vote_use_quic: String,

    pub banking_trace_dir_byte_limit: String,

    pub wen_restart_path: String,

    pub thread_args: DefaultThreadArgs,
}

impl DefaultArgs {
    pub fn new() -> Self {
        let default_send_transaction_service_config = send_transaction_service::Config::default();

        DefaultArgs {
            bind_address: "0.0.0.0".to_string(),
            ledger_path: "ledger".to_string(),
            dynamic_port_range: format!("{}-{}", VALIDATOR_PORT_RANGE.0, VALIDATOR_PORT_RANGE.1),
            maximum_local_snapshot_age: "2500".to_string(),
            genesis_archive_unpacked_size: MAX_GENESIS_ARCHIVE_UNPACKED_SIZE.to_string(),
            rpc_max_multiple_accounts: MAX_MULTIPLE_ACCOUNTS.to_string(),
            health_check_slot_distance: DELINQUENT_VALIDATOR_SLOT_DISTANCE.to_string(),
            tower_storage: "file".to_string(),
            etcd_domain_name: "localhost".to_string(),
            rpc_pubsub_max_active_subscriptions: PubSubConfig::default()
                .max_active_subscriptions
                .to_string(),
            rpc_pubsub_queue_capacity_items: PubSubConfig::default()
                .queue_capacity_items
                .to_string(),
            rpc_pubsub_queue_capacity_bytes: PubSubConfig::default()
                .queue_capacity_bytes
                .to_string(),
            send_transaction_service_config: send_transaction_service::Config::default(),
            rpc_send_transaction_retry_ms: default_send_transaction_service_config
                .retry_rate_ms
                .to_string(),
            rpc_send_transaction_batch_ms: default_send_transaction_service_config
                .batch_send_rate_ms
                .to_string(),
            rpc_send_transaction_leader_forward_count: default_send_transaction_service_config
                .leader_forward_count
                .to_string(),
            rpc_send_transaction_service_max_retries: default_send_transaction_service_config
                .service_max_retries
                .to_string(),
            rpc_send_transaction_batch_size: default_send_transaction_service_config
                .batch_size
                .to_string(),
            rpc_send_transaction_retry_pool_max_size: default_send_transaction_service_config
                .retry_pool_max_size
                .to_string(),
            rpc_threads: num_cpus::get().to_string(),
            rpc_blocking_threads: 1.max(num_cpus::get() / 4).to_string(),
            rpc_niceness_adjustment: "0".to_string(),
            rpc_bigtable_timeout: "30".to_string(),
            rpc_bigtable_instance_name: solana_storage_bigtable::DEFAULT_INSTANCE_NAME.to_string(),
            rpc_bigtable_app_profile_id: solana_storage_bigtable::DEFAULT_APP_PROFILE_ID
                .to_string(),
            rpc_bigtable_max_message_size: solana_storage_bigtable::DEFAULT_MAX_MESSAGE_SIZE
                .to_string(),
            rpc_pubsub_worker_threads: "4".to_string(),
            rpc_pubsub_notification_threads: get_thread_count().to_string(),
            maximum_full_snapshot_archives_to_retain: DEFAULT_MAX_FULL_SNAPSHOT_ARCHIVES_TO_RETAIN
                .to_string(),
            maximum_incremental_snapshot_archives_to_retain:
                DEFAULT_MAX_INCREMENTAL_SNAPSHOT_ARCHIVES_TO_RETAIN.to_string(),
            snapshot_packager_niceness_adjustment: "0".to_string(),
            full_snapshot_archive_interval_slots: DEFAULT_FULL_SNAPSHOT_ARCHIVE_INTERVAL_SLOTS
                .to_string(),
            incremental_snapshot_archive_interval_slots:
                DEFAULT_INCREMENTAL_SNAPSHOT_ARCHIVE_INTERVAL_SLOTS.to_string(),
            min_snapshot_download_speed: DEFAULT_MIN_SNAPSHOT_DOWNLOAD_SPEED.to_string(),
            max_snapshot_download_abort: MAX_SNAPSHOT_DOWNLOAD_ABORT.to_string(),
            snapshot_archive_format: DEFAULT_ARCHIVE_COMPRESSION.to_string(),
            snapshot_zstd_compression_level: "1".to_string(), // level 1 is optimized for speed
            contact_debug_interval: "120000".to_string(),
            snapshot_version: SnapshotVersion::default(),
            rocksdb_shred_compaction: "level".to_string(),
            rocksdb_ledger_compression: "none".to_string(),
            rocksdb_perf_sample_interval: "0".to_string(),
            accounts_shrink_optimize_total_space: DEFAULT_ACCOUNTS_SHRINK_OPTIMIZE_TOTAL_SPACE
                .to_string(),
            accounts_shrink_ratio: DEFAULT_ACCOUNTS_SHRINK_RATIO.to_string(),
            tpu_connection_pool_size: DEFAULT_TPU_CONNECTION_POOL_SIZE.to_string(),
            tpu_max_connections_per_ipaddr_per_minute:
                DEFAULT_MAX_CONNECTIONS_PER_IPADDR_PER_MINUTE.to_string(),
            vote_use_quic: DEFAULT_VOTE_USE_QUIC.to_string(),
            tpu_max_connections_per_peer: DEFAULT_MAX_QUIC_CONNECTIONS_PER_PEER.to_string(),
            tpu_max_staked_connections: DEFAULT_MAX_STAKED_CONNECTIONS.to_string(),
            tpu_max_unstaked_connections: DEFAULT_MAX_UNSTAKED_CONNECTIONS.to_string(),
            tpu_max_fwd_staked_connections: DEFAULT_MAX_STAKED_CONNECTIONS
                .saturating_add(DEFAULT_MAX_UNSTAKED_CONNECTIONS)
                .to_string(),
            tpu_max_fwd_unstaked_connections: 0.to_string(),
            tpu_max_streams_per_ms: DEFAULT_MAX_STREAMS_PER_MS.to_string(),
            num_quic_endpoints: DEFAULT_QUIC_ENDPOINTS.to_string(),
            rpc_max_request_body_size: MAX_REQUEST_BODY_SIZE.to_string(),
            banking_trace_dir_byte_limit: BANKING_TRACE_DIR_DEFAULT_BYTE_LIMIT.to_string(),
            wen_restart_path: "wen_restart_progress.proto".to_string(),
            thread_args: DefaultThreadArgs::default(),
        }
    }
}

impl Default for DefaultArgs {
    fn default() -> Self {
        Self::new()
    }
}

pub fn port_validator(port: String) -> Result<(), String> {
    port.parse::<u16>()
        .map(|_| ())
        .map_err(|e| format!("{e:?}"))
}

pub fn port_range_validator(port_range: String) -> Result<(), String> {
    if let Some((start, end)) = solana_net_utils::parse_port_range(&port_range) {
        if end - start < MINIMUM_VALIDATOR_PORT_RANGE_WIDTH {
            Err(format!(
                "Port range is too small.  Try --dynamic-port-range {}-{}",
                start,
                start + MINIMUM_VALIDATOR_PORT_RANGE_WIDTH
            ))
        } else if end.checked_add(QUIC_PORT_OFFSET).is_none() {
            Err("Invalid dynamic_port_range.".to_string())
        } else {
            Ok(())
        }
    } else {
        Err("Invalid port range".to_string())
    }
}

pub(crate) fn hash_validator(hash: String) -> Result<(), String> {
    Hash::from_str(&hash)
        .map(|_| ())
        .map_err(|e| format!("{e:?}"))
}

/// Test validator
pub fn test_app<'a>(version: &'a str, default_args: &'a DefaultTestArgs) -> App<'a, 'a> {
    App::new("solana-test-validator")
        .about("Test Validator")
        .version(version)
        .arg({
            let arg = Arg::with_name("config_file")
                .short("C")
                .long("config")
                .value_name("PATH")
                .takes_value(true)
                .help("Configuration file to use");
            if let Some(ref config_file) = *solana_cli_config::CONFIG_FILE {
                arg.default_value(config_file)
            } else {
                arg
            }
        })
        .arg(
            Arg::with_name("json_rpc_url")
                .short("u")
                .long("url")
                .value_name("URL_OR_MONIKER")
                .takes_value(true)
                .validator(is_url_or_moniker)
                .help(
                    "URL for Solana's JSON RPC or moniker (or their first letter): \
                     [mainnet-beta, testnet, devnet, localhost]",
                ),
        )
        .arg(
            Arg::with_name("mint_address")
                .long("mint")
                .value_name("PUBKEY")
                .validator(is_pubkey)
                .takes_value(true)
                .help(
                    "Address of the mint account that will receive tokens created at genesis. If \
                     the ledger already exists then this parameter is silently ignored \
                     [default: client keypair]",
                ),
        )
        .arg(
            Arg::with_name("ledger_path")
                .short("l")
                .long("ledger")
                .value_name("DIR")
                .takes_value(true)
                .required(true)
                .default_value("test-ledger")
                .help("Use DIR as ledger location"),
        )
        .arg(
            Arg::with_name("reset")
                .short("r")
                .long("reset")
                .takes_value(false)
                .help(
                    "Reset the ledger to genesis if it exists. By default the validator will \
                     resume an existing ledger (if present)",
                ),
        )
        .arg(
            Arg::with_name("quiet")
                .short("q")
                .long("quiet")
                .takes_value(false)
                .conflicts_with("log")
                .help("Quiet mode: suppress normal output"),
        )
        .arg(
            Arg::with_name("log")
                .long("log")
                .takes_value(false)
                .conflicts_with("quiet")
                .help("Log mode: stream the validator log"),
        )
        .arg(
            Arg::with_name("account_indexes")
                .long("account-index")
                .takes_value(true)
                .multiple(true)
                .possible_values(&["program-id", "spl-token-owner", "spl-token-mint"])
                .value_name("INDEX")
                .help("Enable an accounts index, indexed by the selected account field"),
        )
        .arg(
            Arg::with_name("faucet_port")
                .long("faucet-port")
                .value_name("PORT")
                .takes_value(true)
                .default_value(&default_args.faucet_port)
                .validator(port_validator)
                .help("Enable the faucet on this port"),
        )
        .arg(
            Arg::with_name("rpc_port")
                .long("rpc-port")
                .value_name("PORT")
                .takes_value(true)
                .default_value(&default_args.rpc_port)
                .validator(port_validator)
                .help("Enable JSON RPC on this port, and the next port for the RPC websocket"),
        )
        .arg(
            Arg::with_name("enable_rpc_bigtable_ledger_storage")
                .long("enable-rpc-bigtable-ledger-storage")
                .takes_value(false)
                .hidden(hidden_unless_forced())
                .help(
                    "Fetch historical transaction info from a BigTable instance as a fallback to \
                     local ledger data",
                ),
        )
        .arg(
            Arg::with_name("enable_bigtable_ledger_upload")
                .long("enable-bigtable-ledger-upload")
                .takes_value(false)
                .hidden(hidden_unless_forced())
                .help("Upload new confirmed blocks into a BigTable instance"),
        )
        .arg(
            Arg::with_name("rpc_bigtable_instance")
                .long("rpc-bigtable-instance")
                .value_name("INSTANCE_NAME")
                .takes_value(true)
                .hidden(hidden_unless_forced())
                .default_value("solana-ledger")
                .help("Name of BigTable instance to target"),
        )
        .arg(
            Arg::with_name("rpc_bigtable_app_profile_id")
                .long("rpc-bigtable-app-profile-id")
                .value_name("APP_PROFILE_ID")
                .takes_value(true)
                .hidden(hidden_unless_forced())
                .default_value(solana_storage_bigtable::DEFAULT_APP_PROFILE_ID)
                .help("Application profile id to use in Bigtable requests"),
        )
        .arg(
            Arg::with_name("rpc_pubsub_enable_vote_subscription")
                .long("rpc-pubsub-enable-vote-subscription")
                .takes_value(false)
                .help("Enable the unstable RPC PubSub `voteSubscribe` subscription"),
        )
        .arg(
            Arg::with_name("rpc_pubsub_enable_block_subscription")
                .long("rpc-pubsub-enable-block-subscription")
                .takes_value(false)
                .help("Enable the unstable RPC PubSub `blockSubscribe` subscription"),
        )
        .arg(
            Arg::with_name("bpf_program")
                .long("bpf-program")
                .value_names(&["ADDRESS_OR_KEYPAIR", "SBF_PROGRAM.SO"])
                .takes_value(true)
                .number_of_values(2)
                .multiple(true)
                .help(
                    "Add a SBF program to the genesis configuration with upgrades disabled. If \
                     the ledger already exists then this parameter is silently ignored. The first \
                     argument can be a pubkey string or path to a keypair",
                ),
        )
        .arg(
            Arg::with_name("upgradeable_program")
                .long("upgradeable-program")
                .value_names(&["ADDRESS_OR_KEYPAIR", "SBF_PROGRAM.SO", "UPGRADE_AUTHORITY"])
                .takes_value(true)
                .number_of_values(3)
                .multiple(true)
                .help(
                    "Add an upgradeable SBF program to the genesis configuration. If the ledger \
                     already exists then this parameter is silently ignored. First and third \
                     arguments can be a pubkey string or path to a keypair. Upgrade authority set \
                     to \"none\" disables upgrades",
                ),
        )
        .arg(
            Arg::with_name("account")
                .long("account")
                .value_names(&["ADDRESS", "DUMP.JSON"])
                .takes_value(true)
                .number_of_values(2)
                .allow_hyphen_values(true)
                .multiple(true)
                .help(
                    "Load an account from the provided JSON file (see `solana account --help` on \
                     how to dump an account to file). Files are searched for relatively to CWD \
                     and tests/fixtures. If ADDRESS is omitted via the `-` placeholder, the one \
                     in the file will be used. If the ledger already exists then this parameter \
                     is silently ignored",
                ),
        )
        .arg(
            Arg::with_name("account_dir")
                .long("account-dir")
                .value_name("DIRECTORY")
                .validator(|value| {
                    value
                        .parse::<PathBuf>()
                        .map_err(|err| format!("error parsing '{value}': {err}"))
                        .and_then(|path| {
                            if path.exists() && path.is_dir() {
                                Ok(())
                            } else {
                                Err(format!(
                                    "path does not exist or is not a directory: {value}"
                                ))
                            }
                        })
                })
                .takes_value(true)
                .multiple(true)
                .help(
                    "Load all the accounts from the JSON files found in the specified DIRECTORY \
                     (see also the `--account` flag). If the ledger already exists then this \
                     parameter is silently ignored",
                ),
        )
        .arg(
            Arg::with_name("ticks_per_slot")
                .long("ticks-per-slot")
                .value_name("TICKS")
                .validator(|value| {
                    value
                        .parse::<u64>()
                        .map_err(|err| format!("error parsing '{value}': {err}"))
                        .and_then(|ticks| {
                            if ticks < MINIMUM_TICKS_PER_SLOT {
                                Err(format!("value must be >= {MINIMUM_TICKS_PER_SLOT}"))
                            } else {
                                Ok(())
                            }
                        })
                })
                .takes_value(true)
                .help("The number of ticks in a slot"),
        )
        .arg(
            Arg::with_name("slots_per_epoch")
                .long("slots-per-epoch")
                .value_name("SLOTS")
                .validator(|value| {
                    value
                        .parse::<Slot>()
                        .map_err(|err| format!("error parsing '{value}': {err}"))
                        .and_then(|slot| {
                            if slot < MINIMUM_SLOTS_PER_EPOCH {
                                Err(format!("value must be >= {MINIMUM_SLOTS_PER_EPOCH}"))
                            } else {
                                Ok(())
                            }
                        })
                })
                .takes_value(true)
                .help(
                    "Override the number of slots in an epoch. If the ledger already exists then \
                     this parameter is silently ignored",
                ),
        )
        .arg(
            Arg::with_name("gossip_port")
                .long("gossip-port")
                .value_name("PORT")
                .takes_value(true)
                .help("Gossip port number for the validator"),
        )
        .arg(
            Arg::with_name("gossip_host")
                .long("gossip-host")
                .value_name("HOST")
                .takes_value(true)
                .validator(solana_net_utils::is_host)
                .help(
                    "Gossip DNS name or IP address for the validator to advertise in gossip \
                     [default: 127.0.0.1]",
                ),
        )
        .arg(
            Arg::with_name("dynamic_port_range")
                .long("dynamic-port-range")
                .value_name("MIN_PORT-MAX_PORT")
                .takes_value(true)
                .validator(port_range_validator)
                .help("Range to use for dynamically assigned ports [default: 1024-65535]"),
        )
        .arg(
            Arg::with_name("bind_address")
                .long("bind-address")
                .value_name("HOST")
                .takes_value(true)
                .validator(solana_net_utils::is_host)
                .default_value("0.0.0.0")
                .help("IP address to bind the validator ports [default: 0.0.0.0]"),
        )
        .arg(
            Arg::with_name("clone_account")
                .long("clone")
                .short("c")
                .value_name("ADDRESS")
                .takes_value(true)
                .validator(is_pubkey_or_keypair)
                .multiple(true)
                .requires("json_rpc_url")
                .help(
                    "Copy an account from the cluster referenced by the --url argument the \
                     genesis configuration. If the ledger already exists then this parameter is \
                     silently ignored",
                ),
        )
        .arg(
            Arg::with_name("maybe_clone_account")
                .long("maybe-clone")
                .value_name("ADDRESS")
                .takes_value(true)
                .validator(is_pubkey_or_keypair)
                .multiple(true)
                .requires("json_rpc_url")
                .help(
                    "Copy an account from the cluster referenced by the --url argument, skipping \
                     it if it doesn't exist. If the ledger already exists then this parameter is \
                     silently ignored",
                ),
        )
        .arg(
            Arg::with_name("clone_upgradeable_program")
                .long("clone-upgradeable-program")
                .value_name("ADDRESS")
                .takes_value(true)
                .validator(is_pubkey_or_keypair)
                .multiple(true)
                .requires("json_rpc_url")
                .help(
                    "Copy an upgradeable program and its executable data from the cluster \
                     referenced by the --url argument the genesis configuration. If the ledger \
                     already exists then this parameter is silently ignored",
                ),
        )
        .arg(
            Arg::with_name("warp_slot")
                .required(false)
                .long("warp-slot")
                .short("w")
                .takes_value(true)
                .value_name("WARP_SLOT")
                .validator(is_slot)
                .min_values(0)
                .max_values(1)
                .help(
                    "Warp the ledger to WARP_SLOT after starting the validator. If no slot is \
                     provided then the current slot of the cluster referenced by the --url \
                     argument will be used",
                ),
        )
        .arg(
            Arg::with_name("limit_ledger_size")
                .long("limit-ledger-size")
                .value_name("SHRED_COUNT")
                .takes_value(true)
                .default_value(default_args.limit_ledger_size.as_str())
                .help("Keep this amount of shreds in root slots."),
        )
        .arg(
            Arg::with_name("faucet_sol")
                .long("faucet-sol")
                .takes_value(true)
                .value_name("SOL")
                .default_value(default_args.faucet_sol.as_str())
                .help(
                    "Give the faucet address this much SOL in genesis. If the ledger already \
                     exists then this parameter is silently ignored",
                ),
        )
        .arg(
            Arg::with_name("faucet_time_slice_secs")
                .long("faucet-time-slice-secs")
                .takes_value(true)
                .value_name("SECS")
                .default_value(default_args.faucet_time_slice_secs.as_str())
                .help("Time slice (in secs) over which to limit faucet requests"),
        )
        .arg(
            Arg::with_name("faucet_per_time_sol_cap")
                .long("faucet-per-time-sol-cap")
                .takes_value(true)
                .value_name("SOL")
                .min_values(0)
                .max_values(1)
                .help("Per-time slice limit for faucet requests, in SOL"),
        )
        .arg(
            Arg::with_name("faucet_per_request_sol_cap")
                .long("faucet-per-request-sol-cap")
                .takes_value(true)
                .value_name("SOL")
                .min_values(0)
                .max_values(1)
                .help("Per-request limit for faucet requests, in SOL"),
        )
        .arg(
            Arg::with_name("geyser_plugin_config")
                .long("geyser-plugin-config")
                .alias("accountsdb-plugin-config")
                .value_name("FILE")
                .takes_value(true)
                .multiple(true)
                .help("Specify the configuration file for the Geyser plugin."),
        )
        .arg(
            Arg::with_name("deactivate_feature")
                .long("deactivate-feature")
                .takes_value(true)
                .value_name("FEATURE_PUBKEY")
                .validator(is_pubkey)
                .multiple(true)
                .help("deactivate this feature in genesis."),
        )
        .arg(
            Arg::with_name("compute_unit_limit")
                .long("compute-unit-limit")
                .alias("max-compute-units")
                .value_name("COMPUTE_UNITS")
                .validator(is_parsable::<u64>)
                .takes_value(true)
                .help("Override the runtime's compute unit limit per transaction"),
        )
        .arg(
            Arg::with_name("log_messages_bytes_limit")
                .long("log-messages-bytes-limit")
                .value_name("BYTES")
                .validator(is_parsable::<usize>)
                .takes_value(true)
                .help("Maximum number of bytes written to the program log before truncation"),
        )
        .arg(
            Arg::with_name("transaction_account_lock_limit")
                .long("transaction-account-lock-limit")
                .value_name("NUM_ACCOUNTS")
                .validator(is_parsable::<u64>)
                .takes_value(true)
                .help("Override the runtime's account lock limit per transaction"),
        )
        .arg(
            Arg::with_name("clone_feature_set")
                .long("clone-feature-set")
                .takes_value(false)
                .requires("json_rpc_url")
                .help(
                    "Copy a feature set from the cluster referenced by the --url \
                     argument in the genesis configuration. If the ledger \
                     already exists then this parameter is silently ignored",
                ),
        )
}

pub struct DefaultTestArgs {
    pub rpc_port: String,
    pub faucet_port: String,
    pub limit_ledger_size: String,
    pub faucet_sol: String,
    pub faucet_time_slice_secs: String,
}

impl DefaultTestArgs {
    pub fn new() -> Self {
        DefaultTestArgs {
            rpc_port: rpc_port::DEFAULT_RPC_PORT.to_string(),
            faucet_port: FAUCET_PORT.to_string(),
            /* 10,000 was derived empirically by watching the size
             * of the rocksdb/ directory self-limit itself to the
             * 40MB-150MB range when running `solana-test-validator`
             */
            limit_ledger_size: 10_000.to_string(),
            faucet_sol: (1_000_000.).to_string(),
            faucet_time_slice_secs: (faucet::TIME_SLICE).to_string(),
        }
    }
}

impl Default for DefaultTestArgs {
    fn default() -> Self {
        Self::new()
    }
}

#[cfg(test)]
mod test {
    use super::*;

    #[test]
    fn make_sure_deprecated_arguments_are_sorted_alphabetically() {
        let deprecated = deprecated_arguments();

        for i in 0..deprecated.len().saturating_sub(1) {
            let curr_name = deprecated[i].arg.b.name;
            let next_name = deprecated[i + 1].arg.b.name;

            assert!(
                curr_name != next_name,
                "Arguments in `deprecated_arguments()` should be distinct.\nArguments {} and {} \
                 use the same name: {}",
                i,
                i + 1,
                curr_name,
            );

            assert!(
                curr_name < next_name,
                "To generate better diffs and for readability purposes, `deprecated_arguments()` \
                 should list arguments in alphabetical order.\nArguments {} and {} are \
                 not.\nArgument {} name: {}\nArgument {} name: {}",
                i,
                i + 1,
                i,
                curr_name,
                i + 1,
                next_name,
            );
        }
    }
}<|MERGE_RESOLUTION|>--- conflicted
+++ resolved
@@ -64,13 +64,8 @@
         .global_setting(AppSettings::InferSubcommands)
         .global_setting(AppSettings::UnifiedHelpMessage)
         .global_setting(AppSettings::VersionlessSubcommands)
-<<<<<<< HEAD
-        .subcommand(commands::exit::command(default_args))
+        .subcommand(commands::exit::command())
         .subcommand(commands::authorized_voter::command())
-=======
-        .subcommand(commands::exit::command())
-        .subcommand(commands::authorized_voter::command(default_args))
->>>>>>> b7f3cba8
         .subcommand(commands::contact_info::command())
         .subcommand(commands::repair_shred_from_peer::command())
         .subcommand(commands::repair_whitelist::command())
