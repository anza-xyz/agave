use {
    crate::commands,
    clap::{crate_description, crate_name, App, AppSettings, Arg, ArgMatches, SubCommand},
    log::warn,
    solana_accounts_db::{
        accounts_db::{
            DEFAULT_ACCOUNTS_SHRINK_OPTIMIZE_TOTAL_SPACE, DEFAULT_ACCOUNTS_SHRINK_RATIO,
        },
        hardened_unpack::MAX_GENESIS_ARCHIVE_UNPACKED_SIZE,
    },
    solana_clap_utils::{
        hidden_unless_forced,
        input_validators::{
            is_parsable, is_pubkey, is_pubkey_or_keypair, is_slot, is_url_or_moniker,
        },
    },
    solana_core::banking_trace::BANKING_TRACE_DIR_DEFAULT_BYTE_LIMIT,
    solana_faucet::faucet::{self, FAUCET_PORT},
    solana_net_utils::{MINIMUM_VALIDATOR_PORT_RANGE_WIDTH, VALIDATOR_PORT_RANGE},
    solana_rayon_threadlimit::get_thread_count,
    solana_rpc::{rpc::MAX_REQUEST_BODY_SIZE, rpc_pubsub_service::PubSubConfig},
    solana_rpc_client_api::request::{DELINQUENT_VALIDATOR_SLOT_DISTANCE, MAX_MULTIPLE_ACCOUNTS},
    solana_runtime::{
        snapshot_bank_utils::{
            DEFAULT_FULL_SNAPSHOT_ARCHIVE_INTERVAL_SLOTS,
            DEFAULT_INCREMENTAL_SNAPSHOT_ARCHIVE_INTERVAL_SLOTS,
        },
        snapshot_utils::{
            SnapshotVersion, DEFAULT_ARCHIVE_COMPRESSION,
            DEFAULT_MAX_FULL_SNAPSHOT_ARCHIVES_TO_RETAIN,
            DEFAULT_MAX_INCREMENTAL_SNAPSHOT_ARCHIVES_TO_RETAIN,
        },
    },
    solana_sdk::{
        clock::Slot, epoch_schedule::MINIMUM_SLOTS_PER_EPOCH, hash::Hash, quic::QUIC_PORT_OFFSET,
        rpc_port,
    },
    solana_send_transaction_service::send_transaction_service::{self},
    solana_streamer::quic::{
        DEFAULT_MAX_CONNECTIONS_PER_IPADDR_PER_MINUTE, DEFAULT_MAX_QUIC_CONNECTIONS_PER_PEER,
        DEFAULT_MAX_STAKED_CONNECTIONS, DEFAULT_MAX_STREAMS_PER_MS,
        DEFAULT_MAX_UNSTAKED_CONNECTIONS, DEFAULT_QUIC_ENDPOINTS,
    },
    solana_tpu_client::tpu_client::{DEFAULT_TPU_CONNECTION_POOL_SIZE, DEFAULT_VOTE_USE_QUIC},
    std::{path::PathBuf, str::FromStr},
};

pub mod thread_args;
use thread_args::{thread_args, DefaultThreadArgs};

// The default minimal snapshot download speed (bytes/second)
const DEFAULT_MIN_SNAPSHOT_DOWNLOAD_SPEED: u64 = 10485760;
// The maximum times of snapshot download abort and retry
const MAX_SNAPSHOT_DOWNLOAD_ABORT: u32 = 5;
// We've observed missed leader slots leading to deadlocks on test validator
// with less than 2 ticks per slot.
const MINIMUM_TICKS_PER_SLOT: u64 = 2;

pub fn app<'a>(version: &'a str, default_args: &'a DefaultArgs) -> App<'a, 'a> {
    let app = App::new(crate_name!())
        .about(crate_description!())
        .version(version)
        .global_setting(AppSettings::ColoredHelp)
        .global_setting(AppSettings::InferSubcommands)
        .global_setting(AppSettings::UnifiedHelpMessage)
        .global_setting(AppSettings::VersionlessSubcommands)
        .subcommand(commands::exit::command(default_args))
<<<<<<< HEAD
        .subcommand(commands::authorized_voter::command())
        .subcommand(commands::contact_info::command(default_args))
=======
        .subcommand(commands::authorized_voter::command(default_args))
        .subcommand(commands::contact_info::command())
>>>>>>> bdf37e39
        .subcommand(commands::repair_shred_from_peer::command())
        .subcommand(commands::repair_whitelist::command())
        .subcommand(
            SubCommand::with_name("init").about("Initialize the ledger directory then exit"),
        )
        .subcommand(commands::monitor::command())
        .subcommand(SubCommand::with_name("run").about("Run the validator"))
        .subcommand(commands::plugin::command(default_args))
        .subcommand(commands::set_identity::command())
        .subcommand(commands::set_log_filter::command())
        .subcommand(commands::staked_nodes_overrides::command())
        .subcommand(commands::wait_for_restart_window::command())
        .subcommand(commands::set_public_address::command());

    commands::run::add_args(app, default_args)
        .args(&thread_args(&default_args.thread_args))
        .args(&get_deprecated_arguments())
        .after_help("The default subcommand is run")
}

/// Deprecated argument description should be moved into the [`deprecated_arguments()`] function,
/// expressed as an instance of this type.
struct DeprecatedArg {
    /// Deprecated argument description, moved here as is.
    ///
    /// `hidden` property will be modified by [`deprecated_arguments()`] to only show this argument
    /// if [`hidden_unless_forced()`] says they should be displayed.
    arg: Arg<'static, 'static>,

    /// If simply replaced by a different argument, this is the name of the replacement.
    ///
    /// Content should be an argument name, as presented to users.
    replaced_by: Option<&'static str>,

    /// An explanation to be shown to the user if they still use this argument.
    ///
    /// Content should be a complete sentence or several, ending with a period.
    usage_warning: Option<&'static str>,
}

fn deprecated_arguments() -> Vec<DeprecatedArg> {
    let mut res = vec![];

    // This macro reduces indentation and removes some noise from the argument declaration list.
    macro_rules! add_arg {
        (
            $arg:expr
            $( , replaced_by: $replaced_by:expr )?
            $( , usage_warning: $usage_warning:expr )?
            $(,)?
        ) => {
            let replaced_by = add_arg!(@into-option $( $replaced_by )?);
            let usage_warning = add_arg!(@into-option $( $usage_warning )?);
            res.push(DeprecatedArg {
                arg: $arg,
                replaced_by,
                usage_warning,
            });
        };

        (@into-option) => { None };
        (@into-option $v:expr) => { Some($v) };
    }

    // deprecated in v2.1 by PR #2721
    add_arg!(Arg::with_name("accounts_index_memory_limit_mb")
        .long("accounts-index-memory-limit-mb")
        .value_name("MEGABYTES")
        .validator(is_parsable::<usize>)
        .takes_value(true)
        .help(
            "How much memory the accounts index can consume. If this is exceeded, some \
         account index entries will be stored on disk.",
        ),
        usage_warning: "index memory limit has been deprecated. The limit arg has no effect now.",
    );
    add_arg!(Arg::with_name("accountsdb_repl_bind_address")
        .long("accountsdb-repl-bind-address")
        .value_name("HOST")
        .takes_value(true)
        .validator(solana_net_utils::is_host)
        .help(
            "IP address to bind the AccountsDb Replication port [default: use \
                     --bind-address]",
        ));
    add_arg!(Arg::with_name("accountsdb_repl_port")
        .long("accountsdb-repl-port")
        .value_name("PORT")
        .takes_value(true)
        .validator(port_validator)
        .help("Enable AccountsDb Replication Service on this port"));
    add_arg!(Arg::with_name("accountsdb_repl_threads")
        .long("accountsdb-repl-threads")
        .value_name("NUMBER")
        .validator(is_parsable::<usize>)
        .takes_value(true)
        .help("Number of threads to use for servicing AccountsDb Replication requests"));
    add_arg!(Arg::with_name("disable_accounts_disk_index")
        .long("disable-accounts-disk-index")
        .help("Disable the disk-based accounts index if it is enabled by default.")
        .conflicts_with("accounts_index_memory_limit_mb"));
    add_arg!(
        Arg::with_name("disable_quic_servers")
            .long("disable-quic-servers")
            .takes_value(false),
        usage_warning: "The quic server cannot be disabled.",
    );
    add_arg!(Arg::with_name("enable_accountsdb_repl")
        .long("enable-accountsdb-repl")
        .takes_value(false)
        .help("Enable AccountsDb Replication"));
    add_arg!(
        Arg::with_name("enable_cpi_and_log_storage")
            .long("enable-cpi-and-log-storage")
            .requires("enable_rpc_transaction_history")
            .takes_value(false)
            .help(
                "Include CPI inner instructions, logs and return data in the historical \
                 transaction info stored",
            ),
        replaced_by: "enable-extended-tx-metadata-storage",
    );
    add_arg!(
        Arg::with_name("enable_quic_servers")
            .long("enable-quic-servers"),
        usage_warning: "The quic server is now enabled by default.",
    );
    // All etcd config is deprecated as of v2.2
    add_arg!(Arg::with_name("etcd_cacert_file")
        .long("etcd-cacert-file")
        .required_if("tower_storage", "etcd")
        .value_name("FILE")
        .takes_value(true)
        .help("verify the TLS certificate of the etcd endpoint using this CA bundle"),);
    add_arg!(Arg::with_name("etcd_cert_file")
        .long("etcd-cert-file")
        .required_if("tower_storage", "etcd")
        .value_name("FILE")
        .takes_value(true)
        .help("TLS certificate to use when establishing a connection to the etcd endpoint"),);
    add_arg!(Arg::with_name("etcd_domain_name")
        .long("etcd-domain-name")
        .required_if("tower_storage", "etcd")
        .value_name("DOMAIN")
        .default_value("localhost")
        .takes_value(true)
        .help("domain name against which to verify the etcd server’s TLS certificate"),);
    add_arg!(Arg::with_name("etcd_endpoint")
        .long("etcd-endpoint")
        .required_if("tower_storage", "etcd")
        .value_name("HOST:PORT")
        .takes_value(true)
        .multiple(true)
        .validator(solana_net_utils::is_host_port)
        .help("etcd gRPC endpoint to connect with"),);
    add_arg!(Arg::with_name("etcd_key_file")
        .long("etcd-key-file")
        .required_if("tower_storage", "etcd")
        .value_name("FILE")
        .takes_value(true)
        .help("TLS key file to use when establishing a connection to the etcd endpoint"),);

    add_arg!(Arg::with_name("minimal_rpc_api")
        .long("minimal-rpc-api")
        .takes_value(false)
        .help("Only expose the RPC methods required to serve snapshots to other nodes"));
    add_arg!(
        Arg::with_name("no_check_vote_account")
            .long("no-check-vote-account")
            .takes_value(false)
            .conflicts_with("no_voting")
            .requires("entrypoint")
            .help("Skip the RPC vote account sanity check"),
        usage_warning: "Vote account sanity checks are no longer performed by default.",
    );
    add_arg!(Arg::with_name("no_rocksdb_compaction")
        .long("no-rocksdb-compaction")
        .takes_value(false)
        .help("Disable manual compaction of the ledger database"));
    add_arg!(
        Arg::with_name("replay_slots_concurrently")
            .long("replay-slots-concurrently")
            .help("Allow concurrent replay of slots on different forks")
            .conflicts_with("replay_forks_threads"),
        replaced_by: "replay_forks_threads",
        usage_warning: "Equivalent behavior to this flag would be --replay-forks-threads 4");
    add_arg!(Arg::with_name("rocksdb_compaction_interval")
        .long("rocksdb-compaction-interval-slots")
        .value_name("ROCKSDB_COMPACTION_INTERVAL_SLOTS")
        .takes_value(true)
        .help("Number of slots between compacting ledger"));
    // Deprecated in v2.2
    add_arg!(Arg::with_name("rocksdb_fifo_shred_storage_size")
        .long("rocksdb-fifo-shred-storage-size")
        .value_name("SHRED_STORAGE_SIZE_BYTES")
        .takes_value(true)
        .validator(is_parsable::<u64>)
        .help(
            "The shred storage size in bytes. The suggested value is at least 50% of your ledger \
             storage size. If this argument is unspecified, we will assign a proper value based \
             on --limit-ledger-size. If --limit-ledger-size is not presented, it means there is \
             no limitation on the ledger size and thus rocksdb_fifo_shred_storage_size will also \
             be unbounded.",
        ));
    add_arg!(Arg::with_name("rocksdb_max_compaction_jitter")
        .long("rocksdb-max-compaction-jitter-slots")
        .value_name("ROCKSDB_MAX_COMPACTION_JITTER_SLOTS")
        .takes_value(true)
        .help("Introduce jitter into the compaction to offset compaction operation"));
    add_arg!(Arg::with_name("rpc_pubsub_max_connections")
        .long("rpc-pubsub-max-connections")
        .value_name("NUMBER")
        .takes_value(true)
        .validator(is_parsable::<usize>)
        .help(
            "The maximum number of connections that RPC PubSub will support. This is a \
             hard limit and no new connections beyond this limit can be made until an old \
             connection is dropped."
        ));
    add_arg!(Arg::with_name("rpc_pubsub_max_fragment_size")
        .long("rpc-pubsub-max-fragment-size")
        .value_name("BYTES")
        .takes_value(true)
        .validator(is_parsable::<usize>)
        .help(
            "The maximum length in bytes of acceptable incoming frames. Messages longer \
             than this will be rejected"
        ));
    add_arg!(Arg::with_name("rpc_pubsub_max_in_buffer_capacity")
        .long("rpc-pubsub-max-in-buffer-capacity")
        .value_name("BYTES")
        .takes_value(true)
        .validator(is_parsable::<usize>)
        .help("The maximum size in bytes to which the incoming websocket buffer can grow."));
    add_arg!(Arg::with_name("rpc_pubsub_max_out_buffer_capacity")
        .long("rpc-pubsub-max-out-buffer-capacity")
        .value_name("BYTES")
        .takes_value(true)
        .validator(is_parsable::<usize>)
        .help("The maximum size in bytes to which the outgoing websocket buffer can grow."));
    add_arg!(
        Arg::with_name("skip_poh_verify")
            .long("skip-poh-verify")
            .takes_value(false)
            .help("Skip ledger verification at validator bootup."),
        replaced_by: "skip-startup-ledger-verification",
    );
    // Deprecated as of v2.2
    add_arg!(
        Arg::with_name("tower_storage")
            .long("tower-storage")
            .possible_values(&["file", "etcd"])
            .default_value("file")
            .takes_value(true)
            .help("Where to store the tower"),
        usage_warning: "\"etcd\" is no longer supported, and the functionality from setting \
            \"file\" will be become the sole behavior",
    );

    res
}

// Helper to add arguments that are no longer used but are being kept around to avoid breaking
// validator startup commands.
fn get_deprecated_arguments() -> Vec<Arg<'static, 'static>> {
    deprecated_arguments()
        .into_iter()
        .map(|info| {
            let arg = info.arg;
            // Hide all deprecated arguments by default.
            arg.hidden(hidden_unless_forced())
        })
        .collect()
}

pub fn warn_for_deprecated_arguments(matches: &ArgMatches) {
    for DeprecatedArg {
        arg,
        replaced_by,
        usage_warning,
    } in deprecated_arguments().into_iter()
    {
        if matches.is_present(arg.b.name) {
            let mut msg = format!("--{} is deprecated", arg.b.name.replace('_', "-"));
            if let Some(replaced_by) = replaced_by {
                msg.push_str(&format!(", please use --{replaced_by}"));
            }
            msg.push('.');
            if let Some(usage_warning) = usage_warning {
                msg.push_str(&format!("  {usage_warning}"));
                if !msg.ends_with('.') {
                    msg.push('.');
                }
            }
            warn!("{}", msg);
        }
    }
}

pub struct DefaultArgs {
    pub bind_address: String,
    pub dynamic_port_range: String,
    pub ledger_path: String,

    pub genesis_archive_unpacked_size: String,
    pub health_check_slot_distance: String,
    pub tower_storage: String,
    pub etcd_domain_name: String,
    pub send_transaction_service_config: send_transaction_service::Config,

    pub rpc_max_multiple_accounts: String,
    pub rpc_pubsub_max_active_subscriptions: String,
    pub rpc_pubsub_queue_capacity_items: String,
    pub rpc_pubsub_queue_capacity_bytes: String,
    pub rpc_send_transaction_retry_ms: String,
    pub rpc_send_transaction_batch_ms: String,
    pub rpc_send_transaction_leader_forward_count: String,
    pub rpc_send_transaction_service_max_retries: String,
    pub rpc_send_transaction_batch_size: String,
    pub rpc_send_transaction_retry_pool_max_size: String,
    pub rpc_threads: String,
    pub rpc_blocking_threads: String,
    pub rpc_niceness_adjustment: String,
    pub rpc_bigtable_timeout: String,
    pub rpc_bigtable_instance_name: String,
    pub rpc_bigtable_app_profile_id: String,
    pub rpc_bigtable_max_message_size: String,
    pub rpc_max_request_body_size: String,
    pub rpc_pubsub_worker_threads: String,
    pub rpc_pubsub_notification_threads: String,

    pub maximum_local_snapshot_age: String,
    pub maximum_full_snapshot_archives_to_retain: String,
    pub maximum_incremental_snapshot_archives_to_retain: String,
    pub snapshot_packager_niceness_adjustment: String,
    pub full_snapshot_archive_interval_slots: String,
    pub incremental_snapshot_archive_interval_slots: String,
    pub min_snapshot_download_speed: String,
    pub max_snapshot_download_abort: String,

    pub contact_debug_interval: String,

    pub snapshot_version: SnapshotVersion,
    pub snapshot_archive_format: String,
    pub snapshot_zstd_compression_level: String,

    pub rocksdb_shred_compaction: String,
    pub rocksdb_ledger_compression: String,
    pub rocksdb_perf_sample_interval: String,

    pub accounts_shrink_optimize_total_space: String,
    pub accounts_shrink_ratio: String,
    pub tpu_connection_pool_size: String,

    pub tpu_max_connections_per_peer: String,
    pub tpu_max_connections_per_ipaddr_per_minute: String,
    pub tpu_max_staked_connections: String,
    pub tpu_max_unstaked_connections: String,
    pub tpu_max_fwd_staked_connections: String,
    pub tpu_max_fwd_unstaked_connections: String,
    pub tpu_max_streams_per_ms: String,

    pub num_quic_endpoints: String,
    pub vote_use_quic: String,

    // Exit subcommand
    pub exit_min_idle_time: String,
    pub exit_max_delinquent_stake: String,

    pub banking_trace_dir_byte_limit: String,

    pub wen_restart_path: String,

    pub thread_args: DefaultThreadArgs,
}

impl DefaultArgs {
    pub fn new() -> Self {
        let default_send_transaction_service_config = send_transaction_service::Config::default();

        DefaultArgs {
            bind_address: "0.0.0.0".to_string(),
            ledger_path: "ledger".to_string(),
            dynamic_port_range: format!("{}-{}", VALIDATOR_PORT_RANGE.0, VALIDATOR_PORT_RANGE.1),
            maximum_local_snapshot_age: "2500".to_string(),
            genesis_archive_unpacked_size: MAX_GENESIS_ARCHIVE_UNPACKED_SIZE.to_string(),
            rpc_max_multiple_accounts: MAX_MULTIPLE_ACCOUNTS.to_string(),
            health_check_slot_distance: DELINQUENT_VALIDATOR_SLOT_DISTANCE.to_string(),
            tower_storage: "file".to_string(),
            etcd_domain_name: "localhost".to_string(),
            rpc_pubsub_max_active_subscriptions: PubSubConfig::default()
                .max_active_subscriptions
                .to_string(),
            rpc_pubsub_queue_capacity_items: PubSubConfig::default()
                .queue_capacity_items
                .to_string(),
            rpc_pubsub_queue_capacity_bytes: PubSubConfig::default()
                .queue_capacity_bytes
                .to_string(),
            send_transaction_service_config: send_transaction_service::Config::default(),
            rpc_send_transaction_retry_ms: default_send_transaction_service_config
                .retry_rate_ms
                .to_string(),
            rpc_send_transaction_batch_ms: default_send_transaction_service_config
                .batch_send_rate_ms
                .to_string(),
            rpc_send_transaction_leader_forward_count: default_send_transaction_service_config
                .leader_forward_count
                .to_string(),
            rpc_send_transaction_service_max_retries: default_send_transaction_service_config
                .service_max_retries
                .to_string(),
            rpc_send_transaction_batch_size: default_send_transaction_service_config
                .batch_size
                .to_string(),
            rpc_send_transaction_retry_pool_max_size: default_send_transaction_service_config
                .retry_pool_max_size
                .to_string(),
            rpc_threads: num_cpus::get().to_string(),
            rpc_blocking_threads: 1.max(num_cpus::get() / 4).to_string(),
            rpc_niceness_adjustment: "0".to_string(),
            rpc_bigtable_timeout: "30".to_string(),
            rpc_bigtable_instance_name: solana_storage_bigtable::DEFAULT_INSTANCE_NAME.to_string(),
            rpc_bigtable_app_profile_id: solana_storage_bigtable::DEFAULT_APP_PROFILE_ID
                .to_string(),
            rpc_bigtable_max_message_size: solana_storage_bigtable::DEFAULT_MAX_MESSAGE_SIZE
                .to_string(),
            rpc_pubsub_worker_threads: "4".to_string(),
            rpc_pubsub_notification_threads: get_thread_count().to_string(),
            maximum_full_snapshot_archives_to_retain: DEFAULT_MAX_FULL_SNAPSHOT_ARCHIVES_TO_RETAIN
                .to_string(),
            maximum_incremental_snapshot_archives_to_retain:
                DEFAULT_MAX_INCREMENTAL_SNAPSHOT_ARCHIVES_TO_RETAIN.to_string(),
            snapshot_packager_niceness_adjustment: "0".to_string(),
            full_snapshot_archive_interval_slots: DEFAULT_FULL_SNAPSHOT_ARCHIVE_INTERVAL_SLOTS
                .to_string(),
            incremental_snapshot_archive_interval_slots:
                DEFAULT_INCREMENTAL_SNAPSHOT_ARCHIVE_INTERVAL_SLOTS.to_string(),
            min_snapshot_download_speed: DEFAULT_MIN_SNAPSHOT_DOWNLOAD_SPEED.to_string(),
            max_snapshot_download_abort: MAX_SNAPSHOT_DOWNLOAD_ABORT.to_string(),
            snapshot_archive_format: DEFAULT_ARCHIVE_COMPRESSION.to_string(),
            snapshot_zstd_compression_level: "1".to_string(), // level 1 is optimized for speed
            contact_debug_interval: "120000".to_string(),
            snapshot_version: SnapshotVersion::default(),
            rocksdb_shred_compaction: "level".to_string(),
            rocksdb_ledger_compression: "none".to_string(),
            rocksdb_perf_sample_interval: "0".to_string(),
            accounts_shrink_optimize_total_space: DEFAULT_ACCOUNTS_SHRINK_OPTIMIZE_TOTAL_SPACE
                .to_string(),
            accounts_shrink_ratio: DEFAULT_ACCOUNTS_SHRINK_RATIO.to_string(),
            tpu_connection_pool_size: DEFAULT_TPU_CONNECTION_POOL_SIZE.to_string(),
            tpu_max_connections_per_ipaddr_per_minute:
                DEFAULT_MAX_CONNECTIONS_PER_IPADDR_PER_MINUTE.to_string(),
            vote_use_quic: DEFAULT_VOTE_USE_QUIC.to_string(),
            tpu_max_connections_per_peer: DEFAULT_MAX_QUIC_CONNECTIONS_PER_PEER.to_string(),
            tpu_max_staked_connections: DEFAULT_MAX_STAKED_CONNECTIONS.to_string(),
            tpu_max_unstaked_connections: DEFAULT_MAX_UNSTAKED_CONNECTIONS.to_string(),
            tpu_max_fwd_staked_connections: DEFAULT_MAX_STAKED_CONNECTIONS
                .saturating_add(DEFAULT_MAX_UNSTAKED_CONNECTIONS)
                .to_string(),
            tpu_max_fwd_unstaked_connections: 0.to_string(),
            tpu_max_streams_per_ms: DEFAULT_MAX_STREAMS_PER_MS.to_string(),
            num_quic_endpoints: DEFAULT_QUIC_ENDPOINTS.to_string(),
            rpc_max_request_body_size: MAX_REQUEST_BODY_SIZE.to_string(),
            exit_min_idle_time: "10".to_string(),
            exit_max_delinquent_stake: "5".to_string(),
            banking_trace_dir_byte_limit: BANKING_TRACE_DIR_DEFAULT_BYTE_LIMIT.to_string(),
            wen_restart_path: "wen_restart_progress.proto".to_string(),
            thread_args: DefaultThreadArgs::default(),
        }
    }
}

impl Default for DefaultArgs {
    fn default() -> Self {
        Self::new()
    }
}

pub fn port_validator(port: String) -> Result<(), String> {
    port.parse::<u16>()
        .map(|_| ())
        .map_err(|e| format!("{e:?}"))
}

pub fn port_range_validator(port_range: String) -> Result<(), String> {
    if let Some((start, end)) = solana_net_utils::parse_port_range(&port_range) {
        if end - start < MINIMUM_VALIDATOR_PORT_RANGE_WIDTH {
            Err(format!(
                "Port range is too small.  Try --dynamic-port-range {}-{}",
                start,
                start + MINIMUM_VALIDATOR_PORT_RANGE_WIDTH
            ))
        } else if end.checked_add(QUIC_PORT_OFFSET).is_none() {
            Err("Invalid dynamic_port_range.".to_string())
        } else {
            Ok(())
        }
    } else {
        Err("Invalid port range".to_string())
    }
}

pub(crate) fn hash_validator(hash: String) -> Result<(), String> {
    Hash::from_str(&hash)
        .map(|_| ())
        .map_err(|e| format!("{e:?}"))
}

/// Test validator
pub fn test_app<'a>(version: &'a str, default_args: &'a DefaultTestArgs) -> App<'a, 'a> {
    App::new("solana-test-validator")
        .about("Test Validator")
        .version(version)
        .arg({
            let arg = Arg::with_name("config_file")
                .short("C")
                .long("config")
                .value_name("PATH")
                .takes_value(true)
                .help("Configuration file to use");
            if let Some(ref config_file) = *solana_cli_config::CONFIG_FILE {
                arg.default_value(config_file)
            } else {
                arg
            }
        })
        .arg(
            Arg::with_name("json_rpc_url")
                .short("u")
                .long("url")
                .value_name("URL_OR_MONIKER")
                .takes_value(true)
                .validator(is_url_or_moniker)
                .help(
                    "URL for Solana's JSON RPC or moniker (or their first letter): \
                     [mainnet-beta, testnet, devnet, localhost]",
                ),
        )
        .arg(
            Arg::with_name("mint_address")
                .long("mint")
                .value_name("PUBKEY")
                .validator(is_pubkey)
                .takes_value(true)
                .help(
                    "Address of the mint account that will receive tokens created at genesis. If \
                     the ledger already exists then this parameter is silently ignored \
                     [default: client keypair]",
                ),
        )
        .arg(
            Arg::with_name("ledger_path")
                .short("l")
                .long("ledger")
                .value_name("DIR")
                .takes_value(true)
                .required(true)
                .default_value("test-ledger")
                .help("Use DIR as ledger location"),
        )
        .arg(
            Arg::with_name("reset")
                .short("r")
                .long("reset")
                .takes_value(false)
                .help(
                    "Reset the ledger to genesis if it exists. By default the validator will \
                     resume an existing ledger (if present)",
                ),
        )
        .arg(
            Arg::with_name("quiet")
                .short("q")
                .long("quiet")
                .takes_value(false)
                .conflicts_with("log")
                .help("Quiet mode: suppress normal output"),
        )
        .arg(
            Arg::with_name("log")
                .long("log")
                .takes_value(false)
                .conflicts_with("quiet")
                .help("Log mode: stream the validator log"),
        )
        .arg(
            Arg::with_name("account_indexes")
                .long("account-index")
                .takes_value(true)
                .multiple(true)
                .possible_values(&["program-id", "spl-token-owner", "spl-token-mint"])
                .value_name("INDEX")
                .help("Enable an accounts index, indexed by the selected account field"),
        )
        .arg(
            Arg::with_name("faucet_port")
                .long("faucet-port")
                .value_name("PORT")
                .takes_value(true)
                .default_value(&default_args.faucet_port)
                .validator(port_validator)
                .help("Enable the faucet on this port"),
        )
        .arg(
            Arg::with_name("rpc_port")
                .long("rpc-port")
                .value_name("PORT")
                .takes_value(true)
                .default_value(&default_args.rpc_port)
                .validator(port_validator)
                .help("Enable JSON RPC on this port, and the next port for the RPC websocket"),
        )
        .arg(
            Arg::with_name("enable_rpc_bigtable_ledger_storage")
                .long("enable-rpc-bigtable-ledger-storage")
                .takes_value(false)
                .hidden(hidden_unless_forced())
                .help(
                    "Fetch historical transaction info from a BigTable instance as a fallback to \
                     local ledger data",
                ),
        )
        .arg(
            Arg::with_name("enable_bigtable_ledger_upload")
                .long("enable-bigtable-ledger-upload")
                .takes_value(false)
                .hidden(hidden_unless_forced())
                .help("Upload new confirmed blocks into a BigTable instance"),
        )
        .arg(
            Arg::with_name("rpc_bigtable_instance")
                .long("rpc-bigtable-instance")
                .value_name("INSTANCE_NAME")
                .takes_value(true)
                .hidden(hidden_unless_forced())
                .default_value("solana-ledger")
                .help("Name of BigTable instance to target"),
        )
        .arg(
            Arg::with_name("rpc_bigtable_app_profile_id")
                .long("rpc-bigtable-app-profile-id")
                .value_name("APP_PROFILE_ID")
                .takes_value(true)
                .hidden(hidden_unless_forced())
                .default_value(solana_storage_bigtable::DEFAULT_APP_PROFILE_ID)
                .help("Application profile id to use in Bigtable requests"),
        )
        .arg(
            Arg::with_name("rpc_pubsub_enable_vote_subscription")
                .long("rpc-pubsub-enable-vote-subscription")
                .takes_value(false)
                .help("Enable the unstable RPC PubSub `voteSubscribe` subscription"),
        )
        .arg(
            Arg::with_name("rpc_pubsub_enable_block_subscription")
                .long("rpc-pubsub-enable-block-subscription")
                .takes_value(false)
                .help("Enable the unstable RPC PubSub `blockSubscribe` subscription"),
        )
        .arg(
            Arg::with_name("bpf_program")
                .long("bpf-program")
                .value_names(&["ADDRESS_OR_KEYPAIR", "SBF_PROGRAM.SO"])
                .takes_value(true)
                .number_of_values(2)
                .multiple(true)
                .help(
                    "Add a SBF program to the genesis configuration with upgrades disabled. If \
                     the ledger already exists then this parameter is silently ignored. The first \
                     argument can be a pubkey string or path to a keypair",
                ),
        )
        .arg(
            Arg::with_name("upgradeable_program")
                .long("upgradeable-program")
                .value_names(&["ADDRESS_OR_KEYPAIR", "SBF_PROGRAM.SO", "UPGRADE_AUTHORITY"])
                .takes_value(true)
                .number_of_values(3)
                .multiple(true)
                .help(
                    "Add an upgradeable SBF program to the genesis configuration. If the ledger \
                     already exists then this parameter is silently ignored. First and third \
                     arguments can be a pubkey string or path to a keypair. Upgrade authority set \
                     to \"none\" disables upgrades",
                ),
        )
        .arg(
            Arg::with_name("account")
                .long("account")
                .value_names(&["ADDRESS", "DUMP.JSON"])
                .takes_value(true)
                .number_of_values(2)
                .allow_hyphen_values(true)
                .multiple(true)
                .help(
                    "Load an account from the provided JSON file (see `solana account --help` on \
                     how to dump an account to file). Files are searched for relatively to CWD \
                     and tests/fixtures. If ADDRESS is omitted via the `-` placeholder, the one \
                     in the file will be used. If the ledger already exists then this parameter \
                     is silently ignored",
                ),
        )
        .arg(
            Arg::with_name("account_dir")
                .long("account-dir")
                .value_name("DIRECTORY")
                .validator(|value| {
                    value
                        .parse::<PathBuf>()
                        .map_err(|err| format!("error parsing '{value}': {err}"))
                        .and_then(|path| {
                            if path.exists() && path.is_dir() {
                                Ok(())
                            } else {
                                Err(format!(
                                    "path does not exist or is not a directory: {value}"
                                ))
                            }
                        })
                })
                .takes_value(true)
                .multiple(true)
                .help(
                    "Load all the accounts from the JSON files found in the specified DIRECTORY \
                     (see also the `--account` flag). If the ledger already exists then this \
                     parameter is silently ignored",
                ),
        )
        .arg(
            Arg::with_name("ticks_per_slot")
                .long("ticks-per-slot")
                .value_name("TICKS")
                .validator(|value| {
                    value
                        .parse::<u64>()
                        .map_err(|err| format!("error parsing '{value}': {err}"))
                        .and_then(|ticks| {
                            if ticks < MINIMUM_TICKS_PER_SLOT {
                                Err(format!("value must be >= {MINIMUM_TICKS_PER_SLOT}"))
                            } else {
                                Ok(())
                            }
                        })
                })
                .takes_value(true)
                .help("The number of ticks in a slot"),
        )
        .arg(
            Arg::with_name("slots_per_epoch")
                .long("slots-per-epoch")
                .value_name("SLOTS")
                .validator(|value| {
                    value
                        .parse::<Slot>()
                        .map_err(|err| format!("error parsing '{value}': {err}"))
                        .and_then(|slot| {
                            if slot < MINIMUM_SLOTS_PER_EPOCH {
                                Err(format!("value must be >= {MINIMUM_SLOTS_PER_EPOCH}"))
                            } else {
                                Ok(())
                            }
                        })
                })
                .takes_value(true)
                .help(
                    "Override the number of slots in an epoch. If the ledger already exists then \
                     this parameter is silently ignored",
                ),
        )
        .arg(
            Arg::with_name("gossip_port")
                .long("gossip-port")
                .value_name("PORT")
                .takes_value(true)
                .help("Gossip port number for the validator"),
        )
        .arg(
            Arg::with_name("gossip_host")
                .long("gossip-host")
                .value_name("HOST")
                .takes_value(true)
                .validator(solana_net_utils::is_host)
                .help(
                    "Gossip DNS name or IP address for the validator to advertise in gossip \
                     [default: 127.0.0.1]",
                ),
        )
        .arg(
            Arg::with_name("dynamic_port_range")
                .long("dynamic-port-range")
                .value_name("MIN_PORT-MAX_PORT")
                .takes_value(true)
                .validator(port_range_validator)
                .help("Range to use for dynamically assigned ports [default: 1024-65535]"),
        )
        .arg(
            Arg::with_name("bind_address")
                .long("bind-address")
                .value_name("HOST")
                .takes_value(true)
                .validator(solana_net_utils::is_host)
                .default_value("0.0.0.0")
                .help("IP address to bind the validator ports [default: 0.0.0.0]"),
        )
        .arg(
            Arg::with_name("clone_account")
                .long("clone")
                .short("c")
                .value_name("ADDRESS")
                .takes_value(true)
                .validator(is_pubkey_or_keypair)
                .multiple(true)
                .requires("json_rpc_url")
                .help(
                    "Copy an account from the cluster referenced by the --url argument the \
                     genesis configuration. If the ledger already exists then this parameter is \
                     silently ignored",
                ),
        )
        .arg(
            Arg::with_name("maybe_clone_account")
                .long("maybe-clone")
                .value_name("ADDRESS")
                .takes_value(true)
                .validator(is_pubkey_or_keypair)
                .multiple(true)
                .requires("json_rpc_url")
                .help(
                    "Copy an account from the cluster referenced by the --url argument, skipping \
                     it if it doesn't exist. If the ledger already exists then this parameter is \
                     silently ignored",
                ),
        )
        .arg(
            Arg::with_name("clone_upgradeable_program")
                .long("clone-upgradeable-program")
                .value_name("ADDRESS")
                .takes_value(true)
                .validator(is_pubkey_or_keypair)
                .multiple(true)
                .requires("json_rpc_url")
                .help(
                    "Copy an upgradeable program and its executable data from the cluster \
                     referenced by the --url argument the genesis configuration. If the ledger \
                     already exists then this parameter is silently ignored",
                ),
        )
        .arg(
            Arg::with_name("warp_slot")
                .required(false)
                .long("warp-slot")
                .short("w")
                .takes_value(true)
                .value_name("WARP_SLOT")
                .validator(is_slot)
                .min_values(0)
                .max_values(1)
                .help(
                    "Warp the ledger to WARP_SLOT after starting the validator. If no slot is \
                     provided then the current slot of the cluster referenced by the --url \
                     argument will be used",
                ),
        )
        .arg(
            Arg::with_name("limit_ledger_size")
                .long("limit-ledger-size")
                .value_name("SHRED_COUNT")
                .takes_value(true)
                .default_value(default_args.limit_ledger_size.as_str())
                .help("Keep this amount of shreds in root slots."),
        )
        .arg(
            Arg::with_name("faucet_sol")
                .long("faucet-sol")
                .takes_value(true)
                .value_name("SOL")
                .default_value(default_args.faucet_sol.as_str())
                .help(
                    "Give the faucet address this much SOL in genesis. If the ledger already \
                     exists then this parameter is silently ignored",
                ),
        )
        .arg(
            Arg::with_name("faucet_time_slice_secs")
                .long("faucet-time-slice-secs")
                .takes_value(true)
                .value_name("SECS")
                .default_value(default_args.faucet_time_slice_secs.as_str())
                .help("Time slice (in secs) over which to limit faucet requests"),
        )
        .arg(
            Arg::with_name("faucet_per_time_sol_cap")
                .long("faucet-per-time-sol-cap")
                .takes_value(true)
                .value_name("SOL")
                .min_values(0)
                .max_values(1)
                .help("Per-time slice limit for faucet requests, in SOL"),
        )
        .arg(
            Arg::with_name("faucet_per_request_sol_cap")
                .long("faucet-per-request-sol-cap")
                .takes_value(true)
                .value_name("SOL")
                .min_values(0)
                .max_values(1)
                .help("Per-request limit for faucet requests, in SOL"),
        )
        .arg(
            Arg::with_name("geyser_plugin_config")
                .long("geyser-plugin-config")
                .alias("accountsdb-plugin-config")
                .value_name("FILE")
                .takes_value(true)
                .multiple(true)
                .help("Specify the configuration file for the Geyser plugin."),
        )
        .arg(
            Arg::with_name("deactivate_feature")
                .long("deactivate-feature")
                .takes_value(true)
                .value_name("FEATURE_PUBKEY")
                .validator(is_pubkey)
                .multiple(true)
                .help("deactivate this feature in genesis."),
        )
        .arg(
            Arg::with_name("compute_unit_limit")
                .long("compute-unit-limit")
                .alias("max-compute-units")
                .value_name("COMPUTE_UNITS")
                .validator(is_parsable::<u64>)
                .takes_value(true)
                .help("Override the runtime's compute unit limit per transaction"),
        )
        .arg(
            Arg::with_name("log_messages_bytes_limit")
                .long("log-messages-bytes-limit")
                .value_name("BYTES")
                .validator(is_parsable::<usize>)
                .takes_value(true)
                .help("Maximum number of bytes written to the program log before truncation"),
        )
        .arg(
            Arg::with_name("transaction_account_lock_limit")
                .long("transaction-account-lock-limit")
                .value_name("NUM_ACCOUNTS")
                .validator(is_parsable::<u64>)
                .takes_value(true)
                .help("Override the runtime's account lock limit per transaction"),
        )
        .arg(
            Arg::with_name("clone_feature_set")
                .long("clone-feature-set")
                .takes_value(false)
                .requires("json_rpc_url")
                .help(
                    "Copy a feature set from the cluster referenced by the --url \
                     argument in the genesis configuration. If the ledger \
                     already exists then this parameter is silently ignored",
                ),
        )
}

pub struct DefaultTestArgs {
    pub rpc_port: String,
    pub faucet_port: String,
    pub limit_ledger_size: String,
    pub faucet_sol: String,
    pub faucet_time_slice_secs: String,
}

impl DefaultTestArgs {
    pub fn new() -> Self {
        DefaultTestArgs {
            rpc_port: rpc_port::DEFAULT_RPC_PORT.to_string(),
            faucet_port: FAUCET_PORT.to_string(),
            /* 10,000 was derived empirically by watching the size
             * of the rocksdb/ directory self-limit itself to the
             * 40MB-150MB range when running `solana-test-validator`
             */
            limit_ledger_size: 10_000.to_string(),
            faucet_sol: (1_000_000.).to_string(),
            faucet_time_slice_secs: (faucet::TIME_SLICE).to_string(),
        }
    }
}

impl Default for DefaultTestArgs {
    fn default() -> Self {
        Self::new()
    }
}

#[cfg(test)]
mod test {
    use super::*;

    #[test]
    fn make_sure_deprecated_arguments_are_sorted_alphabetically() {
        let deprecated = deprecated_arguments();

        for i in 0..deprecated.len().saturating_sub(1) {
            let curr_name = deprecated[i].arg.b.name;
            let next_name = deprecated[i + 1].arg.b.name;

            assert!(
                curr_name != next_name,
                "Arguments in `deprecated_arguments()` should be distinct.\nArguments {} and {} \
                 use the same name: {}",
                i,
                i + 1,
                curr_name,
            );

            assert!(
                curr_name < next_name,
                "To generate better diffs and for readability purposes, `deprecated_arguments()` \
                 should list arguments in alphabetical order.\nArguments {} and {} are \
                 not.\nArgument {} name: {}\nArgument {} name: {}",
                i,
                i + 1,
                i,
                curr_name,
                i + 1,
                next_name,
            );
        }
    }
}<|MERGE_RESOLUTION|>--- conflicted
+++ resolved
@@ -65,13 +65,8 @@
         .global_setting(AppSettings::UnifiedHelpMessage)
         .global_setting(AppSettings::VersionlessSubcommands)
         .subcommand(commands::exit::command(default_args))
-<<<<<<< HEAD
         .subcommand(commands::authorized_voter::command())
-        .subcommand(commands::contact_info::command(default_args))
-=======
-        .subcommand(commands::authorized_voter::command(default_args))
         .subcommand(commands::contact_info::command())
->>>>>>> bdf37e39
         .subcommand(commands::repair_shred_from_peer::command())
         .subcommand(commands::repair_whitelist::command())
         .subcommand(
