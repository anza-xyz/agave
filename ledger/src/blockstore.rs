--- conflicted
+++ resolved
@@ -7121,22 +7121,19 @@
         // Now we check if terminator is eligible to be inserted
         let decision = blockstore.evaluate_shred_insertion(&terminator_shred, &slot_meta);
         assert!(
-            blockstore.apply_shred_insertion_decision(
-                decision,
-                &terminator_shred,
-                &slot_meta,
-                &HashMap::new(),
-                &mut duplicate_shreds,
-<<<<<<< HEAD
-                ShredSource::Repaired,
-                None,
-            ).is_err(),
-            "Should not insert shred with 'last' flag set and index less than already existing shreds"
-=======
-            ),
+            blockstore
+                .apply_shred_insertion_decision(
+                    decision,
+                    &terminator_shred,
+                    &slot_meta,
+                    &HashMap::new(),
+                    &mut duplicate_shreds,
+                    ShredSource::Repaired,
+                    None,
+                )
+                .is_err(),
             "Should not insert shred with 'last' flag set and index less than already existing \
              shreds"
->>>>>>> a54e7ec7
         );
         assert!(blockstore.has_duplicate_shreds_in_slot(0));
         assert_eq!(duplicate_shreds.len(), 1);
