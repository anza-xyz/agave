--- conflicted
+++ resolved
@@ -2370,11 +2370,7 @@
         let mut all_shreds = vec![];
         let mut slot_entries = vec![];
         let reed_solomon_cache = ReedSolomonCache::default();
-<<<<<<< HEAD
-        let mut chained_merkle_root = SliceRoot(Hash::new_from_array(rand::thread_rng().gen()));
-=======
-        let mut chained_merkle_root = Hash::new_from_array(rand::rng().random());
->>>>>>> a1556213
+        let mut chained_merkle_root = SliceRoot(Hash::new_from_array(rand::rng().random()));
         // Find all the entries for start_slot
         for entry in entries.into_iter() {
             if remaining_ticks_in_slot == 0 {
@@ -4831,19 +4827,14 @@
     let version = solana_shred_version::version_from_hash(&last_hash);
     // Slot 0 has no parent slot so there is nothing to chain to; instead,
     // initialize the chained merkle root with the genesis hash
-    let chained_merkle_root = genesis_config.hash();
+    let chained_merkle_root = SliceRoot(genesis_config.hash());
 
     let shredder = Shredder::new(0, 0, 0, version).unwrap();
     let (shreds, _) = shredder.entries_to_merkle_shreds_for_tests(
         &Keypair::new(),
         &entries,
         true, // is_last_in_slot
-<<<<<<< HEAD
-        // chained_merkle_root
-        SliceRoot(Hash::new_from_array(rand::thread_rng().gen())),
-=======
         chained_merkle_root,
->>>>>>> a1556213
         0, // next_shred_index
         0, // next_code_index
         &ReedSolomonCache::default(),
@@ -5075,15 +5066,9 @@
             &Keypair::new(),
             entries,
             is_full_slot,
-<<<<<<< HEAD
-            SliceRoot(Hash::new_from_array(rand::thread_rng().gen())),
+            SliceRoot(Hash::new_from_array(rand::rng().random())),
             0, // next_shred_index,
             0, // next_code_index
-=======
-            Hash::new_from_array(rand::rng().random()), // chained_merkle_root
-            0,                                          // next_shred_index,
-            0,                                          // next_code_index
->>>>>>> a1556213
             &ReedSolomonCache::default(),
             &mut ProcessShredsStats::default(),
         )
@@ -10097,11 +10082,7 @@
             parent_slot,
             num_entries,
             fec_set_index,
-<<<<<<< HEAD
-            SliceRoot(Hash::new_from_array(rand::thread_rng().gen())),
-=======
-            Hash::new_from_array(rand::rng().random()),
->>>>>>> a1556213
+            SliceRoot(Hash::new_from_array(rand::rng().random())),
         )
     }
 
@@ -10197,11 +10178,7 @@
         let leader_keypair = Arc::new(Keypair::new());
         let reed_solomon_cache = ReedSolomonCache::default();
         let shredder = Shredder::new(slot, 0, 0, 0).unwrap();
-<<<<<<< HEAD
-        let merkle_root = SliceRoot(Hash::new_from_array(rand::thread_rng().gen()));
-=======
-        let merkle_root = Hash::new_from_array(rand::rng().random());
->>>>>>> a1556213
+        let merkle_root = SliceRoot(Hash::new_from_array(rand::rng().random()));
         let (shreds, _) = shredder.entries_to_merkle_shreds_for_tests(
             &leader_keypair,
             &entries1,
@@ -10561,11 +10538,7 @@
         let version = version_from_hash(&entries[0].hash);
         let shredder = Shredder::new(slot, 0, 0, version).unwrap();
         let reed_solomon_cache = ReedSolomonCache::default();
-<<<<<<< HEAD
-        let merkle_root = SliceRoot(Hash::new_from_array(rand::thread_rng().gen()));
-=======
-        let merkle_root = Hash::new_from_array(rand::rng().random());
->>>>>>> a1556213
+        let merkle_root = SliceRoot(Hash::new_from_array(rand::rng().random()));
         let kp = Keypair::new();
         // produce normal shreds
         let (data1, coding1) = shredder.entries_to_merkle_shreds_for_tests(
