//! The `blockstore` module provides functions for parallel verification of the
//! Proof of History ledger as well as iterative read, append write, and random
//! access read to a persistent file-based ledger.

use {
    crate::{
        ancestor_iterator::AncestorIterator,
        blockstore_db::{
            columns as cf, Column, ColumnIndexDeprecation, Database, IteratorDirection,
            IteratorMode, LedgerColumn, Result, WriteBatch,
        },
        blockstore_meta::*,
        blockstore_metrics::BlockstoreRpcApiMetrics,
        blockstore_options::{
            AccessType, BlockstoreOptions, LedgerColumnOptions, BLOCKSTORE_DIRECTORY_ROCKS_FIFO,
            BLOCKSTORE_DIRECTORY_ROCKS_LEVEL,
        },
        blockstore_processor::BlockstoreProcessorError,
        leader_schedule_cache::LeaderScheduleCache,
        next_slots_iterator::NextSlotsIterator,
        shred::{
            self, max_ticks_per_n_shreds, ErasureSetId, ProcessShredsStats, ReedSolomonCache,
            Shred, ShredData, ShredId, ShredType, Shredder, DATA_SHREDS_PER_FEC_BLOCK,
        },
        slot_stats::{ShredSource, SlotsStats},
        transaction_address_lookup_table_scanner::scan_transaction,
    },
    assert_matches::debug_assert_matches,
    bincode::{deserialize, serialize},
    crossbeam_channel::{bounded, Receiver, Sender, TrySendError},
    dashmap::DashSet,
    itertools::Itertools,
    log::*,
    rand::Rng,
    rayon::iter::{IntoParallelIterator, ParallelIterator},
    rocksdb::{DBRawIterator, LiveFile},
    solana_accounts_db::hardened_unpack::unpack_genesis_archive,
    solana_entry::entry::{create_ticks, Entry},
    solana_measure::measure::Measure,
    solana_metrics::{
        datapoint_debug, datapoint_error,
        poh_timing_point::{send_poh_timing_point, PohTimingSender, SlotPohTimingInfo},
    },
    solana_runtime::bank::Bank,
    solana_sdk::{
        account::ReadableAccount,
        address_lookup_table::state::AddressLookupTable,
        clock::{Slot, UnixTimestamp, DEFAULT_TICKS_PER_SECOND},
        feature_set::FeatureSet,
        genesis_config::{GenesisConfig, DEFAULT_GENESIS_ARCHIVE, DEFAULT_GENESIS_FILE},
        hash::Hash,
        pubkey::Pubkey,
        signature::{Keypair, Signature, Signer},
        timing::timestamp,
        transaction::{SanitizedVersionedTransaction, VersionedTransaction},
    },
    solana_storage_proto::{StoredExtendedRewards, StoredTransactionStatusMeta},
    solana_transaction_status::{
        ConfirmedTransactionStatusWithSignature, ConfirmedTransactionWithStatusMeta, Rewards,
        RewardsAndNumPartitions, TransactionStatusMeta, TransactionWithStatusMeta,
        VersionedConfirmedBlock, VersionedConfirmedBlockWithEntries,
        VersionedTransactionWithStatusMeta,
    },
    std::{
        borrow::Cow,
        cell::RefCell,
        cmp,
        collections::{
            btree_map::Entry as BTreeMapEntry, hash_map::Entry as HashMapEntry, BTreeMap, BTreeSet,
            HashMap, HashSet, VecDeque,
        },
        convert::TryInto,
        fmt::Write,
        fs,
        io::{Error as IoError, ErrorKind},
        ops::Bound,
        path::{Path, PathBuf},
        rc::Rc,
        sync::{
            atomic::{AtomicBool, AtomicU64, Ordering},
            Arc, Mutex, RwLock,
        },
    },
    tempfile::{Builder, TempDir},
    thiserror::Error,
    trees::{Tree, TreeWalk},
};
pub mod blockstore_purge;
#[cfg(test)]
use static_assertions::const_assert_eq;
pub use {
    crate::{
        blockstore_db::BlockstoreError,
        blockstore_meta::{OptimisticSlotMetaVersioned, SlotMeta},
        blockstore_metrics::BlockstoreInsertionMetrics,
    },
    blockstore_purge::PurgeType,
    rocksdb::properties as RocksProperties,
};

pub const MAX_REPLAY_WAKE_UP_SIGNALS: usize = 1;
pub const MAX_COMPLETED_SLOTS_IN_CHANNEL: usize = 100_000;

// An upper bound on maximum number of data shreds we can handle in a slot
// 32K shreds would allow ~320K peak TPS
// (32K shreds per slot * 4 TX per shred * 2.5 slots per sec)
pub const MAX_DATA_SHREDS_PER_SLOT: usize = u32::MAX as usize;

pub type CompletedSlotsSender = Sender<Vec<Slot>>;
pub type CompletedSlotsReceiver = Receiver<Vec<Slot>>;
type CompletedRanges = Vec<(u32, u32)>;

#[derive(Default)]
pub struct SignatureInfosForAddress {
    pub infos: Vec<ConfirmedTransactionStatusWithSignature>,
    pub found_before: bool,
}

#[derive(Error, Debug)]
pub enum InsertDataShredError {
    Exists,
    InvalidShred,
    BlockstoreError(#[from] BlockstoreError),
}

impl std::fmt::Display for InsertDataShredError {
    fn fmt(&self, f: &mut std::fmt::Formatter<'_>) -> std::fmt::Result {
        write!(f, "insert data shred error")
    }
}

#[derive(Eq, PartialEq, Debug, Clone)]
pub enum PossibleDuplicateShred {
    Exists(Shred), // Blockstore has another shred in its spot
    LastIndexConflict(/* original */ Shred, /* conflict */ Vec<u8>), // The index of this shred conflicts with `slot_meta.last_index`
    ErasureConflict(/* original */ Shred, /* conflict */ Vec<u8>), // The coding shred has a conflict in the erasure_meta
    MerkleRootConflict(/* original */ Shred, /* conflict */ Vec<u8>), // Merkle root conflict in the same fec set
    ChainedMerkleRootConflict(/* original */ Shred, /* conflict */ Vec<u8>), // Merkle root chaining conflict with previous fec set
}

impl PossibleDuplicateShred {
    pub fn slot(&self) -> Slot {
        match self {
            Self::Exists(shred) => shred.slot(),
            Self::LastIndexConflict(shred, _) => shred.slot(),
            Self::ErasureConflict(shred, _) => shred.slot(),
            Self::MerkleRootConflict(shred, _) => shred.slot(),
            Self::ChainedMerkleRootConflict(shred, _) => shred.slot(),
        }
    }
}

enum WorkingEntry<T> {
    Dirty(T), // Value has been modified with respect to the blockstore column
    Clean(T), // Value matches what is currently in the blockstore column
}

impl<T> WorkingEntry<T> {
    fn should_write(&self) -> bool {
        matches!(self, Self::Dirty(_))
    }
}

impl<T> AsRef<T> for WorkingEntry<T> {
    fn as_ref(&self) -> &T {
        match self {
            Self::Dirty(value) => value,
            Self::Clean(value) => value,
        }
    }
}

#[derive(Clone, Copy, PartialEq, Eq, Debug)]
pub struct LastFECSetCheckResults {
    last_fec_set_merkle_root: Option<Hash>,
    is_retransmitter_signed: bool,
}

impl LastFECSetCheckResults {
    fn get_last_fec_set_merkle_root(
        &self,
        feature_set: &FeatureSet,
    ) -> std::result::Result<Option<Hash>, BlockstoreProcessorError> {
        if feature_set.is_active(&solana_sdk::feature_set::vote_only_full_fec_sets::id())
            && self.last_fec_set_merkle_root.is_none()
        {
            return Err(BlockstoreProcessorError::IncompleteFinalFecSet);
        } else if feature_set
            .is_active(&solana_sdk::feature_set::vote_only_retransmitter_signed_fec_sets::id())
            && !self.is_retransmitter_signed
        {
            return Err(BlockstoreProcessorError::InvalidRetransmitterSignatureFinalFecSet);
        }
        Ok(self.last_fec_set_merkle_root)
    }
}

pub struct InsertResults {
    completed_data_set_infos: Vec<CompletedDataSetInfo>,
    duplicate_shreds: Vec<PossibleDuplicateShred>,
}

/// A "complete data set" is a range of [`Shred`]s that combined in sequence carry a single
/// serialized [`Vec<Entry>`].
///
/// Services such as the `WindowService` for a TVU, and `ReplayStage` for a TPU, piece together
/// these sets by inserting shreds via direct or indirect calls to
/// [`Blockstore::insert_shreds_handle_duplicate()`].
///
/// `solana_core::completed_data_sets_service::CompletedDataSetsService` is the main receiver of
/// `CompletedDataSetInfo`.
#[derive(Clone, Copy, Debug, PartialEq, Eq)]
pub struct CompletedDataSetInfo {
    /// [`Slot`] to which the [`Shred`]s in this set belong.
    pub slot: Slot,

    /// Index of the first [`Shred`] in the range of shreds that belong to this set.
    /// Range is inclusive, `start_index..=end_index`.
    pub start_index: u32,

    /// Index of the last [`Shred`] in the range of shreds that belong to this set.
    /// Range is inclusive, `start_index..=end_index`.
    pub end_index: u32,
}

pub struct BlockstoreSignals {
    pub blockstore: Blockstore,
    pub ledger_signal_receiver: Receiver<bool>,
    pub completed_slots_receiver: CompletedSlotsReceiver,
}

// ledger window
pub struct Blockstore {
    ledger_path: PathBuf,
    db: Arc<Database>,
    meta_cf: LedgerColumn<cf::SlotMeta>,
    dead_slots_cf: LedgerColumn<cf::DeadSlots>,
    duplicate_slots_cf: LedgerColumn<cf::DuplicateSlots>,
    roots_cf: LedgerColumn<cf::Root>,
    erasure_meta_cf: LedgerColumn<cf::ErasureMeta>,
    orphans_cf: LedgerColumn<cf::Orphans>,
    index_cf: LedgerColumn<cf::Index>,
    data_shred_cf: LedgerColumn<cf::ShredData>,
    code_shred_cf: LedgerColumn<cf::ShredCode>,
    transaction_status_cf: LedgerColumn<cf::TransactionStatus>,
    address_signatures_cf: LedgerColumn<cf::AddressSignatures>,
    transaction_memos_cf: LedgerColumn<cf::TransactionMemos>,
    transaction_status_index_cf: LedgerColumn<cf::TransactionStatusIndex>,
    highest_primary_index_slot: RwLock<Option<Slot>>,
    rewards_cf: LedgerColumn<cf::Rewards>,
    blocktime_cf: LedgerColumn<cf::Blocktime>,
    perf_samples_cf: LedgerColumn<cf::PerfSamples>,
    block_height_cf: LedgerColumn<cf::BlockHeight>,
    program_costs_cf: LedgerColumn<cf::ProgramCosts>,
    bank_hash_cf: LedgerColumn<cf::BankHash>,
    optimistic_slots_cf: LedgerColumn<cf::OptimisticSlots>,
    max_root: AtomicU64,
    merkle_root_meta_cf: LedgerColumn<cf::MerkleRootMeta>,
    insert_shreds_lock: Mutex<()>,
    new_shreds_signals: Mutex<Vec<Sender<bool>>>,
    completed_slots_senders: Mutex<Vec<CompletedSlotsSender>>,
    pub shred_timing_point_sender: Option<PohTimingSender>,
    pub lowest_cleanup_slot: RwLock<Slot>,
    pub slots_stats: SlotsStats,
    rpc_api_metrics: BlockstoreRpcApiMetrics,
}

pub struct IndexMetaWorkingSetEntry {
    index: Index,
    // true only if at least one shred for this Index was inserted since the time this
    // struct was created
    did_insert_occur: bool,
}

/// The in-memory data structure for updating entries in the column family
/// [`cf::SlotMeta`].
pub struct SlotMetaWorkingSetEntry {
    /// The dirty version of the `SlotMeta` which might not be persisted
    /// to the blockstore yet.
    new_slot_meta: Rc<RefCell<SlotMeta>>,
    /// The latest version of the `SlotMeta` that was persisted in the
    /// blockstore.  If None, it means the current slot is new to the
    /// blockstore.
    old_slot_meta: Option<SlotMeta>,
    /// True only if at least one shred for this SlotMeta was inserted since
    /// this struct was created.
    did_insert_occur: bool,
}

impl SlotMetaWorkingSetEntry {
    /// Construct a new SlotMetaWorkingSetEntry with the specified `new_slot_meta`
    /// and `old_slot_meta`.  `did_insert_occur` is set to false.
    fn new(new_slot_meta: Rc<RefCell<SlotMeta>>, old_slot_meta: Option<SlotMeta>) -> Self {
        Self {
            new_slot_meta,
            old_slot_meta,
            did_insert_occur: false,
        }
    }
}

pub fn banking_trace_path(path: &Path) -> PathBuf {
    path.join("banking_trace")
}

pub fn banking_retrace_path(path: &Path) -> PathBuf {
    path.join("banking_retrace")
}

<<<<<<< HEAD
pub fn simulate_block_production_marker_path(path: &Path) -> PathBuf {
    path.join("simulate_block_production_allowed")
}

=======
>>>>>>> 1334fb52
impl Blockstore {
    pub fn db(self) -> Arc<Database> {
        self.db
    }

    pub fn ledger_path(&self) -> &PathBuf {
        &self.ledger_path
    }

    pub fn banking_trace_path(&self) -> PathBuf {
        banking_trace_path(&self.ledger_path)
    }

    pub fn banking_retracer_path(&self) -> PathBuf {
        banking_retrace_path(&self.ledger_path)
    }

    /// Opens a Ledger in directory, provides "infinite" window of shreds
    pub fn open(ledger_path: &Path) -> Result<Blockstore> {
        Self::do_open(ledger_path, BlockstoreOptions::default())
    }

    pub fn open_with_options(ledger_path: &Path, options: BlockstoreOptions) -> Result<Blockstore> {
        Self::do_open(ledger_path, options)
    }

    fn do_open(ledger_path: &Path, options: BlockstoreOptions) -> Result<Blockstore> {
        fs::create_dir_all(ledger_path)?;
        let blockstore_path = ledger_path.join(
            options
                .column_options
                .shred_storage_type
                .blockstore_directory(),
        );

        adjust_ulimit_nofile(options.enforce_ulimit_nofile)?;

        // Open the database
        let mut measure = Measure::start("blockstore open");
        info!("Opening blockstore at {:?}", blockstore_path);
        let db = Database::open(&blockstore_path, options)?;

        let meta_cf = db.column();
        let dead_slots_cf = db.column();
        let duplicate_slots_cf = db.column();
        let roots_cf = db.column();
        let erasure_meta_cf = db.column();
        let orphans_cf = db.column();
        let index_cf = db.column();
        let data_shred_cf = db.column();
        let code_shred_cf = db.column();
        let transaction_status_cf = db.column();
        let address_signatures_cf = db.column();
        let transaction_memos_cf = db.column();
        let transaction_status_index_cf = db.column();
        let rewards_cf = db.column();
        let blocktime_cf = db.column();
        let perf_samples_cf = db.column();
        let block_height_cf = db.column();
        let program_costs_cf = db.column();
        let bank_hash_cf = db.column();
        let optimistic_slots_cf = db.column();
        let merkle_root_meta_cf = db.column();

        let db = Arc::new(db);

        // Get max root or 0 if it doesn't exist
        let max_root = db
            .iter::<cf::Root>(IteratorMode::End)?
            .next()
            .map(|(slot, _)| slot)
            .unwrap_or(0);
        let max_root = AtomicU64::new(max_root);

        measure.stop();
        info!("Opening blockstore done; {measure}");
        let blockstore = Blockstore {
            ledger_path: ledger_path.to_path_buf(),
            db,
            meta_cf,
            dead_slots_cf,
            duplicate_slots_cf,
            roots_cf,
            erasure_meta_cf,
            orphans_cf,
            index_cf,
            data_shred_cf,
            code_shred_cf,
            transaction_status_cf,
            address_signatures_cf,
            transaction_memos_cf,
            transaction_status_index_cf,
            highest_primary_index_slot: RwLock::<Option<Slot>>::default(),
            rewards_cf,
            blocktime_cf,
            perf_samples_cf,
            block_height_cf,
            program_costs_cf,
            bank_hash_cf,
            optimistic_slots_cf,
            merkle_root_meta_cf,
            new_shreds_signals: Mutex::default(),
            completed_slots_senders: Mutex::default(),
            shred_timing_point_sender: None,
            insert_shreds_lock: Mutex::<()>::default(),
            max_root,
            lowest_cleanup_slot: RwLock::<Slot>::default(),
            slots_stats: SlotsStats::default(),
            rpc_api_metrics: BlockstoreRpcApiMetrics::default(),
        };
        blockstore.cleanup_old_entries()?;
        blockstore.update_highest_primary_index_slot()?;

        Ok(blockstore)
    }

    pub fn open_with_signal(
        ledger_path: &Path,
        options: BlockstoreOptions,
    ) -> Result<BlockstoreSignals> {
        let blockstore = Self::open_with_options(ledger_path, options)?;
        let (ledger_signal_sender, ledger_signal_receiver) = bounded(MAX_REPLAY_WAKE_UP_SIGNALS);
        let (completed_slots_sender, completed_slots_receiver) =
            bounded(MAX_COMPLETED_SLOTS_IN_CHANNEL);

        blockstore.add_new_shred_signal(ledger_signal_sender);
        blockstore.add_completed_slots_signal(completed_slots_sender);

        Ok(BlockstoreSignals {
            blockstore,
            ledger_signal_receiver,
            completed_slots_receiver,
        })
    }

    pub fn add_tree(
        &self,
        forks: Tree<Slot>,
        is_orphan: bool,
        is_slot_complete: bool,
        num_ticks: u64,
        starting_hash: Hash,
    ) {
        let mut walk = TreeWalk::from(forks);
        let mut blockhashes = HashMap::new();
        while let Some(visit) = walk.get() {
            let slot = *visit.node().data();
            if self.meta(slot).unwrap().is_some() && self.orphan(slot).unwrap().is_none() {
                // If slot exists in blockstore and is not an orphan, then skip it
                walk.forward();
                continue;
            }
            let parent = walk.get_parent().map(|n| *n.data());
            if parent.is_some() || !is_orphan {
                let parent_hash = parent
                    // parent won't exist for first node in a tree where
                    // `is_orphan == true`
                    .and_then(|parent| blockhashes.get(&parent))
                    .unwrap_or(&starting_hash);
                let mut entries = create_ticks(
                    num_ticks * (std::cmp::max(1, slot - parent.unwrap_or(slot))),
                    0,
                    *parent_hash,
                );
                blockhashes.insert(slot, entries.last().unwrap().hash);
                if !is_slot_complete {
                    entries.pop().unwrap();
                }
                let shreds = entries_to_test_shreds(
                    &entries,
                    slot,
                    parent.unwrap_or(slot),
                    is_slot_complete,
                    0,
                    true, // merkle_variant
                );
                self.insert_shreds(shreds, None, false).unwrap();
            }
            walk.forward();
        }
    }

    /// Deletes the blockstore at the specified path.
    ///
    /// Note that if the `ledger_path` has multiple rocksdb instances, this
    /// function will destroy all.
    pub fn destroy(ledger_path: &Path) -> Result<()> {
        // Database::destroy() fails if the root directory doesn't exist
        fs::create_dir_all(ledger_path)?;
        Database::destroy(&Path::new(ledger_path).join(BLOCKSTORE_DIRECTORY_ROCKS_LEVEL)).and(
            Database::destroy(&Path::new(ledger_path).join(BLOCKSTORE_DIRECTORY_ROCKS_FIFO)),
        )
    }

    /// Returns the SlotMeta of the specified slot.
    pub fn meta(&self, slot: Slot) -> Result<Option<SlotMeta>> {
        self.meta_cf.get(slot)
    }

    /// Returns true if the specified slot is full.
    pub fn is_full(&self, slot: Slot) -> bool {
        if let Ok(Some(meta)) = self.meta_cf.get(slot) {
            return meta.is_full();
        }
        false
    }

    fn erasure_meta(&self, erasure_set: ErasureSetId) -> Result<Option<ErasureMeta>> {
        let (slot, fec_set_index) = erasure_set.store_key();
        self.erasure_meta_cf.get((slot, u64::from(fec_set_index)))
    }

    #[cfg(test)]
    fn put_erasure_meta(
        &self,
        erasure_set: ErasureSetId,
        erasure_meta: &ErasureMeta,
    ) -> Result<()> {
        let (slot, fec_set_index) = erasure_set.store_key();
        self.erasure_meta_cf.put_bytes(
            (slot, u64::from(fec_set_index)),
            &bincode::serialize(erasure_meta).unwrap(),
        )
    }

    /// Attempts to find the previous consecutive erasure set for `erasure_set`.
    ///
    /// Checks the map `erasure_metas`, if not present scans blockstore. Returns None
    /// if the previous consecutive erasure set is not present in either.
    fn previous_erasure_set<'a>(
        &'a self,
        erasure_set: ErasureSetId,
        erasure_metas: &'a BTreeMap<ErasureSetId, WorkingEntry<ErasureMeta>>,
    ) -> Result<Option<(ErasureSetId, Cow<ErasureMeta>)>> {
        let (slot, fec_set_index) = erasure_set.store_key();

        // Check the previous entry from the in memory map to see if it is the consecutive
        // set to `erasure set`
        let candidate_erasure_entry = erasure_metas
            .range((
                Bound::Included(ErasureSetId::new(slot, 0)),
                Bound::Excluded(erasure_set),
            ))
            .next_back();
        let candidate_erasure_set_and_meta = candidate_erasure_entry
            .filter(|(_, candidate_erasure_meta)| {
                candidate_erasure_meta.as_ref().next_fec_set_index() == Some(fec_set_index)
            })
            .map(|(erasure_set, erasure_meta)| {
                (*erasure_set, Cow::Borrowed(erasure_meta.as_ref()))
            });
        if candidate_erasure_set_and_meta.is_some() {
            return Ok(candidate_erasure_set_and_meta);
        }

        // Consecutive set was not found in memory, scan blockstore for a potential candidate
        let Some(((_, candidate_fec_set_index), candidate_erasure_meta)) = self
            .erasure_meta_cf
            .iter(IteratorMode::From(
                (slot, u64::from(fec_set_index)),
                IteratorDirection::Reverse,
            ))?
            // `find` here, to skip the first element in case the erasure meta for fec_set_index is already present
            .find(|((_, candidate_fec_set_index), _)| {
                *candidate_fec_set_index != u64::from(fec_set_index)
            })
            // Do not consider sets from the previous slot
            .filter(|((candidate_slot, _), _)| *candidate_slot == slot)
        else {
            // No potential candidates
            return Ok(None);
        };
        let candidate_fec_set_index = u32::try_from(candidate_fec_set_index)
            .expect("fec_set_index from a previously inserted shred should fit in u32");
        let candidate_erasure_set = ErasureSetId::new(slot, candidate_fec_set_index);
        let candidate_erasure_meta: ErasureMeta = deserialize(candidate_erasure_meta.as_ref())?;

        // Check if this is actually the consecutive erasure set
        let Some(next_fec_set_index) = candidate_erasure_meta.next_fec_set_index() else {
            return Err(BlockstoreError::InvalidErasureConfig);
        };
        if next_fec_set_index == fec_set_index {
            return Ok(Some((
                candidate_erasure_set,
                Cow::Owned(candidate_erasure_meta),
            )));
        }
        Ok(None)
    }

    fn merkle_root_meta(&self, erasure_set: ErasureSetId) -> Result<Option<MerkleRootMeta>> {
        self.merkle_root_meta_cf.get(erasure_set.store_key())
    }

    /// Check whether the specified slot is an orphan slot which does not
    /// have a parent slot.
    ///
    /// Returns true if the specified slot does not have a parent slot.
    /// For other return values, it means either the slot is not in the
    /// blockstore or the slot isn't an orphan slot.
    pub fn orphan(&self, slot: Slot) -> Result<Option<bool>> {
        self.orphans_cf.get(slot)
    }

    pub fn slot_meta_iterator(
        &self,
        slot: Slot,
    ) -> Result<impl Iterator<Item = (Slot, SlotMeta)> + '_> {
        let meta_iter = self
            .db
            .iter::<cf::SlotMeta>(IteratorMode::From(slot, IteratorDirection::Forward))?;
        Ok(meta_iter.map(|(slot, slot_meta_bytes)| {
            (
                slot,
                deserialize(&slot_meta_bytes).unwrap_or_else(|e| {
                    panic!("Could not deserialize SlotMeta for slot {slot}: {e:?}")
                }),
            )
        }))
    }

    pub fn live_slots_iterator(&self, root: Slot) -> impl Iterator<Item = (Slot, SlotMeta)> + '_ {
        let root_forks = NextSlotsIterator::new(root, self);

        let orphans_iter = self.orphans_iterator(root + 1).unwrap();
        root_forks.chain(orphans_iter.flat_map(move |orphan| NextSlotsIterator::new(orphan, self)))
    }

    pub fn live_files_metadata(&self) -> Result<Vec<LiveFile>> {
        self.db.live_files_metadata()
    }

    pub fn slot_data_iterator(
        &self,
        slot: Slot,
        index: u64,
    ) -> Result<impl Iterator<Item = ((u64, u64), Box<[u8]>)> + '_> {
        let slot_iterator = self.db.iter::<cf::ShredData>(IteratorMode::From(
            (slot, index),
            IteratorDirection::Forward,
        ))?;
        Ok(slot_iterator.take_while(move |((shred_slot, _), _)| *shred_slot == slot))
    }

    pub fn slot_coding_iterator(
        &self,
        slot: Slot,
        index: u64,
    ) -> Result<impl Iterator<Item = ((u64, u64), Box<[u8]>)> + '_> {
        let slot_iterator = self.db.iter::<cf::ShredCode>(IteratorMode::From(
            (slot, index),
            IteratorDirection::Forward,
        ))?;
        Ok(slot_iterator.take_while(move |((shred_slot, _), _)| *shred_slot == slot))
    }

    fn prepare_rooted_slot_iterator(
        &self,
        slot: Slot,
        direction: IteratorDirection,
    ) -> Result<impl Iterator<Item = Slot> + '_> {
        let slot_iterator = self
            .db
            .iter::<cf::Root>(IteratorMode::From(slot, direction))?;
        Ok(slot_iterator.map(move |(rooted_slot, _)| rooted_slot))
    }

    pub fn rooted_slot_iterator(&self, slot: Slot) -> Result<impl Iterator<Item = Slot> + '_> {
        self.prepare_rooted_slot_iterator(slot, IteratorDirection::Forward)
    }

    pub fn reversed_rooted_slot_iterator(
        &self,
        slot: Slot,
    ) -> Result<impl Iterator<Item = Slot> + '_> {
        self.prepare_rooted_slot_iterator(slot, IteratorDirection::Reverse)
    }

    pub fn reversed_optimistic_slots_iterator(
        &self,
    ) -> Result<impl Iterator<Item = (Slot, Hash, UnixTimestamp)> + '_> {
        let iter = self.db.iter::<cf::OptimisticSlots>(IteratorMode::End)?;
        Ok(iter.map(|(slot, bytes)| {
            let meta: OptimisticSlotMetaVersioned = deserialize(&bytes).unwrap();
            (slot, meta.hash(), meta.timestamp())
        }))
    }

    /// Determines if we can iterate from `starting_slot` to >= `ending_slot` by full slots
    /// `starting_slot` is excluded from the `is_full()` check
    pub fn slot_range_connected(&self, starting_slot: Slot, ending_slot: Slot) -> bool {
        if starting_slot == ending_slot {
            return true;
        }

        let mut next_slots: VecDeque<_> = match self.meta(starting_slot) {
            Ok(Some(starting_slot_meta)) => starting_slot_meta.next_slots.into(),
            _ => return false,
        };
        while let Some(slot) = next_slots.pop_front() {
            if let Ok(Some(slot_meta)) = self.meta(slot) {
                if slot_meta.is_full() {
                    match slot.cmp(&ending_slot) {
                        cmp::Ordering::Less => next_slots.extend(slot_meta.next_slots),
                        _ => return true,
                    }
                }
            }
        }

        false
    }

    fn get_recovery_data_shreds<'a>(
        index: &'a Index,
        slot: Slot,
        erasure_meta: &'a ErasureMeta,
        prev_inserted_shreds: &'a HashMap<ShredId, Shred>,
        data_cf: &'a LedgerColumn<cf::ShredData>,
    ) -> impl Iterator<Item = Shred> + 'a {
        erasure_meta.data_shreds_indices().filter_map(move |i| {
            let key = ShredId::new(slot, u32::try_from(i).unwrap(), ShredType::Data);
            if let Some(shred) = prev_inserted_shreds.get(&key) {
                return Some(shred.clone());
            }
            if !index.data().contains(i) {
                return None;
            }
            match data_cf.get_bytes((slot, i)).unwrap() {
                None => {
                    error!(
                        "Unable to read the data shred with slot {slot}, index {i} for shred \
                         recovery. The shred is marked present in the slot's data shred index, \
                         but the shred could not be found in the data shred column."
                    );
                    None
                }
                Some(data) => Shred::new_from_serialized_shred(data).ok(),
            }
        })
    }

    fn get_recovery_coding_shreds<'a>(
        index: &'a Index,
        slot: Slot,
        erasure_meta: &'a ErasureMeta,
        prev_inserted_shreds: &'a HashMap<ShredId, Shred>,
        code_cf: &'a LedgerColumn<cf::ShredCode>,
    ) -> impl Iterator<Item = Shred> + 'a {
        erasure_meta.coding_shreds_indices().filter_map(move |i| {
            let key = ShredId::new(slot, u32::try_from(i).unwrap(), ShredType::Code);
            if let Some(shred) = prev_inserted_shreds.get(&key) {
                return Some(shred.clone());
            }
            if !index.coding().contains(i) {
                return None;
            }
            match code_cf.get_bytes((slot, i)).unwrap() {
                None => {
                    error!(
                        "Unable to read the coding shred with slot {slot}, index {i} for shred \
                         recovery. The shred is marked present in the slot's coding shred index, \
                         but the shred could not be found in the coding shred column."
                    );
                    None
                }
                Some(code) => Shred::new_from_serialized_shred(code).ok(),
            }
        })
    }

    fn recover_shreds(
        index: &Index,
        erasure_meta: &ErasureMeta,
        prev_inserted_shreds: &HashMap<ShredId, Shred>,
        recovered_shreds: &mut Vec<Shred>,
        data_cf: &LedgerColumn<cf::ShredData>,
        code_cf: &LedgerColumn<cf::ShredCode>,
        reed_solomon_cache: &ReedSolomonCache,
    ) {
        // Find shreds for this erasure set and try recovery
        let slot = index.slot;
        let available_shreds: Vec<_> = Self::get_recovery_data_shreds(
            index,
            slot,
            erasure_meta,
            prev_inserted_shreds,
            data_cf,
        )
        .chain(Self::get_recovery_coding_shreds(
            index,
            slot,
            erasure_meta,
            prev_inserted_shreds,
            code_cf,
        ))
        .collect();
        if let Ok(mut result) = shred::recover(available_shreds, reed_solomon_cache) {
            Self::submit_metrics(slot, erasure_meta, true, "complete".into(), result.len());
            recovered_shreds.append(&mut result);
        } else {
            Self::submit_metrics(slot, erasure_meta, true, "incomplete".into(), 0);
        }
    }

    fn submit_metrics(
        slot: Slot,
        erasure_meta: &ErasureMeta,
        attempted: bool,
        status: String,
        recovered: usize,
    ) {
        let mut data_shreds_indices = erasure_meta.data_shreds_indices();
        let start_index = data_shreds_indices.next().unwrap_or_default();
        let end_index = data_shreds_indices.last().unwrap_or(start_index);
        datapoint_debug!(
            "blockstore-erasure",
            ("slot", slot as i64, i64),
            ("start_index", start_index, i64),
            ("end_index", end_index + 1, i64),
            ("recovery_attempted", attempted, bool),
            ("recovery_status", status, String),
            ("recovered", recovered as i64, i64),
        );
    }

    /// Collects and reports [`BlockstoreRocksDbColumnFamilyMetrics`] for the
    /// all the column families.
    ///
    /// [`BlockstoreRocksDbColumnFamilyMetrics`]: crate::blockstore_metrics::BlockstoreRocksDbColumnFamilyMetrics
    pub fn submit_rocksdb_cf_metrics_for_all_cfs(&self) {
        self.meta_cf.submit_rocksdb_cf_metrics();
        self.dead_slots_cf.submit_rocksdb_cf_metrics();
        self.duplicate_slots_cf.submit_rocksdb_cf_metrics();
        self.roots_cf.submit_rocksdb_cf_metrics();
        self.erasure_meta_cf.submit_rocksdb_cf_metrics();
        self.orphans_cf.submit_rocksdb_cf_metrics();
        self.index_cf.submit_rocksdb_cf_metrics();
        self.data_shred_cf.submit_rocksdb_cf_metrics();
        self.code_shred_cf.submit_rocksdb_cf_metrics();
        self.transaction_status_cf.submit_rocksdb_cf_metrics();
        self.address_signatures_cf.submit_rocksdb_cf_metrics();
        self.transaction_memos_cf.submit_rocksdb_cf_metrics();
        self.transaction_status_index_cf.submit_rocksdb_cf_metrics();
        self.rewards_cf.submit_rocksdb_cf_metrics();
        self.blocktime_cf.submit_rocksdb_cf_metrics();
        self.perf_samples_cf.submit_rocksdb_cf_metrics();
        self.block_height_cf.submit_rocksdb_cf_metrics();
        self.program_costs_cf.submit_rocksdb_cf_metrics();
        self.bank_hash_cf.submit_rocksdb_cf_metrics();
        self.optimistic_slots_cf.submit_rocksdb_cf_metrics();
        self.merkle_root_meta_cf.submit_rocksdb_cf_metrics();
    }

    /// Report the accumulated RPC API metrics
    pub(crate) fn report_rpc_api_metrics(&self) {
        self.rpc_api_metrics.report();
    }

    fn try_shred_recovery(
        &self,
        erasure_metas: &BTreeMap<ErasureSetId, WorkingEntry<ErasureMeta>>,
        index_working_set: &mut HashMap<u64, IndexMetaWorkingSetEntry>,
        prev_inserted_shreds: &HashMap<ShredId, Shred>,
        reed_solomon_cache: &ReedSolomonCache,
    ) -> Vec<Shred> {
        let mut recovered_shreds = vec![];
        // Recovery rules:
        // 1. Only try recovery around indexes for which new data or coding shreds are received
        // 2. For new data shreds, check if an erasure set exists. If not, don't try recovery
        // 3. Before trying recovery, check if enough number of shreds have been received
        // 3a. Enough number of shreds = (#data + #coding shreds) > erasure.num_data
        for (erasure_set, working_erasure_meta) in erasure_metas.iter() {
            let erasure_meta = working_erasure_meta.as_ref();
            let slot = erasure_set.slot();
            let index_meta_entry = index_working_set.get_mut(&slot).expect("Index");
            let index = &mut index_meta_entry.index;
            match erasure_meta.status(index) {
                ErasureMetaStatus::CanRecover => {
                    Self::recover_shreds(
                        index,
                        erasure_meta,
                        prev_inserted_shreds,
                        &mut recovered_shreds,
                        &self.data_shred_cf,
                        &self.code_shred_cf,
                        reed_solomon_cache,
                    );
                }
                ErasureMetaStatus::DataFull => {
                    Self::submit_metrics(slot, erasure_meta, false, "complete".into(), 0);
                }
                ErasureMetaStatus::StillNeed(needed) => {
                    Self::submit_metrics(
                        slot,
                        erasure_meta,
                        false,
                        format!("still need: {needed}"),
                        0,
                    );
                }
            };
        }
        recovered_shreds
    }

    /// The main helper function that performs the shred insertion logic
    /// and updates corresponding meta-data.
    ///
    /// This function updates the following column families:
    ///   - [`cf::DeadSlots`]: mark a shred as "dead" if its meta-data indicates
    ///     there is no need to replay this shred.  Specifically when both the
    ///     following conditions satisfy,
    ///     - We get a new shred N marked as the last shred in the slot S,
    ///       but N.index() is less than the current slot_meta.received
    ///       for slot S.
    ///     - The slot is not currently full
    ///       It means there's an alternate version of this slot. See
    ///       `check_insert_data_shred` for more details.
    ///   - [`cf::ShredData`]: stores data shreds (in check_insert_data_shreds).
    ///   - [`cf::ShredCode`]: stores coding shreds (in check_insert_coding_shreds).
    ///   - [`cf::SlotMeta`]: the SlotMeta of the input `shreds` and their related
    ///     shreds are updated.  Specifically:
    ///     - `handle_chaining()` updates `cf::SlotMeta` in two ways.  First, it
    ///       updates the in-memory slot_meta_working_set, which will later be
    ///       persisted in commit_slot_meta_working_set().  Second, for the newly
    ///       chained slots (updated inside handle_chaining_for_slot()), it will
    ///       directly persist their slot-meta into `cf::SlotMeta`.
    ///     - In `commit_slot_meta_working_set()`, persists everything stored
    ///       in the in-memory structure slot_meta_working_set, which is updated
    ///       by both `check_insert_data_shred()` and `handle_chaining()`.
    ///   - [`cf::Orphans`]: add or remove the ID of a slot to `cf::Orphans`
    ///     if it becomes / is no longer an orphan slot in `handle_chaining()`.
    ///   - [`cf::ErasureMeta`]: the associated ErasureMeta of the coding and data
    ///     shreds inside `shreds` will be updated and committed to
    ///     `cf::ErasureMeta`.
    ///   - [`cf::MerkleRootMeta`]: the associated MerkleRootMeta of the coding and data
    ///     shreds inside `shreds` will be updated and committed to
    ///     `cf::MerkleRootMeta`.
    ///   - [`cf::Index`]: stores (slot id, index to the index_working_set_entry)
    ///     pair to the `cf::Index` column family for each index_working_set_entry which insert did occur in this function call.
    ///
    /// Arguments:
    ///  - `shreds`: the shreds to be inserted.
    ///  - `is_repaired`: a boolean vector aligned with `shreds` where each
    ///    boolean indicates whether the corresponding shred is repaired or not.
    ///  - `leader_schedule`: the leader schedule
    ///  - `is_trusted`: whether the shreds come from a trusted source. If this
    ///    is set to true, then the function will skip the shred duplication and
    ///    integrity checks.
    ///  - `retransmit_sender`: the sender for transmitting any recovered
    ///    data shreds.
    ///  - `handle_duplicate`: a function for handling shreds that have the same slot
    ///    and index.
    ///  - `metrics`: the metric for reporting detailed stats
    ///
    /// On success, the function returns an Ok result with a vector of
    /// `CompletedDataSetInfo` and a vector of its corresponding index in the
    /// input `shreds` vector.
    fn do_insert_shreds(
        &self,
        shreds: Vec<Shred>,
        is_repaired: Vec<bool>,
        leader_schedule: Option<&LeaderScheduleCache>,
        is_trusted: bool,
        retransmit_sender: Option<&Sender<Vec</*shred:*/ Vec<u8>>>>,
        reed_solomon_cache: &ReedSolomonCache,
        metrics: &mut BlockstoreInsertionMetrics,
        index_working_set: &mut HashMap<u64, IndexMetaWorkingSetEntry>,
    ) -> Result<InsertResults> {
        assert_eq!(shreds.len(), is_repaired.len());
        let mut total_start = Measure::start("Total elapsed");
        let mut start = Measure::start("Blockstore lock");
        let _lock = self.insert_shreds_lock.lock().unwrap();
        start.stop();
        metrics.insert_lock_elapsed_us += start.as_us();

        let mut write_batch = self.db.batch()?;

        let mut just_inserted_shreds = HashMap::with_capacity(shreds.len());
        let mut erasure_metas = BTreeMap::new();
        let mut merkle_root_metas = HashMap::new();
        let mut slot_meta_working_set = HashMap::new();
        let mut duplicate_shreds = vec![];

        metrics.num_shreds += shreds.len();
        let recent_slot = shreds.first().map(|a| a.slot());
        let mut start = Measure::start("Shred insertion");
        let mut index_meta_time_us = 0;
        let mut newly_completed_data_sets: Vec<CompletedDataSetInfo> = vec![];
        for (shred, is_repaired) in shreds.into_iter().zip(is_repaired) {
            let shred_source = if is_repaired {
                ShredSource::Repaired
            } else {
                ShredSource::Turbine
            };
            match shred.shred_type() {
                ShredType::Data => {
                    match self.check_insert_data_shred(
                        shred,
                        &mut erasure_metas,
                        &mut merkle_root_metas,
                        index_working_set,
                        &mut slot_meta_working_set,
                        &mut write_batch,
                        &mut just_inserted_shreds,
                        &mut index_meta_time_us,
                        is_trusted,
                        &mut duplicate_shreds,
                        leader_schedule,
                        shred_source,
                    ) {
                        Err(InsertDataShredError::Exists) => {
                            if is_repaired {
                                metrics.num_repaired_data_shreds_exists += 1;
                            } else {
                                metrics.num_turbine_data_shreds_exists += 1;
                            }
                        }
                        Err(InsertDataShredError::InvalidShred) => {
                            metrics.num_data_shreds_invalid += 1
                        }
                        Err(InsertDataShredError::BlockstoreError(err)) => {
                            metrics.num_data_shreds_blockstore_error += 1;
                            error!("blockstore error: {}", err);
                        }
                        Ok(completed_data_sets) => {
                            if is_repaired {
                                metrics.num_repair += 1;
                            }
                            newly_completed_data_sets.extend(completed_data_sets);
                            metrics.num_inserted += 1;
                        }
                    };
                }
                ShredType::Code => {
                    self.check_insert_coding_shred(
                        shred,
                        &mut erasure_metas,
                        &mut merkle_root_metas,
                        index_working_set,
                        &mut write_batch,
                        &mut just_inserted_shreds,
                        &mut index_meta_time_us,
                        &mut duplicate_shreds,
                        is_trusted,
                        shred_source,
                        metrics,
                    );
                }
            };
        }
        start.stop();

        metrics.insert_shreds_elapsed_us += start.as_us();
        let mut start = Measure::start("Shred recovery");
        if let Some(leader_schedule_cache) = leader_schedule {
            let recovered_shreds = self.try_shred_recovery(
                &erasure_metas,
                index_working_set,
                &just_inserted_shreds,
                reed_solomon_cache,
            );

            metrics.num_recovered += recovered_shreds
                .iter()
                .filter(|shred| shred.is_data())
                .count();
            let recovered_shreds: Vec<_> = recovered_shreds
                .into_iter()
                .filter_map(|shred| {
                    let leader =
                        leader_schedule_cache.slot_leader_at(shred.slot(), /*bank=*/ None)?;
                    //if !shred.verify(&leader) {
                    //    metrics.num_recovered_failed_sig += 1;
                    //    return None;
                    //}
                    // Since the data shreds are fully recovered from the
                    // erasure batch, no need to store coding shreds in
                    // blockstore.
                    if shred.is_code() {
                        return Some(shred);
                    }
                    match self.check_insert_data_shred(
                        shred.clone(),
                        &mut erasure_metas,
                        &mut merkle_root_metas,
                        index_working_set,
                        &mut slot_meta_working_set,
                        &mut write_batch,
                        &mut just_inserted_shreds,
                        &mut index_meta_time_us,
                        is_trusted,
                        &mut duplicate_shreds,
                        leader_schedule,
                        ShredSource::Recovered,
                    ) {
                        Err(InsertDataShredError::Exists) => {
                            metrics.num_recovered_exists += 1;
                            None
                        }
                        Err(InsertDataShredError::InvalidShred) => {
                            metrics.num_recovered_failed_invalid += 1;
                            None
                        }
                        Err(InsertDataShredError::BlockstoreError(err)) => {
                            metrics.num_recovered_blockstore_error += 1;
                            error!("blockstore error: {}", err);
                            None
                        }
                        Ok(completed_data_sets) => {
                            newly_completed_data_sets.extend(completed_data_sets);
                            metrics.num_recovered_inserted += 1;
                            Some(shred)
                        }
                    }
                })
                // Always collect recovered-shreds so that above insert code is
                // executed even if retransmit-sender is None.
                .collect();
            if !recovered_shreds.is_empty() {
                if let Some(retransmit_sender) = retransmit_sender {
                    let _ = retransmit_sender.send(
                        recovered_shreds
                            .into_iter()
                            .map(Shred::into_payload)
                            .collect(),
                    );
                }
            }
        }
        start.stop();
        metrics.shred_recovery_elapsed_us += start.as_us();

        let mut start = Measure::start("Shred recovery");
        // Handle chaining for the members of the slot_meta_working_set that were inserted into,
        // drop the others
        self.handle_chaining(&mut write_batch, &mut slot_meta_working_set)?;
        start.stop();
        metrics.chaining_elapsed_us += start.as_us();

        let mut start = Measure::start("Commit Working Sets");
        let (should_signal, newly_completed_slots) = commit_slot_meta_working_set(
            &slot_meta_working_set,
            &self.completed_slots_senders.lock().unwrap(),
            &mut write_batch,
        )?;

        for (erasure_set, working_erasure_meta) in erasure_metas.iter() {
            if !working_erasure_meta.should_write() {
                // Not a new erasure meta
                continue;
            }
            let (slot, _) = erasure_set.store_key();
            if self.has_duplicate_shreds_in_slot(slot) {
                continue;
            }
            // First coding shred from this erasure batch, check the forward merkle root chaining
            let erasure_meta = working_erasure_meta.as_ref();
            let shred_id = ShredId::new(
                slot,
                erasure_meta
                    .first_received_coding_shred_index()
                    .expect("First received coding index must fit in u32"),
                ShredType::Code,
            );
            let shred = just_inserted_shreds
                .get(&shred_id)
                .expect("Erasure meta was just created, initial shred must exist");

            self.check_forward_chained_merkle_root_consistency(
                shred,
                erasure_meta,
                &just_inserted_shreds,
                &mut merkle_root_metas,
                &mut duplicate_shreds,
            );
        }

        for (erasure_set, working_merkle_root_meta) in merkle_root_metas.iter() {
            if !working_merkle_root_meta.should_write() {
                // Not a new merkle root meta
                continue;
            }
            let (slot, _) = erasure_set.store_key();
            if self.has_duplicate_shreds_in_slot(slot) {
                continue;
            }
            // First shred from this erasure batch, check the backwards merkle root chaining
            let merkle_root_meta = working_merkle_root_meta.as_ref();
            let shred_id = ShredId::new(
                slot,
                merkle_root_meta.first_received_shred_index(),
                merkle_root_meta.first_received_shred_type(),
            );
            let shred = just_inserted_shreds
                .get(&shred_id)
                .expect("Merkle root meta was just created, initial shred must exist");

            self.check_backwards_chained_merkle_root_consistency(
                shred,
                &just_inserted_shreds,
                &erasure_metas,
                &mut duplicate_shreds,
            );
        }

        for (erasure_set, working_erasure_meta) in erasure_metas {
            if !working_erasure_meta.should_write() {
                // No need to rewrite the column
                continue;
            }
            let (slot, fec_set_index) = erasure_set.store_key();
            write_batch.put::<cf::ErasureMeta>(
                (slot, u64::from(fec_set_index)),
                working_erasure_meta.as_ref(),
            )?;
        }

        for (erasure_set, working_merkle_root_meta) in merkle_root_metas {
            if !working_merkle_root_meta.should_write() {
                // No need to rewrite the column
                continue;
            }
            write_batch.put::<cf::MerkleRootMeta>(
                erasure_set.store_key(),
                working_merkle_root_meta.as_ref(),
            )?;
        }

        index_working_set.retain(|&slot, index_working_set_entry| {
            if index_working_set_entry.did_insert_occur {
                index_working_set_entry.did_insert_occur = false;
                write_batch.put::<cf::Index>(slot, &index_working_set_entry.index).unwrap();
            }
            if let Some(recent_slot) = recent_slot {
               slot >= recent_slot.saturating_sub(200)
            }  else {
               true
            }
        });
        start.stop();
        metrics.commit_working_sets_elapsed_us += start.as_us();

        let mut start = Measure::start("Write Batch");
        use rocksdb::WriteOptions;
        let mut write_options = WriteOptions::default();
        write_options.disable_wal(true);
        self.db.write_opt(write_batch, &write_options)?;
        start.stop();
        metrics.write_batch_elapsed_us += start.as_us();

        send_signals(
            &self.new_shreds_signals.lock().unwrap(),
            &self.completed_slots_senders.lock().unwrap(),
            should_signal,
            newly_completed_slots,
        );

        total_start.stop();

        metrics.total_elapsed_us += total_start.as_us();
        metrics.index_meta_time_us += index_meta_time_us;

        Ok(InsertResults {
            completed_data_set_infos: newly_completed_data_sets,
            duplicate_shreds,
        })
    }

    pub fn insert_shreds_handle_duplicate<F>(
        &self,
        shreds: Vec<Shred>,
        is_repaired: Vec<bool>,
        leader_schedule: Option<&LeaderScheduleCache>,
        is_trusted: bool,
        retransmit_sender: Option<&Sender<Vec</*shred:*/ Vec<u8>>>>,
        handle_duplicate: &F,
        reed_solomon_cache: &ReedSolomonCache,
        metrics: &mut BlockstoreInsertionMetrics,
        index_working_set: &mut HashMap<u64, IndexMetaWorkingSetEntry>,
    ) -> Result<Vec<CompletedDataSetInfo>>
    where
        F: Fn(PossibleDuplicateShred),
    {
        let InsertResults {
            completed_data_set_infos,
            duplicate_shreds,
        } = self.do_insert_shreds(
            shreds,
            is_repaired,
            leader_schedule,
            is_trusted,
            retransmit_sender,
            reed_solomon_cache,
            metrics,
            index_working_set,
        )?;

        for shred in duplicate_shreds {
            handle_duplicate(shred);
        }

        Ok(completed_data_set_infos)
    }

    pub fn add_new_shred_signal(&self, s: Sender<bool>) {
        self.new_shreds_signals.lock().unwrap().push(s);
    }

    pub fn add_completed_slots_signal(&self, s: CompletedSlotsSender) {
        self.completed_slots_senders.lock().unwrap().push(s);
    }

    pub fn get_new_shred_signals_len(&self) -> usize {
        self.new_shreds_signals.lock().unwrap().len()
    }

    pub fn get_new_shred_signal(&self, index: usize) -> Option<Sender<bool>> {
        self.new_shreds_signals.lock().unwrap().get(index).cloned()
    }

    pub fn drop_signal(&self) {
        self.new_shreds_signals.lock().unwrap().clear();
        self.completed_slots_senders.lock().unwrap().clear();
    }

    /// Clear `slot` from the Blockstore, see ``Blockstore::purge_slot_cleanup_chaining`
    /// for more details.
    ///
    /// This function currently requires `insert_shreds_lock`, as both
    /// `clear_unconfirmed_slot()` and `insert_shreds_handle_duplicate()`
    /// try to perform read-modify-write operation on [`cf::SlotMeta`] column
    /// family.
    pub fn clear_unconfirmed_slot(&self, slot: Slot) {
        let _lock = self.insert_shreds_lock.lock().unwrap();
        // Purge the slot and insert an empty `SlotMeta` with only the `next_slots` field preserved.
        // Shreds inherently know their parent slot, and a parent's SlotMeta `next_slots` list
        // will be updated when the child is inserted (see `Blockstore::handle_chaining()`).
        // However, we are only purging and repairing the parent slot here. Since the child will not be
        // reinserted the chaining will be lost. In order for bank forks discovery to ingest the child,
        // we must retain the chain by preserving `next_slots`.
        match self.purge_slot_cleanup_chaining(slot) {
            Ok(_) => {}
            Err(BlockstoreError::SlotUnavailable) => error!(
                "clear_unconfirmed_slot() called on slot {} with no SlotMeta",
                slot
            ),
            Err(e) => panic!("Purge database operations failed {}", e),
        }
    }

    pub fn insert_shreds(
        &self,
        shreds: Vec<Shred>,
        leader_schedule: Option<&LeaderScheduleCache>,
        is_trusted: bool,
    ) -> Result<Vec<CompletedDataSetInfo>> {
        let shreds_len = shreds.len();
        let mut index_working_set = HashMap::new();
        let insert_results = self.do_insert_shreds(
            shreds,
            vec![false; shreds_len],
            leader_schedule,
            is_trusted,
            None, // retransmit-sender
            &ReedSolomonCache::default(),
            &mut BlockstoreInsertionMetrics::default(),
            &mut index_working_set,
        )?;
        Ok(insert_results.completed_data_set_infos)
    }

    #[cfg(test)]
    fn insert_shred_return_duplicate(
        &self,
        shred: Shred,
        leader_schedule: &LeaderScheduleCache,
    ) -> Vec<PossibleDuplicateShred> {
        let insert_results = self
            .do_insert_shreds(
                vec![shred],
                vec![false],
                Some(leader_schedule),
                false,
                None, // retransmit-sender
                &ReedSolomonCache::default(),
                &mut BlockstoreInsertionMetrics::default(),
            )
            .unwrap();
        insert_results.duplicate_shreds
    }

    #[allow(clippy::too_many_arguments)]
    fn check_insert_coding_shred(
        &self,
        shred: Shred,
        erasure_metas: &mut BTreeMap<ErasureSetId, WorkingEntry<ErasureMeta>>,
        merkle_root_metas: &mut HashMap<ErasureSetId, WorkingEntry<MerkleRootMeta>>,
        index_working_set: &mut HashMap<u64, IndexMetaWorkingSetEntry>,
        write_batch: &mut WriteBatch,
        just_received_shreds: &mut HashMap<ShredId, Shred>,
        index_meta_time_us: &mut u64,
        duplicate_shreds: &mut Vec<PossibleDuplicateShred>,
        is_trusted: bool,
        shred_source: ShredSource,
        metrics: &mut BlockstoreInsertionMetrics,
    ) -> bool {
        let slot = shred.slot();
        let shred_index = u64::from(shred.index());

        let index_meta_working_set_entry =
            self.get_index_meta_entry(slot, index_working_set, index_meta_time_us);

        let index_meta = &mut index_meta_working_set_entry.index;
        let erasure_set = shred.erasure_set();

        if let HashMapEntry::Vacant(entry) = merkle_root_metas.entry(erasure_set) {
            if let Some(meta) = self.merkle_root_meta(erasure_set).unwrap() {
                entry.insert(WorkingEntry::Clean(meta));
            }
        }

        // This gives the index of first coding shred in this FEC block
        // So, all coding shreds in a given FEC block will have the same set index
        if !is_trusted {
            if index_meta.coding().contains(shred_index) {
                metrics.num_coding_shreds_exists += 1;
                duplicate_shreds.push(PossibleDuplicateShred::Exists(shred));
                return false;
            }

            if !Blockstore::should_insert_coding_shred(&shred, self.max_root()) {
                metrics.num_coding_shreds_invalid += 1;
                return false;
            }

            if let Some(merkle_root_meta) = merkle_root_metas.get(&erasure_set) {
                // A previous shred has been inserted in this batch or in blockstore
                // Compare our current shred against the previous shred for potential
                // conflicts
                if !self.check_merkle_root_consistency(
                    just_received_shreds,
                    slot,
                    merkle_root_meta.as_ref(),
                    &shred,
                    duplicate_shreds,
                ) {
                    return false;
                }
            }
        }

        let erasure_meta_entry = erasure_metas.entry(erasure_set).or_insert_with(|| {
            self.erasure_meta(erasure_set)
                .expect("Expect database get to succeed")
                .map(WorkingEntry::Clean)
                .unwrap_or_else(|| {
                    WorkingEntry::Dirty(ErasureMeta::from_coding_shred(&shred).unwrap())
                })
        });
        let erasure_meta = erasure_meta_entry.as_ref();

        if !erasure_meta.check_coding_shred(&shred) {
            metrics.num_coding_shreds_invalid_erasure_config += 1;
            if !self.has_duplicate_shreds_in_slot(slot) {
                if let Some(conflicting_shred) = self
                    .find_conflicting_coding_shred(&shred, slot, erasure_meta, just_received_shreds)
                    .map(Cow::into_owned)
                {
                    if let Err(e) = self.store_duplicate_slot(
                        slot,
                        conflicting_shred.clone(),
                        shred.payload().clone(),
                    ) {
                        warn!(
                            "Unable to store conflicting erasure meta duplicate proof for {slot} \
                             {erasure_set:?} {e}"
                        );
                    }

                    duplicate_shreds.push(PossibleDuplicateShred::ErasureConflict(
                        shred.clone(),
                        conflicting_shred,
                    ));
                } else {
                    error!(
                        "Unable to find the conflicting coding shred that set {erasure_meta:?}. \
                         This should only happen in extreme cases where blockstore cleanup has \
                         caught up to the root. Skipping the erasure meta duplicate shred check"
                    );
                }
            }

            // ToDo: This is a potential slashing condition
            warn!("Received multiple erasure configs for the same erasure set!!!");
            warn!(
                "Slot: {}, shred index: {}, erasure_set: {:?}, is_duplicate: {}, stored config: \
                 {:#?}, new shred: {:#?}",
                slot,
                shred.index(),
                erasure_set,
                self.has_duplicate_shreds_in_slot(slot),
                erasure_meta.config(),
                shred,
            );
            return false;
        }

        self.slots_stats
            .record_shred(shred.slot(), shred.fec_set_index(), shred_source, None);

        // insert coding shred into rocks
        let result = self
            .insert_coding_shred(index_meta, &shred, write_batch)
            .is_ok();

        if result {
            index_meta_working_set_entry.did_insert_occur = true;
            metrics.num_inserted += 1;

            merkle_root_metas
                .entry(erasure_set)
                .or_insert(WorkingEntry::Dirty(MerkleRootMeta::from_shred(&shred)));
        }

        if let HashMapEntry::Vacant(entry) = just_received_shreds.entry(shred.id()) {
            metrics.num_coding_shreds_inserted += 1;
            entry.insert(shred);
        }

        result
    }

    fn find_conflicting_coding_shred<'a>(
        &'a self,
        shred: &Shred,
        slot: Slot,
        erasure_meta: &ErasureMeta,
        just_received_shreds: &'a HashMap<ShredId, Shred>,
    ) -> Option<Cow<Vec<u8>>> {
        // Search for the shred which set the initial erasure config, either inserted,
        // or in the current batch in just_received_shreds.
        let index = erasure_meta.first_received_coding_shred_index()?;
        let shred_id = ShredId::new(slot, index, ShredType::Code);
        let maybe_shred = self.get_shred_from_just_inserted_or_db(just_received_shreds, shred_id);

        if index != 0 || maybe_shred.is_some() {
            return maybe_shred;
        }

        // If we are using a blockstore created from an earlier version than 1.18.12,
        // `index` will be 0 as it was not yet populated, revert to a scan until  we no longer support
        // those blockstore versions.
        for coding_index in erasure_meta.coding_shreds_indices() {
            let maybe_shred = self.get_coding_shred(slot, coding_index);
            if let Ok(Some(shred_data)) = maybe_shred {
                let potential_shred = Shred::new_from_serialized_shred(shred_data).unwrap();
                if shred.erasure_mismatch(&potential_shred).unwrap() {
                    return Some(Cow::Owned(potential_shred.into_payload()));
                }
            } else if let Some(potential_shred) = {
                let key = ShredId::new(slot, u32::try_from(coding_index).unwrap(), ShredType::Code);
                just_received_shreds.get(&key)
            } {
                if shred.erasure_mismatch(potential_shred).unwrap() {
                    return Some(Cow::Borrowed(potential_shred.payload()));
                }
            }
        }
        None
    }

    /// Create an entry to the specified `write_batch` that performs shred
    /// insertion and associated metadata update.  The function also updates
    /// its in-memory copy of the associated metadata.
    ///
    /// Currently, this function must be invoked while holding
    /// `insert_shreds_lock` as it performs read-modify-write operations
    /// on multiple column families.
    ///
    /// The resulting `write_batch` may include updates to [`cf::DeadSlots`]
    /// and [`cf::ShredData`].  Note that it will also update the in-memory copy
    /// of `erasure_metas`, `merkle_root_metas`, and `index_working_set`, which will
    /// later be used to update other column families such as [`cf::ErasureMeta`] and
    /// [`cf::Index`].
    ///
    /// Arguments:
    /// - `shred`: the shred to be inserted
    /// - `erasure_metas`: the in-memory hash-map that maintains the dirty
    ///     copy of the erasure meta.  It will later be written to
    ///     `cf::ErasureMeta` in insert_shreds_handle_duplicate().
    /// - `merkle_root_metas`: the in-memory hash-map that maintains the dirty
    ///     copy of the merkle root meta. It will later be written to
    ///     `cf::MerkleRootMeta` in `insert_shreds_handle_duplicate()`.
    /// - `index_working_set`: the in-memory hash-map that maintains the
    ///     dirty copy of the index meta.  It will later be written to
    ///     `cf::Index` in insert_shreds_handle_duplicate().
    /// - `slot_meta_working_set`: the in-memory hash-map that maintains
    ///     the dirty copy of the index meta.  It will later be written to
    ///     `cf::SlotMeta` in insert_shreds_handle_duplicate().
    /// - `write_batch`: the collection of the current writes which will
    ///     be committed atomically.
    /// - `just_inserted_data_shreds`: a (slot, shred index within the slot)
    ///     to shred map which maintains which data shreds have been inserted.
    /// - `index_meta_time_us`: the time spent on loading or creating the
    ///     index meta entry from the db.
    /// - `is_trusted`: if false, this function will check whether the
    ///     input shred is duplicate.
    /// - `handle_duplicate`: the function that handles duplication.
    /// - `leader_schedule`: the leader schedule will be used to check
    ///     whether it is okay to insert the input shred.
    /// - `shred_source`: the source of the shred.
    #[allow(clippy::too_many_arguments)]
    fn check_insert_data_shred(
        &self,
        shred: Shred,
        erasure_metas: &mut BTreeMap<ErasureSetId, WorkingEntry<ErasureMeta>>,
        merkle_root_metas: &mut HashMap<ErasureSetId, WorkingEntry<MerkleRootMeta>>,
        index_working_set: &mut HashMap<u64, IndexMetaWorkingSetEntry>,
        slot_meta_working_set: &mut HashMap<u64, SlotMetaWorkingSetEntry>,
        write_batch: &mut WriteBatch,
        just_inserted_shreds: &mut HashMap<ShredId, Shred>,
        index_meta_time_us: &mut u64,
        is_trusted: bool,
        duplicate_shreds: &mut Vec<PossibleDuplicateShred>,
        leader_schedule: Option<&LeaderScheduleCache>,
        shred_source: ShredSource,
    ) -> std::result::Result<Vec<CompletedDataSetInfo>, InsertDataShredError> {
        let slot = shred.slot();
        let shred_index = u64::from(shred.index());

        let index_meta_working_set_entry =
            self.get_index_meta_entry(slot, index_working_set, index_meta_time_us);
        let index_meta = &mut index_meta_working_set_entry.index;
        let slot_meta_entry = self.get_slot_meta_entry(
            slot_meta_working_set,
            slot,
            shred
                .parent()
                .map_err(|_| InsertDataShredError::InvalidShred)?,
        );

        let slot_meta = &mut slot_meta_entry.new_slot_meta.borrow_mut();
        let erasure_set = shred.erasure_set();
        if let HashMapEntry::Vacant(entry) = merkle_root_metas.entry(erasure_set) {
            if let Some(meta) = self.merkle_root_meta(erasure_set).unwrap() {
                entry.insert(WorkingEntry::Clean(meta));
            }
        }

        if !is_trusted {
            if Self::is_data_shred_present(&shred, slot_meta, index_meta.data()) {
                duplicate_shreds.push(PossibleDuplicateShred::Exists(shred));
                return Err(InsertDataShredError::Exists);
            }

            if shred.last_in_slot() && shred_index < slot_meta.received && !slot_meta.is_full() {
                // We got a last shred < slot_meta.received, which signals there's an alternative,
                // shorter version of the slot. Because also `!slot_meta.is_full()`, then this
                // means, for the current version of the slot, we might never get all the
                // shreds < the current last index, never replay this slot, and make no
                // progress (for instance if a leader sends an additional detached "last index"
                // shred with a very high index, but none of the intermediate shreds). Ideally, we would
                // just purge all shreds > the new last index slot, but because replay may have already
                // replayed entries past the newly detected "last" shred, then mark the slot as dead
                // and wait for replay to dump and repair the correct version.
                warn!(
                    "Received *last* shred index {} less than previous shred index {}, and slot \
                     {} is not full, marking slot dead",
                    shred_index, slot_meta.received, slot
                );
                write_batch.put::<cf::DeadSlots>(slot, &true).unwrap();
            }

            if !self.should_insert_data_shred(
                &shred,
                slot_meta,
                just_inserted_shreds,
                self.max_root(),
                leader_schedule,
                shred_source,
                duplicate_shreds,
            ) {
                return Err(InsertDataShredError::InvalidShred);
            }

            if let Some(merkle_root_meta) = merkle_root_metas.get(&erasure_set) {
                // A previous shred has been inserted in this batch or in blockstore
                // Compare our current shred against the previous shred for potential
                // conflicts
                if !self.check_merkle_root_consistency(
                    just_inserted_shreds,
                    slot,
                    merkle_root_meta.as_ref(),
                    &shred,
                    duplicate_shreds,
                ) {
                    return Err(InsertDataShredError::InvalidShred);
                }
            }
        }

        let newly_completed_data_sets = self.insert_data_shred(
            slot_meta,
            index_meta.data_mut(),
            &shred,
            write_batch,
            shred_source,
        )?;
        merkle_root_metas
            .entry(erasure_set)
            .or_insert(WorkingEntry::Dirty(MerkleRootMeta::from_shred(&shred)));
        just_inserted_shreds.insert(shred.id(), shred);
        index_meta_working_set_entry.did_insert_occur = true;
        slot_meta_entry.did_insert_occur = true;
        if let BTreeMapEntry::Vacant(entry) = erasure_metas.entry(erasure_set) {
            if let Some(meta) = self.erasure_meta(erasure_set).unwrap() {
                entry.insert(WorkingEntry::Clean(meta));
            }
        }
        Ok(newly_completed_data_sets)
    }

    fn should_insert_coding_shred(shred: &Shred, max_root: Slot) -> bool {
        debug_assert_matches!(shred.sanitize(), Ok(()));
        shred.is_code() && shred.slot() > max_root
    }

    fn insert_coding_shred(
        &self,
        index_meta: &mut Index,
        shred: &Shred,
        write_batch: &mut WriteBatch,
    ) -> Result<()> {
        let slot = shred.slot();
        let shred_index = u64::from(shred.index());

        // Assert guaranteed by integrity checks on the shred that happen before
        // `insert_coding_shred` is called
        debug_assert_matches!(shred.sanitize(), Ok(()));
        assert!(shred.is_code());

        // Commit step: commit all changes to the mutable structures at once, or none at all.
        // We don't want only a subset of these changes going through.
        write_batch.put_bytes::<cf::ShredCode>((slot, shred_index), shred.payload())?;
        index_meta.coding_mut().insert(shred_index);

        Ok(())
    }

    fn is_data_shred_present(shred: &Shred, slot_meta: &SlotMeta, data_index: &ShredIndex) -> bool {
        let shred_index = u64::from(shred.index());
        // Check that the shred doesn't already exist in blockstore
        shred_index < slot_meta.consumed || data_index.contains(shred_index)
    }

    /// Finds the corresponding shred at `shred_id` in the just inserted
    /// shreds or the backing store. Returns None if there is no shred.
    fn get_shred_from_just_inserted_or_db<'a>(
        &'a self,
        just_inserted_shreds: &'a HashMap<ShredId, Shred>,
        shred_id: ShredId,
    ) -> Option<Cow<'a, Vec<u8>>> {
        let (slot, index, shred_type) = shred_id.unpack();
        match (just_inserted_shreds.get(&shred_id), shred_type) {
            (Some(shred), _) => Some(Cow::Borrowed(shred.payload())),
            // If it doesn't exist in the just inserted set, it must exist in
            // the backing store
            (_, ShredType::Data) => self
                .get_data_shred(slot, u64::from(index))
                .unwrap()
                .map(Cow::Owned),
            (_, ShredType::Code) => self
                .get_coding_shred(slot, u64::from(index))
                .unwrap()
                .map(Cow::Owned),
        }
    }

    /// Returns true if there is no merkle root conflict between
    /// the existing `merkle_root_meta` and `shred`
    ///
    /// Otherwise return false and if not already present, add duplicate proof to
    /// `duplicate_shreds`.
    fn check_merkle_root_consistency(
        &self,
        just_inserted_shreds: &HashMap<ShredId, Shred>,
        slot: Slot,
        merkle_root_meta: &MerkleRootMeta,
        shred: &Shred,
        duplicate_shreds: &mut Vec<PossibleDuplicateShred>,
    ) -> bool {
        let new_merkle_root = shred.merkle_root().ok();
        if merkle_root_meta.merkle_root() == new_merkle_root {
            // No conflict, either both merkle shreds with same merkle root
            // or both legacy shreds with merkle_root `None`
            return true;
        }

        warn!(
            "Received conflicting merkle roots for slot: {}, erasure_set: {:?} original merkle \
             root meta {:?} vs conflicting merkle root {:?} shred index {} type {:?}. Reporting \
             as duplicate",
            slot,
            shred.erasure_set(),
            merkle_root_meta,
            new_merkle_root,
            shred.index(),
            shred.shred_type(),
        );

        if !self.has_duplicate_shreds_in_slot(slot) {
            let shred_id = ShredId::new(
                slot,
                merkle_root_meta.first_received_shred_index(),
                merkle_root_meta.first_received_shred_type(),
            );
            let Some(conflicting_shred) = self
                .get_shred_from_just_inserted_or_db(just_inserted_shreds, shred_id)
                .map(Cow::into_owned)
            else {
                error!(
                    "Shred {shred_id:?} indiciated by merkle root meta {merkle_root_meta:?} is \
                     missing from blockstore. This should only happen in extreme cases where \
                     blockstore cleanup has caught up to the root. Skipping the merkle root \
                     consistency check"
                );
                return true;
            };
            if let Err(e) = self.store_duplicate_slot(
                slot,
                conflicting_shred.clone(),
                shred.clone().into_payload(),
            ) {
                warn!(
                    "Unable to store conflicting merkle root duplicate proof for {slot} \
                     {:?} {e}",
                    shred.erasure_set(),
                );
            }
            duplicate_shreds.push(PossibleDuplicateShred::MerkleRootConflict(
                shred.clone(),
                conflicting_shred,
            ));
        }
        false
    }

    /// Returns true if there is no chaining conflict between
    /// the `shred` and `merkle_root_meta` of the next FEC set,
    /// or if shreds from the next set are yet to be received.
    ///
    /// Otherwise return false and add duplicate proof to
    /// `duplicate_shreds`.
    ///
    /// This is intended to be used right after `shred`'s `erasure_meta`
    /// has been created for the first time.
    fn check_forward_chained_merkle_root_consistency(
        &self,
        shred: &Shred,
        erasure_meta: &ErasureMeta,
        just_inserted_shreds: &HashMap<ShredId, Shred>,
        merkle_root_metas: &mut HashMap<ErasureSetId, WorkingEntry<MerkleRootMeta>>,
        duplicate_shreds: &mut Vec<PossibleDuplicateShred>,
    ) -> bool {
        debug_assert!(erasure_meta.check_coding_shred(shred));
        let slot = shred.slot();
        let erasure_set = shred.erasure_set();

        // If a shred from the next fec set has already been inserted, check the chaining
        let Some(next_fec_set_index) = erasure_meta.next_fec_set_index() else {
            error!("Invalid erasure meta, unable to compute next fec set index {erasure_meta:?}");
            return false;
        };
        let next_erasure_set = ErasureSetId::new(slot, next_fec_set_index);
        let Some(next_merkle_root_meta) = merkle_root_metas
            .get(&next_erasure_set)
            .map(WorkingEntry::as_ref)
            .map(Cow::Borrowed)
            .or_else(|| {
                self.merkle_root_meta(next_erasure_set)
                    .unwrap()
                    .map(Cow::Owned)
            })
        else {
            // No shred from the next fec set has been received
            return true;
        };
        let next_shred_id = ShredId::new(
            slot,
            next_merkle_root_meta.first_received_shred_index(),
            next_merkle_root_meta.first_received_shred_type(),
        );
        let Some(next_shred) =
            Self::get_shred_from_just_inserted_or_db(self, just_inserted_shreds, next_shred_id)
                .map(Cow::into_owned)
        else {
            error!(
                "Shred {next_shred_id:?} indicated by merkle root meta {next_merkle_root_meta:?} \
                 is missing from blockstore. This should only happen in extreme cases where \
                 blockstore cleanup has caught up to the root. Skipping the forward chained \
                 merkle root consistency check"
            );
            return true;
        };
        let merkle_root = shred.merkle_root().ok();
        let chained_merkle_root = shred::layout::get_chained_merkle_root(&next_shred);

        if !self.check_chaining(merkle_root, chained_merkle_root) {
            warn!(
                "Received conflicting chained merkle roots for slot: {slot}, shred \
                 {erasure_set:?} type {:?} has merkle root {merkle_root:?}, however next fec set \
                 shred {next_erasure_set:?} type {:?} chains to merkle root \
                 {chained_merkle_root:?}. Reporting as duplicate",
                shred.shred_type(),
                next_merkle_root_meta.first_received_shred_type(),
            );

            if !self.has_duplicate_shreds_in_slot(shred.slot()) {
                duplicate_shreds.push(PossibleDuplicateShred::ChainedMerkleRootConflict(
                    shred.clone(),
                    next_shred,
                ));
            }
            return false;
        }

        true
    }

    /// Returns true if there is no chaining conflict between
    /// the `shred` and `merkle_root_meta` of the previous FEC set,
    /// or if shreds from the previous set are yet to be received.
    ///
    /// Otherwise return false and add duplicate proof to
    /// `duplicate_shreds`.
    ///
    /// This is intended to be used right after `shred`'s `merkle_root_meta`
    /// has been created for the first time.
    fn check_backwards_chained_merkle_root_consistency(
        &self,
        shred: &Shred,
        just_inserted_shreds: &HashMap<ShredId, Shred>,
        erasure_metas: &BTreeMap<ErasureSetId, WorkingEntry<ErasureMeta>>,
        duplicate_shreds: &mut Vec<PossibleDuplicateShred>,
    ) -> bool {
        let slot = shred.slot();
        let erasure_set = shred.erasure_set();
        let fec_set_index = shred.fec_set_index();

        if fec_set_index == 0 {
            // Although the first fec set chains to the last fec set of the parent block,
            // if this chain is incorrect we do not know which block is the duplicate until votes
            // are received. We instead delay this check until the block reaches duplicate
            // confirmation.
            return true;
        }

        // If a shred from the previous fec set has already been inserted, check the chaining.
        // Since we cannot compute the previous fec set index, we check the in memory map, otherwise
        // check the previous key from blockstore to see if it is consecutive with our current set.
        let Some((prev_erasure_set, prev_erasure_meta)) = self
            .previous_erasure_set(erasure_set, erasure_metas)
            .expect("Expect database operations to succeed")
        else {
            // No shreds from the previous erasure batch have been received,
            // so nothing to check. Once the previous erasure batch is received,
            // we will verify this chain through the forward check above.
            return true;
        };

        let prev_shred_id = ShredId::new(
            slot,
            prev_erasure_meta
                .first_received_coding_shred_index()
                .expect("First received coding index must fit in u32"),
            ShredType::Code,
        );
        let Some(prev_shred) =
            Self::get_shred_from_just_inserted_or_db(self, just_inserted_shreds, prev_shred_id)
                .map(Cow::into_owned)
        else {
            warn!(
                "Shred {prev_shred_id:?} indicated by the erasure meta {prev_erasure_meta:?} \
                 is missing from blockstore. This can happen if you have recently upgraded \
                 from a version < v1.18.13, or if blockstore cleanup has caught up to the root. \
                 Skipping the backwards chained merkle root consistency check"
            );
            return true;
        };
        let merkle_root = shred::layout::get_merkle_root(&prev_shred);
        let chained_merkle_root = shred.chained_merkle_root().ok();

        if !self.check_chaining(merkle_root, chained_merkle_root) {
            warn!(
                "Received conflicting chained merkle roots for slot: {slot}, shred {:?} type {:?} \
                 chains to merkle root {chained_merkle_root:?}, however previous fec set coding \
                 shred {prev_erasure_set:?} has merkle root {merkle_root:?}. Reporting as duplicate",
                shred.erasure_set(),
                shred.shred_type(),
            );

            if !self.has_duplicate_shreds_in_slot(shred.slot()) {
                duplicate_shreds.push(PossibleDuplicateShred::ChainedMerkleRootConflict(
                    shred.clone(),
                    prev_shred,
                ));
            }
            return false;
        }

        true
    }

    /// Checks if the chained merkle root == merkle root
    ///
    /// Returns true if no conflict, or if chained merkle roots are not enabled
    fn check_chaining(&self, merkle_root: Option<Hash>, chained_merkle_root: Option<Hash>) -> bool {
        chained_merkle_root.is_none()  // Chained merkle roots have not been enabled yet
            || chained_merkle_root == merkle_root
    }

    fn should_insert_data_shred(
        &self,
        shred: &Shred,
        slot_meta: &SlotMeta,
        just_inserted_shreds: &HashMap<ShredId, Shred>,
        max_root: Slot,
        leader_schedule: Option<&LeaderScheduleCache>,
        shred_source: ShredSource,
        duplicate_shreds: &mut Vec<PossibleDuplicateShred>,
    ) -> bool {
        let shred_index = u64::from(shred.index());
        let slot = shred.slot();
        let last_in_slot = if shred.last_in_slot() {
            debug!("got last in slot");
            true
        } else {
            false
        };
        debug_assert_matches!(shred.sanitize(), Ok(()));
        // Check that we do not receive shred_index >= than the last_index
        // for the slot
        let last_index = slot_meta.last_index;
        if last_index.map(|ix| shred_index >= ix).unwrap_or_default() {
            let leader_pubkey = leader_schedule
                .and_then(|leader_schedule| leader_schedule.slot_leader_at(slot, None));

            if !self.has_duplicate_shreds_in_slot(slot) {
                let shred_id = ShredId::new(
                    slot,
                    u32::try_from(last_index.unwrap()).unwrap(),
                    ShredType::Data,
                );
                let Some(ending_shred) = self
                    .get_shred_from_just_inserted_or_db(just_inserted_shreds, shred_id)
                    .map(Cow::into_owned)
                else {
                    error!(
                        "Last index data shred {shred_id:?} indiciated by slot meta {slot_meta:?} \
                         is missing from blockstore. This should only happen in extreme cases \
                         where blockstore cleanup has caught up to the root. Skipping data shred \
                         insertion"
                    );
                    return false;
                };

                if self
                    .store_duplicate_slot(slot, ending_shred.clone(), shred.payload().clone())
                    .is_err()
                {
                    warn!("store duplicate error");
                }
                duplicate_shreds.push(PossibleDuplicateShred::LastIndexConflict(
                    shred.clone(),
                    ending_shred,
                ));
            }

            datapoint_error!(
                "blockstore_error",
                (
                    "error",
                    format!(
                        "Leader {leader_pubkey:?}, slot {slot}: received index {shred_index} >= \
                         slot.last_index {last_index:?}, shred_source: {shred_source:?}"
                    ),
                    String
                )
            );
            return false;
        }
        // Check that we do not receive a shred with "last_index" true, but shred_index
        // less than our current received
        if last_in_slot && shred_index < slot_meta.received {
            let leader_pubkey = leader_schedule
                .and_then(|leader_schedule| leader_schedule.slot_leader_at(slot, None));

            if !self.has_duplicate_shreds_in_slot(slot) {
                let shred_id = ShredId::new(
                    slot,
                    u32::try_from(slot_meta.received - 1).unwrap(),
                    ShredType::Data,
                );
                let Some(ending_shred) = self
                    .get_shred_from_just_inserted_or_db(just_inserted_shreds, shred_id)
                    .map(Cow::into_owned)
                else {
                    error!(
                        "Last received data shred {shred_id:?} indiciated by slot meta \
                         {slot_meta:?} is missing from blockstore. This should only happen in \
                         extreme cases where blockstore cleanup has caught up to the root. \
                         Skipping data shred insertion"
                    );
                    return false;
                };

                if self
                    .store_duplicate_slot(slot, ending_shred.clone(), shred.payload().clone())
                    .is_err()
                {
                    warn!("store duplicate error");
                }
                duplicate_shreds.push(PossibleDuplicateShred::LastIndexConflict(
                    shred.clone(),
                    ending_shred,
                ));
            }

            datapoint_error!(
                "blockstore_error",
                (
                    "error",
                    format!(
                        "Leader {:?}, slot {}: received shred_index {} < slot.received {}, \
                         shred_source: {:?}",
                        leader_pubkey, slot, shred_index, slot_meta.received, shred_source
                    ),
                    String
                )
            );
            return false;
        }

        // TODO Shouldn't this use shred.parent() instead and update
        // slot_meta.parent_slot accordingly?
        slot_meta
            .parent_slot
            .map(|parent_slot| verify_shred_slots(slot, parent_slot, max_root))
            .unwrap_or_default()
    }

    /// send slot full timing point to poh_timing_report service
    fn send_slot_full_timing(&self, slot: Slot) {
        if let Some(ref sender) = self.shred_timing_point_sender {
            send_poh_timing_point(
                sender,
                SlotPohTimingInfo::new_slot_full_poh_time_point(
                    slot,
                    Some(self.max_root()),
                    solana_sdk::timing::timestamp(),
                ),
            );
        }
    }

    fn insert_data_shred(
        &self,
        slot_meta: &mut SlotMeta,
        data_index: &mut ShredIndex,
        shred: &Shred,
        write_batch: &mut WriteBatch,
        shred_source: ShredSource,
    ) -> Result<Vec<CompletedDataSetInfo>> {
        let slot = shred.slot();
        let index = u64::from(shred.index());

        let last_in_slot = if shred.last_in_slot() {
            debug!("got last in slot");
            true
        } else {
            false
        };

        let last_in_data = if shred.data_complete() {
            debug!("got last in data");
            true
        } else {
            false
        };

        // Parent for slot meta should have been set by this point
        assert!(!slot_meta.is_orphan());

        let new_consumed = if slot_meta.consumed == index {
            let mut current_index = index + 1;

            while data_index.contains(current_index) {
                current_index += 1;
            }
            current_index
        } else {
            slot_meta.consumed
        };

        // Commit step: commit all changes to the mutable structures at once, or none at all.
        // We don't want only a subset of these changes going through.
        write_batch.put_bytes::<cf::ShredData>((slot, index), shred.bytes_to_store())?;
        data_index.insert(index);
        let newly_completed_data_sets = update_slot_meta(
            last_in_slot,
            last_in_data,
            slot_meta,
            index as u32,
            new_consumed,
            shred.reference_tick(),
            data_index,
        )
        .into_iter()
        .map(|(start_index, end_index)| CompletedDataSetInfo {
            slot,
            start_index,
            end_index,
        })
        .collect();

        self.slots_stats.record_shred(
            shred.slot(),
            shred.fec_set_index(),
            shred_source,
            Some(slot_meta),
        );

        // slot is full, send slot full timing to poh_timing_report service.
        if slot_meta.is_full() {
            self.send_slot_full_timing(slot);
        }

        trace!("inserted shred into slot {:?} and index {:?}", slot, index);

        Ok(newly_completed_data_sets)
    }

    pub fn get_data_shred(&self, slot: Slot, index: u64) -> Result<Option<Vec<u8>>> {
        let shred = self.data_shred_cf.get_bytes((slot, index))?;
        let shred = shred.map(ShredData::resize_stored_shred).transpose();
        shred.map_err(|err| {
            let err = format!("Invalid stored shred: {err}");
            let err = Box::new(bincode::ErrorKind::Custom(err));
            BlockstoreError::InvalidShredData(err)
        })
    }

    pub fn get_data_shreds_for_slot(&self, slot: Slot, start_index: u64) -> Result<Vec<Shred>> {
        self.slot_data_iterator(slot, start_index)
            .expect("blockstore couldn't fetch iterator")
            .map(|(_, bytes)| {
                Shred::new_from_serialized_shred(bytes.to_vec()).map_err(|err| {
                    BlockstoreError::InvalidShredData(Box::new(bincode::ErrorKind::Custom(
                        format!("Could not reconstruct shred from shred payload: {err:?}"),
                    )))
                })
            })
            .collect()
    }

    #[cfg(test)]
    fn get_data_shreds(
        &self,
        slot: Slot,
        from_index: u64,
        to_index: u64,
        buffer: &mut [u8],
    ) -> Result<(u64, usize)> {
        let _lock = self.check_lowest_cleanup_slot(slot)?;
        let mut buffer_offset = 0;
        let mut last_index = 0;
        if let Some(meta) = self.meta_cf.get(slot)? {
            if !meta.is_full() {
                warn!("The slot is not yet full. Will not return any shreds");
                return Ok((last_index, buffer_offset));
            }
            let to_index = cmp::min(to_index, meta.consumed);
            for index in from_index..to_index {
                if let Some(shred_data) = self.get_data_shred(slot, index)? {
                    let shred_len = shred_data.len();
                    if buffer.len().saturating_sub(buffer_offset) >= shred_len {
                        buffer[buffer_offset..buffer_offset + shred_len]
                            .copy_from_slice(&shred_data[..shred_len]);
                        buffer_offset += shred_len;
                        last_index = index;
                        // All shreds are of the same length.
                        // Let's check if we have scope to accommodate another shred
                        // If not, let's break right away, as it'll save on 1 DB read
                        if buffer.len().saturating_sub(buffer_offset) < shred_len {
                            break;
                        }
                    } else {
                        break;
                    }
                }
            }
        }
        Ok((last_index, buffer_offset))
    }

    pub fn get_coding_shred(&self, slot: Slot, index: u64) -> Result<Option<Vec<u8>>> {
        self.code_shred_cf.get_bytes((slot, index))
    }

    pub fn get_coding_shreds_for_slot(
        &self,
        slot: Slot,
        start_index: u64,
    ) -> std::result::Result<Vec<Shred>, shred::Error> {
        self.slot_coding_iterator(slot, start_index)
            .expect("blockstore couldn't fetch iterator")
            .map(|code| Shred::new_from_serialized_shred(code.1.to_vec()))
            .collect()
    }

    // Only used by tests
    #[allow(clippy::too_many_arguments)]
    pub(crate) fn write_entries(
        &self,
        start_slot: Slot,
        num_ticks_in_start_slot: u64,
        start_index: u32,
        ticks_per_slot: u64,
        parent: Option<u64>,
        is_full_slot: bool,
        keypair: &Keypair,
        entries: Vec<Entry>,
        version: u16,
    ) -> Result<usize /*num of data shreds*/> {
        let mut parent_slot = parent.map_or(start_slot.saturating_sub(1), |v| v);
        let num_slots = (start_slot - parent_slot).max(1); // Note: slot 0 has parent slot 0
        assert!(num_ticks_in_start_slot < num_slots * ticks_per_slot);
        let mut remaining_ticks_in_slot = num_slots * ticks_per_slot - num_ticks_in_start_slot;

        let mut current_slot = start_slot;
        let mut shredder = Shredder::new(current_slot, parent_slot, 0, version).unwrap();
        let mut all_shreds = vec![];
        let mut slot_entries = vec![];
        let reed_solomon_cache = ReedSolomonCache::default();
        let mut chained_merkle_root = Some(Hash::new_from_array(rand::thread_rng().gen()));
        // Find all the entries for start_slot
        for entry in entries.into_iter() {
            if remaining_ticks_in_slot == 0 {
                current_slot += 1;
                parent_slot = current_slot - 1;
                remaining_ticks_in_slot = ticks_per_slot;
                let current_entries = std::mem::take(&mut slot_entries);
                let start_index = {
                    if all_shreds.is_empty() {
                        start_index
                    } else {
                        0
                    }
                };
                let (mut data_shreds, mut coding_shreds) = shredder.entries_to_shreds(
                    keypair,
                    &current_entries,
                    true, // is_last_in_slot
                    chained_merkle_root,
                    start_index, // next_shred_index
                    start_index, // next_code_index
                    true,        // merkle_variant
                    &reed_solomon_cache,
                    &mut ProcessShredsStats::default(),
                );
                all_shreds.append(&mut data_shreds);
                all_shreds.append(&mut coding_shreds);
                chained_merkle_root = Some(coding_shreds.last().unwrap().merkle_root().unwrap());
                shredder = Shredder::new(
                    current_slot,
                    parent_slot,
                    (ticks_per_slot - remaining_ticks_in_slot) as u8,
                    version,
                )
                .unwrap();
            }

            if entry.is_tick() {
                remaining_ticks_in_slot -= 1;
            }
            slot_entries.push(entry);
        }

        if !slot_entries.is_empty() {
            let (mut data_shreds, mut coding_shreds) = shredder.entries_to_shreds(
                keypair,
                &slot_entries,
                is_full_slot,
                chained_merkle_root,
                0,    // next_shred_index
                0,    // next_code_index
                true, // merkle_variant
                &reed_solomon_cache,
                &mut ProcessShredsStats::default(),
            );
            all_shreds.append(&mut data_shreds);
            all_shreds.append(&mut coding_shreds);
        }
        let num_data = all_shreds.iter().filter(|shred| shred.is_data()).count();
        self.insert_shreds(all_shreds, None, false)?;
        Ok(num_data)
    }

    pub fn get_index(&self, slot: Slot) -> Result<Option<Index>> {
        self.index_cf.get(slot)
    }

    /// Manually update the meta for a slot.
    /// Can interfere with automatic meta update and potentially break chaining.
    /// Dangerous. Use with care.
    pub fn put_meta_bytes(&self, slot: Slot, bytes: &[u8]) -> Result<()> {
        self.meta_cf.put_bytes(slot, bytes)
    }

    /// Manually update the meta for a slot.
    /// Can interfere with automatic meta update and potentially break chaining.
    /// Dangerous. Use with care.
    pub fn put_meta(&self, slot: Slot, meta: &SlotMeta) -> Result<()> {
        self.put_meta_bytes(slot, &bincode::serialize(meta)?)
    }

    /// Find missing shred indices for a given `slot` within the range
    /// [`start_index`, `end_index`]. Missing shreds will only be reported as
    /// missing if they should be present by the time this function is called,
    /// as controlled by`first_timestamp` and `defer_threshold_ticks`.
    ///
    /// Arguments:
    ///  - `db_iterator`: Iterator to run search over.
    ///  - `slot`: The slot to search for missing shreds for.
    ///  - 'first_timestamp`: Timestamp (ms) for slot's first shred insertion.
    ///  - `defer_threshold_ticks`: A grace period to allow shreds that are
    ///    missing to be excluded from the reported missing list. This allows
    ///    tuning on how aggressively missing shreds should be reported and
    ///    acted upon.
    ///  - `start_index`: Begin search (inclusively) at this shred index.
    ///  - `end_index`: Finish search (exclusively) at this shred index.
    ///  - `max_missing`: Limit result to this many indices.
    fn find_missing_indexes<C>(
        db_iterator: &mut DBRawIterator,
        slot: Slot,
        first_timestamp: u64,
        defer_threshold_ticks: u64,
        start_index: u64,
        end_index: u64,
        max_missing: usize,
    ) -> Vec<u64>
    where
        C: Column<Index = (u64, u64)>,
    {
        if start_index >= end_index || max_missing == 0 {
            return vec![];
        }

        let mut missing_indexes = vec![];
        // System time is not monotonic
        let ticks_since_first_insert =
            DEFAULT_TICKS_PER_SECOND * timestamp().saturating_sub(first_timestamp) / 1000;

        // Seek to the first shred with index >= start_index
        db_iterator.seek(C::key((slot, start_index)));

        // The index of the first missing shred in the slot
        let mut prev_index = start_index;
        loop {
            if !db_iterator.valid() {
                let num_to_take = max_missing - missing_indexes.len();
                missing_indexes.extend((prev_index..end_index).take(num_to_take));
                break;
            }
            let (current_slot, index) = C::index(db_iterator.key().expect("Expect a valid key"));

            let current_index = {
                if current_slot > slot {
                    end_index
                } else {
                    index
                }
            };

            let upper_index = cmp::min(current_index, end_index);
            // the tick that will be used to figure out the timeout for this hole
            let data = db_iterator.value().expect("couldn't read value");
            let reference_tick = u64::from(shred::layout::get_reference_tick(data).unwrap());
            if ticks_since_first_insert < reference_tick + defer_threshold_ticks {
                // The higher index holes have not timed out yet
                break;
            }

            let num_to_take = max_missing - missing_indexes.len();
            missing_indexes.extend((prev_index..upper_index).take(num_to_take));

            if missing_indexes.len() == max_missing
                || current_slot > slot
                || current_index >= end_index
            {
                break;
            }

            prev_index = current_index + 1;
            db_iterator.next();
        }

        missing_indexes
    }

    /// Find missing data shreds for the given `slot`.
    ///
    /// For more details on the arguments, see [`find_missing_indexes`].
    pub fn find_missing_data_indexes(
        &self,
        slot: Slot,
        first_timestamp: u64,
        defer_threshold_ticks: u64,
        start_index: u64,
        end_index: u64,
        max_missing: usize,
    ) -> Vec<u64> {
        if let Ok(mut db_iterator) = self
            .db
            .raw_iterator_cf(self.db.cf_handle::<cf::ShredData>())
        {
            Self::find_missing_indexes::<cf::ShredData>(
                &mut db_iterator,
                slot,
                first_timestamp,
                defer_threshold_ticks,
                start_index,
                end_index,
                max_missing,
            )
        } else {
            vec![]
        }
    }

    fn get_block_time(&self, slot: Slot) -> Result<Option<UnixTimestamp>> {
        let _lock = self.check_lowest_cleanup_slot(slot)?;
        self.blocktime_cf.get(slot)
    }

    pub fn get_rooted_block_time(&self, slot: Slot) -> Result<UnixTimestamp> {
        self.rpc_api_metrics
            .num_get_rooted_block_time
            .fetch_add(1, Ordering::Relaxed);
        let _lock = self.check_lowest_cleanup_slot(slot)?;

        if self.is_root(slot) {
            return self
                .blocktime_cf
                .get(slot)?
                .ok_or(BlockstoreError::SlotUnavailable);
        }
        Err(BlockstoreError::SlotNotRooted)
    }

    pub fn cache_block_time(&self, slot: Slot, timestamp: UnixTimestamp) -> Result<()> {
        self.blocktime_cf.put(slot, &timestamp)
    }

    pub fn get_block_height(&self, slot: Slot) -> Result<Option<u64>> {
        self.rpc_api_metrics
            .num_get_block_height
            .fetch_add(1, Ordering::Relaxed);
        let _lock = self.check_lowest_cleanup_slot(slot)?;

        self.block_height_cf.get(slot)
    }

    pub fn cache_block_height(&self, slot: Slot, block_height: u64) -> Result<()> {
        self.block_height_cf.put(slot, &block_height)
    }

    /// The first complete block that is available in the Blockstore ledger
    pub fn get_first_available_block(&self) -> Result<Slot> {
        let mut root_iterator = self.rooted_slot_iterator(self.lowest_slot_with_genesis())?;
        let first_root = root_iterator.next().unwrap_or_default();
        // If the first root is slot 0, it is genesis. Genesis is always complete, so it is correct
        // to return it as first-available.
        if first_root == 0 {
            return Ok(first_root);
        }
        // Otherwise, the block at root-index 0 cannot ever be complete, because it is missing its
        // parent blockhash. A parent blockhash must be calculated from the entries of the previous
        // block. Therefore, the first available complete block is that at root-index 1.
        Ok(root_iterator.next().unwrap_or_default())
    }

    pub fn get_rooted_block(
        &self,
        slot: Slot,
        require_previous_blockhash: bool,
    ) -> Result<VersionedConfirmedBlock> {
        self.rpc_api_metrics
            .num_get_rooted_block
            .fetch_add(1, Ordering::Relaxed);
        let _lock = self.check_lowest_cleanup_slot(slot)?;

        if self.is_root(slot) {
            return self.get_complete_block(slot, require_previous_blockhash);
        }
        Err(BlockstoreError::SlotNotRooted)
    }

    pub fn get_complete_block(
        &self,
        slot: Slot,
        require_previous_blockhash: bool,
    ) -> Result<VersionedConfirmedBlock> {
        self.do_get_complete_block_with_entries(
            slot,
            require_previous_blockhash,
            false,
            /*allow_dead_slots:*/ false,
        )
        .map(|result| result.block)
    }

    pub fn get_rooted_block_with_entries(
        &self,
        slot: Slot,
        require_previous_blockhash: bool,
    ) -> Result<VersionedConfirmedBlockWithEntries> {
        self.rpc_api_metrics
            .num_get_rooted_block_with_entries
            .fetch_add(1, Ordering::Relaxed);
        let _lock = self.check_lowest_cleanup_slot(slot)?;

        if self.is_root(slot) {
            return self.do_get_complete_block_with_entries(
                slot,
                require_previous_blockhash,
                true,
                /*allow_dead_slots:*/ false,
            );
        }
        Err(BlockstoreError::SlotNotRooted)
    }

    #[cfg(feature = "dev-context-only-utils")]
    pub fn get_complete_block_with_entries(
        &self,
        slot: Slot,
        require_previous_blockhash: bool,
        populate_entries: bool,
        allow_dead_slots: bool,
    ) -> Result<VersionedConfirmedBlockWithEntries> {
        self.do_get_complete_block_with_entries(
            slot,
            require_previous_blockhash,
            populate_entries,
            allow_dead_slots,
        )
    }

    fn do_get_complete_block_with_entries(
        &self,
        slot: Slot,
        require_previous_blockhash: bool,
        populate_entries: bool,
        allow_dead_slots: bool,
    ) -> Result<VersionedConfirmedBlockWithEntries> {
        let Some(slot_meta) = self.meta_cf.get(slot)? else {
            trace!("do_get_complete_block_with_entries() failed for {slot} (missing SlotMeta)");
            return Err(BlockstoreError::SlotUnavailable);
        };
        if slot_meta.is_full() {
            let (slot_entries, _, _) = self.get_slot_entries_with_shred_info(
                slot,
                /*shred_start_index:*/ 0,
                allow_dead_slots,
            )?;
            if !slot_entries.is_empty() {
                let blockhash = slot_entries
                    .last()
                    .map(|entry| entry.hash)
                    .unwrap_or_else(|| panic!("Rooted slot {slot:?} must have blockhash"));
                let mut starting_transaction_index = 0;
                let mut entries = if populate_entries {
                    Vec::with_capacity(slot_entries.len())
                } else {
                    Vec::new()
                };
                let slot_transaction_iterator = slot_entries
                    .into_iter()
                    .flat_map(|entry| {
                        if populate_entries {
                            entries.push(solana_transaction_status::EntrySummary {
                                num_hashes: entry.num_hashes,
                                hash: entry.hash,
                                num_transactions: entry.transactions.len() as u64,
                                starting_transaction_index,
                            });
                            starting_transaction_index += entry.transactions.len();
                        }
                        entry.transactions
                    })
                    .map(|transaction| {
                        if let Err(err) = transaction.sanitize() {
                            warn!(
                                "Blockstore::get_block sanitize failed: {:?}, slot: {:?}, {:?}",
                                err, slot, transaction,
                            );
                        }
                        transaction
                    });
                let parent_slot_entries = slot_meta
                    .parent_slot
                    .and_then(|parent_slot| {
                        self.get_slot_entries_with_shred_info(
                            parent_slot,
                            /*shred_start_index:*/ 0,
                            allow_dead_slots,
                        )
                        .ok()
                        .map(|(entries, _, _)| entries)
                    })
                    .unwrap_or_default();
                if parent_slot_entries.is_empty() && require_previous_blockhash {
                    return Err(BlockstoreError::ParentEntriesUnavailable);
                }
                let previous_blockhash = if !parent_slot_entries.is_empty() {
                    get_last_hash(parent_slot_entries.iter()).unwrap()
                } else {
                    Hash::default()
                };

                let (rewards, num_partitions) = self
                    .rewards_cf
                    .get_protobuf_or_bincode::<StoredExtendedRewards>(slot)?
                    .unwrap_or_default()
                    .into();

                // The Blocktime and BlockHeight column families are updated asynchronously; they
                // may not be written by the time the complete slot entries are available. In this
                // case, these fields will be `None`.
                let block_time = self.blocktime_cf.get(slot)?;
                let block_height = self.block_height_cf.get(slot)?;

                let block = VersionedConfirmedBlock {
                    previous_blockhash: previous_blockhash.to_string(),
                    blockhash: blockhash.to_string(),
                    // If the slot is full it should have parent_slot populated
                    // from shreds received.
                    parent_slot: slot_meta.parent_slot.unwrap(),
                    transactions: self
                        .map_transactions_to_statuses(slot, slot_transaction_iterator)?,
                    rewards,
                    num_partitions,
                    block_time,
                    block_height,
                };
                return Ok(VersionedConfirmedBlockWithEntries { block, entries });
            }
        }
        trace!("do_get_complete_block_with_entries() failed for {slot} (slot not full)");
        Err(BlockstoreError::SlotUnavailable)
    }

    pub fn map_transactions_to_statuses(
        &self,
        slot: Slot,
        iterator: impl Iterator<Item = VersionedTransaction>,
    ) -> Result<Vec<VersionedTransactionWithStatusMeta>> {
        iterator
            .map(|transaction| {
                let signature = transaction.signatures[0];
                Ok(VersionedTransactionWithStatusMeta {
                    transaction,
                    meta: self
                        .read_transaction_status((signature, slot))?
                        .ok_or(BlockstoreError::MissingTransactionMetadata)?,
                })
            })
            .collect()
    }

    fn cleanup_old_entries(&self) -> Result<()> {
        if !self.is_primary_access() {
            return Ok(());
        }

        // Initialize TransactionStatusIndexMeta if they are not present already
        if self.transaction_status_index_cf.get(0)?.is_none() {
            self.transaction_status_index_cf
                .put(0, &TransactionStatusIndexMeta::default())?;
        }
        if self.transaction_status_index_cf.get(1)?.is_none() {
            self.transaction_status_index_cf
                .put(1, &TransactionStatusIndexMeta::default())?;
        }

        // If present, delete dummy entries inserted by old software
        // https://github.com/solana-labs/solana/blob/bc2b372/ledger/src/blockstore.rs#L2130-L2137
        let transaction_status_dummy_key = cf::TransactionStatus::as_index(2);
        if self
            .transaction_status_cf
            .get_protobuf_or_bincode::<StoredTransactionStatusMeta>(transaction_status_dummy_key)?
            .is_some()
        {
            self.transaction_status_cf
                .delete(transaction_status_dummy_key)?;
        };
        let address_signatures_dummy_key = cf::AddressSignatures::as_index(2);
        if self
            .address_signatures_cf
            .get(address_signatures_dummy_key)?
            .is_some()
        {
            self.address_signatures_cf
                .delete(address_signatures_dummy_key)?;
        };

        Ok(())
    }

    fn get_highest_primary_index_slot(&self) -> Option<Slot> {
        *self.highest_primary_index_slot.read().unwrap()
    }

    fn set_highest_primary_index_slot(&self, slot: Option<Slot>) {
        *self.highest_primary_index_slot.write().unwrap() = slot;
    }

    fn update_highest_primary_index_slot(&self) -> Result<()> {
        let iterator = self.transaction_status_index_cf.iter(IteratorMode::Start)?;
        let mut highest_primary_index_slot = None;
        for (_, data) in iterator {
            let meta: TransactionStatusIndexMeta = deserialize(&data).unwrap();
            if highest_primary_index_slot.is_none()
                || highest_primary_index_slot.is_some_and(|slot| slot < meta.max_slot)
            {
                highest_primary_index_slot = Some(meta.max_slot);
            }
        }
        if highest_primary_index_slot.is_some_and(|slot| slot != 0) {
            self.set_highest_primary_index_slot(highest_primary_index_slot);
        } else {
            self.db.set_clean_slot_0(true);
        }
        Ok(())
    }

    fn maybe_cleanup_highest_primary_index_slot(&self, oldest_slot: Slot) -> Result<()> {
        let mut w_highest_primary_index_slot = self.highest_primary_index_slot.write().unwrap();
        if let Some(highest_primary_index_slot) = *w_highest_primary_index_slot {
            if oldest_slot > highest_primary_index_slot {
                *w_highest_primary_index_slot = None;
                self.db.set_clean_slot_0(true);
            }
        }
        Ok(())
    }

    fn read_deprecated_transaction_status(
        &self,
        index: (Signature, Slot),
    ) -> Result<Option<TransactionStatusMeta>> {
        let (signature, slot) = index;
        let result = self
            .transaction_status_cf
            .get_raw_protobuf_or_bincode::<StoredTransactionStatusMeta>(
                &cf::TransactionStatus::deprecated_key((0, signature, slot)),
            )?;
        if result.is_none() {
            Ok(self
                .transaction_status_cf
                .get_raw_protobuf_or_bincode::<StoredTransactionStatusMeta>(
                    &cf::TransactionStatus::deprecated_key((1, signature, slot)),
                )?
                .and_then(|meta| meta.try_into().ok()))
        } else {
            Ok(result.and_then(|meta| meta.try_into().ok()))
        }
    }

    pub fn read_transaction_status(
        &self,
        index: (Signature, Slot),
    ) -> Result<Option<TransactionStatusMeta>> {
        let result = self.transaction_status_cf.get_protobuf(index)?;
        if result.is_none()
            && self
                .get_highest_primary_index_slot()
                .is_some_and(|highest_slot| highest_slot >= index.1)
        {
            self.read_deprecated_transaction_status(index)
        } else {
            Ok(result.and_then(|meta| meta.try_into().ok()))
        }
    }

    pub fn write_transaction_status<'a>(
        &self,
        slot: Slot,
        signature: Signature,
        keys_with_writable: impl Iterator<Item = (&'a Pubkey, bool)>,
        status: TransactionStatusMeta,
        transaction_index: usize,
    ) -> Result<()> {
        let status = status.into();
        let transaction_index = u32::try_from(transaction_index)
            .map_err(|_| BlockstoreError::TransactionIndexOverflow)?;
        self.transaction_status_cf
            .put_protobuf((signature, slot), &status)?;

        for (address, writeable) in keys_with_writable {
            self.address_signatures_cf.put(
                (*address, slot, transaction_index, signature),
                &AddressSignatureMeta { writeable },
            )?;
        }

        Ok(())
    }

    pub fn read_transaction_memos(
        &self,
        signature: Signature,
        slot: Slot,
    ) -> Result<Option<String>> {
        let memos = self.transaction_memos_cf.get((signature, slot))?;
        if memos.is_none()
            && self
                .get_highest_primary_index_slot()
                .is_some_and(|highest_slot| highest_slot >= slot)
        {
            self.transaction_memos_cf
                .get_raw(&cf::TransactionMemos::deprecated_key(signature))
        } else {
            Ok(memos)
        }
    }

    pub fn write_transaction_memos(
        &self,
        signature: &Signature,
        slot: Slot,
        memos: String,
    ) -> Result<()> {
        self.transaction_memos_cf.put((*signature, slot), &memos)
    }

    /// Acquires the `lowest_cleanup_slot` lock and returns a tuple of the held lock
    /// and lowest available slot.
    ///
    /// The function will return BlockstoreError::SlotCleanedUp if the input
    /// `slot` has already been cleaned-up.
    fn check_lowest_cleanup_slot(&self, slot: Slot) -> Result<std::sync::RwLockReadGuard<Slot>> {
        // lowest_cleanup_slot is the last slot that was not cleaned up by LedgerCleanupService
        let lowest_cleanup_slot = self.lowest_cleanup_slot.read().unwrap();
        if *lowest_cleanup_slot > 0 && *lowest_cleanup_slot >= slot {
            return Err(BlockstoreError::SlotCleanedUp);
        }
        // Make caller hold this lock properly; otherwise LedgerCleanupService can purge/compact
        // needed slots here at any given moment
        Ok(lowest_cleanup_slot)
    }

    /// Acquires the lock of `lowest_cleanup_slot` and returns the tuple of
    /// the held lock and the lowest available slot.
    ///
    /// This function ensures a consistent result by using lowest_cleanup_slot
    /// as the lower bound for reading columns that do not employ strong read
    /// consistency with slot-based delete_range.
    fn ensure_lowest_cleanup_slot(&self) -> (std::sync::RwLockReadGuard<Slot>, Slot) {
        let lowest_cleanup_slot = self.lowest_cleanup_slot.read().unwrap();
        let lowest_available_slot = (*lowest_cleanup_slot)
            .checked_add(1)
            .expect("overflow from trusted value");

        // Make caller hold this lock properly; otherwise LedgerCleanupService can purge/compact
        // needed slots here at any given moment.
        // Blockstore callers, like rpc, can process concurrent read queries
        (lowest_cleanup_slot, lowest_available_slot)
    }

    // Returns a transaction status, as well as a loop counter for unit testing
    fn get_transaction_status_with_counter(
        &self,
        signature: Signature,
        confirmed_unrooted_slots: &HashSet<Slot>,
    ) -> Result<(Option<(Slot, TransactionStatusMeta)>, u64)> {
        let mut counter = 0;
        let (lock, _) = self.ensure_lowest_cleanup_slot();
        let first_available_block = self.get_first_available_block()?;

        let iterator =
            self.transaction_status_cf
                .iter_current_index_filtered(IteratorMode::From(
                    (signature, first_available_block),
                    IteratorDirection::Forward,
                ))?;

        for ((sig, slot), _data) in iterator {
            counter += 1;
            if sig != signature {
                break;
            }
            if !self.is_root(slot) && !confirmed_unrooted_slots.contains(&slot) {
                continue;
            }
            let status = self
                .transaction_status_cf
                .get_protobuf((signature, slot))?
                .and_then(|status| status.try_into().ok())
                .map(|status| (slot, status));
            return Ok((status, counter));
        }

        if self.get_highest_primary_index_slot().is_none() {
            return Ok((None, counter));
        }
        for transaction_status_cf_primary_index in 0..=1 {
            let index_iterator =
                self.transaction_status_cf
                    .iter_deprecated_index_filtered(IteratorMode::From(
                        (
                            transaction_status_cf_primary_index,
                            signature,
                            first_available_block,
                        ),
                        IteratorDirection::Forward,
                    ))?;
            for ((i, sig, slot), _data) in index_iterator {
                counter += 1;
                if i != transaction_status_cf_primary_index || sig != signature {
                    break;
                }
                if !self.is_root(slot) && !confirmed_unrooted_slots.contains(&slot) {
                    continue;
                }
                let status = self
                    .transaction_status_cf
                    .get_raw_protobuf_or_bincode::<StoredTransactionStatusMeta>(
                        &cf::TransactionStatus::deprecated_key((i, signature, slot)),
                    )?
                    .and_then(|status| status.try_into().ok())
                    .map(|status| (slot, status));
                return Ok((status, counter));
            }
        }
        drop(lock);

        Ok((None, counter))
    }

    /// Returns a transaction status
    pub fn get_rooted_transaction_status(
        &self,
        signature: Signature,
    ) -> Result<Option<(Slot, TransactionStatusMeta)>> {
        self.rpc_api_metrics
            .num_get_rooted_transaction_status
            .fetch_add(1, Ordering::Relaxed);

        self.get_transaction_status(signature, &HashSet::default())
    }

    /// Returns a transaction status
    pub fn get_transaction_status(
        &self,
        signature: Signature,
        confirmed_unrooted_slots: &HashSet<Slot>,
    ) -> Result<Option<(Slot, TransactionStatusMeta)>> {
        self.rpc_api_metrics
            .num_get_transaction_status
            .fetch_add(1, Ordering::Relaxed);

        self.get_transaction_status_with_counter(signature, confirmed_unrooted_slots)
            .map(|(status, _)| status)
    }

    /// Returns a complete transaction if it was processed in a root
    pub fn get_rooted_transaction(
        &self,
        signature: Signature,
    ) -> Result<Option<ConfirmedTransactionWithStatusMeta>> {
        self.rpc_api_metrics
            .num_get_rooted_transaction
            .fetch_add(1, Ordering::Relaxed);

        self.get_transaction_with_status(signature, &HashSet::default())
    }

    /// Returns a complete transaction
    pub fn get_complete_transaction(
        &self,
        signature: Signature,
        highest_confirmed_slot: Slot,
    ) -> Result<Option<ConfirmedTransactionWithStatusMeta>> {
        self.rpc_api_metrics
            .num_get_complete_transaction
            .fetch_add(1, Ordering::Relaxed);

        let max_root = self.max_root();
        let confirmed_unrooted_slots: HashSet<_> =
            AncestorIterator::new_inclusive(highest_confirmed_slot, self)
                .take_while(|&slot| slot > max_root)
                .collect();
        self.get_transaction_with_status(signature, &confirmed_unrooted_slots)
    }

    fn get_transaction_with_status(
        &self,
        signature: Signature,
        confirmed_unrooted_slots: &HashSet<Slot>,
    ) -> Result<Option<ConfirmedTransactionWithStatusMeta>> {
        if let Some((slot, meta)) =
            self.get_transaction_status(signature, confirmed_unrooted_slots)?
        {
            let transaction = self
                .find_transaction_in_slot(slot, signature)?
                .ok_or(BlockstoreError::TransactionStatusSlotMismatch)?; // Should not happen

            let block_time = self.get_block_time(slot)?;
            Ok(Some(ConfirmedTransactionWithStatusMeta {
                slot,
                tx_with_meta: TransactionWithStatusMeta::Complete(
                    VersionedTransactionWithStatusMeta { transaction, meta },
                ),
                block_time,
            }))
        } else {
            Ok(None)
        }
    }

    fn find_transaction_in_slot(
        &self,
        slot: Slot,
        signature: Signature,
    ) -> Result<Option<VersionedTransaction>> {
        let slot_entries = self.get_slot_entries(slot, 0)?;
        Ok(slot_entries
            .iter()
            .cloned()
            .flat_map(|entry| entry.transactions)
            .map(|transaction| {
                if let Err(err) = transaction.sanitize() {
                    warn!(
                        "Blockstore::find_transaction_in_slot sanitize failed: {:?}, slot: {:?}, \
                         {:?}",
                        err, slot, transaction,
                    );
                }
                transaction
            })
            .find(|transaction| transaction.signatures[0] == signature))
    }

    // DEPRECATED and decommissioned
    // This method always returns an empty Vec
    fn find_address_signatures(
        &self,
        _pubkey: Pubkey,
        _start_slot: Slot,
        _end_slot: Slot,
    ) -> Result<Vec<(Slot, Signature)>> {
        Ok(vec![])
    }

    // Returns all signatures for an address in a particular slot, regardless of whether that slot
    // has been rooted. The transactions will be ordered by their occurrence in the block
    fn find_address_signatures_for_slot(
        &self,
        pubkey: Pubkey,
        slot: Slot,
    ) -> Result<Vec<(Slot, Signature)>> {
        let (lock, lowest_available_slot) = self.ensure_lowest_cleanup_slot();
        let mut signatures: Vec<(Slot, Signature)> = vec![];
        if slot < lowest_available_slot {
            return Ok(signatures);
        }
        let index_iterator =
            self.address_signatures_cf
                .iter_current_index_filtered(IteratorMode::From(
                    (
                        pubkey,
                        slot.max(lowest_available_slot),
                        0,
                        Signature::default(),
                    ),
                    IteratorDirection::Forward,
                ))?;
        for ((address, transaction_slot, _transaction_index, signature), _) in index_iterator {
            if transaction_slot > slot || address != pubkey {
                break;
            }
            signatures.push((slot, signature));
        }
        drop(lock);
        Ok(signatures)
    }

    // DEPRECATED and decommissioned
    // This method always returns an empty Vec
    pub fn get_confirmed_signatures_for_address(
        &self,
        pubkey: Pubkey,
        start_slot: Slot,
        end_slot: Slot,
    ) -> Result<Vec<Signature>> {
        self.rpc_api_metrics
            .num_get_confirmed_signatures_for_address
            .fetch_add(1, Ordering::Relaxed);

        self.find_address_signatures(pubkey, start_slot, end_slot)
            .map(|signatures| signatures.iter().map(|(_, signature)| *signature).collect())
    }

    fn get_block_signatures_rev(&self, slot: Slot) -> Result<Vec<Signature>> {
        let block = self.get_complete_block(slot, false).map_err(|err| {
            BlockstoreError::Io(IoError::new(
                ErrorKind::Other,
                format!("Unable to get block: {err}"),
            ))
        })?;

        Ok(block
            .transactions
            .into_iter()
            .rev()
            .filter_map(|transaction_with_meta| {
                transaction_with_meta
                    .transaction
                    .signatures
                    .into_iter()
                    .next()
            })
            .collect())
    }

    pub fn get_confirmed_signatures_for_address2(
        &self,
        address: Pubkey,
        highest_slot: Slot, // highest_super_majority_root or highest_confirmed_slot
        before: Option<Signature>,
        until: Option<Signature>,
        limit: usize,
    ) -> Result<SignatureInfosForAddress> {
        self.rpc_api_metrics
            .num_get_confirmed_signatures_for_address2
            .fetch_add(1, Ordering::Relaxed);

        let max_root = self.max_root();
        let confirmed_unrooted_slots: HashSet<_> =
            AncestorIterator::new_inclusive(highest_slot, self)
                .take_while(|&slot| slot > max_root)
                .collect();

        // Figure the `slot` to start listing signatures at, based on the ledger location of the
        // `before` signature if present.  Also generate a HashSet of signatures that should
        // be excluded from the results.
        let mut get_before_slot_timer = Measure::start("get_before_slot_timer");
        let (slot, mut before_excluded_signatures) = match before {
            None => (highest_slot, None),
            Some(before) => {
                let transaction_status =
                    self.get_transaction_status(before, &confirmed_unrooted_slots)?;
                match transaction_status {
                    None => return Ok(SignatureInfosForAddress::default()),
                    Some((slot, _)) => {
                        let mut slot_signatures = self.get_block_signatures_rev(slot)?;
                        if let Some(pos) = slot_signatures.iter().position(|&x| x == before) {
                            slot_signatures.truncate(pos + 1);
                        }

                        (
                            slot,
                            Some(slot_signatures.into_iter().collect::<HashSet<_>>()),
                        )
                    }
                }
            }
        };
        get_before_slot_timer.stop();

        let first_available_block = self.get_first_available_block()?;
        // Generate a HashSet of signatures that should be excluded from the results based on
        // `until` signature
        let mut get_until_slot_timer = Measure::start("get_until_slot_timer");
        let (lowest_slot, until_excluded_signatures) = match until {
            None => (first_available_block, HashSet::new()),
            Some(until) => {
                let transaction_status =
                    self.get_transaction_status(until, &confirmed_unrooted_slots)?;
                match transaction_status {
                    None => (first_available_block, HashSet::new()),
                    Some((slot, _)) => {
                        let mut slot_signatures = self.get_block_signatures_rev(slot)?;
                        if let Some(pos) = slot_signatures.iter().position(|&x| x == until) {
                            slot_signatures = slot_signatures.split_off(pos);
                        }

                        (slot, slot_signatures.into_iter().collect::<HashSet<_>>())
                    }
                }
            }
        };
        get_until_slot_timer.stop();

        // Fetch the list of signatures that affect the given address
        let mut address_signatures = vec![];

        // Get signatures in `slot`
        let mut get_initial_slot_timer = Measure::start("get_initial_slot_timer");
        let mut signatures = self.find_address_signatures_for_slot(address, slot)?;
        signatures.reverse();
        if let Some(excluded_signatures) = before_excluded_signatures.take() {
            address_signatures.extend(
                signatures
                    .into_iter()
                    .filter(|(_, signature)| !excluded_signatures.contains(signature)),
            )
        } else {
            address_signatures.append(&mut signatures);
        }
        get_initial_slot_timer.stop();

        let mut address_signatures_iter_timer = Measure::start("iter_timer");
        let mut iterator =
            self.address_signatures_cf
                .iter_current_index_filtered(IteratorMode::From(
                    // Regardless of whether a `before` signature is provided, the latest relevant
                    // `slot` is queried directly with the `find_address_signatures_for_slot()`
                    // call above. Thus, this iterator starts at the lowest entry of `address,
                    // slot` and iterates backwards to continue reporting the next earliest
                    // signatures.
                    (address, slot, 0, Signature::default()),
                    IteratorDirection::Reverse,
                ))?;

        // Iterate until limit is reached
        while address_signatures.len() < limit {
            if let Some(((key_address, slot, _transaction_index, signature), _)) = iterator.next() {
                if slot < lowest_slot {
                    break;
                }
                if key_address == address {
                    if self.is_root(slot) || confirmed_unrooted_slots.contains(&slot) {
                        address_signatures.push((slot, signature));
                    }
                    continue;
                }
            }
            break;
        }
        address_signatures_iter_timer.stop();

        let mut address_signatures: Vec<(Slot, Signature)> = address_signatures
            .into_iter()
            .filter(|(_, signature)| !until_excluded_signatures.contains(signature))
            .collect();
        address_signatures.truncate(limit);

        // Fill in the status information for each found transaction
        let mut get_status_info_timer = Measure::start("get_status_info_timer");
        let mut infos = vec![];
        for (slot, signature) in address_signatures.into_iter() {
            let transaction_status =
                self.get_transaction_status(signature, &confirmed_unrooted_slots)?;
            let err = transaction_status.and_then(|(_slot, status)| status.status.err());
            let memo = self.read_transaction_memos(signature, slot)?;
            let block_time = self.get_block_time(slot)?;
            infos.push(ConfirmedTransactionStatusWithSignature {
                signature,
                slot,
                err,
                memo,
                block_time,
            });
        }
        get_status_info_timer.stop();

        datapoint_info!(
            "blockstore-get-conf-sigs-for-addr-2",
            (
                "get_before_slot_us",
                get_before_slot_timer.as_us() as i64,
                i64
            ),
            (
                "get_initial_slot_us",
                get_initial_slot_timer.as_us() as i64,
                i64
            ),
            (
                "address_signatures_iter_us",
                address_signatures_iter_timer.as_us() as i64,
                i64
            ),
            (
                "get_status_info_us",
                get_status_info_timer.as_us() as i64,
                i64
            ),
            (
                "get_until_slot_us",
                get_until_slot_timer.as_us() as i64,
                i64
            )
        );

        Ok(SignatureInfosForAddress {
            infos,
            found_before: true, // if `before` signature was not found, this method returned early
        })
    }

    pub fn read_rewards(&self, index: Slot) -> Result<Option<Rewards>> {
        self.rewards_cf
            .get_protobuf_or_bincode::<Rewards>(index)
            .map(|result| result.map(|option| option.into()))
    }

    pub fn write_rewards(&self, index: Slot, rewards: RewardsAndNumPartitions) -> Result<()> {
        let rewards = rewards.into();
        self.rewards_cf.put_protobuf(index, &rewards)
    }

    pub fn get_recent_perf_samples(&self, num: usize) -> Result<Vec<(Slot, PerfSample)>> {
        // When reading `PerfSamples`, the database may contain samples with either `PerfSampleV1`
        // or `PerfSampleV2` encoding.  We expect `PerfSampleV1` to be a prefix of the
        // `PerfSampleV2` encoding (see [`perf_sample_v1_is_prefix_of_perf_sample_v2`]), so we try
        // them in order.
        let samples = self
            .db
            .iter::<cf::PerfSamples>(IteratorMode::End)?
            .take(num)
            .map(|(slot, data)| {
                deserialize::<PerfSampleV2>(&data)
                    .map(|sample| (slot, sample.into()))
                    .or_else(|err| {
                        match &*err {
                            bincode::ErrorKind::Io(io_err)
                                if matches!(io_err.kind(), ErrorKind::UnexpectedEof) =>
                            {
                                // Not enough bytes to deserialize as `PerfSampleV2`.
                            }
                            _ => return Err(err),
                        }

                        deserialize::<PerfSampleV1>(&data).map(|sample| (slot, sample.into()))
                    })
                    .map_err(Into::into)
            });

        samples.collect()
    }

    pub fn write_perf_sample(&self, index: Slot, perf_sample: &PerfSampleV2) -> Result<()> {
        // Always write as the current version.
        let bytes =
            serialize(&perf_sample).expect("`PerfSampleV2` can be serialized with `bincode`");
        self.perf_samples_cf.put_bytes(index, &bytes)
    }

    pub fn read_program_costs(&self) -> Result<Vec<(Pubkey, u64)>> {
        Ok(self
            .db
            .iter::<cf::ProgramCosts>(IteratorMode::End)?
            .map(|(pubkey, data)| {
                let program_cost: ProgramCost = deserialize(&data).unwrap();
                (pubkey, program_cost.cost)
            })
            .collect())
    }

    pub fn write_program_cost(&self, key: &Pubkey, value: &u64) -> Result<()> {
        self.program_costs_cf
            .put(*key, &ProgramCost { cost: *value })
    }

    pub fn delete_program_cost(&self, key: &Pubkey) -> Result<()> {
        self.program_costs_cf.delete(*key)
    }

    /// Returns the entry vector for the slot starting with `shred_start_index`
    pub fn get_slot_entries(&self, slot: Slot, shred_start_index: u64) -> Result<Vec<Entry>> {
        self.get_slot_entries_with_shred_info(slot, shred_start_index, false)
            .map(|x| x.0)
    }

    /// Returns the entry vector for the slot starting with `shred_start_index`, the number of
    /// shreds that comprise the entry vector, and whether the slot is full (consumed all shreds).
    pub fn get_slot_entries_with_shred_info(
        &self,
        slot: Slot,
        start_index: u64,
        allow_dead_slots: bool,
    ) -> Result<(Vec<Entry>, u64, bool)> {
        let (completed_ranges, slot_meta) = self.get_completed_ranges(slot, start_index)?;

        // Check if the slot is dead *after* fetching completed ranges to avoid a race
        // where a slot is marked dead by another thread before the completed range query finishes.
        // This should be sufficient because full slots will never be marked dead from another thread,
        // this can only happen during entry processing during replay stage.
        if self.is_dead(slot) && !allow_dead_slots {
            return Err(BlockstoreError::DeadSlot);
        } else if completed_ranges.is_empty() {
            return Ok((vec![], 0, false));
        }

        let slot_meta = slot_meta.unwrap();
        let num_shreds = completed_ranges
            .last()
            .map(|(_, end_index)| u64::from(*end_index) - start_index + 1)
            .unwrap_or(0);

        let entries = self.get_slot_entries_in_block(slot, completed_ranges, Some(&slot_meta))?;
        Ok((entries, num_shreds, slot_meta.is_full()))
    }

    /// Gets accounts used in transactions in the slot range [starting_slot, ending_slot].
    /// Additionally returns a bool indicating if the set may be incomplete.
    /// Used by ledger-tool to create a minimized snapshot
    pub fn get_accounts_used_in_range(
        &self,
        bank: &Bank,
        starting_slot: Slot,
        ending_slot: Slot,
    ) -> (DashSet<Pubkey>, bool) {
        let result = DashSet::new();
        let lookup_tables = DashSet::new();
        let possible_cpi_alt_extend = AtomicBool::new(false);

        fn add_to_set<'a>(set: &DashSet<Pubkey>, iter: impl IntoIterator<Item = &'a Pubkey>) {
            iter.into_iter().for_each(|key| {
                set.insert(*key);
            });
        }

        (starting_slot..=ending_slot)
            .into_par_iter()
            .for_each(|slot| {
                if let Ok(entries) = self.get_slot_entries(slot, 0) {
                    entries.into_par_iter().for_each(|entry| {
                        entry.transactions.into_iter().for_each(|tx| {
                            if let Some(lookups) = tx.message.address_table_lookups() {
                                add_to_set(
                                    &lookup_tables,
                                    lookups.iter().map(|lookup| &lookup.account_key),
                                );
                            }
                            // Attempt to verify transaction and load addresses from the current bank,
                            // or manually scan the transaction for addresses if the transaction.
                            if let Ok(tx) = bank.fully_verify_transaction(tx.clone()) {
                                add_to_set(&result, tx.message().account_keys().iter());
                            } else {
                                add_to_set(&result, tx.message.static_account_keys());

                                let tx = SanitizedVersionedTransaction::try_from(tx)
                                    .expect("transaction failed to sanitize");

                                let alt_scan_extensions = scan_transaction(&tx);
                                add_to_set(&result, &alt_scan_extensions.accounts);
                                if alt_scan_extensions.possibly_incomplete {
                                    possible_cpi_alt_extend.store(true, Ordering::Relaxed);
                                }
                            }
                        });
                    });
                }
            });

        // For each unique lookup table add all accounts to the minimized set.
        lookup_tables.into_par_iter().for_each(|lookup_table_key| {
            bank.get_account(&lookup_table_key)
                .map(|lookup_table_account| {
                    add_to_set(&result, &[lookup_table_key]);
                    AddressLookupTable::deserialize(lookup_table_account.data()).map(|t| {
                        add_to_set(&result, &t.addresses[..]);
                    })
                });
        });

        (result, possible_cpi_alt_extend.into_inner())
    }

    fn get_completed_ranges(
        &self,
        slot: Slot,
        start_index: u64,
    ) -> Result<(CompletedRanges, Option<SlotMeta>)> {
        let slot_meta = self.meta_cf.get(slot)?;
        if slot_meta.is_none() {
            return Ok((vec![], slot_meta));
        }

        let slot_meta = slot_meta.unwrap();
        // Find all the ranges for the completed data blocks
        let completed_ranges = Self::get_completed_data_ranges(
            start_index as u32,
            &slot_meta.completed_data_indexes,
            slot_meta.consumed as u32,
        );

        Ok((completed_ranges, Some(slot_meta)))
    }

    // Get the range of indexes [start_index, end_index] of every completed data block
    fn get_completed_data_ranges(
        start_index: u32,
        completed_data_indexes: &BTreeSet<u32>,
        consumed: u32,
    ) -> CompletedRanges {
        // `consumed` is the next missing shred index, but shred `i` existing in
        // completed_data_end_indexes implies it's not missing
        assert!(!completed_data_indexes.contains(&consumed));
        completed_data_indexes
            .range(start_index..consumed)
            .scan(start_index, |begin, index| {
                let out = (*begin, *index);
                *begin = index + 1;
                Some(out)
            })
            .collect()
    }

    /// Fetch the entries corresponding to all of the shred indices in `completed_ranges`
    /// This function takes advantage of the fact that `completed_ranges` are both
    /// contiguous and in sorted order. To clarify, suppose completed_ranges is as follows:
    ///   completed_ranges = [..., (s_i, e_i), (s_i+1, e_i+1), ...]
    /// Then, the following statements are true:
    ///   s_i < e_i < s_i+1 < e_i+1
    ///   e_i == s_i+1 + 1
    fn get_slot_entries_in_block(
        &self,
        slot: Slot,
        completed_ranges: CompletedRanges,
        slot_meta: Option<&SlotMeta>,
    ) -> Result<Vec<Entry>> {
        let Some((all_ranges_start_index, _)) = completed_ranges.first().copied() else {
            return Ok(vec![]);
        };
        let Some((_, all_ranges_end_index)) = completed_ranges.last().copied() else {
            return Ok(vec![]);
        };
        let keys =
            (all_ranges_start_index..=all_ranges_end_index).map(|index| (slot, u64::from(index)));

        let data_shreds: Result<Vec<Option<Vec<u8>>>> = self
            .data_shred_cf
            .multi_get_bytes(keys)
            .into_iter()
            .collect();
        let data_shreds = data_shreds?;
        let data_shreds: Result<Vec<Shred>> = data_shreds
            .into_iter()
            .enumerate()
            .map(|(idx, shred_bytes)| {
                if shred_bytes.is_none() {
                    if let Some(slot_meta) = slot_meta {
                        if slot > self.lowest_cleanup_slot() {
                            panic!(
                                "Shred with slot: {}, index: {}, consumed: {}, completed_indexes: \
                                 {:?} must exist if shred index was included in a range: {} {}",
                                slot,
                                idx,
                                slot_meta.consumed,
                                slot_meta.completed_data_indexes,
                                all_ranges_start_index,
                                all_ranges_end_index
                            );
                        }
                    }
                    return Err(BlockstoreError::InvalidShredData(Box::new(
                        bincode::ErrorKind::Custom(format!(
                            "Missing shred for slot {slot}, index {idx}"
                        )),
                    )));
                }
                Shred::new_from_serialized_shred(shred_bytes.unwrap()).map_err(|err| {
                    BlockstoreError::InvalidShredData(Box::new(bincode::ErrorKind::Custom(
                        format!("Could not reconstruct shred from shred payload: {err:?}"),
                    )))
                })
            })
            .collect();
        let data_shreds = data_shreds?;

        completed_ranges
            .into_iter()
            .map(|(start_index, end_index)| {
                // The indices from completed_ranges refer to shred indices in the
                // entire block; map those indices to indices within data_shreds
                let range_start_index = (start_index - all_ranges_start_index) as usize;
                let range_end_index = (end_index - all_ranges_start_index) as usize;
                let range_shreds = &data_shreds[range_start_index..=range_end_index];

                let last_shred = range_shreds.last().unwrap();
                assert!(last_shred.data_complete() || last_shred.last_in_slot());
                trace!("{:?} data shreds in last FEC set", data_shreds.len());

                Shredder::deshred(range_shreds)
                    .map_err(|e| {
                        BlockstoreError::InvalidShredData(Box::new(bincode::ErrorKind::Custom(
                            format!("could not reconstruct entries buffer from shreds: {e:?}"),
                        )))
                    })
                    .and_then(|payload| {
                        bincode::deserialize::<Vec<Entry>>(&payload).map_err(|e| {
                            BlockstoreError::InvalidShredData(Box::new(bincode::ErrorKind::Custom(
                                format!("could not reconstruct entries: {e:?}"),
                            )))
                        })
                    })
            })
            .flatten_ok()
            .collect()
    }

    pub fn get_slot_meta(&self, slot: Slot) -> SlotMeta {
        self.meta_cf.get(slot).unwrap().unwrap()
    }

    pub fn get_slot_chunked_entries_in_block<'a>(
        &'a self,
        slot: &'a Slot,
        start_index: u32,
        slot_meta: &'a SlotMeta,
    ) -> impl Iterator<Item = (Vec<Entry>, u32)> + 'a {
        assert!(!slot_meta.completed_data_indexes.contains(&(slot_meta.consumed as u32)));
        slot_meta.completed_data_indexes
            .range(start_index..slot_meta.consumed as u32)
            .scan(start_index, |begin, index| {
                let out = (*begin, *index);
                *begin = index + 1;
                Some(out)
            })
            .map(|(start, end)| {
            let keys = (start..=end).map(|index| (*slot, u64::from(index)));
            let range_shreds: Vec<Shred> = self
                .data_shred_cf
                .multi_get_bytes(keys)
                .into_iter()
                .map(|shred_bytes| {
                    Shred::new_from_serialized_shred(shred_bytes.unwrap().unwrap()).unwrap()
                })
                .collect();
            let last_shred = range_shreds.last().unwrap();
            assert!(last_shred.data_complete() || last_shred.last_in_slot());
            let a: Vec<Entry> = Shredder::deshred(&range_shreds)
                .map_err(|e| {
                    BlockstoreError::InvalidShredData(Box::new(bincode::ErrorKind::Custom(
                        format!("could not reconstruct entries buffer from shreds: {e:?}"),
                    )))
                })
                .and_then(|payload| {
                    bincode::deserialize::<Vec<Entry>>(&payload).map_err(|e| {
                        BlockstoreError::InvalidShredData(Box::new(bincode::ErrorKind::Custom(
                            format!("could not reconstruct entries: {e:?}"),
                        )))
                    })
                })
                .unwrap();
            (a, end)
        })
    }

    pub fn get_entries_in_data_block(
        &self,
        slot: Slot,
        start_index: u32,
        end_index: u32,
        slot_meta: Option<&SlotMeta>,
    ) -> Result<Vec<Entry>> {
        self.get_slot_entries_in_block(slot, vec![(start_index, end_index)], slot_meta)
    }

    /// Performs checks on the last fec set of a replayed slot, and returns the block_id.
    /// Returns:
    ///     - BlockstoreProcessorError::IncompleteFinalFecSet
    ///       if the last fec set is not full
    ///     - BlockstoreProcessorError::InvalidRetransmitterSignatureFinalFecSet
    ///       if the last fec set is not signed by retransmitters
    pub fn check_last_fec_set_and_get_block_id(
        &self,
        slot: Slot,
        bank_hash: Hash,
        feature_set: &FeatureSet,
    ) -> std::result::Result<Option<Hash>, BlockstoreProcessorError> {
        let results = self.check_last_fec_set(slot);
        let Ok(results) = results else {
            warn!(
                "Unable to check the last fec set for slot {} {},
                 marking as dead: {results:?}",
                slot, bank_hash,
            );
            if feature_set.is_active(&solana_sdk::feature_set::vote_only_full_fec_sets::id()) {
                return Err(BlockstoreProcessorError::IncompleteFinalFecSet);
            }
            return Ok(None);
        };
        // Update metrics
        if results.last_fec_set_merkle_root.is_none() {
            datapoint_warn!("incomplete_final_fec_set", ("slot", slot, i64),);
        }
        // Return block id / error based on feature flags
        results.get_last_fec_set_merkle_root(feature_set)
    }

    /// Performs checks on the last FEC set for this slot.
    /// - `block_id` will be `Some(mr)` if the last `DATA_SHREDS_PER_FEC_BLOCK` data shreds of
    ///   `slot` have the same merkle root of `mr`, indicating they are a part of the same FEC set.
    ///   This indicates that the last FEC set is sufficiently sized.
    /// - `is_retransmitter_signed` will be true if the last `DATA_SHREDS_PER_FEC_BLOCK`
    ///   data shreds of `slot` are of the retransmitter variant. Since we already discard
    ///   invalid signatures on ingestion, this indicates that the last FEC set is properly
    ///   signed by retransmitters.
    ///
    /// Will error if:
    ///     - Slot meta is missing
    ///     - LAST_SHRED_IN_SLOT flag has not been received
    ///     - There are missing shreds in the last fec set
    ///     - The block contains legacy shreds
    fn check_last_fec_set(&self, slot: Slot) -> Result<LastFECSetCheckResults> {
        // We need to check if the last FEC set index contains at least `DATA_SHREDS_PER_FEC_BLOCK` data shreds.
        // We compare the merkle roots of the last `DATA_SHREDS_PER_FEC_BLOCK` shreds in this block.
        // Since the merkle root contains the fec_set_index, if all of them match, we know that the last fec set has
        // at least `DATA_SHREDS_PER_FEC_BLOCK` shreds.
        let slot_meta = self.meta(slot)?.ok_or(BlockstoreError::SlotUnavailable)?;
        let last_shred_index = slot_meta
            .last_index
            .ok_or(BlockstoreError::UnknownLastIndex(slot))?;

        const MINIMUM_INDEX: u64 = DATA_SHREDS_PER_FEC_BLOCK as u64 - 1;
        #[cfg(test)]
        const_assert_eq!(MINIMUM_INDEX, 31);
        let Some(start_index) = last_shred_index.checked_sub(MINIMUM_INDEX) else {
            warn!("Slot {slot} has only {} shreds, fewer than the {DATA_SHREDS_PER_FEC_BLOCK} required", last_shred_index + 1);
            return Ok(LastFECSetCheckResults {
                last_fec_set_merkle_root: None,
                is_retransmitter_signed: false,
            });
        };
        let keys = (start_index..=last_shred_index).map(|index| (slot, index));

        let deduped_shred_checks: Vec<(Hash, bool)> = self
            .data_shred_cf
            .multi_get_bytes(keys)
            .into_iter()
            .enumerate()
            .map(|(offset, shred_bytes)| {
                let shred_bytes = shred_bytes.ok().flatten().ok_or_else(|| {
                    let shred_index = start_index + u64::try_from(offset).unwrap();
                    warn!("Missing shred for {slot} index {shred_index}");
                    BlockstoreError::MissingShred(slot, shred_index)
                })?;
                let is_retransmitter_signed =
                    shred::layout::is_retransmitter_signed_variant(&shred_bytes).map_err(|_| {
                        let shred_index = start_index + u64::try_from(offset).unwrap();
                        warn!("Found legacy shred for {slot}, index {shred_index}");
                        BlockstoreError::LegacyShred(slot, shred_index)
                    })?;
                let merkle_root =
                    shred::layout::get_merkle_root(&shred_bytes).ok_or_else(|| {
                        let shred_index = start_index + u64::try_from(offset).unwrap();
                        warn!("Unable to read merkle root for {slot}, index {shred_index}");
                        BlockstoreError::MissingMerkleRoot(slot, shred_index)
                    })?;
                Ok((merkle_root, is_retransmitter_signed))
            })
            .dedup_by(|res1, res2| res1.as_ref().ok() == res2.as_ref().ok())
            .collect::<Result<Vec<(Hash, bool)>>>()?;

        // After the dedup there should be exactly one Hash left and one true value
        let &[(block_id, is_retransmitter_signed)] = deduped_shred_checks.as_slice() else {
            return Ok(LastFECSetCheckResults {
                last_fec_set_merkle_root: None,
                is_retransmitter_signed: false,
            });
        };
        Ok(LastFECSetCheckResults {
            last_fec_set_merkle_root: Some(block_id),
            is_retransmitter_signed,
        })
    }

    /// Returns a mapping from each elements of `slots` to a list of the
    /// element's children slots.
    pub fn get_slots_since(&self, slots: &[Slot]) -> Result<HashMap<Slot, Vec<Slot>>> {
        let slot_metas: Result<Vec<Option<SlotMeta>>> = self
            .meta_cf
            .multi_get(slots.iter().copied())
            .into_iter()
            .collect();
        let slot_metas = slot_metas?;

        let result: HashMap<Slot, Vec<Slot>> = slots
            .iter()
            .zip(slot_metas)
            .filter_map(|(slot, meta)| meta.map(|meta| (*slot, meta.next_slots.to_vec())))
            .collect();

        Ok(result)
    }

    pub fn is_root(&self, slot: Slot) -> bool {
        matches!(self.db.get::<cf::Root>(slot), Ok(Some(true)))
    }

    /// Returns true if a slot is between the rooted slot bounds of the ledger, but has not itself
    /// been rooted. This is either because the slot was skipped, or due to a gap in ledger data,
    /// as when booting from a newer snapshot.
    pub fn is_skipped(&self, slot: Slot) -> bool {
        let lowest_root = self
            .rooted_slot_iterator(0)
            .ok()
            .and_then(|mut iter| iter.next())
            .unwrap_or_default();
        match self.db.get::<cf::Root>(slot).ok().flatten() {
            Some(_) => false,
            None => slot < self.max_root() && slot > lowest_root,
        }
    }

    pub fn insert_bank_hash(&self, slot: Slot, frozen_hash: Hash, is_duplicate_confirmed: bool) {
        if let Some(prev_value) = self.bank_hash_cf.get(slot).unwrap() {
            if prev_value.frozen_hash() == frozen_hash && prev_value.is_duplicate_confirmed() {
                // Don't overwrite is_duplicate_confirmed == true with is_duplicate_confirmed == false,
                // which may happen on startup when procesing from blockstore processor because the
                // blocks may not reflect earlier observed gossip votes from before the restart.
                return;
            }
        }
        let data = FrozenHashVersioned::Current(FrozenHashStatus {
            frozen_hash,
            is_duplicate_confirmed,
        });
        self.bank_hash_cf.put(slot, &data).unwrap()
    }

    pub fn get_bank_hash(&self, slot: Slot) -> Option<Hash> {
        self.bank_hash_cf
            .get(slot)
            .unwrap()
            .map(|versioned| versioned.frozen_hash())
    }

    pub fn is_duplicate_confirmed(&self, slot: Slot) -> bool {
        self.bank_hash_cf
            .get(slot)
            .unwrap()
            .map(|versioned| versioned.is_duplicate_confirmed())
            .unwrap_or(false)
    }

    pub fn insert_optimistic_slot(
        &self,
        slot: Slot,
        hash: &Hash,
        timestamp: UnixTimestamp,
    ) -> Result<()> {
        let slot_data = OptimisticSlotMetaVersioned::new(*hash, timestamp);
        self.optimistic_slots_cf.put(slot, &slot_data)
    }

    /// Returns information about a single optimistically confirmed slot
    pub fn get_optimistic_slot(&self, slot: Slot) -> Result<Option<(Hash, UnixTimestamp)>> {
        Ok(self
            .optimistic_slots_cf
            .get(slot)?
            .map(|meta| (meta.hash(), meta.timestamp())))
    }

    /// Returns information about the `num` latest optimistically confirmed slot
    pub fn get_latest_optimistic_slots(
        &self,
        num: usize,
    ) -> Result<Vec<(Slot, Hash, UnixTimestamp)>> {
        let iter = self.reversed_optimistic_slots_iterator()?;
        Ok(iter.take(num).collect())
    }

    pub fn set_duplicate_confirmed_slots_and_hashes(
        &self,
        duplicate_confirmed_slot_hashes: impl Iterator<Item = (Slot, Hash)>,
    ) -> Result<()> {
        let mut write_batch = self.db.batch()?;
        for (slot, frozen_hash) in duplicate_confirmed_slot_hashes {
            let data = FrozenHashVersioned::Current(FrozenHashStatus {
                frozen_hash,
                is_duplicate_confirmed: true,
            });
            write_batch.put::<cf::BankHash>(slot, &data)?;
        }

        self.db.write(write_batch)?;
        Ok(())
    }

    pub fn set_roots<'a>(&self, rooted_slots: impl Iterator<Item = &'a Slot>) -> Result<()> {
        let mut write_batch = self.db.batch()?;
        let mut max_new_rooted_slot = 0;
        for slot in rooted_slots {
            max_new_rooted_slot = std::cmp::max(max_new_rooted_slot, *slot);
            write_batch.put::<cf::Root>(*slot, &true)?;
        }

        self.db.write(write_batch)?;
        self.max_root
            .fetch_max(max_new_rooted_slot, Ordering::Relaxed);
        Ok(())
    }

    pub fn mark_slots_as_if_rooted_normally_at_startup(
        &self,
        slots: Vec<(Slot, Option<Hash>)>,
        with_hash: bool,
    ) -> Result<()> {
        self.set_roots(slots.iter().map(|(slot, _hash)| slot))?;
        if with_hash {
            self.set_duplicate_confirmed_slots_and_hashes(
                slots
                    .into_iter()
                    .map(|(slot, maybe_hash)| (slot, maybe_hash.unwrap())),
            )?;
        }
        Ok(())
    }

    pub fn is_dead(&self, slot: Slot) -> bool {
        matches!(
            self.db
                .get::<cf::DeadSlots>(slot)
                .expect("fetch from DeadSlots column family failed"),
            Some(true)
        )
    }

    pub fn set_dead_slot(&self, slot: Slot) -> Result<()> {
        self.dead_slots_cf.put(slot, &true)
    }

    pub fn remove_dead_slot(&self, slot: Slot) -> Result<()> {
        self.dead_slots_cf.delete(slot)
    }

    pub fn remove_slot_duplicate_proof(&self, slot: Slot) -> Result<()> {
        self.duplicate_slots_cf.delete(slot)
    }

    pub fn get_first_duplicate_proof(&self) -> Option<(Slot, DuplicateSlotProof)> {
        let mut iter = self
            .db
            .iter::<cf::DuplicateSlots>(IteratorMode::From(0, IteratorDirection::Forward))
            .unwrap();
        iter.next()
            .map(|(slot, proof_bytes)| (slot, deserialize(&proof_bytes).unwrap()))
    }

    pub fn store_duplicate_slot(&self, slot: Slot, shred1: Vec<u8>, shred2: Vec<u8>) -> Result<()> {
        let duplicate_slot_proof = DuplicateSlotProof::new(shred1, shred2);
        self.duplicate_slots_cf.put(slot, &duplicate_slot_proof)
    }

    pub fn get_duplicate_slot(&self, slot: u64) -> Option<DuplicateSlotProof> {
        self.duplicate_slots_cf
            .get(slot)
            .expect("fetch from DuplicateSlots column family failed")
    }

    /// Returns the shred already stored in blockstore if it has a different
    /// payload than the given `shred` but the same (slot, index, shred-type).
    /// This implies the leader generated two different shreds with the same
    /// slot, index and shred-type.
    /// The payload is modified so that it has the same retransmitter's
    /// signature as the `shred` argument.
    pub fn is_shred_duplicate(&self, shred: &Shred) -> Option<Vec<u8>> {
        let (slot, index, shred_type) = shred.id().unpack();
        let mut other = match shred_type {
            ShredType::Data => self.get_data_shred(slot, u64::from(index)),
            ShredType::Code => self.get_coding_shred(slot, u64::from(index)),
        }
        .expect("fetch from DuplicateSlots column family failed")?;
        if let Ok(signature) = shred.retransmitter_signature() {
            if let Err(err) = shred::layout::set_retransmitter_signature(&mut other, &signature) {
                error!("set retransmitter signature failed: {err:?}");
            }
        }
        (&other != shred.payload()).then_some(other)
    }

    pub fn has_duplicate_shreds_in_slot(&self, slot: Slot) -> bool {
        self.duplicate_slots_cf
            .get(slot)
            .expect("fetch from DuplicateSlots column family failed")
            .is_some()
    }

    pub fn orphans_iterator(&self, slot: Slot) -> Result<impl Iterator<Item = u64> + '_> {
        let orphans_iter = self
            .db
            .iter::<cf::Orphans>(IteratorMode::From(slot, IteratorDirection::Forward))?;
        Ok(orphans_iter.map(|(slot, _)| slot))
    }

    pub fn dead_slots_iterator(&self, slot: Slot) -> Result<impl Iterator<Item = Slot> + '_> {
        let dead_slots_iterator = self
            .db
            .iter::<cf::DeadSlots>(IteratorMode::From(slot, IteratorDirection::Forward))?;
        Ok(dead_slots_iterator.map(|(slot, _)| slot))
    }

    pub fn duplicate_slots_iterator(&self, slot: Slot) -> Result<impl Iterator<Item = Slot> + '_> {
        let duplicate_slots_iterator = self
            .db
            .iter::<cf::DuplicateSlots>(IteratorMode::From(slot, IteratorDirection::Forward))?;
        Ok(duplicate_slots_iterator.map(|(slot, _)| slot))
    }

    pub fn has_existing_shreds_for_slot(&self, slot: Slot) -> bool {
        match self.meta(slot).unwrap() {
            Some(meta) => meta.received > 0,
            None => false,
        }
    }

    /// Returns the max root or 0 if it does not exist
    pub fn max_root(&self) -> Slot {
        self.max_root.load(Ordering::Relaxed)
    }

    #[deprecated(
        since = "1.18.0",
        note = "Please use `solana_ledger::blockstore::Blockstore::max_root()` instead"
    )]
    pub fn last_root(&self) -> Slot {
        self.max_root()
    }

    // find the first available slot in blockstore that has some data in it
    pub fn lowest_slot(&self) -> Slot {
        for (slot, meta) in self
            .slot_meta_iterator(0)
            .expect("unable to iterate over meta")
        {
            if slot > 0 && meta.received > 0 {
                return slot;
            }
        }
        // This means blockstore is empty, should never get here aside from right at boot.
        self.max_root()
    }

    fn lowest_slot_with_genesis(&self) -> Slot {
        for (slot, meta) in self
            .slot_meta_iterator(0)
            .expect("unable to iterate over meta")
        {
            if meta.received > 0 {
                return slot;
            }
        }
        // This means blockstore is empty, should never get here aside from right at boot.
        self.max_root()
    }

    /// Returns the highest available slot in the blockstore
    pub fn highest_slot(&self) -> Result<Option<Slot>> {
        let highest_slot = self
            .db
            .iter::<cf::SlotMeta>(IteratorMode::End)?
            .next()
            .map(|(slot, _)| slot);
        Ok(highest_slot)
    }

    pub fn lowest_cleanup_slot(&self) -> Slot {
        *self.lowest_cleanup_slot.read().unwrap()
    }

    pub fn storage_size(&self) -> Result<u64> {
        self.db.storage_size()
    }

    /// Returns the total physical storage size contributed by all data shreds.
    ///
    /// Note that the reported size does not include those recently inserted
    /// shreds that are still in memory.
    pub fn total_data_shred_storage_size(&self) -> Result<i64> {
        self.data_shred_cf
            .get_int_property(RocksProperties::TOTAL_SST_FILES_SIZE)
    }

    /// Returns the total physical storage size contributed by all coding shreds.
    ///
    /// Note that the reported size does not include those recently inserted
    /// shreds that are still in memory.
    pub fn total_coding_shred_storage_size(&self) -> Result<i64> {
        self.code_shred_cf
            .get_int_property(RocksProperties::TOTAL_SST_FILES_SIZE)
    }

    /// Returns whether the blockstore has primary (read and write) access
    pub fn is_primary_access(&self) -> bool {
        self.db.is_primary_access()
    }

    /// Scan for any ancestors of the supplied `start_root` that are not
    /// marked as roots themselves. Mark any found slots as roots since
    /// the ancestor of a root is also inherently a root. Returns the
    /// number of slots that were actually updated.
    ///
    /// Arguments:
    ///  - `start_root`: The root to start scan from, or the highest root in
    ///    the blockstore if this value is `None`. This slot must be a root.
    ///  - `end_slot``: The slot to stop the scan at; the scan will continue to
    ///    the earliest slot in the Blockstore if this value is `None`.
    ///  - `exit`: Exit early if this flag is set to `true`.
    pub fn scan_and_fix_roots(
        &self,
        start_root: Option<Slot>,
        end_slot: Option<Slot>,
        exit: &AtomicBool,
    ) -> Result<usize> {
        // Hold the lowest_cleanup_slot read lock to prevent any cleaning of
        // the blockstore from another thread. Doing so will prevent a
        // possible inconsistency across column families where a slot is:
        //  - Identified as needing root repair by this thread
        //  - Cleaned from the blockstore by another thread (LedgerCleanupSerivce)
        //  - Marked as root via Self::set_root() by this this thread
        let lowest_cleanup_slot = self.lowest_cleanup_slot.read().unwrap();

        let start_root = if let Some(slot) = start_root {
            if !self.is_root(slot) {
                return Err(BlockstoreError::SlotNotRooted);
            }
            slot
        } else {
            self.max_root()
        };
        let end_slot = end_slot.unwrap_or(*lowest_cleanup_slot);
        let ancestor_iterator =
            AncestorIterator::new(start_root, self).take_while(|&slot| slot >= end_slot);

        let mut find_missing_roots = Measure::start("find_missing_roots");
        let mut roots_to_fix = vec![];
        for slot in ancestor_iterator.filter(|slot| !self.is_root(*slot)) {
            if exit.load(Ordering::Relaxed) {
                return Ok(0);
            }
            roots_to_fix.push(slot);
        }
        find_missing_roots.stop();
        let mut fix_roots = Measure::start("fix_roots");
        if !roots_to_fix.is_empty() {
            info!("{} slots to be rooted", roots_to_fix.len());
            let chunk_size = 100;
            for (i, chunk) in roots_to_fix.chunks(chunk_size).enumerate() {
                if exit.load(Ordering::Relaxed) {
                    return Ok(i * chunk_size);
                }
                trace!("{:?}", chunk);
                self.set_roots(chunk.iter())?;
            }
        } else {
            debug!("No missing roots found in range {start_root} to {end_slot}");
        }
        fix_roots.stop();
        datapoint_info!(
            "blockstore-scan_and_fix_roots",
            (
                "find_missing_roots_us",
                find_missing_roots.as_us() as i64,
                i64
            ),
            ("num_roots_to_fix", roots_to_fix.len() as i64, i64),
            ("fix_roots_us", fix_roots.as_us() as i64, i64),
        );
        Ok(roots_to_fix.len())
    }

    /// Mark a root `slot` as connected, traverse `slot`'s children and update
    /// the children's connected status if appropriate.
    ///
    /// A ledger with a full path of blocks from genesis to the latest root will
    /// have all of the rooted blocks marked as connected such that new blocks
    /// could also be connected. However, starting from some root (such as from
    /// a snapshot) is a valid way to join a cluster. For this case, mark this
    /// root as connected such that the node that joined midway through can
    /// have their slots considered connected.
    pub fn set_and_chain_connected_on_root_and_next_slots(&self, root: Slot) -> Result<()> {
        let mut root_meta = self
            .meta(root)?
            .unwrap_or_else(|| SlotMeta::new(root, None));
        // If the slot was already connected, there is nothing to do as this slot's
        // children are also assumed to be appropriately connected
        if root_meta.is_connected() {
            return Ok(());
        }
        info!(
            "Marking slot {} and any full children slots as connected",
            root
        );
        let mut write_batch = self.db.batch()?;

        // Mark both connected bits on the root slot so that the flags for this
        // slot match the flags of slots that become connected the typical way.
        root_meta.set_parent_connected();
        root_meta.set_connected();
        write_batch.put::<cf::SlotMeta>(root_meta.slot, &root_meta)?;

        let mut next_slots = VecDeque::from(root_meta.next_slots);
        while !next_slots.is_empty() {
            let slot = next_slots.pop_front().unwrap();
            let mut meta = self.meta(slot)?.unwrap_or_else(|| {
                panic!("Slot {slot} is a child but has no SlotMeta in blockstore")
            });

            if meta.set_parent_connected() {
                next_slots.extend(meta.next_slots.iter());
            }
            write_batch.put::<cf::SlotMeta>(meta.slot, &meta)?;
        }

        self.db.write(write_batch)?;
        Ok(())
    }

    /// For each entry in `working_set` whose `did_insert_occur` is true, this
    /// function handles its chaining effect by updating the SlotMeta of both
    /// the slot and its parent slot to reflect the slot descends from the
    /// parent slot.  In addition, when a slot is newly connected, it also
    /// checks whether any of its direct and indirect children slots are connected
    /// or not.
    ///
    /// This function may update column families [`cf::SlotMeta`] and
    /// [`cf::Orphans`].
    ///
    /// For more information about the chaining, check the previous discussion here:
    /// https://github.com/solana-labs/solana/pull/2253
    ///
    /// Arguments:
    /// - `db`: the blockstore db that stores both shreds and their metadata.
    /// - `write_batch`: the write batch which includes all the updates of the
    ///   the current write and ensures their atomicity.
    /// - `working_set`: a slot-id to SlotMetaWorkingSetEntry map.  This function
    ///   will remove all entries which insertion did not actually occur.
    fn handle_chaining(
        &self,
        write_batch: &mut WriteBatch,
        working_set: &mut HashMap<u64, SlotMetaWorkingSetEntry>,
    ) -> Result<()> {
        // Handle chaining for all the SlotMetas that were inserted into
        working_set.retain(|_, entry| entry.did_insert_occur);
        let mut new_chained_slots = HashMap::new();
        let working_set_slots: Vec<_> = working_set.keys().collect();
        for slot in working_set_slots {
            self.handle_chaining_for_slot(write_batch, working_set, &mut new_chained_slots, *slot)?;
        }

        // Write all the newly changed slots in new_chained_slots to the write_batch
        for (slot, meta) in new_chained_slots.iter() {
            let meta: &SlotMeta = &RefCell::borrow(meta);
            write_batch.put::<cf::SlotMeta>(*slot, meta)?;
        }
        Ok(())
    }

    /// A helper function of handle_chaining which handles the chaining based
    /// on the `SlotMetaWorkingSetEntry` of the specified `slot`.  Specifically,
    /// it handles the following two things:
    ///
    /// 1. based on the `SlotMetaWorkingSetEntry` for `slot`, check if `slot`
    ///    did not previously have a parent slot but does now.  If `slot` satisfies
    ///    this condition, update the Orphan property of both `slot` and its parent
    ///    slot based on their current orphan status.  Specifically:
    ///  - updates the orphan property of slot to no longer be an orphan because
    ///    it has a parent.
    ///  - adds the parent to the orphan column family if the parent's parent is
    ///    currently unknown.
    ///
    /// 2. if the `SlotMetaWorkingSetEntry` for `slot` indicates this slot
    ///    is newly connected to a parent slot, then this function will update
    ///    the is_connected property of all its direct and indirect children slots.
    ///
    /// This function may update column family [`cf::Orphans`] and indirectly
    /// update SlotMeta from its output parameter `new_chained_slots`.
    ///
    /// Arguments:
    /// `db`: the underlying db for blockstore
    /// `write_batch`: the write batch which includes all the updates of the
    ///   the current write and ensures their atomicity.
    /// `working_set`: the working set which include the specified `slot`
    /// `new_chained_slots`: an output parameter which includes all the slots
    ///   which connectivity have been updated.
    /// `slot`: the slot which we want to handle its chaining effect.
    fn handle_chaining_for_slot(
        &self,
        write_batch: &mut WriteBatch,
        working_set: &HashMap<u64, SlotMetaWorkingSetEntry>,
        new_chained_slots: &mut HashMap<u64, Rc<RefCell<SlotMeta>>>,
        slot: Slot,
    ) -> Result<()> {
        let slot_meta_entry = working_set
            .get(&slot)
            .expect("Slot must exist in the working_set hashmap");

        let meta = &slot_meta_entry.new_slot_meta;
        let meta_backup = &slot_meta_entry.old_slot_meta;
        {
            let mut meta_mut = meta.borrow_mut();
            let was_orphan_slot =
                meta_backup.is_some() && meta_backup.as_ref().unwrap().is_orphan();

            // If:
            // 1) This is a new slot
            // 2) slot != 0
            // then try to chain this slot to a previous slot
            if slot != 0 && meta_mut.parent_slot.is_some() {
                let prev_slot = meta_mut.parent_slot.unwrap();

                // Check if the slot represented by meta_mut is either a new slot or a orphan.
                // In both cases we need to run the chaining logic b/c the parent on the slot was
                // previously unknown.
                if meta_backup.is_none() || was_orphan_slot {
                    let prev_slot_meta =
                        self.find_slot_meta_else_create(working_set, new_chained_slots, prev_slot)?;

                    // This is a newly inserted slot/orphan so run the chaining logic to link it to a
                    // newly discovered parent
                    chain_new_slot_to_prev_slot(
                        &mut prev_slot_meta.borrow_mut(),
                        slot,
                        &mut meta_mut,
                    );

                    // If the parent of `slot` is a newly inserted orphan, insert it into the orphans
                    // column family
                    if RefCell::borrow(&*prev_slot_meta).is_orphan() {
                        write_batch.put::<cf::Orphans>(prev_slot, &true)?;
                    }
                }
            }

            // At this point this slot has received a parent, so it's no longer an orphan
            if was_orphan_slot {
                write_batch.delete::<cf::Orphans>(slot)?;
            }
        }

        // If this is a newly completed slot and the parent is connected, then the
        // slot is now connected. Mark the slot as connected, and then traverse the
        // children to update their parent_connected and connected status.
        let should_propagate_is_connected =
            is_newly_completed_slot(&RefCell::borrow(meta), meta_backup)
                && RefCell::borrow(meta).is_parent_connected();

        if should_propagate_is_connected {
            meta.borrow_mut().set_connected();
            self.traverse_children_mut(
                meta,
                working_set,
                new_chained_slots,
                SlotMeta::set_parent_connected,
            )?;
        }

        Ok(())
    }

    /// Traverse all the children (direct and indirect) of `slot_meta`, and apply
    /// `slot_function` to each of the children (but not `slot_meta`).
    ///
    /// Arguments:
    /// `db`: the blockstore db that stores shreds and their metadata.
    /// `slot_meta`: the SlotMeta of the above `slot`.
    /// `working_set`: a slot-id to SlotMetaWorkingSetEntry map which is used
    ///   to traverse the graph.
    /// `passed_visited_slots`: all the traversed slots which have passed the
    ///   slot_function.  This may also include the input `slot`.
    /// `slot_function`: a function which updates the SlotMeta of the visisted
    ///   slots and determine whether to further traverse the children slots of
    ///   a given slot.
    fn traverse_children_mut<F>(
        &self,
        slot_meta: &Rc<RefCell<SlotMeta>>,
        working_set: &HashMap<u64, SlotMetaWorkingSetEntry>,
        passed_visisted_slots: &mut HashMap<u64, Rc<RefCell<SlotMeta>>>,
        slot_function: F,
    ) -> Result<()>
    where
        F: Fn(&mut SlotMeta) -> bool,
    {
        let slot_meta = slot_meta.borrow();
        let mut next_slots: VecDeque<u64> = slot_meta.next_slots.to_vec().into();
        while !next_slots.is_empty() {
            let slot = next_slots.pop_front().unwrap();
            let meta_ref =
                self.find_slot_meta_else_create(working_set, passed_visisted_slots, slot)?;
            let mut meta = meta_ref.borrow_mut();
            if slot_function(&mut meta) {
                meta.next_slots
                    .iter()
                    .for_each(|slot| next_slots.push_back(*slot));
            }
        }
        Ok(())
    }

    /// Obtain the SlotMeta from the in-memory slot_meta_working_set or load
    /// it from the database if it does not exist in slot_meta_working_set.
    ///
    /// In case none of the above has the specified SlotMeta, a new one will
    /// be created.
    ///
    /// Note that this function will also update the parent slot of the specified
    /// slot.
    ///
    /// Arguments:
    /// - `db`: the database
    /// - `slot_meta_working_set`: a in-memory structure for storing the cached
    ///   SlotMeta.
    /// - `slot`: the slot for loading its meta.
    /// - `parent_slot`: the parent slot to be assigned to the specified slot meta
    ///
    /// This function returns the matched `SlotMetaWorkingSetEntry`.  If such entry
    /// does not exist in the database, a new entry will be created.
    fn get_slot_meta_entry<'a>(
        &self,
        slot_meta_working_set: &'a mut HashMap<u64, SlotMetaWorkingSetEntry>,
        slot: Slot,
        parent_slot: Slot,
    ) -> &'a mut SlotMetaWorkingSetEntry {
        // Check if we've already inserted the slot metadata for this shred's slot
        slot_meta_working_set.entry(slot).or_insert_with(|| {
            // Store a 2-tuple of the metadata (working copy, backup copy)
            if let Some(mut meta) = self
                .meta_cf
                .get(slot)
                .expect("Expect database get to succeed")
            {
                let backup = Some(meta.clone());
                // If parent_slot == None, then this is one of the orphans inserted
                // during the chaining process, see the function find_slot_meta_in_cached_state()
                // for details. Slots that are orphans are missing a parent_slot, so we should
                // fill in the parent now that we know it.
                if meta.is_orphan() {
                    meta.parent_slot = Some(parent_slot);
                }

                SlotMetaWorkingSetEntry::new(Rc::new(RefCell::new(meta)), backup)
            } else {
                SlotMetaWorkingSetEntry::new(
                    Rc::new(RefCell::new(SlotMeta::new(slot, Some(parent_slot)))),
                    None,
                )
            }
        })
    }

    /// Returns the `SlotMeta` with the specified `slot_index`.  The resulting
    /// `SlotMeta` could be either from the cache or from the DB.  Specifically,
    /// the function:
    ///
    /// 1) Finds the slot metadata in the cache of dirty slot metadata we've
    ///    previously touched, otherwise:
    /// 2) Searches the database for that slot metadata. If still no luck, then:
    /// 3) Create a dummy orphan slot in the database.
    ///
    /// Also see [`find_slot_meta_in_cached_state`] and [`find_slot_meta_in_db_else_create`].
    fn find_slot_meta_else_create<'a>(
        &self,
        working_set: &'a HashMap<u64, SlotMetaWorkingSetEntry>,
        chained_slots: &'a mut HashMap<u64, Rc<RefCell<SlotMeta>>>,
        slot_index: u64,
    ) -> Result<Rc<RefCell<SlotMeta>>> {
        let result = find_slot_meta_in_cached_state(working_set, chained_slots, slot_index);
        if let Some(slot) = result {
            Ok(slot)
        } else {
            self.find_slot_meta_in_db_else_create(slot_index, chained_slots)
        }
    }

    /// A helper function to [`find_slot_meta_else_create`] that searches the
    /// `SlotMeta` based on the specified `slot` in `db` and updates `insert_map`.
    ///
    /// If the specified `db` does not contain a matched entry, then it will create
    /// a dummy orphan slot in the database.
    fn find_slot_meta_in_db_else_create(
        &self,
        slot: Slot,
        insert_map: &mut HashMap<u64, Rc<RefCell<SlotMeta>>>,
    ) -> Result<Rc<RefCell<SlotMeta>>> {
        if let Some(slot_meta) = self.meta_cf.get(slot)? {
            insert_map.insert(slot, Rc::new(RefCell::new(slot_meta)));
        } else {
            // If this slot doesn't exist, make a orphan slot. This way we
            // remember which slots chained to this one when we eventually get a real shred
            // for this slot
            insert_map.insert(slot, Rc::new(RefCell::new(SlotMeta::new_orphan(slot))));
        }
        Ok(insert_map.get(&slot).unwrap().clone())
    }

    fn get_index_meta_entry<'a>(
        &self,
        slot: Slot,
        index_working_set: &'a mut HashMap<u64, IndexMetaWorkingSetEntry>,
        index_meta_time_us: &mut u64,
    ) -> &'a mut IndexMetaWorkingSetEntry {
        let mut total_start = Measure::start("Total elapsed");
        let res = index_working_set.entry(slot).or_insert_with(|| {
            let newly_inserted_meta = self
                .index_cf
                .get(slot)
                .unwrap()
                .unwrap_or_else(|| Index::new(slot));
            IndexMetaWorkingSetEntry {
                index: newly_inserted_meta,
                did_insert_occur: false,
            }
        });
        total_start.stop();
        *index_meta_time_us += total_start.as_us();
        res
    }
}

// Update the `completed_data_indexes` with a new shred `new_shred_index`. If a
// data set is complete, return the range of shred indexes [start_index, end_index]
// for that completed data set.
fn update_completed_data_indexes(
    is_last_in_data: bool,
    new_shred_index: u32,
    received_data_shreds: &ShredIndex,
    // Shreds indices which are marked data complete.
    completed_data_indexes: &mut BTreeSet<u32>,
) -> Vec<(u32, u32)> {
    let start_shred_index = completed_data_indexes
        .range(..new_shred_index)
        .next_back()
        .map(|index| index + 1)
        .unwrap_or_default();
    // Consecutive entries i, k, j in this vector represent potential ranges [i, k),
    // [k, j) that could be completed data ranges
    let mut shred_indices = vec![start_shred_index];
    // `new_shred_index` is data complete, so need to insert here into the
    // `completed_data_indexes`
    if is_last_in_data {
        completed_data_indexes.insert(new_shred_index);
        shred_indices.push(new_shred_index + 1);
    }
    if let Some(index) = completed_data_indexes.range(new_shred_index + 1..).next() {
        shred_indices.push(index + 1);
    }
    shred_indices
        .windows(2)
        .filter(|ix| {
            let (begin, end) = (ix[0] as u64, ix[1] as u64);
            let num_shreds = (end - begin) as usize;
            received_data_shreds.range(begin..end).count() == num_shreds
        })
        .map(|ix| (ix[0], ix[1] - 1))
        .collect()
}

fn update_slot_meta(
    is_last_in_slot: bool,
    is_last_in_data: bool,
    slot_meta: &mut SlotMeta,
    index: u32,
    new_consumed: u64,
    reference_tick: u8,
    received_data_shreds: &ShredIndex,
) -> Vec<(u32, u32)> {
    let first_insert = slot_meta.received == 0;
    // Index is zero-indexed, while the "received" height starts from 1,
    // so received = index + 1 for the same shred.
    slot_meta.received = cmp::max(u64::from(index) + 1, slot_meta.received);
    if first_insert {
        // predict the timestamp of what would have been the first shred in this slot
        let slot_time_elapsed = u64::from(reference_tick) * 1000 / DEFAULT_TICKS_PER_SECOND;
        slot_meta.first_shred_timestamp = timestamp() - slot_time_elapsed;
    }
    slot_meta.consumed = new_consumed;
    // If the last index in the slot hasn't been set before, then
    // set it to this shred index
    if is_last_in_slot && slot_meta.last_index.is_none() {
        slot_meta.last_index = Some(u64::from(index));
    }
    update_completed_data_indexes(
        is_last_in_slot || is_last_in_data,
        index,
        received_data_shreds,
        &mut slot_meta.completed_data_indexes,
    )
}

fn get_last_hash<'a>(iterator: impl Iterator<Item = &'a Entry> + 'a) -> Option<Hash> {
    iterator.last().map(|entry| entry.hash)
}

fn send_signals(
    new_shreds_signals: &[Sender<bool>],
    completed_slots_senders: &[Sender<Vec<u64>>],
    should_signal: bool,
    newly_completed_slots: Vec<u64>,
) {
    if should_signal {
        for signal in new_shreds_signals {
            match signal.try_send(true) {
                Ok(_) => {}
                Err(TrySendError::Full(_)) => {
                    trace!("replay wake up signal channel is full.")
                }
                Err(TrySendError::Disconnected(_)) => {
                    trace!("replay wake up signal channel is disconnected.")
                }
            }
        }
    }

    if !completed_slots_senders.is_empty() && !newly_completed_slots.is_empty() {
        let mut slots: Vec<_> = (0..completed_slots_senders.len() - 1)
            .map(|_| newly_completed_slots.clone())
            .collect();

        slots.push(newly_completed_slots);

        for (signal, slots) in completed_slots_senders.iter().zip(slots.into_iter()) {
            let res = signal.try_send(slots);
            if let Err(TrySendError::Full(_)) = res {
                datapoint_error!(
                    "blockstore_error",
                    (
                        "error",
                        "Unable to send newly completed slot because channel is full",
                        String
                    ),
                );
            }
        }
    }
}

/// For each slot in the slot_meta_working_set which has any change, include
/// corresponding updates to cf::SlotMeta via the specified `write_batch`.
/// The `write_batch` will later be atomically committed to the blockstore.
///
/// Arguments:
/// - `slot_meta_working_set`: a map that maintains slot-id to its `SlotMeta`
///   mapping.
/// - `completed_slot_senders`: the units which are responsible for sending
///   signals for completed slots.
/// - `write_batch`: the write batch which includes all the updates of the
///   the current write and ensures their atomicity.
///
/// On success, the function returns an Ok result with <should_signal,
/// newly_completed_slots> pair where:
///  - `should_signal`: a boolean flag indicating whether to send signal.
///  - `newly_completed_slots`: a subset of slot_meta_working_set which are
///    newly completed.
fn commit_slot_meta_working_set(
    slot_meta_working_set: &HashMap<u64, SlotMetaWorkingSetEntry>,
    completed_slots_senders: &[Sender<Vec<u64>>],
    write_batch: &mut WriteBatch,
) -> Result<(bool, Vec<u64>)> {
    let mut should_signal = false;
    let mut newly_completed_slots = vec![];

    // Check if any metadata was changed, if so, insert the new version of the
    // metadata into the write batch
    for (slot, slot_meta_entry) in slot_meta_working_set.iter() {
        // Any slot that wasn't written to should have been filtered out by now.
        assert!(slot_meta_entry.did_insert_occur);
        let meta: &SlotMeta = &RefCell::borrow(&*slot_meta_entry.new_slot_meta);
        let meta_backup = &slot_meta_entry.old_slot_meta;
        if !completed_slots_senders.is_empty() && is_newly_completed_slot(meta, meta_backup) {
            newly_completed_slots.push(*slot);
        }
        // Check if the working copy of the metadata has changed
        if Some(meta) != meta_backup.as_ref() {
            should_signal = should_signal || slot_has_updates(meta, meta_backup);
            write_batch.put::<cf::SlotMeta>(*slot, meta)?;
        }
    }

    Ok((should_signal, newly_completed_slots))
}

/// Returns the `SlotMeta` of the specified `slot` from the two cached states:
/// `working_set` and `chained_slots`.  If both contain the `SlotMeta`, then
/// the latest one from the `working_set` will be returned.
fn find_slot_meta_in_cached_state<'a>(
    working_set: &'a HashMap<u64, SlotMetaWorkingSetEntry>,
    chained_slots: &'a HashMap<u64, Rc<RefCell<SlotMeta>>>,
    slot: Slot,
) -> Option<Rc<RefCell<SlotMeta>>> {
    if let Some(entry) = working_set.get(&slot) {
        Some(entry.new_slot_meta.clone())
    } else {
        chained_slots.get(&slot).cloned()
    }
}

// 1) Chain current_slot to the previous slot defined by prev_slot_meta
fn chain_new_slot_to_prev_slot(
    prev_slot_meta: &mut SlotMeta,
    current_slot: Slot,
    current_slot_meta: &mut SlotMeta,
) {
    prev_slot_meta.next_slots.push(current_slot);
    if prev_slot_meta.is_connected() {
        current_slot_meta.set_parent_connected();
    }
}

fn is_newly_completed_slot(slot_meta: &SlotMeta, backup_slot_meta: &Option<SlotMeta>) -> bool {
    slot_meta.is_full()
        && (backup_slot_meta.is_none()
            || slot_meta.consumed != backup_slot_meta.as_ref().unwrap().consumed)
}

/// Returns a boolean indicating whether a slot has received additional shreds
/// that can be replayed since the previous update to the slot's SlotMeta.
fn slot_has_updates(slot_meta: &SlotMeta, slot_meta_backup: &Option<SlotMeta>) -> bool {
    // First, this slot's parent must be connected in order to even consider
    // starting replay; otherwise, the replayed results may not be valid.
    slot_meta.is_parent_connected() &&
        // Then,
        // If the slot didn't exist in the db before, any consecutive shreds
        // at the start of the slot are ready to be replayed.
        ((slot_meta_backup.is_none() && slot_meta.consumed != 0) ||
        // Or,
        // If the slot has more consecutive shreds than it last did from the
        // last update, those shreds are new and also ready to be replayed.
        (slot_meta_backup.is_some() && slot_meta_backup.as_ref().unwrap().consumed != slot_meta.consumed))
}

// Creates a new ledger with slot 0 full of ticks (and only ticks).
//
// Returns the blockhash that can be used to append entries with.
pub fn create_new_ledger(
    ledger_path: &Path,
    genesis_config: &GenesisConfig,
    max_genesis_archive_unpacked_size: u64,
    column_options: LedgerColumnOptions,
) -> Result<Hash> {
    Blockstore::destroy(ledger_path)?;
    genesis_config.write(ledger_path)?;

    // Fill slot 0 with ticks that link back to the genesis_config to bootstrap the ledger.
    let blockstore_dir = column_options.shred_storage_type.blockstore_directory();
    let blockstore = Blockstore::open_with_options(
        ledger_path,
        BlockstoreOptions {
            access_type: AccessType::Primary,
            recovery_mode: None,
            enforce_ulimit_nofile: false,
            column_options: column_options.clone(),
        },
    )?;
    let ticks_per_slot = genesis_config.ticks_per_slot;
    let hashes_per_tick = genesis_config.poh_config.hashes_per_tick.unwrap_or(0);
    let entries = create_ticks(ticks_per_slot, hashes_per_tick, genesis_config.hash());
    let last_hash = entries.last().unwrap().hash;
    let version = solana_sdk::shred_version::version_from_hash(&last_hash);

    let shredder = Shredder::new(0, 0, 0, version).unwrap();
    let (shreds, _) = shredder.entries_to_shreds(
        &Keypair::new(),
        &entries,
        true, // is_last_in_slot
        // chained_merkle_root
        Some(Hash::new_from_array(rand::thread_rng().gen())),
        0,    // next_shred_index
        0,    // next_code_index
        true, // merkle_variant
        &ReedSolomonCache::default(),
        &mut ProcessShredsStats::default(),
    );
    assert!(shreds.last().unwrap().last_in_slot());

    blockstore.insert_shreds(shreds, None, false)?;
    blockstore.set_roots(std::iter::once(&0))?;
    // Explicitly close the blockstore before we create the archived genesis file
    drop(blockstore);

    let archive_path = ledger_path.join(DEFAULT_GENESIS_ARCHIVE);
    let args = vec![
        "jcfhS",
        archive_path.to_str().unwrap(),
        "-C",
        ledger_path.to_str().unwrap(),
        DEFAULT_GENESIS_FILE,
        blockstore_dir,
    ];
    let output = std::process::Command::new("tar")
        .env("COPYFILE_DISABLE", "1")
        .args(args)
        .output()
        .unwrap();
    if !output.status.success() {
        use std::str::from_utf8;
        error!("tar stdout: {}", from_utf8(&output.stdout).unwrap_or("?"));
        error!("tar stderr: {}", from_utf8(&output.stderr).unwrap_or("?"));

        return Err(BlockstoreError::Io(IoError::new(
            ErrorKind::Other,
            format!(
                "Error trying to generate snapshot archive: {}",
                output.status
            ),
        )));
    }

    // ensure the genesis archive can be unpacked and it is under
    // max_genesis_archive_unpacked_size, immediately after creating it above.
    {
        let temp_dir = tempfile::tempdir_in(ledger_path).unwrap();
        // unpack into a temp dir, while completely discarding the unpacked files
        let unpack_check = unpack_genesis_archive(
            &archive_path,
            temp_dir.path(),
            max_genesis_archive_unpacked_size,
        );
        if let Err(unpack_err) = unpack_check {
            // stash problematic original archived genesis related files to
            // examine them later and to prevent validator and ledger-tool from
            // naively consuming them
            let mut error_messages = String::new();

            fs::rename(
                ledger_path.join(DEFAULT_GENESIS_ARCHIVE),
                ledger_path.join(format!("{DEFAULT_GENESIS_ARCHIVE}.failed")),
            )
            .unwrap_or_else(|e| {
                let _ = write!(
                    &mut error_messages,
                    "/failed to stash problematic {DEFAULT_GENESIS_ARCHIVE}: {e}"
                );
            });
            fs::rename(
                ledger_path.join(DEFAULT_GENESIS_FILE),
                ledger_path.join(format!("{DEFAULT_GENESIS_FILE}.failed")),
            )
            .unwrap_or_else(|e| {
                let _ = write!(
                    &mut error_messages,
                    "/failed to stash problematic {DEFAULT_GENESIS_FILE}: {e}"
                );
            });
            fs::rename(
                ledger_path.join(blockstore_dir),
                ledger_path.join(format!("{blockstore_dir}.failed")),
            )
            .unwrap_or_else(|e| {
                let _ = write!(
                    &mut error_messages,
                    "/failed to stash problematic {blockstore_dir}: {e}"
                );
            });

            return Err(BlockstoreError::Io(IoError::new(
                ErrorKind::Other,
                format!("Error checking to unpack genesis archive: {unpack_err}{error_messages}"),
            )));
        }
    }

    Ok(last_hash)
}

#[macro_export]
macro_rules! tmp_ledger_name {
    () => {
        &format!("{}-{}", file!(), line!())
    };
}

#[macro_export]
macro_rules! get_tmp_ledger_path {
    () => {
        $crate::blockstore::get_ledger_path_from_name($crate::tmp_ledger_name!())
    };
}

#[macro_export]
macro_rules! get_tmp_ledger_path_auto_delete {
    () => {
        $crate::blockstore::get_ledger_path_from_name_auto_delete($crate::tmp_ledger_name!())
    };
}

pub fn get_ledger_path_from_name_auto_delete(name: &str) -> TempDir {
    let mut path = get_ledger_path_from_name(name);
    // path is a directory so .file_name() returns the last component of the path
    let last = path.file_name().unwrap().to_str().unwrap().to_string();
    path.pop();
    fs::create_dir_all(&path).unwrap();
    Builder::new()
        .prefix(&last)
        .rand_bytes(0)
        .tempdir_in(path)
        .unwrap()
}

pub fn get_ledger_path_from_name(name: &str) -> PathBuf {
    use std::env;
    let out_dir = env::var("FARF_DIR").unwrap_or_else(|_| "farf".to_string());
    let keypair = Keypair::new();

    let path = [
        out_dir,
        "ledger".to_string(),
        format!("{}-{}", name, keypair.pubkey()),
    ]
    .iter()
    .collect();

    // whack any possible collision
    let _ignored = fs::remove_dir_all(&path);

    path
}

#[macro_export]
macro_rules! create_new_tmp_ledger {
    ($genesis_config:expr) => {
        $crate::blockstore::create_new_ledger_from_name(
            $crate::tmp_ledger_name!(),
            $genesis_config,
            $crate::macro_reexports::MAX_GENESIS_ARCHIVE_UNPACKED_SIZE,
            $crate::blockstore_options::LedgerColumnOptions::default(),
        )
    };
}

#[macro_export]
macro_rules! create_new_tmp_ledger_with_size {
    (
        $genesis_config:expr,
        $max_genesis_archive_unpacked_size:expr $(,)?
    ) => {
        $crate::blockstore::create_new_ledger_from_name(
            $crate::tmp_ledger_name!(),
            $genesis_config,
            $max_genesis_archive_unpacked_size,
            $crate::blockstore_options::LedgerColumnOptions::default(),
        )
    };
}

#[macro_export]
macro_rules! create_new_tmp_ledger_fifo {
    ($genesis_config:expr) => {
        $crate::blockstore::create_new_ledger_from_name(
            $crate::tmp_ledger_name!(),
            $genesis_config,
            $crate::macro_reexports::MAX_GENESIS_ARCHIVE_UNPACKED_SIZE,
            $crate::blockstore_options::LedgerColumnOptions {
                shred_storage_type: $crate::blockstore_options::ShredStorageType::RocksFifo(
                    $crate::blockstore_options::BlockstoreRocksFifoOptions::new_for_tests(),
                ),
                ..$crate::blockstore_options::LedgerColumnOptions::default()
            },
        )
    };
}

#[macro_export]
macro_rules! create_new_tmp_ledger_auto_delete {
    ($genesis_config:expr) => {
        $crate::blockstore::create_new_ledger_from_name_auto_delete(
            $crate::tmp_ledger_name!(),
            $genesis_config,
            $crate::macro_reexports::MAX_GENESIS_ARCHIVE_UNPACKED_SIZE,
            $crate::blockstore_options::LedgerColumnOptions::default(),
        )
    };
}

#[macro_export]
macro_rules! create_new_tmp_ledger_fifo_auto_delete {
    ($genesis_config:expr) => {
        $crate::blockstore::create_new_ledger_from_name_auto_delete(
            $crate::tmp_ledger_name!(),
            $genesis_config,
            $crate::macro_reexports::MAX_GENESIS_ARCHIVE_UNPACKED_SIZE,
            $crate::blockstore_options::LedgerColumnOptions {
                shred_storage_type: $crate::blockstore_options::ShredStorageType::RocksFifo(
                    $crate::blockstore_options::BlockstoreRocksFifoOptions::new_for_tests(),
                ),
                ..$crate::blockstore_options::LedgerColumnOptions::default()
            },
        )
    };
}

pub(crate) fn verify_shred_slots(slot: Slot, parent: Slot, root: Slot) -> bool {
    if slot == 0 && parent == 0 && root == 0 {
        return true; // valid write to slot zero.
    }
    // Ignore shreds that chain to slots before the root,
    // or have invalid parent >= slot.
    root <= parent && parent < slot
}

// Same as `create_new_ledger()` but use a temporary ledger name based on the provided `name`
//
// Note: like `create_new_ledger` the returned ledger will have slot 0 full of ticks (and only
// ticks)
pub fn create_new_ledger_from_name(
    name: &str,
    genesis_config: &GenesisConfig,
    max_genesis_archive_unpacked_size: u64,
    column_options: LedgerColumnOptions,
) -> (PathBuf, Hash) {
    let (ledger_path, blockhash) = create_new_ledger_from_name_auto_delete(
        name,
        genesis_config,
        max_genesis_archive_unpacked_size,
        column_options,
    );
    (ledger_path.into_path(), blockhash)
}

// Same as `create_new_ledger()` but use a temporary ledger name based on the provided `name`
//
// Note: like `create_new_ledger` the returned ledger will have slot 0 full of ticks (and only
// ticks)
pub fn create_new_ledger_from_name_auto_delete(
    name: &str,
    genesis_config: &GenesisConfig,
    max_genesis_archive_unpacked_size: u64,
    column_options: LedgerColumnOptions,
) -> (TempDir, Hash) {
    let ledger_path = get_ledger_path_from_name_auto_delete(name);
    let blockhash = create_new_ledger(
        ledger_path.path(),
        genesis_config,
        max_genesis_archive_unpacked_size,
        column_options,
    )
    .unwrap();
    (ledger_path, blockhash)
}

pub fn entries_to_test_shreds(
    entries: &[Entry],
    slot: Slot,
    parent_slot: Slot,
    is_full_slot: bool,
    version: u16,
    merkle_variant: bool,
) -> Vec<Shred> {
    Shredder::new(slot, parent_slot, 0, version)
        .unwrap()
        .entries_to_shreds(
            &Keypair::new(),
            entries,
            is_full_slot,
            // chained_merkle_root
            Some(Hash::new_from_array(rand::thread_rng().gen())),
            0, // next_shred_index,
            0, // next_code_index
            merkle_variant,
            &ReedSolomonCache::default(),
            &mut ProcessShredsStats::default(),
        )
        .0
}

// used for tests only
pub fn make_slot_entries(
    slot: Slot,
    parent_slot: Slot,
    num_entries: u64,
    merkle_variant: bool,
) -> (Vec<Shred>, Vec<Entry>) {
    let entries = create_ticks(num_entries, 1, Hash::new_unique());
    let shreds = entries_to_test_shreds(&entries, slot, parent_slot, true, 0, merkle_variant);
    (shreds, entries)
}

// used for tests only
pub fn make_many_slot_entries(
    start_slot: Slot,
    num_slots: u64,
    entries_per_slot: u64,
) -> (Vec<Shred>, Vec<Entry>) {
    let mut shreds = vec![];
    let mut entries = vec![];
    for slot in start_slot..start_slot + num_slots {
        let parent_slot = if slot == 0 { 0 } else { slot - 1 };

        let (slot_shreds, slot_entries) = make_slot_entries(
            slot,
            parent_slot,
            entries_per_slot,
            true, // merkle_variant
        );
        shreds.extend(slot_shreds);
        entries.extend(slot_entries);
    }

    (shreds, entries)
}

// test-only: check that all columns are either empty or start at `min_slot`
pub fn test_all_empty_or_min(blockstore: &Blockstore, min_slot: Slot) {
    let condition_met = blockstore
        .db
        .iter::<cf::SlotMeta>(IteratorMode::Start)
        .unwrap()
        .next()
        .map(|(slot, _)| slot >= min_slot)
        .unwrap_or(true)
        & blockstore
            .db
            .iter::<cf::Root>(IteratorMode::Start)
            .unwrap()
            .next()
            .map(|(slot, _)| slot >= min_slot)
            .unwrap_or(true)
        & blockstore
            .db
            .iter::<cf::ShredData>(IteratorMode::Start)
            .unwrap()
            .next()
            .map(|((slot, _), _)| slot >= min_slot)
            .unwrap_or(true)
        & blockstore
            .db
            .iter::<cf::ShredCode>(IteratorMode::Start)
            .unwrap()
            .next()
            .map(|((slot, _), _)| slot >= min_slot)
            .unwrap_or(true)
        & blockstore
            .db
            .iter::<cf::DeadSlots>(IteratorMode::Start)
            .unwrap()
            .next()
            .map(|(slot, _)| slot >= min_slot)
            .unwrap_or(true)
        & blockstore
            .db
            .iter::<cf::DuplicateSlots>(IteratorMode::Start)
            .unwrap()
            .next()
            .map(|(slot, _)| slot >= min_slot)
            .unwrap_or(true)
        & blockstore
            .db
            .iter::<cf::ErasureMeta>(IteratorMode::Start)
            .unwrap()
            .next()
            .map(|((slot, _), _)| slot >= min_slot)
            .unwrap_or(true)
        & blockstore
            .db
            .iter::<cf::Orphans>(IteratorMode::Start)
            .unwrap()
            .next()
            .map(|(slot, _)| slot >= min_slot)
            .unwrap_or(true)
        & blockstore
            .db
            .iter::<cf::Index>(IteratorMode::Start)
            .unwrap()
            .next()
            .map(|(slot, _)| slot >= min_slot)
            .unwrap_or(true)
        & blockstore
            .db
            .iter::<cf::TransactionStatus>(IteratorMode::Start)
            .unwrap()
            .next()
            .map(|((_, slot), _)| slot >= min_slot || slot == 0)
            .unwrap_or(true)
        & blockstore
            .db
            .iter::<cf::AddressSignatures>(IteratorMode::Start)
            .unwrap()
            .next()
            .map(|((_, slot, _, _), _)| slot >= min_slot || slot == 0)
            .unwrap_or(true)
        & blockstore
            .db
            .iter::<cf::Rewards>(IteratorMode::Start)
            .unwrap()
            .next()
            .map(|(slot, _)| slot >= min_slot)
            .unwrap_or(true);
    assert!(condition_met);
}

// used for tests only
// Create `num_shreds` shreds for [start_slot, start_slot + num_slot) slots
pub fn make_many_slot_shreds(
    start_slot: u64,
    num_slots: u64,
    num_shreds_per_slot: u64,
) -> (Vec<Shred>, Vec<Entry>) {
    // Use `None` as shred_size so the default (full) value is used
    let num_entries = max_ticks_per_n_shreds(num_shreds_per_slot, None);
    make_many_slot_entries(start_slot, num_slots, num_entries)
}

// Create shreds for slots that have a parent-child relationship defined by the input `chain`
// used for tests only
pub fn make_chaining_slot_entries(
    chain: &[u64],
    entries_per_slot: u64,
    first_parent: u64,
) -> Vec<(Vec<Shred>, Vec<Entry>)> {
    let mut slots_shreds_and_entries = vec![];
    for (i, slot) in chain.iter().enumerate() {
        let parent_slot = {
            if *slot == 0 || i == 0 {
                first_parent
            } else {
                chain[i - 1]
            }
        };

        let result = make_slot_entries(
            *slot,
            parent_slot,
            entries_per_slot,
            true, // merkle_variant
        );
        slots_shreds_and_entries.push(result);
    }

    slots_shreds_and_entries
}

#[cfg(not(unix))]
fn adjust_ulimit_nofile(_enforce_ulimit_nofile: bool) -> Result<()> {
    Ok(())
}

#[cfg(unix)]
fn adjust_ulimit_nofile(enforce_ulimit_nofile: bool) -> Result<()> {
    // Rocks DB likes to have many open files.  The default open file descriptor limit is
    // usually not enough
    // AppendVecs and disk Account Index are also heavy users of mmapped files.
    // This should be kept in sync with published validator instructions.
    // https://docs.solanalabs.com/operations/guides/validator-start#increased-memory-mapped-files-limit
    let desired_nofile = 1_000_000;

    fn get_nofile() -> libc::rlimit {
        let mut nofile = libc::rlimit {
            rlim_cur: 0,
            rlim_max: 0,
        };
        if unsafe { libc::getrlimit(libc::RLIMIT_NOFILE, &mut nofile) } != 0 {
            warn!("getrlimit(RLIMIT_NOFILE) failed");
        }
        nofile
    }

    let mut nofile = get_nofile();
    let current = nofile.rlim_cur;
    if current < desired_nofile {
        nofile.rlim_cur = desired_nofile;
        if unsafe { libc::setrlimit(libc::RLIMIT_NOFILE, &nofile) } != 0 {
            error!(
                "Unable to increase the maximum open file descriptor limit to {} from {}",
                nofile.rlim_cur, current,
            );

            if cfg!(target_os = "macos") {
                error!(
                    "On mac OS you may need to run |sudo launchctl limit maxfiles {} {}| first",
                    desired_nofile, desired_nofile,
                );
            }
            if enforce_ulimit_nofile {
                return Err(BlockstoreError::UnableToSetOpenFileDescriptorLimit);
            }
        }

        nofile = get_nofile();
    }
    info!("Maximum open file descriptors: {}", nofile.rlim_cur);
    Ok(())
}

#[cfg(test)]
pub mod tests {
    use {
        super::*,
        crate::{
            blockstore_options::{BlockstoreRocksFifoOptions, ShredStorageType},
            genesis_utils::{create_genesis_config, GenesisConfigInfo},
            leader_schedule::{FixedSchedule, LeaderSchedule},
            shred::{max_ticks_per_n_shreds, ShredFlags, LEGACY_SHRED_DATA_CAPACITY},
        },
        assert_matches::assert_matches,
        bincode::serialize,
        crossbeam_channel::unbounded,
        rand::{seq::SliceRandom, thread_rng},
        solana_account_decoder::parse_token::UiTokenAmount,
        solana_entry::entry::{next_entry, next_entry_mut},
        solana_runtime::bank::{Bank, RewardType},
        solana_sdk::{
            clock::{DEFAULT_MS_PER_SLOT, DEFAULT_TICKS_PER_SLOT},
            feature_set::{vote_only_full_fec_sets, vote_only_retransmitter_signed_fec_sets},
            hash::{self, hash, Hash},
            instruction::CompiledInstruction,
            message::v0::LoadedAddresses,
            packet::PACKET_DATA_SIZE,
            pubkey::Pubkey,
            signature::Signature,
            transaction::{Transaction, TransactionError},
            transaction_context::TransactionReturnData,
        },
        solana_storage_proto::convert::generated,
        solana_transaction_status::{
            InnerInstruction, InnerInstructions, Reward, Rewards, TransactionTokenBalance,
        },
        std::{cmp::Ordering, thread::Builder, time::Duration},
        test_case::test_case,
    };

    // used for tests only
    pub(crate) fn make_slot_entries_with_transactions(num_entries: u64) -> Vec<Entry> {
        let mut entries: Vec<Entry> = Vec::new();
        for x in 0..num_entries {
            let transaction = Transaction::new_with_compiled_instructions(
                &[&Keypair::new()],
                &[solana_sdk::pubkey::new_rand()],
                Hash::default(),
                vec![solana_sdk::pubkey::new_rand()],
                vec![CompiledInstruction::new(1, &(), vec![0])],
            );
            entries.push(next_entry_mut(&mut Hash::default(), 0, vec![transaction]));
            let mut tick = create_ticks(1, 0, hash(&serialize(&x).unwrap()));
            entries.append(&mut tick);
        }
        entries
    }

    fn make_and_insert_slot(blockstore: &Blockstore, slot: Slot, parent_slot: Slot) {
        let (shreds, _) = make_slot_entries(
            slot,
            parent_slot,
            100,  // num_entries
            true, // merkle_variant
        );
        blockstore.insert_shreds(shreds, None, true).unwrap();

        let meta = blockstore.meta(slot).unwrap().unwrap();
        assert_eq!(slot, meta.slot);
        assert!(meta.is_full());
        assert!(meta.next_slots.is_empty());
    }

    #[test]
    fn test_create_new_ledger() {
        solana_logger::setup();
        let mint_total = 1_000_000_000_000;
        let GenesisConfigInfo { genesis_config, .. } = create_genesis_config(mint_total);
        let (ledger_path, _blockhash) = create_new_tmp_ledger_auto_delete!(&genesis_config);
        let blockstore = Blockstore::open(ledger_path.path()).unwrap(); //FINDME

        let ticks = create_ticks(genesis_config.ticks_per_slot, 0, genesis_config.hash());
        let entries = blockstore.get_slot_entries(0, 0).unwrap();

        assert_eq!(ticks, entries);
        assert!(Path::new(ledger_path.path())
            .join(BLOCKSTORE_DIRECTORY_ROCKS_LEVEL)
            .exists());
    }

    #[test]
    fn test_create_new_ledger_with_options_fifo() {
        solana_logger::setup();
        let mint_total = 1_000_000_000_000;
        let GenesisConfigInfo { genesis_config, .. } = create_genesis_config(mint_total);
        let (ledger_path, _blockhash) = create_new_tmp_ledger_fifo_auto_delete!(&genesis_config);
        let blockstore = Blockstore::open_with_options(
            ledger_path.path(),
            BlockstoreOptions {
                column_options: LedgerColumnOptions {
                    shred_storage_type: ShredStorageType::RocksFifo(
                        BlockstoreRocksFifoOptions::new_for_tests(),
                    ),
                    ..LedgerColumnOptions::default()
                },
                ..BlockstoreOptions::default()
            },
        )
        .unwrap();

        let ticks = create_ticks(genesis_config.ticks_per_slot, 0, genesis_config.hash());
        let entries = blockstore.get_slot_entries(0, 0).unwrap();

        assert_eq!(ticks, entries);
        assert!(Path::new(ledger_path.path())
            .join(BLOCKSTORE_DIRECTORY_ROCKS_FIFO)
            .exists());
    }

    #[test]
    fn test_insert_get_bytes() {
        // Create enough entries to ensure there are at least two shreds created
        let num_entries = max_ticks_per_n_shreds(1, None) + 1;
        assert!(num_entries > 1);

        let (mut shreds, _) = make_slot_entries(
            0, // slot
            0, // parent_slot
            num_entries,
            true, // merkle_variant
        );

        let ledger_path = get_tmp_ledger_path_auto_delete!();
        let blockstore = Blockstore::open(ledger_path.path()).unwrap();

        // Insert last shred, test we can retrieve it
        let last_shred = shreds.pop().unwrap();
        assert!(last_shred.index() > 0);
        blockstore
            .insert_shreds(vec![last_shred.clone()], None, false)
            .unwrap();

        let serialized_shred = blockstore
            .data_shred_cf
            .get_bytes((0, last_shred.index() as u64))
            .unwrap()
            .unwrap();
        let deserialized_shred = Shred::new_from_serialized_shred(serialized_shred).unwrap();

        assert_eq!(last_shred, deserialized_shred);
    }

    #[test]
    fn test_write_entries() {
        solana_logger::setup();
        let ledger_path = get_tmp_ledger_path_auto_delete!();
        let blockstore = Blockstore::open(ledger_path.path()).unwrap();

        let ticks_per_slot = 10;
        let num_slots = 10;
        let mut ticks = vec![];
        //let mut shreds_per_slot = 0 as u64;
        let mut shreds_per_slot = vec![];

        for i in 0..num_slots {
            let mut new_ticks = create_ticks(ticks_per_slot, 0, Hash::default());
            let num_shreds = blockstore
                .write_entries(
                    i,
                    0,
                    0,
                    ticks_per_slot,
                    Some(i.saturating_sub(1)),
                    true,
                    &Arc::new(Keypair::new()),
                    new_ticks.clone(),
                    0,
                )
                .unwrap() as u64;
            shreds_per_slot.push(num_shreds);
            ticks.append(&mut new_ticks);
        }

        for i in 0..num_slots {
            let meta = blockstore.meta(i).unwrap().unwrap();
            let num_shreds = shreds_per_slot[i as usize];
            assert_eq!(meta.consumed, num_shreds);
            assert_eq!(meta.received, num_shreds);
            assert_eq!(meta.last_index, Some(num_shreds - 1));
            if i == num_slots - 1 {
                assert!(meta.next_slots.is_empty());
            } else {
                assert_eq!(meta.next_slots, vec![i + 1]);
            }
            if i == 0 {
                assert_eq!(meta.parent_slot, Some(0));
            } else {
                assert_eq!(meta.parent_slot, Some(i - 1));
            }

            assert_eq!(
                &ticks[(i * ticks_per_slot) as usize..((i + 1) * ticks_per_slot) as usize],
                &blockstore.get_slot_entries(i, 0).unwrap()[..]
            );
        }

        /*
                    // Simulate writing to the end of a slot with existing ticks
                    blockstore
                        .write_entries(
                            num_slots,
                            ticks_per_slot - 1,
                            ticks_per_slot - 2,
                            ticks_per_slot,
                            &ticks[0..2],
                        )
                        .unwrap();

                    let meta = blockstore.meta(num_slots).unwrap().unwrap();
                    assert_eq!(meta.consumed, 0);
                    // received shred was ticks_per_slot - 2, so received should be ticks_per_slot - 2 + 1
                    assert_eq!(meta.received, ticks_per_slot - 1);
                    // last shred index ticks_per_slot - 2 because that's the shred that made tick_height == ticks_per_slot
                    // for the slot
                    assert_eq!(meta.last_index, ticks_per_slot - 2);
                    assert_eq!(meta.parent_slot, num_slots - 1);
                    assert_eq!(meta.next_slots, vec![num_slots + 1]);
                    assert_eq!(
                        &ticks[0..1],
                        &blockstore
                            .get_slot_entries(num_slots, ticks_per_slot - 2)
                            .unwrap()[..]
                    );

                    // We wrote two entries, the second should spill into slot num_slots + 1
                    let meta = blockstore.meta(num_slots + 1).unwrap().unwrap();
                    assert_eq!(meta.consumed, 1);
                    assert_eq!(meta.received, 1);
                    assert_eq!(meta.last_index, u64::MAX);
                    assert_eq!(meta.parent_slot, num_slots);
                    assert!(meta.next_slots.is_empty());

                    assert_eq!(
                        &ticks[1..2],
                        &blockstore.get_slot_entries(num_slots + 1, 0).unwrap()[..]
                    );
        */
    }

    #[test]
    fn test_put_get_simple() {
        let ledger_path = get_tmp_ledger_path_auto_delete!();
        let blockstore = Blockstore::open(ledger_path.path()).unwrap();

        // Test meta column family
        let meta = SlotMeta::new(0, Some(1));
        blockstore.meta_cf.put(0, &meta).unwrap();
        let result = blockstore
            .meta_cf
            .get(0)
            .unwrap()
            .expect("Expected meta object to exist");

        assert_eq!(result, meta);

        // Test erasure column family
        let erasure = vec![1u8; 16];
        let erasure_key = (0, 0);
        blockstore
            .code_shred_cf
            .put_bytes(erasure_key, &erasure)
            .unwrap();

        let result = blockstore
            .code_shred_cf
            .get_bytes(erasure_key)
            .unwrap()
            .expect("Expected erasure object to exist");

        assert_eq!(result, erasure);

        // Test data column family
        let data = vec![2u8; 16];
        let data_key = (0, 0);
        blockstore.data_shred_cf.put_bytes(data_key, &data).unwrap();

        let result = blockstore
            .data_shred_cf
            .get_bytes(data_key)
            .unwrap()
            .expect("Expected data object to exist");

        assert_eq!(result, data);
    }

    #[test]
    fn test_multi_get() {
        const TEST_PUT_ENTRY_COUNT: usize = 100;
        let ledger_path = get_tmp_ledger_path_auto_delete!();
        let blockstore = Blockstore::open(ledger_path.path()).unwrap();

        // Test meta column family
        for i in 0..TEST_PUT_ENTRY_COUNT {
            let k = u64::try_from(i).unwrap();
            let meta = SlotMeta::new(k, Some(k + 1));
            blockstore.meta_cf.put(k, &meta).unwrap();
            let result = blockstore
                .meta_cf
                .get(k)
                .unwrap()
                .expect("Expected meta object to exist");
            assert_eq!(result, meta);
        }
        let mut keys: Vec<u64> = vec![0; TEST_PUT_ENTRY_COUNT];
        for (i, key) in keys.iter_mut().enumerate().take(TEST_PUT_ENTRY_COUNT) {
            *key = u64::try_from(i).unwrap();
        }
        let values = blockstore.meta_cf.multi_get(keys);
        for (i, value) in values.iter().enumerate().take(TEST_PUT_ENTRY_COUNT) {
            let k = u64::try_from(i).unwrap();
            assert_eq!(
                value.as_ref().unwrap().as_ref().unwrap(),
                &SlotMeta::new(k, Some(k + 1))
            );
        }
    }

    #[test]
    fn test_read_shred_bytes() {
        let slot = 0;
        let (shreds, _) = make_slot_entries(slot, 0, 100, /*merkle_variant:*/ true);
        let num_shreds = shreds.len() as u64;
        let shred_bufs: Vec<_> = shreds.iter().map(Shred::payload).cloned().collect();

        let ledger_path = get_tmp_ledger_path_auto_delete!();
        let blockstore = Blockstore::open(ledger_path.path()).unwrap();
        blockstore.insert_shreds(shreds, None, false).unwrap();

        let mut buf = [0; 4096];
        let (_, bytes) = blockstore.get_data_shreds(slot, 0, 1, &mut buf).unwrap();
        assert_eq!(buf[..bytes], shred_bufs[0][..bytes]);

        let (last_index, bytes2) = blockstore.get_data_shreds(slot, 0, 2, &mut buf).unwrap();
        assert_eq!(last_index, 1);
        assert!(bytes2 > bytes);
        {
            let shred_data_1 = &buf[..bytes];
            assert_eq!(shred_data_1, &shred_bufs[0][..bytes]);

            let shred_data_2 = &buf[bytes..bytes2];
            assert_eq!(shred_data_2, &shred_bufs[1][..bytes2 - bytes]);
        }

        // buf size part-way into shred[1], should just return shred[0]
        let mut buf = vec![0; bytes + 1];
        let (last_index, bytes3) = blockstore.get_data_shreds(slot, 0, 2, &mut buf).unwrap();
        assert_eq!(last_index, 0);
        assert_eq!(bytes3, bytes);

        let mut buf = vec![0; bytes2 - 1];
        let (last_index, bytes4) = blockstore.get_data_shreds(slot, 0, 2, &mut buf).unwrap();
        assert_eq!(last_index, 0);
        assert_eq!(bytes4, bytes);

        let mut buf = vec![0; bytes * 2];
        let (last_index, bytes6) = blockstore
            .get_data_shreds(slot, num_shreds - 1, num_shreds, &mut buf)
            .unwrap();
        assert_eq!(last_index, num_shreds - 1);

        {
            let shred_data = &buf[..bytes6];
            assert_eq!(shred_data, &shred_bufs[(num_shreds - 1) as usize][..bytes6]);
        }

        // Read out of range
        let (last_index, bytes6) = blockstore
            .get_data_shreds(slot, num_shreds, num_shreds + 2, &mut buf)
            .unwrap();
        assert_eq!(last_index, 0);
        assert_eq!(bytes6, 0);
    }

    #[test]
    fn test_shred_cleanup_check() {
        let slot = 1;
        let (shreds, _) = make_slot_entries(slot, 0, 100, /*merkle_variant:*/ true);

        let ledger_path = get_tmp_ledger_path_auto_delete!();
        let blockstore = Blockstore::open(ledger_path.path()).unwrap();
        blockstore.insert_shreds(shreds, None, false).unwrap();

        let mut buf = [0; 4096];
        assert!(blockstore.get_data_shreds(slot, 0, 1, &mut buf).is_ok());

        let max_purge_slot = 1;
        blockstore
            .run_purge(0, max_purge_slot, PurgeType::Exact)
            .unwrap();
        *blockstore.lowest_cleanup_slot.write().unwrap() = max_purge_slot;

        let mut buf = [0; 4096];
        assert!(blockstore.get_data_shreds(slot, 0, 1, &mut buf).is_err());
    }

    #[test]
    fn test_insert_data_shreds_basic() {
        // Create enough entries to ensure there are at least two shreds created
        let num_entries = max_ticks_per_n_shreds(1, None) + 1;
        assert!(num_entries > 1);

        let (mut shreds, entries) = make_slot_entries(
            0, // slot
            0, // parent_slot
            num_entries,
            true, // merkle_variant
        );
        let num_shreds = shreds.len() as u64;

        let ledger_path = get_tmp_ledger_path_auto_delete!();
        let blockstore = Blockstore::open(ledger_path.path()).unwrap();

        // Insert last shred, we're missing the other shreds, so no consecutive
        // shreds starting from slot 0, index 0 should exist.
        assert!(shreds.len() > 1);
        let last_shred = shreds.pop().unwrap();
        blockstore
            .insert_shreds(vec![last_shred], None, false)
            .unwrap();
        assert!(blockstore.get_slot_entries(0, 0).unwrap().is_empty());

        let meta = blockstore
            .meta(0)
            .unwrap()
            .expect("Expected new metadata object to be created");
        assert!(meta.consumed == 0 && meta.received == num_shreds);

        // Insert the other shreds, check for consecutive returned entries
        blockstore.insert_shreds(shreds, None, false).unwrap();
        let result = blockstore.get_slot_entries(0, 0).unwrap();

        assert_eq!(result, entries);

        let meta = blockstore
            .meta(0)
            .unwrap()
            .expect("Expected new metadata object to exist");
        assert_eq!(meta.consumed, num_shreds);
        assert_eq!(meta.received, num_shreds);
        assert_eq!(meta.parent_slot, Some(0));
        assert_eq!(meta.last_index, Some(num_shreds - 1));
        assert!(meta.next_slots.is_empty());
        assert!(meta.is_connected());
    }

    #[test]
    fn test_insert_data_shreds_reverse() {
        let num_shreds = 10;
        let num_entries = max_ticks_per_n_shreds(num_shreds, None);
        let (mut shreds, entries) = make_slot_entries(
            0, // slot
            0, // parent_slot
            num_entries,
            true, // merkle_variant
        );
        let num_shreds = shreds.len() as u64;

        let ledger_path = get_tmp_ledger_path_auto_delete!();
        let blockstore = Blockstore::open(ledger_path.path()).unwrap();

        // Insert shreds in reverse, check for consecutive returned shreds
        for i in (0..num_shreds).rev() {
            let shred = shreds.pop().unwrap();
            blockstore.insert_shreds(vec![shred], None, false).unwrap();
            let result = blockstore.get_slot_entries(0, 0).unwrap();

            let meta = blockstore
                .meta(0)
                .unwrap()
                .expect("Expected metadata object to exist");
            assert_eq!(meta.last_index, Some(num_shreds - 1));
            if i != 0 {
                assert_eq!(result.len(), 0);
                assert!(meta.consumed == 0 && meta.received == num_shreds);
            } else {
                assert_eq!(meta.parent_slot, Some(0));
                assert_eq!(result, entries);
                assert!(meta.consumed == num_shreds && meta.received == num_shreds);
            }
        }
    }

    #[test]
    fn test_insert_slots() {
        test_insert_data_shreds_slots(false);
        test_insert_data_shreds_slots(true);
    }

    /*
        #[test]
        pub fn test_iteration_order() {
            let slot = 0;
            let ledger_path = get_tmp_ledger_path_auto_delete!();
            let blockstore = Blockstore::open(ledger_path.path()).unwrap();

            // Write entries
            let num_entries = 8;
            let entries = make_tiny_test_entries(num_entries);
            let mut shreds = entries.to_single_entry_shreds();

            for (i, b) in shreds.iter_mut().enumerate() {
                b.set_index(1 << (i * 8));
                b.set_slot(0);
            }

            blockstore
                .write_shreds(&shreds)
                .expect("Expected successful write of shreds");

            let mut db_iterator = blockstore
                .db
                .cursor::<cf::Data>()
                .expect("Expected to be able to open database iterator");

            db_iterator.seek((slot, 1));

            // Iterate through blockstore
            for i in 0..num_entries {
                assert!(db_iterator.valid());
                let (_, current_index) = db_iterator.key().expect("Expected a valid key");
                assert_eq!(current_index, (1 as u64) << (i * 8));
                db_iterator.next();
            }

        }
    */

    #[test]
    fn test_get_slot_entries1() {
        let ledger_path = get_tmp_ledger_path_auto_delete!();
        let blockstore = Blockstore::open(ledger_path.path()).unwrap();
        let entries = create_ticks(8, 0, Hash::default());
        let shreds = entries_to_test_shreds(
            &entries[0..4],
            1,
            0,
            false,
            0,
            true, // merkle_variant
        );
        blockstore
            .insert_shreds(shreds, None, false)
            .expect("Expected successful write of shreds");

        let mut shreds1 = entries_to_test_shreds(
            &entries[4..],
            1,
            0,
            false,
            0,
            false, // merkle_variant
        );
        for (i, b) in shreds1.iter_mut().enumerate() {
            b.set_index(8 + i as u32);
        }
        blockstore
            .insert_shreds(shreds1, None, false)
            .expect("Expected successful write of shreds");

        assert_eq!(
            blockstore.get_slot_entries(1, 0).unwrap()[2..4],
            entries[2..4],
        );
    }

    // This test seems to be unnecessary with introduction of data shreds. There are no
    // guarantees that a particular shred index contains a complete entry
    #[test]
    #[ignore]
    pub fn test_get_slot_entries2() {
        let ledger_path = get_tmp_ledger_path_auto_delete!();
        let blockstore = Blockstore::open(ledger_path.path()).unwrap();

        // Write entries
        let num_slots = 5_u64;
        let mut index = 0;
        for slot in 0..num_slots {
            let entries = create_ticks(slot + 1, 0, Hash::default());
            let last_entry = entries.last().unwrap().clone();
            let mut shreds = entries_to_test_shreds(
                &entries,
                slot,
                slot.saturating_sub(1),
                false,
                0,
                true, // merkle_variant
            );
            for b in shreds.iter_mut() {
                b.set_index(index);
                b.set_slot(slot);
                index += 1;
            }
            blockstore
                .insert_shreds(shreds, None, false)
                .expect("Expected successful write of shreds");
            assert_eq!(
                blockstore
                    .get_slot_entries(slot, u64::from(index - 1))
                    .unwrap(),
                vec![last_entry],
            );
        }
    }

    #[test]
    fn test_get_slot_entries3() {
        // Test inserting/fetching shreds which contain multiple entries per shred
        let ledger_path = get_tmp_ledger_path_auto_delete!();

        let blockstore = Blockstore::open(ledger_path.path()).unwrap();
        let num_slots = 5_u64;
        let shreds_per_slot = 5_u64;
        let entry_serialized_size =
            bincode::serialized_size(&create_ticks(1, 0, Hash::default())).unwrap();
        let entries_per_slot = (shreds_per_slot * PACKET_DATA_SIZE as u64) / entry_serialized_size;

        // Write entries
        for slot in 0..num_slots {
            let entries = create_ticks(entries_per_slot, 0, Hash::default());
            let shreds = entries_to_test_shreds(
                &entries,
                slot,
                slot.saturating_sub(1),
                false,
                0,
                true, // merkle_variant
            );
            assert!(shreds.len() as u64 >= shreds_per_slot);
            blockstore
                .insert_shreds(shreds, None, false)
                .expect("Expected successful write of shreds");
            assert_eq!(blockstore.get_slot_entries(slot, 0).unwrap(), entries);
        }
    }

    #[test]
    fn test_insert_data_shreds_consecutive() {
        let ledger_path = get_tmp_ledger_path_auto_delete!();
        let blockstore = Blockstore::open(ledger_path.path()).unwrap();
        // Create enough entries to ensure there are at least two shreds created
        let min_entries = max_ticks_per_n_shreds(1, None) + 1;
        for i in 0..4 {
            let slot = i;
            let parent_slot = if i == 0 { 0 } else { i - 1 };
            // Write entries
            let num_entries = min_entries * (i + 1);
            let (shreds, original_entries) = make_slot_entries(
                slot,
                parent_slot,
                num_entries,
                true, // merkle_variant
            );

            let num_shreds = shreds.len() as u64;
            assert!(num_shreds > 1);
            let mut even_shreds = vec![];
            let mut odd_shreds = vec![];

            for (i, shred) in shreds.into_iter().enumerate() {
                if i % 2 == 0 {
                    even_shreds.push(shred);
                } else {
                    odd_shreds.push(shred);
                }
            }

            blockstore.insert_shreds(odd_shreds, None, false).unwrap();

            assert_eq!(blockstore.get_slot_entries(slot, 0).unwrap(), vec![]);

            let meta = blockstore.meta(slot).unwrap().unwrap();
            if num_shreds % 2 == 0 {
                assert_eq!(meta.received, num_shreds);
            } else {
                trace!("got here");
                assert_eq!(meta.received, num_shreds - 1);
            }
            assert_eq!(meta.consumed, 0);
            if num_shreds % 2 == 0 {
                assert_eq!(meta.last_index, Some(num_shreds - 1));
            } else {
                assert_eq!(meta.last_index, None);
            }

            blockstore.insert_shreds(even_shreds, None, false).unwrap();

            assert_eq!(
                blockstore.get_slot_entries(slot, 0).unwrap(),
                original_entries,
            );

            let meta = blockstore.meta(slot).unwrap().unwrap();
            assert_eq!(meta.received, num_shreds);
            assert_eq!(meta.consumed, num_shreds);
            assert_eq!(meta.parent_slot, Some(parent_slot));
            assert_eq!(meta.last_index, Some(num_shreds - 1));
        }
    }

    #[test]
    fn test_data_set_completed_on_insert() {
        let ledger_path = get_tmp_ledger_path_auto_delete!();
        let BlockstoreSignals { blockstore, .. } =
            Blockstore::open_with_signal(ledger_path.path(), BlockstoreOptions::default()).unwrap();

        // Create enough entries to fill 2 shreds, only the later one is data complete
        let slot = 0;
        let num_entries = max_ticks_per_n_shreds(1, None) + 1;
        let entries = create_ticks(num_entries, slot, Hash::default());
        let shreds =
            entries_to_test_shreds(&entries, slot, 0, true, 0, /*merkle_variant:*/ true);
        let num_shreds = shreds.len();
        assert!(num_shreds > 1);
        assert!(blockstore
            .insert_shreds(shreds[1..].to_vec(), None, false)
            .unwrap()
            .is_empty());
        assert_eq!(
            blockstore
                .insert_shreds(vec![shreds[0].clone()], None, false)
                .unwrap(),
            vec![CompletedDataSetInfo {
                slot,
                start_index: 0,
                end_index: num_shreds as u32 - 1
            }]
        );
        // Inserting shreds again doesn't trigger notification
        assert!(blockstore
            .insert_shreds(shreds, None, false)
            .unwrap()
            .is_empty());
    }

    #[test]
    fn test_new_shreds_signal() {
        // Initialize blockstore
        let ledger_path = get_tmp_ledger_path_auto_delete!();
        let BlockstoreSignals {
            blockstore,
            ledger_signal_receiver: recvr,
            ..
        } = Blockstore::open_with_signal(ledger_path.path(), BlockstoreOptions::default()).unwrap();

        let entries_per_slot = 50;
        // Create entries for slot 0
        let (mut shreds, _) = make_slot_entries(
            0, // slot
            0, // parent_slot
            entries_per_slot,
            false, // merkle_variant
        );
        let shreds_per_slot = shreds.len() as u64;

        // Insert second shred, but we're missing the first shred, so no consecutive
        // shreds starting from slot 0, index 0 should exist.
        blockstore
            .insert_shreds(vec![shreds.remove(1)], None, false)
            .unwrap();
        let timer = Duration::from_secs(1);
        assert!(recvr.recv_timeout(timer).is_err());
        // Insert first shred, now we've made a consecutive block
        blockstore
            .insert_shreds(vec![shreds.remove(0)], None, false)
            .unwrap();
        // Wait to get notified of update, should only be one update
        assert!(recvr.recv_timeout(timer).is_ok());
        assert!(recvr.try_recv().is_err());
        // Insert the rest of the ticks
        blockstore.insert_shreds(shreds, None, false).unwrap();
        // Wait to get notified of update, should only be one update
        assert!(recvr.recv_timeout(timer).is_ok());
        assert!(recvr.try_recv().is_err());

        // Create some other slots, and send batches of ticks for each slot such that each slot
        // is missing the tick at shred index == slot index - 1. Thus, no consecutive blocks
        // will be formed
        let num_slots = shreds_per_slot;
        let mut shreds = vec![];
        let mut missing_shreds = vec![];
        for slot in 1..num_slots + 1 {
            let (mut slot_shreds, _) = make_slot_entries(
                slot,
                slot - 1, // parent_slot
                entries_per_slot,
                false, // merkle_variant
            );
            let missing_shred = slot_shreds.remove(slot as usize - 1);
            shreds.extend(slot_shreds);
            missing_shreds.push(missing_shred);
        }

        // Should be no updates, since no new chains from block 0 were formed
        blockstore.insert_shreds(shreds, None, false).unwrap();
        assert!(recvr.recv_timeout(timer).is_err());

        // Insert a shred for each slot that doesn't make a consecutive block, we
        // should get no updates
        let shreds: Vec<_> = (1..num_slots + 1)
            .flat_map(|slot| {
                let (mut shred, _) = make_slot_entries(
                    slot,
                    slot - 1, // parent_slot
                    1,        // num_entries
                    false,    // merkle_variant
                );
                shred[0].set_index(2 * num_slots as u32);
                shred
            })
            .collect();

        blockstore.insert_shreds(shreds, None, false).unwrap();
        assert!(recvr.recv_timeout(timer).is_err());

        // For slots 1..num_slots/2, fill in the holes in one batch insertion,
        // so we should only get one signal
        let missing_shreds2 = missing_shreds
            .drain((num_slots / 2) as usize..)
            .collect_vec();
        blockstore
            .insert_shreds(missing_shreds, None, false)
            .unwrap();
        assert!(recvr.recv_timeout(timer).is_ok());
        assert!(recvr.try_recv().is_err());

        // Fill in the holes for each of the remaining slots, we should get a single update
        // for each
        blockstore
            .insert_shreds(missing_shreds2, None, false)
            .unwrap();
    }

    #[test]
    fn test_completed_shreds_signal() {
        // Initialize blockstore
        let ledger_path = get_tmp_ledger_path_auto_delete!();
        let BlockstoreSignals {
            blockstore,
            completed_slots_receiver: recvr,
            ..
        } = Blockstore::open_with_signal(ledger_path.path(), BlockstoreOptions::default()).unwrap();

        let entries_per_slot = 10;

        // Create shreds for slot 0
        let (mut shreds, _) =
            make_slot_entries(0, 0, entries_per_slot, /*merkle_variant:*/ true);

        let shred0 = shreds.remove(0);
        // Insert all but the first shred in the slot, should not be considered complete
        blockstore.insert_shreds(shreds, None, false).unwrap();
        assert!(recvr.try_recv().is_err());

        // Insert first shred, slot should now be considered complete
        blockstore.insert_shreds(vec![shred0], None, false).unwrap();
        assert_eq!(recvr.try_recv().unwrap(), vec![0]);
    }

    #[test]
    fn test_completed_shreds_signal_orphans() {
        // Initialize blockstore
        let ledger_path = get_tmp_ledger_path_auto_delete!();
        let BlockstoreSignals {
            blockstore,
            completed_slots_receiver: recvr,
            ..
        } = Blockstore::open_with_signal(ledger_path.path(), BlockstoreOptions::default()).unwrap();

        let entries_per_slot = 10;
        let slots = [2, 5, 10];
        let mut all_shreds = make_chaining_slot_entries(&slots[..], entries_per_slot, 0);

        // Get the shreds for slot 10, chaining to slot 5
        let (mut orphan_child, _) = all_shreds.remove(2);

        // Get the shreds for slot 5 chaining to slot 2
        let (mut orphan_shreds, _) = all_shreds.remove(1);

        // Insert all but the first shred in the slot, should not be considered complete
        let orphan_child0 = orphan_child.remove(0);
        blockstore.insert_shreds(orphan_child, None, false).unwrap();
        assert!(recvr.try_recv().is_err());

        // Insert first shred, slot should now be considered complete
        blockstore
            .insert_shreds(vec![orphan_child0], None, false)
            .unwrap();
        assert_eq!(recvr.try_recv().unwrap(), vec![slots[2]]);

        // Insert the shreds for the orphan_slot
        let orphan_shred0 = orphan_shreds.remove(0);
        blockstore
            .insert_shreds(orphan_shreds, None, false)
            .unwrap();
        assert!(recvr.try_recv().is_err());

        // Insert first shred, slot should now be considered complete
        blockstore
            .insert_shreds(vec![orphan_shred0], None, false)
            .unwrap();
        assert_eq!(recvr.try_recv().unwrap(), vec![slots[1]]);
    }

    #[test]
    fn test_completed_shreds_signal_many() {
        // Initialize blockstore
        let ledger_path = get_tmp_ledger_path_auto_delete!();
        let BlockstoreSignals {
            blockstore,
            completed_slots_receiver: recvr,
            ..
        } = Blockstore::open_with_signal(ledger_path.path(), BlockstoreOptions::default()).unwrap();

        let entries_per_slot = 10;
        let mut slots = vec![2, 5, 10];
        let mut all_shreds = make_chaining_slot_entries(&slots[..], entries_per_slot, 0);
        let disconnected_slot = 4;

        let (shreds0, _) = all_shreds.remove(0);
        let (shreds1, _) = all_shreds.remove(0);
        let (shreds2, _) = all_shreds.remove(0);
        let (shreds3, _) = make_slot_entries(
            disconnected_slot,
            1, // parent_slot
            entries_per_slot,
            true, // merkle_variant
        );

        let mut all_shreds: Vec<_> = vec![shreds0, shreds1, shreds2, shreds3]
            .into_iter()
            .flatten()
            .collect();

        all_shreds.shuffle(&mut thread_rng());
        blockstore.insert_shreds(all_shreds, None, false).unwrap();
        let mut result = recvr.try_recv().unwrap();
        result.sort_unstable();
        slots.push(disconnected_slot);
        slots.sort_unstable();
        assert_eq!(result, slots);
    }

    #[test]
    fn test_handle_chaining_basic() {
        let ledger_path = get_tmp_ledger_path_auto_delete!();
        let blockstore = Blockstore::open(ledger_path.path()).unwrap();

        let entries_per_slot = 5;
        let num_slots = 3;

        // Construct the shreds
        let (mut shreds, _) = make_many_slot_entries(0, num_slots, entries_per_slot);
        let shreds_per_slot = shreds.len() / num_slots as usize;

        // 1) Write to the first slot
        let shreds1 = shreds
            .drain(shreds_per_slot..2 * shreds_per_slot)
            .collect_vec();
        blockstore.insert_shreds(shreds1, None, false).unwrap();
        let meta1 = blockstore.meta(1).unwrap().unwrap();
        assert!(meta1.next_slots.is_empty());
        // Slot 1 is not connected because slot 0 hasn't been inserted yet
        assert!(!meta1.is_connected());
        assert_eq!(meta1.parent_slot, Some(0));
        assert_eq!(meta1.last_index, Some(shreds_per_slot as u64 - 1));

        // 2) Write to the second slot
        let shreds2 = shreds
            .drain(shreds_per_slot..2 * shreds_per_slot)
            .collect_vec();
        blockstore.insert_shreds(shreds2, None, false).unwrap();
        let meta2 = blockstore.meta(2).unwrap().unwrap();
        assert!(meta2.next_slots.is_empty());
        // Slot 2 is not connected because slot 0 hasn't been inserted yet
        assert!(!meta2.is_connected());
        assert_eq!(meta2.parent_slot, Some(1));
        assert_eq!(meta2.last_index, Some(shreds_per_slot as u64 - 1));

        // Check the first slot again, it should chain to the second slot,
        // but still isn't connected.
        let meta1 = blockstore.meta(1).unwrap().unwrap();
        assert_eq!(meta1.next_slots, vec![2]);
        assert!(!meta1.is_connected());
        assert_eq!(meta1.parent_slot, Some(0));
        assert_eq!(meta1.last_index, Some(shreds_per_slot as u64 - 1));

        // 3) Write to the zeroth slot, check that every slot
        // is now part of the trunk
        blockstore.insert_shreds(shreds, None, false).unwrap();
        for slot in 0..3 {
            let meta = blockstore.meta(slot).unwrap().unwrap();
            // The last slot will not chain to any other slots
            if slot != 2 {
                assert_eq!(meta.next_slots, vec![slot + 1]);
            }
            if slot == 0 {
                assert_eq!(meta.parent_slot, Some(0));
            } else {
                assert_eq!(meta.parent_slot, Some(slot - 1));
            }
            assert_eq!(meta.last_index, Some(shreds_per_slot as u64 - 1));
            assert!(meta.is_connected());
        }
    }

    #[test]
    fn test_handle_chaining_missing_slots() {
        solana_logger::setup();
        let ledger_path = get_tmp_ledger_path_auto_delete!();
        let blockstore = Blockstore::open(ledger_path.path()).unwrap();

        let num_slots = 30;
        let entries_per_slot = 5;
        // Make some shreds and split based on whether the slot is odd or even.
        let (shreds, _) = make_many_slot_entries(0, num_slots, entries_per_slot);
        let shreds_per_slot = shreds.len() as u64 / num_slots;
        let (even_slots, odd_slots): (Vec<_>, Vec<_>) =
            shreds.into_iter().partition(|shred| shred.slot() % 2 == 0);

        // Write the odd slot shreds
        blockstore.insert_shreds(odd_slots, None, false).unwrap();

        for slot in 0..num_slots {
            // The slots that were inserted (the odds) will ...
            // - Know who their parent is (parent encoded in the shreds)
            // - Have empty next_slots since next_slots would be evens
            // The slots that were not inserted (the evens) will ...
            // - Still have a meta since their child linked back to them
            // - Have next_slots link to child because of the above
            // - Have an unknown parent since no shreds to indicate
            let meta = blockstore.meta(slot).unwrap().unwrap();
            if slot % 2 == 0 {
                assert_eq!(meta.next_slots, vec![slot + 1]);
                assert_eq!(meta.parent_slot, None);
            } else {
                assert!(meta.next_slots.is_empty());
                assert_eq!(meta.parent_slot, Some(slot - 1));
            }

            // None of the slot should be connected, but since slot 0 is
            // the special case, it will have parent_connected as true.
            assert!(!meta.is_connected());
            assert!(!meta.is_parent_connected() || slot == 0);
        }

        // Write the even slot shreds that we did not earlier
        blockstore.insert_shreds(even_slots, None, false).unwrap();

        for slot in 0..num_slots {
            let meta = blockstore.meta(slot).unwrap().unwrap();
            // All slots except the last one should have a slot in next_slots
            if slot != num_slots - 1 {
                assert_eq!(meta.next_slots, vec![slot + 1]);
            } else {
                assert!(meta.next_slots.is_empty());
            }
            // All slots should have the link back to their parent
            if slot == 0 {
                assert_eq!(meta.parent_slot, Some(0));
            } else {
                assert_eq!(meta.parent_slot, Some(slot - 1));
            }
            // All inserted slots were full and should be connected
            assert_eq!(meta.last_index, Some(shreds_per_slot - 1));
            assert!(meta.is_full());
            assert!(meta.is_connected());
        }
    }

    #[test]
    #[allow(clippy::cognitive_complexity)]
    pub fn test_forward_chaining_is_connected() {
        solana_logger::setup();
        let ledger_path = get_tmp_ledger_path_auto_delete!();
        let blockstore = Blockstore::open(ledger_path.path()).unwrap();

        let num_slots = 15;
        // Create enough entries to ensure there are at least two shreds created
        let entries_per_slot = max_ticks_per_n_shreds(1, None) + 1;
        assert!(entries_per_slot > 1);

        let (mut shreds, _) = make_many_slot_entries(0, num_slots, entries_per_slot);
        let shreds_per_slot = shreds.len() / num_slots as usize;
        assert!(shreds_per_slot > 1);

        // Write the shreds such that every 3rd slot has a gap in the beginning
        let mut missing_shreds = vec![];
        for slot in 0..num_slots {
            let mut shreds_for_slot = shreds.drain(..shreds_per_slot).collect_vec();
            if slot % 3 == 0 {
                let shred0 = shreds_for_slot.remove(0);
                missing_shreds.push(shred0);
            }
            blockstore
                .insert_shreds(shreds_for_slot, None, false)
                .unwrap();
        }

        // Check metadata
        for slot in 0..num_slots {
            let meta = blockstore.meta(slot).unwrap().unwrap();
            // The last slot will not chain to any other slots
            if slot != num_slots - 1 {
                assert_eq!(meta.next_slots, vec![slot + 1]);
            } else {
                assert!(meta.next_slots.is_empty());
            }

            // Ensure that each slot has their parent correct
            if slot == 0 {
                assert_eq!(meta.parent_slot, Some(0));
            } else {
                assert_eq!(meta.parent_slot, Some(slot - 1));
            }
            // No slots should be connected yet, not even slot 0
            // as slot 0 is still not full yet
            assert!(!meta.is_connected());

            assert_eq!(meta.last_index, Some(shreds_per_slot as u64 - 1));
        }

        // Iteratively finish every 3rd slot, and check that all slots up to and including
        // slot_index + 3 become part of the trunk
        for slot_index in 0..num_slots {
            if slot_index % 3 == 0 {
                let shred = missing_shreds.remove(0);
                blockstore.insert_shreds(vec![shred], None, false).unwrap();

                for slot in 0..num_slots {
                    let meta = blockstore.meta(slot).unwrap().unwrap();

                    if slot != num_slots - 1 {
                        assert_eq!(meta.next_slots, vec![slot + 1]);
                    } else {
                        assert!(meta.next_slots.is_empty());
                    }

                    if slot < slot_index + 3 {
                        assert!(meta.is_full());
                        assert!(meta.is_connected());
                    } else {
                        assert!(!meta.is_connected());
                    }

                    assert_eq!(meta.last_index, Some(shreds_per_slot as u64 - 1));
                }
            }
        }
    }

    #[test]
    fn test_scan_and_fix_roots() {
        fn blockstore_roots(blockstore: &Blockstore) -> Vec<Slot> {
            blockstore
                .rooted_slot_iterator(0)
                .unwrap()
                .collect::<Vec<_>>()
        }

        solana_logger::setup();
        let ledger_path = get_tmp_ledger_path_auto_delete!();
        let blockstore = Blockstore::open(ledger_path.path()).unwrap();

        let entries_per_slot = max_ticks_per_n_shreds(5, None);
        let start_slot: Slot = 0;
        let num_slots = 18;

        // Produce the following chains and insert shreds into Blockstore
        // 0 -> 2 -> 4 -> 6 -> 8 -> 10 -> 12 -> 14 -> 16 -> 18
        //  \
        //   -> 1 -> 3 -> 5 -> 7 ->  9 -> 11 -> 13 -> 15 -> 17
        let shreds: Vec<_> = (start_slot..=num_slots)
            .flat_map(|slot| {
                let parent_slot = if slot % 2 == 0 {
                    slot.saturating_sub(2)
                } else {
                    slot.saturating_sub(1)
                };
                let (shreds, _) = make_slot_entries(
                    slot,
                    parent_slot,
                    entries_per_slot,
                    true, // merkle_variant
                );
                shreds.into_iter()
            })
            .collect();
        blockstore.insert_shreds(shreds, None, false).unwrap();

        // Start slot must be a root
        let (start, end) = (Some(16), None);
        assert_matches!(
            blockstore.scan_and_fix_roots(start, end, &AtomicBool::new(false)),
            Err(BlockstoreError::SlotNotRooted)
        );

        // Mark several roots
        let new_roots = vec![6, 12];
        blockstore.set_roots(new_roots.iter()).unwrap();
        assert_eq!(&new_roots, &blockstore_roots(&blockstore));

        // Specify both a start root and end slot
        let (start, end) = (Some(12), Some(8));
        let roots = vec![6, 8, 10, 12];
        blockstore
            .scan_and_fix_roots(start, end, &AtomicBool::new(false))
            .unwrap();
        assert_eq!(&roots, &blockstore_roots(&blockstore));

        // Specify only an end slot
        let (start, end) = (None, Some(4));
        let roots = vec![4, 6, 8, 10, 12];
        blockstore
            .scan_and_fix_roots(start, end, &AtomicBool::new(false))
            .unwrap();
        assert_eq!(&roots, &blockstore_roots(&blockstore));

        // Specify only a start slot
        let (start, end) = (Some(12), None);
        let roots = vec![0, 2, 4, 6, 8, 10, 12];
        blockstore
            .scan_and_fix_roots(start, end, &AtomicBool::new(false))
            .unwrap();
        assert_eq!(&roots, &blockstore_roots(&blockstore));

        // Mark additional root
        let new_roots = [16];
        let roots = vec![0, 2, 4, 6, 8, 10, 12, 16];
        blockstore.set_roots(new_roots.iter()).unwrap();
        assert_eq!(&roots, &blockstore_roots(&blockstore));

        // Leave both start and end unspecified
        let (start, end) = (None, None);
        let roots = vec![0, 2, 4, 6, 8, 10, 12, 14, 16];
        blockstore
            .scan_and_fix_roots(start, end, &AtomicBool::new(false))
            .unwrap();
        assert_eq!(&roots, &blockstore_roots(&blockstore));

        // Subsequent calls should have no effect and return without error
        blockstore
            .scan_and_fix_roots(start, end, &AtomicBool::new(false))
            .unwrap();
        assert_eq!(&roots, &blockstore_roots(&blockstore));
    }

    #[test]
    fn test_set_and_chain_connected_on_root_and_next_slots() {
        solana_logger::setup();
        let ledger_path = get_tmp_ledger_path_auto_delete!();
        let blockstore = Blockstore::open(ledger_path.path()).unwrap();

        // Create enough entries to ensure 5 shreds result
        let entries_per_slot = max_ticks_per_n_shreds(5, None);

        let mut start_slot = 5;
        // Start a chain from a slot not in blockstore, this is the case when
        // node starts with no blockstore and downloads a snapshot. In this
        // scenario, the slot will be marked connected despite its' parent not
        // being connected (or existing) and not being full.
        blockstore
            .set_and_chain_connected_on_root_and_next_slots(start_slot)
            .unwrap();
        let slot_meta5 = blockstore.meta(start_slot).unwrap().unwrap();
        assert!(!slot_meta5.is_full());
        assert!(slot_meta5.is_parent_connected());
        assert!(slot_meta5.is_connected());

        let num_slots = 5;
        // Insert some new slots and ensure they connect to the root correctly
        start_slot += 1;
        let (shreds, _) = make_many_slot_entries(start_slot, num_slots, entries_per_slot);
        blockstore.insert_shreds(shreds, None, false).unwrap();
        for slot in start_slot..start_slot + num_slots {
            info!("Evaluating slot {}", slot);
            let meta = blockstore.meta(slot).unwrap().unwrap();
            assert!(meta.is_parent_connected());
            assert!(meta.is_connected());
        }

        // Chain connected on slots that are already connected, should just noop
        blockstore
            .set_and_chain_connected_on_root_and_next_slots(start_slot)
            .unwrap();
        for slot in start_slot..start_slot + num_slots {
            let meta = blockstore.meta(slot).unwrap().unwrap();
            assert!(meta.is_parent_connected());
            assert!(meta.is_connected());
        }

        // Start another chain that is disconnected from previous chain. But, insert
        // a non-full slot and ensure this slot (and its' children) are not marked
        // as connected.
        start_slot += 2 * num_slots;
        let (shreds, _) = make_many_slot_entries(start_slot, num_slots, entries_per_slot);
        // Insert all shreds except for the shreds with index > 0 from non_full_slot
        let non_full_slot = start_slot + num_slots / 2;
        let (shreds, missing_shreds) = shreds
            .into_iter()
            .partition(|shred| shred.slot() != non_full_slot || shred.index() == 0);
        blockstore.insert_shreds(shreds, None, false).unwrap();
        // Chain method hasn't been called yet, so none of these connected yet
        for slot in start_slot..start_slot + num_slots {
            let meta = blockstore.meta(slot).unwrap().unwrap();
            assert!(!meta.is_parent_connected());
            assert!(!meta.is_connected());
        }
        // Now chain from the new starting point
        blockstore
            .set_and_chain_connected_on_root_and_next_slots(start_slot)
            .unwrap();
        for slot in start_slot..start_slot + num_slots {
            let meta = blockstore.meta(slot).unwrap().unwrap();
            match slot.cmp(&non_full_slot) {
                Ordering::Less => {
                    // These are fully connected as expected
                    assert!(meta.is_parent_connected());
                    assert!(meta.is_connected());
                }
                Ordering::Equal => {
                    // Parent will be connected, but this slot not connected itself
                    assert!(meta.is_parent_connected());
                    assert!(!meta.is_connected());
                }
                Ordering::Greater => {
                    // All children are not connected either
                    assert!(!meta.is_parent_connected());
                    assert!(!meta.is_connected());
                }
            }
        }

        // Insert the missing shreds and ensure all slots connected now
        blockstore
            .insert_shreds(missing_shreds, None, false)
            .unwrap();
        for slot in start_slot..start_slot + num_slots {
            let meta = blockstore.meta(slot).unwrap().unwrap();
            assert!(meta.is_parent_connected());
            assert!(meta.is_connected());
        }
    }

    /*
        #[test]
        pub fn test_chaining_tree() {
            let ledger_path = get_tmp_ledger_path_auto_delete!();
            let blockstore = Blockstore::open(ledger_path.path()).unwrap();

            let num_tree_levels = 6;
            assert!(num_tree_levels > 1);
            let branching_factor: u64 = 4;
            // Number of slots that will be in the tree
            let num_slots = (branching_factor.pow(num_tree_levels) - 1) / (branching_factor - 1);
            let erasure_config = ErasureConfig::default();
            let entries_per_slot = erasure_config.num_data() as u64;
            assert!(entries_per_slot > 1);

            let (mut shreds, _) = make_many_slot_entries(0, num_slots, entries_per_slot);

            // Insert tree one slot at a time in a random order
            let mut slots: Vec<_> = (0..num_slots).collect();

            // Get shreds for the slot
            slots.shuffle(&mut thread_rng());
            for slot in slots {
                // Get shreds for the slot "slot"
                let slot_shreds = &mut shreds
                    [(slot * entries_per_slot) as usize..((slot + 1) * entries_per_slot) as usize];
                for shred in slot_shreds.iter_mut() {
                    // Get the parent slot of the slot in the tree
                    let slot_parent = {
                        if slot == 0 {
                            0
                        } else {
                            (slot - 1) / branching_factor
                        }
                    };
                    shred.set_parent(slot_parent);
                }

                let shared_shreds: Vec<_> = slot_shreds
                    .iter()
                    .cloned()
                    .map(|shred| Arc::new(RwLock::new(shred)))
                    .collect();
                let mut coding_generator = CodingGenerator::new_from_config(&erasure_config);
                let coding_shreds = coding_generator.next(&shared_shreds);
                assert_eq!(coding_shreds.len(), erasure_config.num_coding());

                let mut rng = thread_rng();

                // Randomly pick whether to insert erasure or coding shreds first
                if rng.gen_bool(0.5) {
                    blockstore.write_shreds(slot_shreds).unwrap();
                    blockstore.put_shared_coding_shreds(&coding_shreds).unwrap();
                } else {
                    blockstore.put_shared_coding_shreds(&coding_shreds).unwrap();
                    blockstore.write_shreds(slot_shreds).unwrap();
                }
            }

            // Make sure everything chains correctly
            let last_level =
                (branching_factor.pow(num_tree_levels - 1) - 1) / (branching_factor - 1);
            for slot in 0..num_slots {
                let slot_meta = blockstore.meta(slot).unwrap().unwrap();
                assert_eq!(slot_meta.consumed, entries_per_slot);
                assert_eq!(slot_meta.received, entries_per_slot);
                assert!(slot_meta.is_connected());
                let slot_parent = {
                    if slot == 0 {
                        0
                    } else {
                        (slot - 1) / branching_factor
                    }
                };
                assert_eq!(slot_meta.parent_slot, Some(slot_parent));

                let expected_children: HashSet<_> = {
                    if slot >= last_level {
                        HashSet::new()
                    } else {
                        let first_child_slot = min(num_slots - 1, slot * branching_factor + 1);
                        let last_child_slot = min(num_slots - 1, (slot + 1) * branching_factor);
                        (first_child_slot..last_child_slot + 1).collect()
                    }
                };

                let result: HashSet<_> = slot_meta.next_slots.iter().cloned().collect();
                if expected_children.len() != 0 {
                    assert_eq!(slot_meta.next_slots.len(), branching_factor as usize);
                } else {
                    assert_eq!(slot_meta.next_slots.len(), 0);
                }
                assert_eq!(expected_children, result);
            }

            // No orphan slots should exist
            assert!(blockstore.orphans_cf.is_empty().unwrap())

        }
    */
    #[test]
    fn test_slot_range_connected_chain() {
        let ledger_path = get_tmp_ledger_path_auto_delete!();
        let blockstore = Blockstore::open(ledger_path.path()).unwrap();

        let num_slots = 3;
        for slot in 1..=num_slots {
            make_and_insert_slot(&blockstore, slot, slot.saturating_sub(1));
        }

        assert!(blockstore.slot_range_connected(1, 3));
        assert!(!blockstore.slot_range_connected(1, 4)); // slot 4 does not exist
    }

    #[test]
    fn test_slot_range_connected_disconnected() {
        let ledger_path = get_tmp_ledger_path_auto_delete!();
        let blockstore = Blockstore::open(ledger_path.path()).unwrap();

        make_and_insert_slot(&blockstore, 1, 0);
        make_and_insert_slot(&blockstore, 2, 1);
        make_and_insert_slot(&blockstore, 4, 2);

        assert!(blockstore.slot_range_connected(1, 3)); // Slot 3 does not exist, but we can still replay this range to slot 4
        assert!(blockstore.slot_range_connected(1, 4));
    }

    #[test]
    fn test_slot_range_connected_same_slot() {
        let ledger_path = get_tmp_ledger_path_auto_delete!();
        let blockstore = Blockstore::open(ledger_path.path()).unwrap();

        assert!(blockstore.slot_range_connected(54, 54));
    }

    #[test]
    fn test_slot_range_connected_starting_slot_not_full() {
        let ledger_path = get_tmp_ledger_path_auto_delete!();
        let blockstore = Blockstore::open(ledger_path.path()).unwrap();

        make_and_insert_slot(&blockstore, 5, 4);
        make_and_insert_slot(&blockstore, 6, 5);

        assert!(!blockstore.meta(4).unwrap().unwrap().is_full());
        assert!(blockstore.slot_range_connected(4, 6));
    }

    #[test]
    fn test_get_slots_since() {
        let ledger_path = get_tmp_ledger_path_auto_delete!();
        let blockstore = Blockstore::open(ledger_path.path()).unwrap();

        // Slot doesn't exist
        assert!(blockstore.get_slots_since(&[0]).unwrap().is_empty());

        let mut meta0 = SlotMeta::new(0, Some(0));
        blockstore.meta_cf.put(0, &meta0).unwrap();

        // Slot exists, chains to nothing
        let expected: HashMap<u64, Vec<u64>> = vec![(0, vec![])].into_iter().collect();
        assert_eq!(blockstore.get_slots_since(&[0]).unwrap(), expected);
        meta0.next_slots = vec![1, 2];
        blockstore.meta_cf.put(0, &meta0).unwrap();

        // Slot exists, chains to some other slots
        let expected: HashMap<u64, Vec<u64>> = vec![(0, vec![1, 2])].into_iter().collect();
        assert_eq!(blockstore.get_slots_since(&[0]).unwrap(), expected);
        assert_eq!(blockstore.get_slots_since(&[0, 1]).unwrap(), expected);

        let mut meta3 = SlotMeta::new(3, Some(1));
        meta3.next_slots = vec![10, 5];
        blockstore.meta_cf.put(3, &meta3).unwrap();
        let expected: HashMap<u64, Vec<u64>> = vec![(0, vec![1, 2]), (3, vec![10, 5])]
            .into_iter()
            .collect();
        assert_eq!(blockstore.get_slots_since(&[0, 1, 3]).unwrap(), expected);
    }

    #[test]
    fn test_orphans() {
        let ledger_path = get_tmp_ledger_path_auto_delete!();
        let blockstore = Blockstore::open(ledger_path.path()).unwrap();

        // Create shreds and entries
        let entries_per_slot = 1;
        let (mut shreds, _) = make_many_slot_entries(0, 3, entries_per_slot);
        let shreds_per_slot = shreds.len() / 3;

        // Write slot 2, which chains to slot 1. We're missing slot 0,
        // so slot 1 is the orphan
        let shreds_for_slot = shreds.drain((shreds_per_slot * 2)..).collect_vec();
        blockstore
            .insert_shreds(shreds_for_slot, None, false)
            .unwrap();
        let meta = blockstore
            .meta(1)
            .expect("Expect database get to succeed")
            .unwrap();
        assert!(meta.is_orphan());
        assert_eq!(
            blockstore.orphans_iterator(0).unwrap().collect::<Vec<_>>(),
            vec![1]
        );

        // Write slot 1 which chains to slot 0, so now slot 0 is the
        // orphan, and slot 1 is no longer the orphan.
        let shreds_for_slot = shreds.drain(shreds_per_slot..).collect_vec();
        blockstore
            .insert_shreds(shreds_for_slot, None, false)
            .unwrap();
        let meta = blockstore
            .meta(1)
            .expect("Expect database get to succeed")
            .unwrap();
        assert!(!meta.is_orphan());
        let meta = blockstore
            .meta(0)
            .expect("Expect database get to succeed")
            .unwrap();
        assert!(meta.is_orphan());
        assert_eq!(
            blockstore.orphans_iterator(0).unwrap().collect::<Vec<_>>(),
            vec![0]
        );

        // Write some slot that also chains to existing slots and orphan,
        // nothing should change
        let (shred4, _) = make_slot_entries(4, 0, 1, /*merkle_variant:*/ true);
        let (shred5, _) = make_slot_entries(5, 1, 1, /*merkle_variant:*/ true);
        blockstore.insert_shreds(shred4, None, false).unwrap();
        blockstore.insert_shreds(shred5, None, false).unwrap();
        assert_eq!(
            blockstore.orphans_iterator(0).unwrap().collect::<Vec<_>>(),
            vec![0]
        );

        // Write zeroth slot, no more orphans
        blockstore.insert_shreds(shreds, None, false).unwrap();
        for i in 0..3 {
            let meta = blockstore
                .meta(i)
                .expect("Expect database get to succeed")
                .unwrap();
            assert!(!meta.is_orphan());
        }
        // Orphans cf is empty
        assert!(blockstore.orphans_cf.is_empty().unwrap());
    }

    fn test_insert_data_shreds_slots(should_bulk_write: bool) {
        let ledger_path = get_tmp_ledger_path_auto_delete!();
        let blockstore = Blockstore::open(ledger_path.path()).unwrap();

        // Create shreds and entries
        let num_entries = 20_u64;
        let mut entries = vec![];
        let mut shreds = vec![];
        let mut num_shreds_per_slot = 0;
        for slot in 0..num_entries {
            let parent_slot = {
                if slot == 0 {
                    0
                } else {
                    slot - 1
                }
            };

            let (mut shred, entry) =
                make_slot_entries(slot, parent_slot, 1, /*merkle_variant:*/ false);
            num_shreds_per_slot = shred.len() as u64;
            shred.iter_mut().for_each(|shred| shred.set_index(0));
            shreds.extend(shred);
            entries.extend(entry);
        }

        let num_shreds = shreds.len();
        // Write shreds to the database
        if should_bulk_write {
            blockstore.insert_shreds(shreds, None, false).unwrap();
        } else {
            for _ in 0..num_shreds {
                let shred = shreds.remove(0);
                blockstore.insert_shreds(vec![shred], None, false).unwrap();
            }
        }

        for i in 0..num_entries - 1 {
            assert_eq!(
                blockstore.get_slot_entries(i, 0).unwrap()[0],
                entries[i as usize]
            );

            let meta = blockstore.meta(i).unwrap().unwrap();
            assert_eq!(meta.received, 1);
            assert_eq!(meta.last_index, Some(0));
            if i != 0 {
                assert_eq!(meta.parent_slot, Some(i - 1));
                assert_eq!(meta.consumed, 1);
            } else {
                assert_eq!(meta.parent_slot, Some(0));
                assert_eq!(meta.consumed, num_shreds_per_slot);
            }
        }
    }

    #[test]
    fn test_find_missing_data_indexes() {
        let slot = 0;
        let ledger_path = get_tmp_ledger_path_auto_delete!();
        let blockstore = Blockstore::open(ledger_path.path()).unwrap();

        // Write entries
        let gap: u64 = 10;
        assert!(gap > 3);
        // Create enough entries to ensure there are at least two shreds created
        let data_buffer_size = ShredData::capacity(/*merkle_proof_size:*/ None).unwrap();
        let num_entries = max_ticks_per_n_shreds(1, Some(data_buffer_size)) + 1;
        let entries = create_ticks(num_entries, 0, Hash::default());
        let mut shreds =
            entries_to_test_shreds(&entries, slot, 0, true, 0, /*merkle_variant:*/ false);
        let num_shreds = shreds.len();
        assert!(num_shreds > 1);
        for (i, s) in shreds.iter_mut().enumerate() {
            s.set_index(i as u32 * gap as u32);
            s.set_slot(slot);
        }
        blockstore.insert_shreds(shreds, None, false).unwrap();

        // Index of the first shred is 0
        // Index of the second shred is "gap"
        // Thus, the missing indexes should then be [1, gap - 1] for the input index
        // range of [0, gap)
        let expected: Vec<u64> = (1..gap).collect();
        assert_eq!(
            blockstore.find_missing_data_indexes(
                slot,
                0,            // first_timestamp
                0,            // defer_threshold_ticks
                0,            // start_index
                gap,          // end_index
                gap as usize, // max_missing
            ),
            expected
        );
        assert_eq!(
            blockstore.find_missing_data_indexes(
                slot,
                0,                  // first_timestamp
                0,                  // defer_threshold_ticks
                1,                  // start_index
                gap,                // end_index
                (gap - 1) as usize, // max_missing
            ),
            expected,
        );
        assert_eq!(
            blockstore.find_missing_data_indexes(
                slot,
                0,                  // first_timestamp
                0,                  // defer_threshold_ticks
                0,                  // start_index
                gap - 1,            // end_index
                (gap - 1) as usize, // max_missing
            ),
            &expected[..expected.len() - 1],
        );
        assert_eq!(
            blockstore.find_missing_data_indexes(
                slot,
                0,            // first_timestamp
                0,            // defer_threshold_ticks
                gap - 2,      // start_index
                gap,          // end_index
                gap as usize, // max_missing
            ),
            vec![gap - 2, gap - 1],
        );
        assert_eq!(
            blockstore.find_missing_data_indexes(
                slot,    // slot
                0,       // first_timestamp
                0,       // defer_threshold_ticks
                gap - 2, // start_index
                gap,     // end_index
                1,       // max_missing
            ),
            vec![gap - 2],
        );
        assert_eq!(
            blockstore.find_missing_data_indexes(
                slot, // slot
                0,    // first_timestamp
                0,    // defer_threshold_ticks
                0,    // start_index
                gap,  // end_index
                1,    // max_missing
            ),
            vec![1],
        );

        // Test with a range that encompasses a shred with index == gap which was
        // already inserted.
        let mut expected: Vec<u64> = (1..gap).collect();
        expected.push(gap + 1);
        assert_eq!(
            blockstore.find_missing_data_indexes(
                slot,
                0,                  // first_timestamp
                0,                  // defer_threshold_ticks
                0,                  // start_index
                gap + 2,            // end_index
                (gap + 2) as usize, // max_missing
            ),
            expected,
        );
        assert_eq!(
            blockstore.find_missing_data_indexes(
                slot,
                0,                  // first_timestamp
                0,                  // defer_threshold_ticks
                0,                  // start_index
                gap + 2,            // end_index
                (gap - 1) as usize, // max_missing
            ),
            &expected[..expected.len() - 1],
        );

        for i in 0..num_shreds as u64 {
            for j in 0..i {
                let expected: Vec<u64> = (j..i)
                    .flat_map(|k| {
                        let begin = k * gap + 1;
                        let end = (k + 1) * gap;
                        begin..end
                    })
                    .collect();
                assert_eq!(
                    blockstore.find_missing_data_indexes(
                        slot,
                        0,                        // first_timestamp
                        0,                        // defer_threshold_ticks
                        j * gap,                  // start_index
                        i * gap,                  // end_index
                        ((i - j) * gap) as usize, // max_missing
                    ),
                    expected,
                );
            }
        }
    }

    #[test]
    fn test_find_missing_data_indexes_timeout() {
        let slot = 0;
        let ledger_path = get_tmp_ledger_path_auto_delete!();
        let blockstore = Blockstore::open(ledger_path.path()).unwrap();

        // Blockstore::find_missing_data_indexes() compares timestamps, so
        // set a small value for defer_threshold_ticks to avoid flakiness.
        let defer_threshold_ticks = DEFAULT_TICKS_PER_SLOT / 16;
        let start_index = 0;
        let end_index = 50;
        let max_missing = 9;

        // Write entries
        let gap: u64 = 10;
        let shreds: Vec<_> = (0..64)
            .map(|i| {
                Shred::new_from_data(
                    slot,
                    (i * gap) as u32,
                    0,
                    &[],
                    ShredFlags::empty(),
                    i as u8,
                    0,
                    (i * gap) as u32,
                )
            })
            .collect();
        blockstore.insert_shreds(shreds, None, false).unwrap();

        let empty: Vec<u64> = vec![];
        assert_eq!(
            blockstore.find_missing_data_indexes(
                slot,
                timestamp(), // first_timestamp
                defer_threshold_ticks,
                start_index,
                end_index,
                max_missing,
            ),
            empty
        );
        let expected: Vec<_> = (1..=9).collect();
        assert_eq!(
            blockstore.find_missing_data_indexes(
                slot,
                timestamp() - DEFAULT_MS_PER_SLOT, // first_timestamp
                defer_threshold_ticks,
                start_index,
                end_index,
                max_missing,
            ),
            expected
        );
    }

    #[test]
    fn test_find_missing_data_indexes_sanity() {
        let slot = 0;

        let ledger_path = get_tmp_ledger_path_auto_delete!();
        let blockstore = Blockstore::open(ledger_path.path()).unwrap();

        // Early exit conditions
        let empty: Vec<u64> = vec![];
        assert_eq!(
            blockstore.find_missing_data_indexes(
                slot, // slot
                0,    // first_timestamp
                0,    // defer_threshold_ticks
                0,    // start_index
                0,    // end_index
                1,    // max_missing
            ),
            empty
        );
        assert_eq!(
            blockstore.find_missing_data_indexes(
                slot, // slot
                0,    // first_timestamp
                0,    // defer_threshold_ticks
                5,    // start_index
                5,    // end_index
                1,    // max_missing
            ),
            empty
        );
        assert_eq!(
            blockstore.find_missing_data_indexes(
                slot, // slot
                0,    // first_timestamp
                0,    // defer_threshold_ticks
                4,    // start_index
                3,    // end_index
                1,    // max_missing
            ),
            empty
        );
        assert_eq!(
            blockstore.find_missing_data_indexes(
                slot, // slot
                0,    // first_timestamp
                0,    // defer_threshold_ticks
                1,    // start_index
                2,    // end_index
                0,    // max_missing
            ),
            empty
        );

        let entries = create_ticks(100, 0, Hash::default());
        let mut shreds =
            entries_to_test_shreds(&entries, slot, 0, true, 0, /*merkle_variant:*/ false);
        assert!(shreds.len() > 2);
        shreds.drain(2..);

        const ONE: u64 = 1;
        const OTHER: u64 = 4;

        shreds[0].set_index(ONE as u32);
        shreds[1].set_index(OTHER as u32);

        // Insert one shred at index = first_index
        blockstore.insert_shreds(shreds, None, false).unwrap();

        const STARTS: u64 = OTHER * 2;
        const END: u64 = OTHER * 3;
        const MAX: usize = 10;
        // The first shred has index = first_index. Thus, for i < first_index,
        // given the input range of [i, first_index], the missing indexes should be
        // [i, first_index - 1]
        for start in 0..STARTS {
            let result = blockstore.find_missing_data_indexes(
                slot,  // slot
                0,     // first_timestamp
                0,     // defer_threshold_ticks
                start, // start_index
                END,   // end_index
                MAX,   // max_missing
            );
            let expected: Vec<u64> = (start..END).filter(|i| *i != ONE && *i != OTHER).collect();
            assert_eq!(result, expected);
        }
    }

    #[test]
    fn test_no_missing_shred_indexes() {
        let slot = 0;
        let ledger_path = get_tmp_ledger_path_auto_delete!();
        let blockstore = Blockstore::open(ledger_path.path()).unwrap();

        // Write entries
        let num_entries = 10;
        let entries = create_ticks(num_entries, 0, Hash::default());
        let shreds =
            entries_to_test_shreds(&entries, slot, 0, true, 0, /*merkle_variant:*/ true);
        let num_shreds = shreds.len();

        blockstore.insert_shreds(shreds, None, false).unwrap();

        let empty: Vec<u64> = vec![];
        for i in 0..num_shreds as u64 {
            for j in 0..i {
                assert_eq!(
                    blockstore.find_missing_data_indexes(
                        slot,
                        0,                // first_timestamp
                        0,                // defer_threshold_ticks
                        j,                // start_index
                        i,                // end_index
                        (i - j) as usize, // max_missing
                    ),
                    empty
                );
            }
        }
    }

    #[test]
    fn test_verify_shred_slots() {
        // verify_shred_slots(slot, parent, root)
        assert!(verify_shred_slots(0, 0, 0));
        assert!(verify_shred_slots(2, 1, 0));
        assert!(verify_shred_slots(2, 1, 1));
        assert!(!verify_shred_slots(2, 3, 0));
        assert!(!verify_shred_slots(2, 2, 0));
        assert!(!verify_shred_slots(2, 3, 3));
        assert!(!verify_shred_slots(2, 2, 2));
        assert!(!verify_shred_slots(2, 1, 3));
        assert!(!verify_shred_slots(2, 3, 4));
        assert!(!verify_shred_slots(2, 2, 3));
    }

    #[test]
    fn test_should_insert_data_shred() {
        solana_logger::setup();
        let (mut shreds, _) = make_slot_entries(0, 0, 200, /*merkle_variant:*/ false);
        let ledger_path = get_tmp_ledger_path_auto_delete!();
        let blockstore = Blockstore::open(ledger_path.path()).unwrap();

        let max_root = 0;

        // Insert the first 5 shreds, we don't have a "is_last" shred yet
        blockstore
            .insert_shreds(shreds[0..5].to_vec(), None, false)
            .unwrap();

        let slot_meta = blockstore.meta(0).unwrap().unwrap();
        let shred5 = shreds[5].clone();

        // Ensure that an empty shred (one with no data) would get inserted. Such shreds
        // may be used as signals (broadcast does so to indicate a slot was interrupted)
        // Reuse shred5's header values to avoid a false negative result
        let empty_shred = Shred::new_from_data(
            shred5.slot(),
            shred5.index(),
            {
                let parent_offset = shred5.slot() - shred5.parent().unwrap();
                parent_offset as u16
            },
            &[], // data
            ShredFlags::LAST_SHRED_IN_SLOT,
            0, // reference_tick
            shred5.version(),
            shred5.fec_set_index(),
        );
        assert!(blockstore.should_insert_data_shred(
            &empty_shred,
            &slot_meta,
            &HashMap::new(),
            max_root,
            None,
            ShredSource::Repaired,
            &mut Vec::new(),
        ));
        // Trying to insert another "is_last" shred with index < the received index should fail
        // skip over shred 7
        blockstore
            .insert_shreds(shreds[8..9].to_vec(), None, false)
            .unwrap();
        let slot_meta = blockstore.meta(0).unwrap().unwrap();
        assert_eq!(slot_meta.received, 9);
        let shred7 = {
            if shreds[7].is_data() {
                shreds[7].set_last_in_slot();
                shreds[7].clone()
            } else {
                panic!("Shred in unexpected format")
            }
        };
        let mut duplicate_shreds = vec![];
        assert!(!blockstore.should_insert_data_shred(
            &shred7,
            &slot_meta,
            &HashMap::new(),
            max_root,
            None,
            ShredSource::Repaired,
            &mut duplicate_shreds,
        ));
        assert!(blockstore.has_duplicate_shreds_in_slot(0));
        assert_eq!(duplicate_shreds.len(), 1);
        assert_matches!(
            duplicate_shreds[0],
            PossibleDuplicateShred::LastIndexConflict(_, _)
        );
        assert_eq!(duplicate_shreds[0].slot(), 0);

        // Insert all pending shreds
        let mut shred8 = shreds[8].clone();
        blockstore.insert_shreds(shreds, None, false).unwrap();
        let slot_meta = blockstore.meta(0).unwrap().unwrap();

        // Trying to insert a shred with index > the "is_last" shred should fail
        if shred8.is_data() {
            shred8.set_index((slot_meta.last_index.unwrap() + 1) as u32);
        } else {
            panic!("Shred in unexpected format")
        }
        duplicate_shreds.clear();
        blockstore.duplicate_slots_cf.delete(0).unwrap();
        assert!(!blockstore.has_duplicate_shreds_in_slot(0));
        assert!(!blockstore.should_insert_data_shred(
            &shred8,
            &slot_meta,
            &HashMap::new(),
            max_root,
            None,
            ShredSource::Repaired,
            &mut duplicate_shreds,
        ));

        assert_eq!(duplicate_shreds.len(), 1);
        assert_matches!(
            duplicate_shreds[0],
            PossibleDuplicateShred::LastIndexConflict(_, _)
        );
        assert_eq!(duplicate_shreds[0].slot(), 0);
        assert!(blockstore.has_duplicate_shreds_in_slot(0));
    }

    #[test]
    fn test_is_data_shred_present() {
        let (shreds, _) = make_slot_entries(0, 0, 200, /*merkle_variant:*/ true);
        let ledger_path = get_tmp_ledger_path_auto_delete!();
        let blockstore = Blockstore::open(ledger_path.path()).unwrap();
        let index_cf = &blockstore.index_cf;

        blockstore
            .insert_shreds(shreds[0..5].to_vec(), None, false)
            .unwrap();
        // Insert a shred less than `slot_meta.consumed`, check that
        // it already exists
        let slot_meta = blockstore.meta(0).unwrap().unwrap();
        let index = index_cf.get(0).unwrap().unwrap();
        assert_eq!(slot_meta.consumed, 5);
        assert!(Blockstore::is_data_shred_present(
            &shreds[1],
            &slot_meta,
            index.data(),
        ));

        // Insert a shred, check that it already exists
        blockstore
            .insert_shreds(shreds[6..7].to_vec(), None, false)
            .unwrap();
        let slot_meta = blockstore.meta(0).unwrap().unwrap();
        let index = index_cf.get(0).unwrap().unwrap();
        assert!(Blockstore::is_data_shred_present(
            &shreds[6],
            &slot_meta,
            index.data()
        ),);
    }

    #[test]
    fn test_merkle_root_metas_coding() {
        let ledger_path = get_tmp_ledger_path_auto_delete!();
        let blockstore = Blockstore::open(ledger_path.path()).unwrap();

        let parent_slot = 0;
        let slot = 1;
        let index = 0;
        let (_, coding_shreds, _) = setup_erasure_shreds(slot, parent_slot, 10);
        let coding_shred = coding_shreds[index as usize].clone();

        let mut erasure_metas = BTreeMap::new();
        let mut merkle_root_metas = HashMap::new();
        let mut index_working_set = HashMap::new();
        let mut just_received_shreds = HashMap::new();
        let mut write_batch = blockstore.db.batch().unwrap();
        let mut index_meta_time_us = 0;
        assert!(blockstore.check_insert_coding_shred(
            coding_shred.clone(),
            &mut erasure_metas,
            &mut merkle_root_metas,
            &mut index_working_set,
            &mut write_batch,
            &mut just_received_shreds,
            &mut index_meta_time_us,
            &mut vec![],
            false,
            ShredSource::Turbine,
            &mut BlockstoreInsertionMetrics::default(),
        ));

        assert_eq!(merkle_root_metas.len(), 1);
        assert_eq!(
            merkle_root_metas
                .get(&coding_shred.erasure_set())
                .unwrap()
                .as_ref()
                .merkle_root(),
            coding_shred.merkle_root().ok(),
        );
        assert_eq!(
            merkle_root_metas
                .get(&coding_shred.erasure_set())
                .unwrap()
                .as_ref()
                .first_received_shred_index(),
            index
        );
        assert_eq!(
            merkle_root_metas
                .get(&coding_shred.erasure_set())
                .unwrap()
                .as_ref()
                .first_received_shred_type(),
            ShredType::Code,
        );

        for (erasure_set, working_merkle_root_meta) in merkle_root_metas {
            write_batch
                .put::<cf::MerkleRootMeta>(
                    erasure_set.store_key(),
                    working_merkle_root_meta.as_ref(),
                )
                .unwrap();
        }
        blockstore.db.write(write_batch).unwrap();

        // Add a shred with different merkle root and index
        let (_, coding_shreds, _) = setup_erasure_shreds(slot, parent_slot, 10);
        let new_coding_shred = coding_shreds[(index + 1) as usize].clone();

        erasure_metas.clear();
        index_working_set.clear();
        just_received_shreds.clear();
        let mut merkle_root_metas = HashMap::new();
        let mut write_batch = blockstore.db.batch().unwrap();
        let mut duplicates = vec![];

        assert!(!blockstore.check_insert_coding_shred(
            new_coding_shred.clone(),
            &mut erasure_metas,
            &mut merkle_root_metas,
            &mut index_working_set,
            &mut write_batch,
            &mut just_received_shreds,
            &mut index_meta_time_us,
            &mut duplicates,
            false,
            ShredSource::Turbine,
            &mut BlockstoreInsertionMetrics::default(),
        ));

        // No insert, notify duplicate
        assert_eq!(duplicates.len(), 1);
        match &duplicates[0] {
            PossibleDuplicateShred::MerkleRootConflict(shred, _) if shred.slot() == slot => (),
            _ => panic!("No merkle root conflict"),
        }

        // Verify that we still have the merkle root meta from the original shred
        assert_eq!(merkle_root_metas.len(), 1);
        assert_eq!(
            merkle_root_metas
                .get(&coding_shred.erasure_set())
                .unwrap()
                .as_ref()
                .merkle_root(),
            coding_shred.merkle_root().ok()
        );
        assert_eq!(
            merkle_root_metas
                .get(&coding_shred.erasure_set())
                .unwrap()
                .as_ref()
                .first_received_shred_index(),
            index
        );

        // Blockstore should also have the merkle root meta of the original shred
        assert_eq!(
            blockstore
                .merkle_root_meta(coding_shred.erasure_set())
                .unwrap()
                .unwrap()
                .merkle_root(),
            coding_shred.merkle_root().ok()
        );
        assert_eq!(
            blockstore
                .merkle_root_meta(coding_shred.erasure_set())
                .unwrap()
                .unwrap()
                .first_received_shred_index(),
            index
        );

        // Add a shred from different fec set
        let new_index = index + 31;
        let (_, coding_shreds, _) =
            setup_erasure_shreds_with_index(slot, parent_slot, 10, new_index);
        let new_coding_shred = coding_shreds[0].clone();

        assert!(blockstore.check_insert_coding_shred(
            new_coding_shred.clone(),
            &mut erasure_metas,
            &mut merkle_root_metas,
            &mut index_working_set,
            &mut write_batch,
            &mut just_received_shreds,
            &mut index_meta_time_us,
            &mut vec![],
            false,
            ShredSource::Turbine,
            &mut BlockstoreInsertionMetrics::default(),
        ));

        // Verify that we still have the merkle root meta for the original shred
        // and the new shred
        assert_eq!(merkle_root_metas.len(), 2);
        assert_eq!(
            merkle_root_metas
                .get(&coding_shred.erasure_set())
                .unwrap()
                .as_ref()
                .merkle_root(),
            coding_shred.merkle_root().ok()
        );
        assert_eq!(
            merkle_root_metas
                .get(&coding_shred.erasure_set())
                .unwrap()
                .as_ref()
                .first_received_shred_index(),
            index
        );
        assert_eq!(
            merkle_root_metas
                .get(&new_coding_shred.erasure_set())
                .unwrap()
                .as_ref()
                .merkle_root(),
            new_coding_shred.merkle_root().ok()
        );
        assert_eq!(
            merkle_root_metas
                .get(&new_coding_shred.erasure_set())
                .unwrap()
                .as_ref()
                .first_received_shred_index(),
            new_index
        );
    }

    #[test]
    fn test_merkle_root_metas_data() {
        let ledger_path = get_tmp_ledger_path_auto_delete!();
        let blockstore = Blockstore::open(ledger_path.path()).unwrap();

        let parent_slot = 0;
        let slot = 1;
        let index = 11;
        let fec_set_index = 11;
        let (data_shreds, _, _) =
            setup_erasure_shreds_with_index(slot, parent_slot, 10, fec_set_index);
        let data_shred = data_shreds[0].clone();

        let mut erasure_metas = BTreeMap::new();
        let mut merkle_root_metas = HashMap::new();
        let mut index_working_set = HashMap::new();
        let mut just_received_shreds = HashMap::new();
        let mut slot_meta_working_set = HashMap::new();
        let mut write_batch = blockstore.db.batch().unwrap();
        let mut index_meta_time_us = 0;
        blockstore
            .check_insert_data_shred(
                data_shred.clone(),
                &mut erasure_metas,
                &mut merkle_root_metas,
                &mut index_working_set,
                &mut slot_meta_working_set,
                &mut write_batch,
                &mut just_received_shreds,
                &mut index_meta_time_us,
                false,
                &mut vec![],
                None,
                ShredSource::Turbine,
            )
            .unwrap();

        assert_eq!(merkle_root_metas.len(), 1);
        assert_eq!(
            merkle_root_metas
                .get(&data_shred.erasure_set())
                .unwrap()
                .as_ref()
                .merkle_root(),
            data_shred.merkle_root().ok()
        );
        assert_eq!(
            merkle_root_metas
                .get(&data_shred.erasure_set())
                .unwrap()
                .as_ref()
                .first_received_shred_index(),
            index
        );
        assert_eq!(
            merkle_root_metas
                .get(&data_shred.erasure_set())
                .unwrap()
                .as_ref()
                .first_received_shred_type(),
            ShredType::Data,
        );

        for (erasure_set, working_merkle_root_meta) in merkle_root_metas {
            write_batch
                .put::<cf::MerkleRootMeta>(
                    erasure_set.store_key(),
                    working_merkle_root_meta.as_ref(),
                )
                .unwrap();
        }
        blockstore.db.write(write_batch).unwrap();

        // Add a shred with different merkle root and index
        let (data_shreds, _, _) =
            setup_erasure_shreds_with_index(slot, parent_slot, 10, fec_set_index);
        let new_data_shred = data_shreds[1].clone();

        erasure_metas.clear();
        index_working_set.clear();
        just_received_shreds.clear();
        let mut merkle_root_metas = HashMap::new();
        let mut write_batch = blockstore.db.batch().unwrap();
        let mut duplicates = vec![];

        assert!(blockstore
            .check_insert_data_shred(
                new_data_shred.clone(),
                &mut erasure_metas,
                &mut merkle_root_metas,
                &mut index_working_set,
                &mut slot_meta_working_set,
                &mut write_batch,
                &mut just_received_shreds,
                &mut index_meta_time_us,
                false,
                &mut duplicates,
                None,
                ShredSource::Turbine,
            )
            .is_err());

        // No insert, notify duplicate
        assert_eq!(duplicates.len(), 1);
        assert_matches!(
            duplicates[0],
            PossibleDuplicateShred::MerkleRootConflict(_, _)
        );

        // Verify that we still have the merkle root meta from the original shred
        assert_eq!(merkle_root_metas.len(), 1);
        assert_eq!(
            merkle_root_metas
                .get(&data_shred.erasure_set())
                .unwrap()
                .as_ref()
                .merkle_root(),
            data_shred.merkle_root().ok()
        );
        assert_eq!(
            merkle_root_metas
                .get(&data_shred.erasure_set())
                .unwrap()
                .as_ref()
                .first_received_shred_index(),
            index
        );

        // Blockstore should also have the merkle root meta of the original shred
        assert_eq!(
            blockstore
                .merkle_root_meta(data_shred.erasure_set())
                .unwrap()
                .unwrap()
                .merkle_root(),
            data_shred.merkle_root().ok()
        );
        assert_eq!(
            blockstore
                .merkle_root_meta(data_shred.erasure_set())
                .unwrap()
                .unwrap()
                .first_received_shred_index(),
            index
        );

        // Add a shred from different fec set
        let new_index = fec_set_index + 31;
        let new_data_shred = Shred::new_from_data(
            slot,
            new_index,
            1,          // parent_offset
            &[3, 3, 3], // data
            ShredFlags::empty(),
            0, // reference_tick,
            0, // version
            fec_set_index + 30,
        );

        blockstore
            .check_insert_data_shred(
                new_data_shred.clone(),
                &mut erasure_metas,
                &mut merkle_root_metas,
                &mut index_working_set,
                &mut slot_meta_working_set,
                &mut write_batch,
                &mut just_received_shreds,
                &mut index_meta_time_us,
                false,
                &mut vec![],
                None,
                ShredSource::Turbine,
            )
            .unwrap();

        // Verify that we still have the merkle root meta for the original shred
        // and the new shred
        assert_eq!(merkle_root_metas.len(), 2);
        assert_eq!(
            merkle_root_metas
                .get(&data_shred.erasure_set())
                .unwrap()
                .as_ref()
                .merkle_root(),
            data_shred.merkle_root().ok()
        );
        assert_eq!(
            merkle_root_metas
                .get(&data_shred.erasure_set())
                .unwrap()
                .as_ref()
                .first_received_shred_index(),
            index
        );
        assert_eq!(
            merkle_root_metas
                .get(&new_data_shred.erasure_set())
                .unwrap()
                .as_ref()
                .merkle_root(),
            new_data_shred.merkle_root().ok()
        );
        assert_eq!(
            merkle_root_metas
                .get(&new_data_shred.erasure_set())
                .unwrap()
                .as_ref()
                .first_received_shred_index(),
            new_index
        );
    }

    #[test]
    fn test_check_insert_coding_shred() {
        let ledger_path = get_tmp_ledger_path_auto_delete!();
        let blockstore = Blockstore::open(ledger_path.path()).unwrap();

        let slot = 1;
        let coding_shred = Shred::new_from_parity_shard(
            slot,
            11,  // index
            &[], // parity_shard
            11,  // fec_set_index
            11,  // num_data_shreds
            11,  // num_coding_shreds
            8,   // position
            0,   // version
        );

        let mut erasure_metas = BTreeMap::new();
        let mut merkle_root_metas = HashMap::new();
        let mut index_working_set = HashMap::new();
        let mut just_received_shreds = HashMap::new();
        let mut write_batch = blockstore.db.batch().unwrap();
        let mut index_meta_time_us = 0;
        assert!(blockstore.check_insert_coding_shred(
            coding_shred.clone(),
            &mut erasure_metas,
            &mut merkle_root_metas,
            &mut index_working_set,
            &mut write_batch,
            &mut just_received_shreds,
            &mut index_meta_time_us,
            &mut vec![],
            false,
            ShredSource::Turbine,
            &mut BlockstoreInsertionMetrics::default(),
        ));

        // insert again fails on dupe
        let mut duplicate_shreds = vec![];
        assert!(!blockstore.check_insert_coding_shred(
            coding_shred.clone(),
            &mut erasure_metas,
            &mut merkle_root_metas,
            &mut index_working_set,
            &mut write_batch,
            &mut just_received_shreds,
            &mut index_meta_time_us,
            &mut duplicate_shreds,
            false,
            ShredSource::Turbine,
            &mut BlockstoreInsertionMetrics::default(),
        ));
        assert_eq!(
            duplicate_shreds,
            vec![PossibleDuplicateShred::Exists(coding_shred)]
        );
    }

    #[test]
    fn test_should_insert_coding_shred() {
        let ledger_path = get_tmp_ledger_path_auto_delete!();
        let blockstore = Blockstore::open(ledger_path.path()).unwrap();
        let max_root = 0;

        let slot = 1;
        let mut coding_shred = Shred::new_from_parity_shard(
            slot,
            11,  // index
            &[], // parity_shard
            11,  // fec_set_index
            11,  // num_data_shreds
            11,  // num_coding_shreds
            8,   // position
            0,   // version
        );

        // Insert a good coding shred
        assert!(Blockstore::should_insert_coding_shred(
            &coding_shred,
            max_root
        ));

        // Insertion should succeed
        blockstore
            .insert_shreds(vec![coding_shred.clone()], None, false)
            .unwrap();

        // Trying to insert the same shred again should pass since this doesn't check for
        // duplicate index
        {
            assert!(Blockstore::should_insert_coding_shred(
                &coding_shred,
                max_root
            ));
        }

        // Establish a baseline that works
        coding_shred.set_index(coding_shred.index() + 1);
        assert!(Blockstore::should_insert_coding_shred(
            &coding_shred,
            max_root
        ));

        // Trying to insert value into slot <= than last root should fail
        {
            let mut coding_shred = coding_shred.clone();
            coding_shred.set_slot(max_root);
            assert!(!Blockstore::should_insert_coding_shred(
                &coding_shred,
                max_root
            ));
        }
    }

    #[test]
    fn test_insert_multiple_is_last() {
        solana_logger::setup();
        let (shreds, _) = make_slot_entries(0, 0, 18, /*merkle_variant:*/ true);
        let num_shreds = shreds.len() as u64;
        let ledger_path = get_tmp_ledger_path_auto_delete!();
        let blockstore = Blockstore::open(ledger_path.path()).unwrap();

        blockstore.insert_shreds(shreds, None, false).unwrap();
        let slot_meta = blockstore.meta(0).unwrap().unwrap();

        assert_eq!(slot_meta.consumed, num_shreds);
        assert_eq!(slot_meta.received, num_shreds);
        assert_eq!(slot_meta.last_index, Some(num_shreds - 1));
        assert!(slot_meta.is_full());

        let (shreds, _) = make_slot_entries(0, 0, 600, /*merkle_variant:*/ true);
        assert!(shreds.len() > num_shreds as usize);
        blockstore.insert_shreds(shreds, None, false).unwrap();
        let slot_meta = blockstore.meta(0).unwrap().unwrap();

        assert_eq!(slot_meta.consumed, num_shreds);
        assert_eq!(slot_meta.received, num_shreds);
        assert_eq!(slot_meta.last_index, Some(num_shreds - 1));
        assert!(slot_meta.is_full());

        assert!(blockstore.has_duplicate_shreds_in_slot(0));
    }

    #[test]
    fn test_slot_data_iterator() {
        // Construct the shreds
        let ledger_path = get_tmp_ledger_path_auto_delete!();
        let blockstore = Blockstore::open(ledger_path.path()).unwrap();
        let shreds_per_slot = 10;
        let slots = vec![2, 4, 8, 12];
        let all_shreds = make_chaining_slot_entries(&slots, shreds_per_slot, 0);
        let slot_8_shreds = all_shreds[2].0.clone();
        for (slot_shreds, _) in all_shreds {
            blockstore.insert_shreds(slot_shreds, None, false).unwrap();
        }

        // Slot doesnt exist, iterator should be empty
        let shred_iter = blockstore.slot_data_iterator(5, 0).unwrap();
        let result: Vec<_> = shred_iter.collect();
        assert_eq!(result, vec![]);

        // Test that the iterator for slot 8 contains what was inserted earlier
        let shred_iter = blockstore.slot_data_iterator(8, 0).unwrap();
        let result: Vec<Shred> = shred_iter
            .filter_map(|(_, bytes)| Shred::new_from_serialized_shred(bytes.to_vec()).ok())
            .collect();
        assert_eq!(result.len(), slot_8_shreds.len());
        assert_eq!(result, slot_8_shreds);
    }

    #[test]
    fn test_set_roots() {
        let ledger_path = get_tmp_ledger_path_auto_delete!();
        let blockstore = Blockstore::open(ledger_path.path()).unwrap();
        let chained_slots = vec![0, 2, 4, 7, 12, 15];
        assert_eq!(blockstore.max_root(), 0);

        blockstore.set_roots(chained_slots.iter()).unwrap();

        assert_eq!(blockstore.max_root(), 15);

        for i in chained_slots {
            assert!(blockstore.is_root(i));
        }
    }

    #[test]
    fn test_is_skipped() {
        let ledger_path = get_tmp_ledger_path_auto_delete!();
        let blockstore = Blockstore::open(ledger_path.path()).unwrap();
        let roots = [2, 4, 7, 12, 15];
        blockstore.set_roots(roots.iter()).unwrap();

        for i in 0..20 {
            if i < 2 || roots.contains(&i) || i > 15 {
                assert!(!blockstore.is_skipped(i));
            } else {
                assert!(blockstore.is_skipped(i));
            }
        }
    }

    #[test]
    fn test_iter_bounds() {
        let ledger_path = get_tmp_ledger_path_auto_delete!();
        let blockstore = Blockstore::open(ledger_path.path()).unwrap();

        // slot 5 does not exist, iter should be ok and should be a noop
        blockstore
            .slot_meta_iterator(5)
            .unwrap()
            .for_each(|_| panic!());
    }

    #[test]
    fn test_get_completed_data_ranges() {
        let completed_data_end_indexes = [2, 4, 9, 11].iter().copied().collect();

        // Consumed is 1, which means we're missing shred with index 1, should return empty
        let start_index = 0;
        let consumed = 1;
        assert_eq!(
            Blockstore::get_completed_data_ranges(
                start_index,
                &completed_data_end_indexes,
                consumed
            ),
            vec![]
        );

        let start_index = 0;
        let consumed = 3;
        assert_eq!(
            Blockstore::get_completed_data_ranges(
                start_index,
                &completed_data_end_indexes,
                consumed
            ),
            vec![(0, 2)]
        );

        // Test all possible ranges:
        //
        // `consumed == completed_data_end_indexes[j] + 1`, means we have all the shreds up to index
        // `completed_data_end_indexes[j] + 1`. Thus the completed data blocks is everything in the
        // range:
        // [start_index, completed_data_end_indexes[j]] ==
        // [completed_data_end_indexes[i], completed_data_end_indexes[j]],
        let completed_data_end_indexes: Vec<_> = completed_data_end_indexes.into_iter().collect();
        for i in 0..completed_data_end_indexes.len() {
            for j in i..completed_data_end_indexes.len() {
                let start_index = completed_data_end_indexes[i];
                let consumed = completed_data_end_indexes[j] + 1;
                // When start_index == completed_data_end_indexes[i], then that means
                // the shred with index == start_index is a single-shred data block,
                // so the start index is the end index for that data block.
                let mut expected = vec![(start_index, start_index)];
                expected.extend(
                    completed_data_end_indexes[i..=j]
                        .windows(2)
                        .map(|end_indexes| (end_indexes[0] + 1, end_indexes[1])),
                );

                let completed_data_end_indexes =
                    completed_data_end_indexes.iter().copied().collect();
                assert_eq!(
                    Blockstore::get_completed_data_ranges(
                        start_index,
                        &completed_data_end_indexes,
                        consumed
                    ),
                    expected
                );
            }
        }
    }

    #[test]
    fn test_get_slot_entries_with_shred_count_corruption() {
        let ledger_path = get_tmp_ledger_path_auto_delete!();
        let blockstore = Blockstore::open(ledger_path.path()).unwrap();
        let num_ticks = 8;
        let entries = create_ticks(num_ticks, 0, Hash::default());
        let slot = 1;
        let shreds =
            entries_to_test_shreds(&entries, slot, 0, false, 0, /*merkle_variant:*/ true);
        let next_shred_index = shreds.len();
        blockstore
            .insert_shreds(shreds, None, false)
            .expect("Expected successful write of shreds");
        assert_eq!(
            blockstore.get_slot_entries(slot, 0).unwrap().len() as u64,
            num_ticks
        );

        // Insert an empty shred that won't deshred into entries
        let shreds = vec![Shred::new_from_data(
            slot,
            next_shred_index as u32,
            1,
            &[1, 1, 1],
            ShredFlags::LAST_SHRED_IN_SLOT,
            0,
            0,
            next_shred_index as u32,
        )];

        // With the corruption, nothing should be returned, even though an
        // earlier data block was valid
        blockstore
            .insert_shreds(shreds, None, false)
            .expect("Expected successful write of shreds");
        assert!(blockstore.get_slot_entries(slot, 0).is_err());
    }

    #[test]
    fn test_no_insert_but_modify_slot_meta() {
        // This tests correctness of the SlotMeta in various cases in which a shred
        // that gets filtered out by checks
        let (shreds0, _) = make_slot_entries(0, 0, 200, /*merkle_variant:*/ true);
        let ledger_path = get_tmp_ledger_path_auto_delete!();
        let blockstore = Blockstore::open(ledger_path.path()).unwrap();

        // Insert the first 5 shreds, we don't have a "is_last" shred yet
        blockstore
            .insert_shreds(shreds0[0..5].to_vec(), None, false)
            .unwrap();

        // Insert a repetitive shred for slot 's', should get ignored, but also
        // insert shreds that chains to 's', should see the update in the SlotMeta
        // for 's'.
        let (mut shreds2, _) = make_slot_entries(2, 0, 200, /*merkle_variant:*/ true);
        let (mut shreds3, _) = make_slot_entries(3, 0, 200, /*merkle_variant:*/ true);
        shreds2.push(shreds0[1].clone());
        shreds3.insert(0, shreds0[1].clone());
        blockstore.insert_shreds(shreds2, None, false).unwrap();
        let slot_meta = blockstore.meta(0).unwrap().unwrap();
        assert_eq!(slot_meta.next_slots, vec![2]);
        blockstore.insert_shreds(shreds3, None, false).unwrap();
        let slot_meta = blockstore.meta(0).unwrap().unwrap();
        assert_eq!(slot_meta.next_slots, vec![2, 3]);
    }

    #[test]
    fn test_trusted_insert_shreds() {
        let ledger_path = get_tmp_ledger_path_auto_delete!();
        let blockstore = Blockstore::open(ledger_path.path()).unwrap();

        // Make shred for slot 1
        let (shreds1, _) = make_slot_entries(1, 0, 1, /*merkle_variant:*/ true);
        let max_root = 100;

        blockstore.set_roots(std::iter::once(&max_root)).unwrap();

        // Insert will fail, slot < root
        blockstore
            .insert_shreds(shreds1[..].to_vec(), None, false)
            .unwrap();
        assert!(blockstore.get_data_shred(1, 0).unwrap().is_none());

        // Insert through trusted path will succeed
        blockstore
            .insert_shreds(shreds1[..].to_vec(), None, true)
            .unwrap();
        assert!(blockstore.get_data_shred(1, 0).unwrap().is_some());
    }

    #[test]
    fn test_get_first_available_block() {
        let mint_total = 1_000_000_000_000;
        let GenesisConfigInfo { genesis_config, .. } = create_genesis_config(mint_total);
        let (ledger_path, _blockhash) = create_new_tmp_ledger_auto_delete!(&genesis_config);
        let blockstore = Blockstore::open(ledger_path.path()).unwrap();
        assert_eq!(blockstore.get_first_available_block().unwrap(), 0);
        assert_eq!(blockstore.lowest_slot_with_genesis(), 0);
        assert_eq!(blockstore.lowest_slot(), 0);
        for slot in 1..4 {
            let entries = make_slot_entries_with_transactions(100);
            let shreds = entries_to_test_shreds(
                &entries,
                slot,
                slot - 1, // parent_slot
                true,     // is_full_slot
                0,        // version
                true,     // merkle_variant
            );
            blockstore.insert_shreds(shreds, None, false).unwrap();
            blockstore.set_roots([slot].iter()).unwrap();
        }
        assert_eq!(blockstore.get_first_available_block().unwrap(), 0);
        assert_eq!(blockstore.lowest_slot_with_genesis(), 0);
        assert_eq!(blockstore.lowest_slot(), 1);

        blockstore.purge_slots(0, 1, PurgeType::CompactionFilter);
        assert_eq!(blockstore.get_first_available_block().unwrap(), 3);
        assert_eq!(blockstore.lowest_slot_with_genesis(), 2);
        assert_eq!(blockstore.lowest_slot(), 2);
    }

    #[test]
    fn test_get_rooted_block() {
        let slot = 10;
        let entries = make_slot_entries_with_transactions(100);
        let blockhash = get_last_hash(entries.iter()).unwrap();
        let shreds = entries_to_test_shreds(
            &entries,
            slot,
            slot - 1, // parent_slot
            true,     // is_full_slot
            0,        // version
            true,     // merkle_variant
        );
        let more_shreds = entries_to_test_shreds(
            &entries,
            slot + 1,
            slot, // parent_slot
            true, // is_full_slot
            0,    // version
            true, // merkle_variant
        );
        let unrooted_shreds = entries_to_test_shreds(
            &entries,
            slot + 2,
            slot + 1, // parent_slot
            true,     // is_full_slot
            0,        // version
            true,     // merkle_variant
        );
        let ledger_path = get_tmp_ledger_path_auto_delete!();
        let blockstore = Blockstore::open(ledger_path.path()).unwrap();
        blockstore.insert_shreds(shreds, None, false).unwrap();
        blockstore.insert_shreds(more_shreds, None, false).unwrap();
        blockstore
            .insert_shreds(unrooted_shreds, None, false)
            .unwrap();
        blockstore
            .set_roots([slot - 1, slot, slot + 1].iter())
            .unwrap();

        let parent_meta = SlotMeta::default();
        blockstore
            .put_meta_bytes(slot - 1, &serialize(&parent_meta).unwrap())
            .unwrap();

        let expected_transactions: Vec<VersionedTransactionWithStatusMeta> = entries
            .iter()
            .filter(|entry| !entry.is_tick())
            .cloned()
            .flat_map(|entry| entry.transactions)
            .map(|transaction| {
                let mut pre_balances: Vec<u64> = vec![];
                let mut post_balances: Vec<u64> = vec![];
                for i in 0..transaction.message.static_account_keys().len() {
                    pre_balances.push(i as u64 * 10);
                    post_balances.push(i as u64 * 11);
                }
                let compute_units_consumed = Some(12345);
                let signature = transaction.signatures[0];
                let status = TransactionStatusMeta {
                    status: Ok(()),
                    fee: 42,
                    pre_balances: pre_balances.clone(),
                    post_balances: post_balances.clone(),
                    inner_instructions: Some(vec![]),
                    log_messages: Some(vec![]),
                    pre_token_balances: Some(vec![]),
                    post_token_balances: Some(vec![]),
                    rewards: Some(vec![]),
                    loaded_addresses: LoadedAddresses::default(),
                    return_data: Some(TransactionReturnData::default()),
                    compute_units_consumed,
                }
                .into();
                blockstore
                    .transaction_status_cf
                    .put_protobuf((signature, slot), &status)
                    .unwrap();
                let status = TransactionStatusMeta {
                    status: Ok(()),
                    fee: 42,
                    pre_balances: pre_balances.clone(),
                    post_balances: post_balances.clone(),
                    inner_instructions: Some(vec![]),
                    log_messages: Some(vec![]),
                    pre_token_balances: Some(vec![]),
                    post_token_balances: Some(vec![]),
                    rewards: Some(vec![]),
                    loaded_addresses: LoadedAddresses::default(),
                    return_data: Some(TransactionReturnData::default()),
                    compute_units_consumed,
                }
                .into();
                blockstore
                    .transaction_status_cf
                    .put_protobuf((signature, slot + 1), &status)
                    .unwrap();
                let status = TransactionStatusMeta {
                    status: Ok(()),
                    fee: 42,
                    pre_balances: pre_balances.clone(),
                    post_balances: post_balances.clone(),
                    inner_instructions: Some(vec![]),
                    log_messages: Some(vec![]),
                    pre_token_balances: Some(vec![]),
                    post_token_balances: Some(vec![]),
                    rewards: Some(vec![]),
                    loaded_addresses: LoadedAddresses::default(),
                    return_data: Some(TransactionReturnData::default()),
                    compute_units_consumed,
                }
                .into();
                blockstore
                    .transaction_status_cf
                    .put_protobuf((signature, slot + 2), &status)
                    .unwrap();
                VersionedTransactionWithStatusMeta {
                    transaction,
                    meta: TransactionStatusMeta {
                        status: Ok(()),
                        fee: 42,
                        pre_balances,
                        post_balances,
                        inner_instructions: Some(vec![]),
                        log_messages: Some(vec![]),
                        pre_token_balances: Some(vec![]),
                        post_token_balances: Some(vec![]),
                        rewards: Some(vec![]),
                        loaded_addresses: LoadedAddresses::default(),
                        return_data: Some(TransactionReturnData::default()),
                        compute_units_consumed,
                    },
                }
            })
            .collect();

        // Even if marked as root, a slot that is empty of entries should return an error
        assert_matches!(
            blockstore.get_rooted_block(slot - 1, true),
            Err(BlockstoreError::SlotUnavailable)
        );

        // The previous_blockhash of `expected_block` is default because its parent slot is a root,
        // but empty of entries (eg. snapshot root slots). This now returns an error.
        assert_matches!(
            blockstore.get_rooted_block(slot, true),
            Err(BlockstoreError::ParentEntriesUnavailable)
        );

        // Test if require_previous_blockhash is false
        let confirmed_block = blockstore.get_rooted_block(slot, false).unwrap();
        assert_eq!(confirmed_block.transactions.len(), 100);
        let expected_block = VersionedConfirmedBlock {
            transactions: expected_transactions.clone(),
            parent_slot: slot - 1,
            blockhash: blockhash.to_string(),
            previous_blockhash: Hash::default().to_string(),
            rewards: vec![],
            num_partitions: None,
            block_time: None,
            block_height: None,
        };
        assert_eq!(confirmed_block, expected_block);

        let confirmed_block = blockstore.get_rooted_block(slot + 1, true).unwrap();
        assert_eq!(confirmed_block.transactions.len(), 100);

        let mut expected_block = VersionedConfirmedBlock {
            transactions: expected_transactions.clone(),
            parent_slot: slot,
            blockhash: blockhash.to_string(),
            previous_blockhash: blockhash.to_string(),
            rewards: vec![],
            num_partitions: None,
            block_time: None,
            block_height: None,
        };
        assert_eq!(confirmed_block, expected_block);

        let not_root = blockstore.get_rooted_block(slot + 2, true).unwrap_err();
        assert_matches!(not_root, BlockstoreError::SlotNotRooted);

        let complete_block = blockstore.get_complete_block(slot + 2, true).unwrap();
        assert_eq!(complete_block.transactions.len(), 100);

        let mut expected_complete_block = VersionedConfirmedBlock {
            transactions: expected_transactions,
            parent_slot: slot + 1,
            blockhash: blockhash.to_string(),
            previous_blockhash: blockhash.to_string(),
            rewards: vec![],
            num_partitions: None,
            block_time: None,
            block_height: None,
        };
        assert_eq!(complete_block, expected_complete_block);

        // Test block_time & block_height return, if available
        let timestamp = 1_576_183_541;
        blockstore.blocktime_cf.put(slot + 1, &timestamp).unwrap();
        expected_block.block_time = Some(timestamp);
        let block_height = slot - 2;
        blockstore
            .block_height_cf
            .put(slot + 1, &block_height)
            .unwrap();
        expected_block.block_height = Some(block_height);

        let confirmed_block = blockstore.get_rooted_block(slot + 1, true).unwrap();
        assert_eq!(confirmed_block, expected_block);

        let timestamp = 1_576_183_542;
        blockstore.blocktime_cf.put(slot + 2, &timestamp).unwrap();
        expected_complete_block.block_time = Some(timestamp);
        let block_height = slot - 1;
        blockstore
            .block_height_cf
            .put(slot + 2, &block_height)
            .unwrap();
        expected_complete_block.block_height = Some(block_height);

        let complete_block = blockstore.get_complete_block(slot + 2, true).unwrap();
        assert_eq!(complete_block, expected_complete_block);
    }

    #[test]
    fn test_persist_transaction_status() {
        let ledger_path = get_tmp_ledger_path_auto_delete!();
        let blockstore = Blockstore::open(ledger_path.path()).unwrap();

        let transaction_status_cf = &blockstore.transaction_status_cf;

        let pre_balances_vec = vec![1, 2, 3];
        let post_balances_vec = vec![3, 2, 1];
        let inner_instructions_vec = vec![InnerInstructions {
            index: 0,
            instructions: vec![InnerInstruction {
                instruction: CompiledInstruction::new(1, &(), vec![0]),
                stack_height: Some(2),
            }],
        }];
        let log_messages_vec = vec![String::from("Test message\n")];
        let pre_token_balances_vec = vec![];
        let post_token_balances_vec = vec![];
        let rewards_vec = vec![];
        let test_loaded_addresses = LoadedAddresses {
            writable: vec![Pubkey::new_unique()],
            readonly: vec![Pubkey::new_unique()],
        };
        let test_return_data = TransactionReturnData {
            program_id: Pubkey::new_unique(),
            data: vec![1, 2, 3],
        };
        let compute_units_consumed_1 = Some(3812649u64);
        let compute_units_consumed_2 = Some(42u64);

        // result not found
        assert!(transaction_status_cf
            .get_protobuf((Signature::default(), 0))
            .unwrap()
            .is_none());

        // insert value
        let status = TransactionStatusMeta {
            status: solana_sdk::transaction::Result::<()>::Err(TransactionError::AccountNotFound),
            fee: 5u64,
            pre_balances: pre_balances_vec.clone(),
            post_balances: post_balances_vec.clone(),
            inner_instructions: Some(inner_instructions_vec.clone()),
            log_messages: Some(log_messages_vec.clone()),
            pre_token_balances: Some(pre_token_balances_vec.clone()),
            post_token_balances: Some(post_token_balances_vec.clone()),
            rewards: Some(rewards_vec.clone()),
            loaded_addresses: test_loaded_addresses.clone(),
            return_data: Some(test_return_data.clone()),
            compute_units_consumed: compute_units_consumed_1,
        }
        .into();
        assert!(transaction_status_cf
            .put_protobuf((Signature::default(), 0), &status)
            .is_ok());

        // result found
        let TransactionStatusMeta {
            status,
            fee,
            pre_balances,
            post_balances,
            inner_instructions,
            log_messages,
            pre_token_balances,
            post_token_balances,
            rewards,
            loaded_addresses,
            return_data,
            compute_units_consumed,
        } = transaction_status_cf
            .get_protobuf((Signature::default(), 0))
            .unwrap()
            .unwrap()
            .try_into()
            .unwrap();
        assert_eq!(status, Err(TransactionError::AccountNotFound));
        assert_eq!(fee, 5u64);
        assert_eq!(pre_balances, pre_balances_vec);
        assert_eq!(post_balances, post_balances_vec);
        assert_eq!(inner_instructions.unwrap(), inner_instructions_vec);
        assert_eq!(log_messages.unwrap(), log_messages_vec);
        assert_eq!(pre_token_balances.unwrap(), pre_token_balances_vec);
        assert_eq!(post_token_balances.unwrap(), post_token_balances_vec);
        assert_eq!(rewards.unwrap(), rewards_vec);
        assert_eq!(loaded_addresses, test_loaded_addresses);
        assert_eq!(return_data.unwrap(), test_return_data);
        assert_eq!(compute_units_consumed, compute_units_consumed_1);

        // insert value
        let status = TransactionStatusMeta {
            status: solana_sdk::transaction::Result::<()>::Ok(()),
            fee: 9u64,
            pre_balances: pre_balances_vec.clone(),
            post_balances: post_balances_vec.clone(),
            inner_instructions: Some(inner_instructions_vec.clone()),
            log_messages: Some(log_messages_vec.clone()),
            pre_token_balances: Some(pre_token_balances_vec.clone()),
            post_token_balances: Some(post_token_balances_vec.clone()),
            rewards: Some(rewards_vec.clone()),
            loaded_addresses: test_loaded_addresses.clone(),
            return_data: Some(test_return_data.clone()),
            compute_units_consumed: compute_units_consumed_2,
        }
        .into();
        assert!(transaction_status_cf
            .put_protobuf((Signature::from([2u8; 64]), 9), &status,)
            .is_ok());

        // result found
        let TransactionStatusMeta {
            status,
            fee,
            pre_balances,
            post_balances,
            inner_instructions,
            log_messages,
            pre_token_balances,
            post_token_balances,
            rewards,
            loaded_addresses,
            return_data,
            compute_units_consumed,
        } = transaction_status_cf
            .get_protobuf((Signature::from([2u8; 64]), 9))
            .unwrap()
            .unwrap()
            .try_into()
            .unwrap();

        // deserialize
        assert_eq!(status, Ok(()));
        assert_eq!(fee, 9u64);
        assert_eq!(pre_balances, pre_balances_vec);
        assert_eq!(post_balances, post_balances_vec);
        assert_eq!(inner_instructions.unwrap(), inner_instructions_vec);
        assert_eq!(log_messages.unwrap(), log_messages_vec);
        assert_eq!(pre_token_balances.unwrap(), pre_token_balances_vec);
        assert_eq!(post_token_balances.unwrap(), post_token_balances_vec);
        assert_eq!(rewards.unwrap(), rewards_vec);
        assert_eq!(loaded_addresses, test_loaded_addresses);
        assert_eq!(return_data.unwrap(), test_return_data);
        assert_eq!(compute_units_consumed, compute_units_consumed_2);
    }

    #[test]
    fn test_read_transaction_status_with_old_data() {
        let ledger_path = get_tmp_ledger_path_auto_delete!();
        let blockstore = Blockstore::open(ledger_path.path()).unwrap();
        let signature = Signature::from([1; 64]);

        let index0_slot = 2;
        blockstore
            .write_deprecated_transaction_status(
                0,
                index0_slot,
                signature,
                vec![&Pubkey::new_unique()],
                vec![&Pubkey::new_unique()],
                TransactionStatusMeta {
                    fee: index0_slot * 1_000,
                    ..TransactionStatusMeta::default()
                },
            )
            .unwrap();

        let index1_slot = 1;
        blockstore
            .write_deprecated_transaction_status(
                1,
                index1_slot,
                signature,
                vec![&Pubkey::new_unique()],
                vec![&Pubkey::new_unique()],
                TransactionStatusMeta {
                    fee: index1_slot * 1_000,
                    ..TransactionStatusMeta::default()
                },
            )
            .unwrap();

        let slot = 3;
        blockstore
            .write_transaction_status(
                slot,
                signature,
                vec![
                    (&Pubkey::new_unique(), true),
                    (&Pubkey::new_unique(), false),
                ]
                .into_iter(),
                TransactionStatusMeta {
                    fee: slot * 1_000,
                    ..TransactionStatusMeta::default()
                },
                0,
            )
            .unwrap();

        let meta = blockstore
            .read_transaction_status((signature, slot))
            .unwrap()
            .unwrap();
        assert_eq!(meta.fee, slot * 1000);

        let meta = blockstore
            .read_transaction_status((signature, index0_slot))
            .unwrap()
            .unwrap();
        assert_eq!(meta.fee, index0_slot * 1000);

        let meta = blockstore
            .read_transaction_status((signature, index1_slot))
            .unwrap()
            .unwrap();
        assert_eq!(meta.fee, index1_slot * 1000);
    }

    #[test]
    fn test_get_transaction_status() {
        let ledger_path = get_tmp_ledger_path_auto_delete!();
        let blockstore = Blockstore::open(ledger_path.path()).unwrap();
        let transaction_status_cf = &blockstore.transaction_status_cf;

        let pre_balances_vec = vec![1, 2, 3];
        let post_balances_vec = vec![3, 2, 1];
        let status = TransactionStatusMeta {
            status: solana_sdk::transaction::Result::<()>::Ok(()),
            fee: 42u64,
            pre_balances: pre_balances_vec,
            post_balances: post_balances_vec,
            inner_instructions: Some(vec![]),
            log_messages: Some(vec![]),
            pre_token_balances: Some(vec![]),
            post_token_balances: Some(vec![]),
            rewards: Some(vec![]),
            loaded_addresses: LoadedAddresses::default(),
            return_data: Some(TransactionReturnData::default()),
            compute_units_consumed: Some(42u64),
        }
        .into();

        let signature1 = Signature::from([1u8; 64]);
        let signature2 = Signature::from([2u8; 64]);
        let signature3 = Signature::from([3u8; 64]);
        let signature4 = Signature::from([4u8; 64]);
        let signature5 = Signature::from([5u8; 64]);
        let signature6 = Signature::from([6u8; 64]);
        let signature7 = Signature::from([7u8; 64]);

        // Insert slots with fork
        //   0 (root)
        //  / \
        // 1  |
        //    2 (root)
        //    |
        //    3
        let meta0 = SlotMeta::new(0, Some(0));
        blockstore.meta_cf.put(0, &meta0).unwrap();
        let meta1 = SlotMeta::new(1, Some(0));
        blockstore.meta_cf.put(1, &meta1).unwrap();
        let meta2 = SlotMeta::new(2, Some(0));
        blockstore.meta_cf.put(2, &meta2).unwrap();
        let meta3 = SlotMeta::new(3, Some(2));
        blockstore.meta_cf.put(3, &meta3).unwrap();

        blockstore.set_roots([0, 2].iter()).unwrap();

        // Initialize statuses:
        //   signature2 in skipped slot and root,
        //   signature4 in skipped slot,
        //   signature5 in skipped slot and non-root,
        //   signature6 in skipped slot,
        //   signature5 extra entries
        transaction_status_cf
            .put_protobuf((signature2, 1), &status)
            .unwrap();

        transaction_status_cf
            .put_protobuf((signature2, 2), &status)
            .unwrap();

        transaction_status_cf
            .put_protobuf((signature4, 1), &status)
            .unwrap();

        transaction_status_cf
            .put_protobuf((signature5, 1), &status)
            .unwrap();

        transaction_status_cf
            .put_protobuf((signature5, 3), &status)
            .unwrap();

        transaction_status_cf
            .put_protobuf((signature6, 1), &status)
            .unwrap();

        transaction_status_cf
            .put_protobuf((signature5, 5), &status)
            .unwrap();

        transaction_status_cf
            .put_protobuf((signature6, 3), &status)
            .unwrap();

        // Signature exists, root found
        if let (Some((slot, _status)), counter) = blockstore
            .get_transaction_status_with_counter(signature2, &[].into())
            .unwrap()
        {
            assert_eq!(slot, 2);
            assert_eq!(counter, 2);
        }

        // Signature exists, root found although not required
        if let (Some((slot, _status)), counter) = blockstore
            .get_transaction_status_with_counter(signature2, &[3].into())
            .unwrap()
        {
            assert_eq!(slot, 2);
            assert_eq!(counter, 2);
        }

        // Signature exists in skipped slot, no root found
        let (status, counter) = blockstore
            .get_transaction_status_with_counter(signature4, &[].into())
            .unwrap();
        assert_eq!(status, None);
        assert_eq!(counter, 2);

        // Signature exists in skipped slot, no non-root found
        let (status, counter) = blockstore
            .get_transaction_status_with_counter(signature4, &[3].into())
            .unwrap();
        assert_eq!(status, None);
        assert_eq!(counter, 2);

        // Signature exists, no root found
        let (status, counter) = blockstore
            .get_transaction_status_with_counter(signature5, &[].into())
            .unwrap();
        assert_eq!(status, None);
        assert_eq!(counter, 4);

        // Signature exists, root not required
        if let (Some((slot, _status)), counter) = blockstore
            .get_transaction_status_with_counter(signature5, &[3].into())
            .unwrap()
        {
            assert_eq!(slot, 3);
            assert_eq!(counter, 2);
        }

        // Signature does not exist, smaller than existing entries
        let (status, counter) = blockstore
            .get_transaction_status_with_counter(signature1, &[].into())
            .unwrap();
        assert_eq!(status, None);
        assert_eq!(counter, 1);

        let (status, counter) = blockstore
            .get_transaction_status_with_counter(signature1, &[3].into())
            .unwrap();
        assert_eq!(status, None);
        assert_eq!(counter, 1);

        // Signature does not exist, between existing entries
        let (status, counter) = blockstore
            .get_transaction_status_with_counter(signature3, &[].into())
            .unwrap();
        assert_eq!(status, None);
        assert_eq!(counter, 1);

        let (status, counter) = blockstore
            .get_transaction_status_with_counter(signature3, &[3].into())
            .unwrap();
        assert_eq!(status, None);
        assert_eq!(counter, 1);

        // Signature does not exist, larger than existing entries
        let (status, counter) = blockstore
            .get_transaction_status_with_counter(signature7, &[].into())
            .unwrap();
        assert_eq!(status, None);
        assert_eq!(counter, 0);

        let (status, counter) = blockstore
            .get_transaction_status_with_counter(signature7, &[3].into())
            .unwrap();
        assert_eq!(status, None);
        assert_eq!(counter, 0);
    }

    #[test]
    fn test_get_transaction_status_with_old_data() {
        let ledger_path = get_tmp_ledger_path_auto_delete!();
        let blockstore = Blockstore::open(ledger_path.path()).unwrap();
        let transaction_status_cf = &blockstore.transaction_status_cf;

        let pre_balances_vec = vec![1, 2, 3];
        let post_balances_vec = vec![3, 2, 1];
        let status = TransactionStatusMeta {
            status: solana_sdk::transaction::Result::<()>::Ok(()),
            fee: 42u64,
            pre_balances: pre_balances_vec,
            post_balances: post_balances_vec,
            inner_instructions: Some(vec![]),
            log_messages: Some(vec![]),
            pre_token_balances: Some(vec![]),
            post_token_balances: Some(vec![]),
            rewards: Some(vec![]),
            loaded_addresses: LoadedAddresses::default(),
            return_data: Some(TransactionReturnData::default()),
            compute_units_consumed: Some(42u64),
        }
        .into();

        let signature1 = Signature::from([1u8; 64]);
        let signature2 = Signature::from([2u8; 64]);
        let signature3 = Signature::from([3u8; 64]);
        let signature4 = Signature::from([4u8; 64]);
        let signature5 = Signature::from([5u8; 64]);
        let signature6 = Signature::from([6u8; 64]);

        // Insert slots with fork
        //   0 (root)
        //  / \
        // 1  |
        //    2 (root)
        //  / |
        // 3  |
        //    4 (root)
        //    |
        //    5
        let meta0 = SlotMeta::new(0, Some(0));
        blockstore.meta_cf.put(0, &meta0).unwrap();
        let meta1 = SlotMeta::new(1, Some(0));
        blockstore.meta_cf.put(1, &meta1).unwrap();
        let meta2 = SlotMeta::new(2, Some(0));
        blockstore.meta_cf.put(2, &meta2).unwrap();
        let meta3 = SlotMeta::new(3, Some(2));
        blockstore.meta_cf.put(3, &meta3).unwrap();
        let meta4 = SlotMeta::new(4, Some(2));
        blockstore.meta_cf.put(4, &meta4).unwrap();
        let meta5 = SlotMeta::new(5, Some(4));
        blockstore.meta_cf.put(5, &meta5).unwrap();

        blockstore.set_roots([0, 2, 4].iter()).unwrap();

        // Initialize statuses:
        //   signature1 in skipped slot and root (2), both index 1
        //   signature2 in skipped slot and root (4), both index 0
        //   signature3 in root
        //   signature4 in non-root,
        //   signature5 extra entries
        transaction_status_cf
            .put_deprecated_protobuf((1, signature1, 1), &status)
            .unwrap();

        transaction_status_cf
            .put_deprecated_protobuf((1, signature1, 2), &status)
            .unwrap();

        transaction_status_cf
            .put_deprecated_protobuf((0, signature2, 3), &status)
            .unwrap();

        transaction_status_cf
            .put_deprecated_protobuf((0, signature2, 4), &status)
            .unwrap();
        blockstore.set_highest_primary_index_slot(Some(4));

        transaction_status_cf
            .put_protobuf((signature3, 4), &status)
            .unwrap();

        transaction_status_cf
            .put_protobuf((signature4, 5), &status)
            .unwrap();

        transaction_status_cf
            .put_protobuf((signature5, 5), &status)
            .unwrap();

        // Signature exists, root found in index 1
        if let (Some((slot, _status)), counter) = blockstore
            .get_transaction_status_with_counter(signature1, &[].into())
            .unwrap()
        {
            assert_eq!(slot, 2);
            assert_eq!(counter, 4);
        }

        // Signature exists, root found in index 0
        if let (Some((slot, _status)), counter) = blockstore
            .get_transaction_status_with_counter(signature2, &[].into())
            .unwrap()
        {
            assert_eq!(slot, 4);
            assert_eq!(counter, 3);
        }

        // Signature exists
        if let (Some((slot, _status)), counter) = blockstore
            .get_transaction_status_with_counter(signature3, &[].into())
            .unwrap()
        {
            assert_eq!(slot, 4);
            assert_eq!(counter, 1);
        }

        // Signature does not exist
        let (status, counter) = blockstore
            .get_transaction_status_with_counter(signature6, &[].into())
            .unwrap();
        assert_eq!(status, None);
        assert_eq!(counter, 1);
    }

    fn do_test_lowest_cleanup_slot_and_special_cfs(simulate_blockstore_cleanup_service: bool) {
        solana_logger::setup();

        let ledger_path = get_tmp_ledger_path_auto_delete!();
        let blockstore = Blockstore::open(ledger_path.path()).unwrap();
        let transaction_status_cf = &blockstore.transaction_status_cf;

        let pre_balances_vec = vec![1, 2, 3];
        let post_balances_vec = vec![3, 2, 1];
        let status = TransactionStatusMeta {
            status: solana_sdk::transaction::Result::<()>::Ok(()),
            fee: 42u64,
            pre_balances: pre_balances_vec,
            post_balances: post_balances_vec,
            inner_instructions: Some(vec![]),
            log_messages: Some(vec![]),
            pre_token_balances: Some(vec![]),
            post_token_balances: Some(vec![]),
            rewards: Some(vec![]),
            loaded_addresses: LoadedAddresses::default(),
            return_data: Some(TransactionReturnData::default()),
            compute_units_consumed: Some(42u64),
        }
        .into();

        let signature1 = Signature::from([2u8; 64]);
        let signature2 = Signature::from([3u8; 64]);

        // Insert rooted slots 0..=3 with no fork
        let meta0 = SlotMeta::new(0, Some(0));
        blockstore.meta_cf.put(0, &meta0).unwrap();
        let meta1 = SlotMeta::new(1, Some(0));
        blockstore.meta_cf.put(1, &meta1).unwrap();
        let meta2 = SlotMeta::new(2, Some(1));
        blockstore.meta_cf.put(2, &meta2).unwrap();
        let meta3 = SlotMeta::new(3, Some(2));
        blockstore.meta_cf.put(3, &meta3).unwrap();

        blockstore.set_roots([0, 1, 2, 3].iter()).unwrap();

        let lowest_cleanup_slot = 1;
        let lowest_available_slot = lowest_cleanup_slot + 1;

        transaction_status_cf
            .put_protobuf((signature1, lowest_cleanup_slot), &status)
            .unwrap();

        transaction_status_cf
            .put_protobuf((signature2, lowest_available_slot), &status)
            .unwrap();

        let address0 = solana_sdk::pubkey::new_rand();
        let address1 = solana_sdk::pubkey::new_rand();
        blockstore
            .write_transaction_status(
                lowest_cleanup_slot,
                signature1,
                vec![(&address0, true)].into_iter(),
                TransactionStatusMeta::default(),
                0,
            )
            .unwrap();
        blockstore
            .write_transaction_status(
                lowest_available_slot,
                signature2,
                vec![(&address1, true)].into_iter(),
                TransactionStatusMeta::default(),
                0,
            )
            .unwrap();

        let check_for_missing = || {
            (
                blockstore
                    .get_transaction_status_with_counter(signature1, &[].into())
                    .unwrap()
                    .0
                    .is_none(),
                blockstore
                    .find_address_signatures_for_slot(address0, lowest_cleanup_slot)
                    .unwrap()
                    .is_empty(),
            )
        };

        let assert_existing_always = || {
            let are_existing_always = (
                blockstore
                    .get_transaction_status_with_counter(signature2, &[].into())
                    .unwrap()
                    .0
                    .is_some(),
                !blockstore
                    .find_address_signatures_for_slot(address1, lowest_available_slot)
                    .unwrap()
                    .is_empty(),
            );
            assert_eq!(are_existing_always, (true, true));
        };

        let are_missing = check_for_missing();
        // should never be missing before the conditional compaction & simulation...
        assert_eq!(are_missing, (false, false));
        assert_existing_always();

        if simulate_blockstore_cleanup_service {
            *blockstore.lowest_cleanup_slot.write().unwrap() = lowest_cleanup_slot;
            blockstore.purge_slots(0, lowest_cleanup_slot, PurgeType::CompactionFilter);
        }

        let are_missing = check_for_missing();
        if simulate_blockstore_cleanup_service {
            // ... when either simulation (or both) is effective, we should observe to be missing
            // consistently
            assert_eq!(are_missing, (true, true));
        } else {
            // ... otherwise, we should observe to be existing...
            assert_eq!(are_missing, (false, false));
        }
        assert_existing_always();
    }

    #[test]
    fn test_lowest_cleanup_slot_and_special_cfs_with_blockstore_cleanup_service_simulation() {
        do_test_lowest_cleanup_slot_and_special_cfs(true);
    }

    #[test]
    fn test_lowest_cleanup_slot_and_special_cfs_without_blockstore_cleanup_service_simulation() {
        do_test_lowest_cleanup_slot_and_special_cfs(false);
    }

    #[test]
    fn test_get_rooted_transaction() {
        let slot = 2;
        let entries = make_slot_entries_with_transactions(5);
        let shreds = entries_to_test_shreds(
            &entries,
            slot,
            slot - 1, // parent_slot
            true,     // is_full_slot
            0,        // version
            true,     // merkle_variant
        );
        let ledger_path = get_tmp_ledger_path_auto_delete!();
        let blockstore = Blockstore::open(ledger_path.path()).unwrap();
        blockstore.insert_shreds(shreds, None, false).unwrap();
        blockstore.set_roots([slot - 1, slot].iter()).unwrap();

        let expected_transactions: Vec<VersionedTransactionWithStatusMeta> = entries
            .iter()
            .filter(|entry| !entry.is_tick())
            .cloned()
            .flat_map(|entry| entry.transactions)
            .map(|transaction| {
                let mut pre_balances: Vec<u64> = vec![];
                let mut post_balances: Vec<u64> = vec![];
                for i in 0..transaction.message.static_account_keys().len() {
                    pre_balances.push(i as u64 * 10);
                    post_balances.push(i as u64 * 11);
                }
                let inner_instructions = Some(vec![InnerInstructions {
                    index: 0,
                    instructions: vec![InnerInstruction {
                        instruction: CompiledInstruction::new(1, &(), vec![0]),
                        stack_height: Some(2),
                    }],
                }]);
                let log_messages = Some(vec![String::from("Test message\n")]);
                let pre_token_balances = Some(vec![]);
                let post_token_balances = Some(vec![]);
                let rewards = Some(vec![]);
                let signature = transaction.signatures[0];
                let return_data = Some(TransactionReturnData {
                    program_id: Pubkey::new_unique(),
                    data: vec![1, 2, 3],
                });
                let status = TransactionStatusMeta {
                    status: Ok(()),
                    fee: 42,
                    pre_balances: pre_balances.clone(),
                    post_balances: post_balances.clone(),
                    inner_instructions: inner_instructions.clone(),
                    log_messages: log_messages.clone(),
                    pre_token_balances: pre_token_balances.clone(),
                    post_token_balances: post_token_balances.clone(),
                    rewards: rewards.clone(),
                    loaded_addresses: LoadedAddresses::default(),
                    return_data: return_data.clone(),
                    compute_units_consumed: Some(42),
                }
                .into();
                blockstore
                    .transaction_status_cf
                    .put_protobuf((signature, slot), &status)
                    .unwrap();
                VersionedTransactionWithStatusMeta {
                    transaction,
                    meta: TransactionStatusMeta {
                        status: Ok(()),
                        fee: 42,
                        pre_balances,
                        post_balances,
                        inner_instructions,
                        log_messages,
                        pre_token_balances,
                        post_token_balances,
                        rewards,
                        loaded_addresses: LoadedAddresses::default(),
                        return_data,
                        compute_units_consumed: Some(42),
                    },
                }
            })
            .collect();

        for tx_with_meta in expected_transactions.clone() {
            let signature = tx_with_meta.transaction.signatures[0];
            assert_eq!(
                blockstore.get_rooted_transaction(signature).unwrap(),
                Some(ConfirmedTransactionWithStatusMeta {
                    slot,
                    tx_with_meta: TransactionWithStatusMeta::Complete(tx_with_meta.clone()),
                    block_time: None
                })
            );
            assert_eq!(
                blockstore
                    .get_complete_transaction(signature, slot + 1)
                    .unwrap(),
                Some(ConfirmedTransactionWithStatusMeta {
                    slot,
                    tx_with_meta: TransactionWithStatusMeta::Complete(tx_with_meta),
                    block_time: None
                })
            );
        }

        blockstore
            .run_purge(0, slot, PurgeType::CompactionFilter)
            .unwrap();
        *blockstore.lowest_cleanup_slot.write().unwrap() = slot;
        for VersionedTransactionWithStatusMeta { transaction, .. } in expected_transactions {
            let signature = transaction.signatures[0];
            assert_eq!(blockstore.get_rooted_transaction(signature).unwrap(), None);
            assert_eq!(
                blockstore
                    .get_complete_transaction(signature, slot + 1)
                    .unwrap(),
                None,
            );
        }
    }

    #[test]
    fn test_get_complete_transaction() {
        let ledger_path = get_tmp_ledger_path_auto_delete!();
        let blockstore = Blockstore::open(ledger_path.path()).unwrap();

        let slot = 2;
        let entries = make_slot_entries_with_transactions(5);
        let shreds = entries_to_test_shreds(
            &entries,
            slot,
            slot - 1, // parent_slot
            true,     // is_full_slot
            0,        // version
            true,     // merkle_variant
        );
        blockstore.insert_shreds(shreds, None, false).unwrap();

        let expected_transactions: Vec<VersionedTransactionWithStatusMeta> = entries
            .iter()
            .filter(|entry| !entry.is_tick())
            .cloned()
            .flat_map(|entry| entry.transactions)
            .map(|transaction| {
                let mut pre_balances: Vec<u64> = vec![];
                let mut post_balances: Vec<u64> = vec![];
                for i in 0..transaction.message.static_account_keys().len() {
                    pre_balances.push(i as u64 * 10);
                    post_balances.push(i as u64 * 11);
                }
                let inner_instructions = Some(vec![InnerInstructions {
                    index: 0,
                    instructions: vec![InnerInstruction {
                        instruction: CompiledInstruction::new(1, &(), vec![0]),
                        stack_height: Some(2),
                    }],
                }]);
                let log_messages = Some(vec![String::from("Test message\n")]);
                let pre_token_balances = Some(vec![]);
                let post_token_balances = Some(vec![]);
                let rewards = Some(vec![]);
                let return_data = Some(TransactionReturnData {
                    program_id: Pubkey::new_unique(),
                    data: vec![1, 2, 3],
                });
                let signature = transaction.signatures[0];
                let status = TransactionStatusMeta {
                    status: Ok(()),
                    fee: 42,
                    pre_balances: pre_balances.clone(),
                    post_balances: post_balances.clone(),
                    inner_instructions: inner_instructions.clone(),
                    log_messages: log_messages.clone(),
                    pre_token_balances: pre_token_balances.clone(),
                    post_token_balances: post_token_balances.clone(),
                    rewards: rewards.clone(),
                    loaded_addresses: LoadedAddresses::default(),
                    return_data: return_data.clone(),
                    compute_units_consumed: Some(42u64),
                }
                .into();
                blockstore
                    .transaction_status_cf
                    .put_protobuf((signature, slot), &status)
                    .unwrap();
                VersionedTransactionWithStatusMeta {
                    transaction,
                    meta: TransactionStatusMeta {
                        status: Ok(()),
                        fee: 42,
                        pre_balances,
                        post_balances,
                        inner_instructions,
                        log_messages,
                        pre_token_balances,
                        post_token_balances,
                        rewards,
                        loaded_addresses: LoadedAddresses::default(),
                        return_data,
                        compute_units_consumed: Some(42u64),
                    },
                }
            })
            .collect();

        for tx_with_meta in expected_transactions.clone() {
            let signature = tx_with_meta.transaction.signatures[0];
            assert_eq!(
                blockstore
                    .get_complete_transaction(signature, slot)
                    .unwrap(),
                Some(ConfirmedTransactionWithStatusMeta {
                    slot,
                    tx_with_meta: TransactionWithStatusMeta::Complete(tx_with_meta),
                    block_time: None
                })
            );
            assert_eq!(blockstore.get_rooted_transaction(signature).unwrap(), None);
        }

        blockstore
            .run_purge(0, slot, PurgeType::CompactionFilter)
            .unwrap();
        *blockstore.lowest_cleanup_slot.write().unwrap() = slot;
        for VersionedTransactionWithStatusMeta { transaction, .. } in expected_transactions {
            let signature = transaction.signatures[0];
            assert_eq!(
                blockstore
                    .get_complete_transaction(signature, slot)
                    .unwrap(),
                None,
            );
            assert_eq!(blockstore.get_rooted_transaction(signature).unwrap(), None,);
        }
    }

    #[test]
    fn test_empty_transaction_status() {
        let ledger_path = get_tmp_ledger_path_auto_delete!();
        let blockstore = Blockstore::open(ledger_path.path()).unwrap();

        blockstore.set_roots(std::iter::once(&0)).unwrap();
        assert_eq!(
            blockstore
                .get_rooted_transaction(Signature::default())
                .unwrap(),
            None
        );
    }

    impl Blockstore {
        pub(crate) fn write_deprecated_transaction_status(
            &self,
            primary_index: u64,
            slot: Slot,
            signature: Signature,
            writable_keys: Vec<&Pubkey>,
            readonly_keys: Vec<&Pubkey>,
            status: TransactionStatusMeta,
        ) -> Result<()> {
            let status = status.into();
            self.transaction_status_cf
                .put_deprecated_protobuf((primary_index, signature, slot), &status)?;
            for address in writable_keys {
                self.address_signatures_cf.put_deprecated(
                    (primary_index, *address, slot, signature),
                    &AddressSignatureMeta { writeable: true },
                )?;
            }
            for address in readonly_keys {
                self.address_signatures_cf.put_deprecated(
                    (primary_index, *address, slot, signature),
                    &AddressSignatureMeta { writeable: false },
                )?;
            }
            let mut w_highest_primary_index_slot = self.highest_primary_index_slot.write().unwrap();
            if w_highest_primary_index_slot.is_none()
                || w_highest_primary_index_slot.is_some_and(|highest_slot| highest_slot < slot)
            {
                *w_highest_primary_index_slot = Some(slot);
            }
            Ok(())
        }
    }

    #[test]
    fn test_find_address_signatures_for_slot() {
        let ledger_path = get_tmp_ledger_path_auto_delete!();
        let blockstore = Blockstore::open(ledger_path.path()).unwrap();

        let address0 = solana_sdk::pubkey::new_rand();
        let address1 = solana_sdk::pubkey::new_rand();

        let slot1 = 1;
        for x in 1..5 {
            let signature = Signature::from([x; 64]);
            blockstore
                .write_transaction_status(
                    slot1,
                    signature,
                    vec![(&address0, true), (&address1, false)].into_iter(),
                    TransactionStatusMeta::default(),
                    x as usize,
                )
                .unwrap();
        }
        let slot2 = 2;
        for x in 5..7 {
            let signature = Signature::from([x; 64]);
            blockstore
                .write_transaction_status(
                    slot2,
                    signature,
                    vec![(&address0, true), (&address1, false)].into_iter(),
                    TransactionStatusMeta::default(),
                    x as usize,
                )
                .unwrap();
        }
        for x in 7..9 {
            let signature = Signature::from([x; 64]);
            blockstore
                .write_transaction_status(
                    slot2,
                    signature,
                    vec![(&address0, true), (&address1, false)].into_iter(),
                    TransactionStatusMeta::default(),
                    x as usize,
                )
                .unwrap();
        }
        let slot3 = 3;
        for x in 9..13 {
            let signature = Signature::from([x; 64]);
            blockstore
                .write_transaction_status(
                    slot3,
                    signature,
                    vec![(&address0, true), (&address1, false)].into_iter(),
                    TransactionStatusMeta::default(),
                    x as usize,
                )
                .unwrap();
        }
        blockstore.set_roots(std::iter::once(&slot1)).unwrap();

        let slot1_signatures = blockstore
            .find_address_signatures_for_slot(address0, 1)
            .unwrap();
        for (i, (slot, signature)) in slot1_signatures.iter().enumerate() {
            assert_eq!(*slot, slot1);
            assert_eq!(*signature, Signature::from([i as u8 + 1; 64]));
        }

        let slot2_signatures = blockstore
            .find_address_signatures_for_slot(address0, 2)
            .unwrap();
        for (i, (slot, signature)) in slot2_signatures.iter().enumerate() {
            assert_eq!(*slot, slot2);
            assert_eq!(*signature, Signature::from([i as u8 + 5; 64]));
        }

        let slot3_signatures = blockstore
            .find_address_signatures_for_slot(address0, 3)
            .unwrap();
        for (i, (slot, signature)) in slot3_signatures.iter().enumerate() {
            assert_eq!(*slot, slot3);
            assert_eq!(*signature, Signature::from([i as u8 + 9; 64]));
        }
    }

    #[test]
    fn test_get_confirmed_signatures_for_address2() {
        let ledger_path = get_tmp_ledger_path_auto_delete!();
        let blockstore = Blockstore::open(ledger_path.path()).unwrap();

        let (shreds, _) = make_slot_entries(1, 0, 4, /*merkle_variant:*/ true);
        blockstore.insert_shreds(shreds, None, false).unwrap();

        fn make_slot_entries_with_transaction_addresses(addresses: &[Pubkey]) -> Vec<Entry> {
            let mut entries: Vec<Entry> = Vec::new();
            for address in addresses {
                let transaction = Transaction::new_with_compiled_instructions(
                    &[&Keypair::new()],
                    &[*address],
                    Hash::default(),
                    vec![solana_sdk::pubkey::new_rand()],
                    vec![CompiledInstruction::new(1, &(), vec![0])],
                );
                entries.push(next_entry_mut(&mut Hash::default(), 0, vec![transaction]));
                let mut tick = create_ticks(1, 0, hash(&serialize(address).unwrap()));
                entries.append(&mut tick);
            }
            entries
        }

        let address0 = solana_sdk::pubkey::new_rand();
        let address1 = solana_sdk::pubkey::new_rand();

        for slot in 2..=8 {
            let entries = make_slot_entries_with_transaction_addresses(&[
                address0, address1, address0, address1,
            ]);
            let shreds = entries_to_test_shreds(
                &entries,
                slot,
                slot - 1, // parent_slot
                true,     // is_full_slot
                0,        // version
                true,     // merkle_variant
            );
            blockstore.insert_shreds(shreds, None, false).unwrap();

            let mut counter = 0;
            for entry in entries.into_iter() {
                for transaction in entry.transactions {
                    assert_eq!(transaction.signatures.len(), 1);
                    blockstore
                        .write_transaction_status(
                            slot,
                            transaction.signatures[0],
                            transaction
                                .message
                                .static_account_keys()
                                .iter()
                                .map(|key| (key, true)),
                            TransactionStatusMeta::default(),
                            counter,
                        )
                        .unwrap();
                    counter += 1;
                }
            }
        }

        // Add 2 slots that both descend from slot 8
        for slot in 9..=10 {
            let entries = make_slot_entries_with_transaction_addresses(&[
                address0, address1, address0, address1,
            ]);
            let shreds =
                entries_to_test_shreds(&entries, slot, 8, true, 0, /*merkle_variant:*/ true);
            blockstore.insert_shreds(shreds, None, false).unwrap();

            let mut counter = 0;
            for entry in entries.into_iter() {
                for transaction in entry.transactions {
                    assert_eq!(transaction.signatures.len(), 1);
                    blockstore
                        .write_transaction_status(
                            slot,
                            transaction.signatures[0],
                            transaction
                                .message
                                .static_account_keys()
                                .iter()
                                .map(|key| (key, true)),
                            TransactionStatusMeta::default(),
                            counter,
                        )
                        .unwrap();
                    counter += 1;
                }
            }
        }

        // Leave one slot unrooted to test only returns confirmed signatures
        blockstore.set_roots([1, 2, 4, 5, 6, 7, 8].iter()).unwrap();
        let highest_super_majority_root = 8;

        // Fetch all rooted signatures for address 0 at once...
        let sig_infos = blockstore
            .get_confirmed_signatures_for_address2(
                address0,
                highest_super_majority_root,
                None,
                None,
                usize::MAX,
            )
            .unwrap();
        assert!(sig_infos.found_before);
        let all0 = sig_infos.infos;
        assert_eq!(all0.len(), 12);

        // Fetch all rooted signatures for address 1 at once...
        let all1 = blockstore
            .get_confirmed_signatures_for_address2(
                address1,
                highest_super_majority_root,
                None,
                None,
                usize::MAX,
            )
            .unwrap()
            .infos;
        assert_eq!(all1.len(), 12);

        // Fetch all signatures for address 0 individually
        for i in 0..all0.len() {
            let sig_infos = blockstore
                .get_confirmed_signatures_for_address2(
                    address0,
                    highest_super_majority_root,
                    if i == 0 {
                        None
                    } else {
                        Some(all0[i - 1].signature)
                    },
                    None,
                    1,
                )
                .unwrap();
            assert!(sig_infos.found_before);
            let results = sig_infos.infos;
            assert_eq!(results.len(), 1);
            assert_eq!(results[0], all0[i], "Unexpected result for {i}");
        }
        // Fetch all signatures for address 0 individually using `until`
        for i in 0..all0.len() {
            let results = blockstore
                .get_confirmed_signatures_for_address2(
                    address0,
                    highest_super_majority_root,
                    if i == 0 {
                        None
                    } else {
                        Some(all0[i - 1].signature)
                    },
                    if i == all0.len() - 1 || i == all0.len() {
                        None
                    } else {
                        Some(all0[i + 1].signature)
                    },
                    10,
                )
                .unwrap()
                .infos;
            assert_eq!(results.len(), 1);
            assert_eq!(results[0], all0[i], "Unexpected result for {i}");
        }

        let sig_infos = blockstore
            .get_confirmed_signatures_for_address2(
                address0,
                highest_super_majority_root,
                Some(all0[all0.len() - 1].signature),
                None,
                1,
            )
            .unwrap();
        assert!(sig_infos.found_before);
        assert!(sig_infos.infos.is_empty());

        assert!(blockstore
            .get_confirmed_signatures_for_address2(
                address0,
                highest_super_majority_root,
                None,
                Some(all0[0].signature),
                2,
            )
            .unwrap()
            .infos
            .is_empty());

        // Fetch all signatures for address 0, three at a time
        assert!(all0.len() % 3 == 0);
        for i in (0..all0.len()).step_by(3) {
            let results = blockstore
                .get_confirmed_signatures_for_address2(
                    address0,
                    highest_super_majority_root,
                    if i == 0 {
                        None
                    } else {
                        Some(all0[i - 1].signature)
                    },
                    None,
                    3,
                )
                .unwrap()
                .infos;
            assert_eq!(results.len(), 3);
            assert_eq!(results[0], all0[i]);
            assert_eq!(results[1], all0[i + 1]);
            assert_eq!(results[2], all0[i + 2]);
        }

        // Ensure that the signatures within a slot are reverse ordered by occurrence in block
        for i in (0..all1.len()).step_by(2) {
            let results = blockstore
                .get_confirmed_signatures_for_address2(
                    address1,
                    highest_super_majority_root,
                    if i == 0 {
                        None
                    } else {
                        Some(all1[i - 1].signature)
                    },
                    None,
                    2,
                )
                .unwrap()
                .infos;
            assert_eq!(results.len(), 2);
            assert_eq!(results[0].slot, results[1].slot);
            assert_eq!(results[0], all1[i]);
            assert_eq!(results[1], all1[i + 1]);
        }

        // A search for address 0 with `before` and/or `until` signatures from address1 should also work
        let sig_infos = blockstore
            .get_confirmed_signatures_for_address2(
                address0,
                highest_super_majority_root,
                Some(all1[0].signature),
                None,
                usize::MAX,
            )
            .unwrap();
        assert!(sig_infos.found_before);
        let results = sig_infos.infos;
        // The exact number of results returned is variable, based on the sort order of the
        // random signatures that are generated
        assert!(!results.is_empty());

        let results2 = blockstore
            .get_confirmed_signatures_for_address2(
                address0,
                highest_super_majority_root,
                Some(all1[0].signature),
                Some(all1[4].signature),
                usize::MAX,
            )
            .unwrap()
            .infos;
        assert!(results2.len() < results.len());

        // Duplicate all tests using confirmed signatures
        let highest_confirmed_slot = 10;

        // Fetch all signatures for address 0 at once...
        let all0 = blockstore
            .get_confirmed_signatures_for_address2(
                address0,
                highest_confirmed_slot,
                None,
                None,
                usize::MAX,
            )
            .unwrap()
            .infos;
        assert_eq!(all0.len(), 14);

        // Fetch all signatures for address 1 at once...
        let all1 = blockstore
            .get_confirmed_signatures_for_address2(
                address1,
                highest_confirmed_slot,
                None,
                None,
                usize::MAX,
            )
            .unwrap()
            .infos;
        assert_eq!(all1.len(), 14);

        // Fetch all signatures for address 0 individually
        for i in 0..all0.len() {
            let results = blockstore
                .get_confirmed_signatures_for_address2(
                    address0,
                    highest_confirmed_slot,
                    if i == 0 {
                        None
                    } else {
                        Some(all0[i - 1].signature)
                    },
                    None,
                    1,
                )
                .unwrap()
                .infos;
            assert_eq!(results.len(), 1);
            assert_eq!(results[0], all0[i], "Unexpected result for {i}");
        }
        // Fetch all signatures for address 0 individually using `until`
        for i in 0..all0.len() {
            let results = blockstore
                .get_confirmed_signatures_for_address2(
                    address0,
                    highest_confirmed_slot,
                    if i == 0 {
                        None
                    } else {
                        Some(all0[i - 1].signature)
                    },
                    if i == all0.len() - 1 || i == all0.len() {
                        None
                    } else {
                        Some(all0[i + 1].signature)
                    },
                    10,
                )
                .unwrap()
                .infos;
            assert_eq!(results.len(), 1);
            assert_eq!(results[0], all0[i], "Unexpected result for {i}");
        }

        assert!(blockstore
            .get_confirmed_signatures_for_address2(
                address0,
                highest_confirmed_slot,
                Some(all0[all0.len() - 1].signature),
                None,
                1,
            )
            .unwrap()
            .infos
            .is_empty());

        assert!(blockstore
            .get_confirmed_signatures_for_address2(
                address0,
                highest_confirmed_slot,
                None,
                Some(all0[0].signature),
                2,
            )
            .unwrap()
            .infos
            .is_empty());

        // Fetch all signatures for address 0, three at a time
        assert!(all0.len() % 3 == 2);
        for i in (0..all0.len()).step_by(3) {
            let results = blockstore
                .get_confirmed_signatures_for_address2(
                    address0,
                    highest_confirmed_slot,
                    if i == 0 {
                        None
                    } else {
                        Some(all0[i - 1].signature)
                    },
                    None,
                    3,
                )
                .unwrap()
                .infos;
            if i < 12 {
                assert_eq!(results.len(), 3);
                assert_eq!(results[2], all0[i + 2]);
            } else {
                assert_eq!(results.len(), 2);
            }
            assert_eq!(results[0], all0[i]);
            assert_eq!(results[1], all0[i + 1]);
        }

        // Ensure that the signatures within a slot are reverse ordered by occurrence in block
        for i in (0..all1.len()).step_by(2) {
            let results = blockstore
                .get_confirmed_signatures_for_address2(
                    address1,
                    highest_confirmed_slot,
                    if i == 0 {
                        None
                    } else {
                        Some(all1[i - 1].signature)
                    },
                    None,
                    2,
                )
                .unwrap()
                .infos;
            assert_eq!(results.len(), 2);
            assert_eq!(results[0].slot, results[1].slot);
            assert_eq!(results[0], all1[i]);
            assert_eq!(results[1], all1[i + 1]);
        }

        // A search for address 0 with `before` and/or `until` signatures from address1 should also work
        let results = blockstore
            .get_confirmed_signatures_for_address2(
                address0,
                highest_confirmed_slot,
                Some(all1[0].signature),
                None,
                usize::MAX,
            )
            .unwrap()
            .infos;
        // The exact number of results returned is variable, based on the sort order of the
        // random signatures that are generated
        assert!(!results.is_empty());

        let results2 = blockstore
            .get_confirmed_signatures_for_address2(
                address0,
                highest_confirmed_slot,
                Some(all1[0].signature),
                Some(all1[4].signature),
                usize::MAX,
            )
            .unwrap()
            .infos;
        assert!(results2.len() < results.len());

        // Remove signature
        blockstore
            .address_signatures_cf
            .delete((address0, 2, 0, all0[0].signature))
            .unwrap();
        let sig_infos = blockstore
            .get_confirmed_signatures_for_address2(
                address0,
                highest_super_majority_root,
                Some(all0[0].signature),
                None,
                usize::MAX,
            )
            .unwrap();
        assert!(!sig_infos.found_before);
        assert!(sig_infos.infos.is_empty());
    }

    #[test]
    fn test_get_last_hash() {
        let entries: Vec<Entry> = vec![];
        let empty_entries_iterator = entries.iter();
        assert!(get_last_hash(empty_entries_iterator).is_none());

        let entry = next_entry(&hash::hash(&[42u8]), 1, vec![]);
        let entries: Vec<Entry> = std::iter::successors(Some(entry), |entry| {
            Some(next_entry(&entry.hash, 1, vec![]))
        })
        .take(10)
        .collect();
        let entries_iterator = entries.iter();
        assert_eq!(get_last_hash(entries_iterator).unwrap(), entries[9].hash);
    }

    #[test]
    fn test_map_transactions_to_statuses() {
        let ledger_path = get_tmp_ledger_path_auto_delete!();
        let blockstore = Blockstore::open(ledger_path.path()).unwrap();

        let transaction_status_cf = &blockstore.transaction_status_cf;

        let slot = 0;
        let mut transactions: Vec<VersionedTransaction> = vec![];
        for x in 0..4 {
            let transaction = Transaction::new_with_compiled_instructions(
                &[&Keypair::new()],
                &[solana_sdk::pubkey::new_rand()],
                Hash::default(),
                vec![solana_sdk::pubkey::new_rand()],
                vec![CompiledInstruction::new(1, &(), vec![0])],
            );
            let status = TransactionStatusMeta {
                status: solana_sdk::transaction::Result::<()>::Err(
                    TransactionError::AccountNotFound,
                ),
                fee: x,
                pre_balances: vec![],
                post_balances: vec![],
                inner_instructions: Some(vec![]),
                log_messages: Some(vec![]),
                pre_token_balances: Some(vec![]),
                post_token_balances: Some(vec![]),
                rewards: Some(vec![]),
                loaded_addresses: LoadedAddresses::default(),
                return_data: Some(TransactionReturnData::default()),
                compute_units_consumed: None,
            }
            .into();
            transaction_status_cf
                .put_protobuf((transaction.signatures[0], slot), &status)
                .unwrap();
            transactions.push(transaction.into());
        }

        let map_result =
            blockstore.map_transactions_to_statuses(slot, transactions.clone().into_iter());
        assert!(map_result.is_ok());
        let map = map_result.unwrap();
        assert_eq!(map.len(), 4);
        for (x, m) in map.iter().enumerate() {
            assert_eq!(m.meta.fee, x as u64);
        }

        // Push transaction that will not have matching status, as a test case
        transactions.push(
            Transaction::new_with_compiled_instructions(
                &[&Keypair::new()],
                &[solana_sdk::pubkey::new_rand()],
                Hash::default(),
                vec![solana_sdk::pubkey::new_rand()],
                vec![CompiledInstruction::new(1, &(), vec![0])],
            )
            .into(),
        );

        let map_result =
            blockstore.map_transactions_to_statuses(slot, transactions.clone().into_iter());
        assert_matches!(map_result, Err(BlockstoreError::MissingTransactionMetadata));
    }

    #[test]
    fn test_get_recent_perf_samples_v1_only() {
        let ledger_path = get_tmp_ledger_path_auto_delete!();
        let blockstore = Blockstore::open(ledger_path.path()).unwrap();

        let num_entries: usize = 10;

        let slot_sample = |i: u64| PerfSampleV1 {
            num_transactions: 1406 + i,
            num_slots: 34 + i / 2,
            sample_period_secs: (40 + i / 5) as u16,
        };

        let mut perf_samples: Vec<(Slot, PerfSample)> = vec![];
        for i in 0..num_entries {
            let slot = (i + 1) as u64 * 50;
            let sample = slot_sample(i as u64);

            let bytes = serialize(&sample).unwrap();
            blockstore.perf_samples_cf.put_bytes(slot, &bytes).unwrap();
            perf_samples.push((slot, sample.into()));
        }

        for i in 0..num_entries {
            let mut expected_samples = perf_samples[num_entries - 1 - i..].to_vec();
            expected_samples.sort_by(|a, b| b.0.cmp(&a.0));
            assert_eq!(
                blockstore.get_recent_perf_samples(i + 1).unwrap(),
                expected_samples
            );
        }
    }

    #[test]
    fn test_get_recent_perf_samples_v2_only() {
        let ledger_path = get_tmp_ledger_path_auto_delete!();
        let blockstore = Blockstore::open(ledger_path.path()).unwrap();

        let num_entries: usize = 10;

        let slot_sample = |i: u64| PerfSampleV2 {
            num_transactions: 2495 + i,
            num_slots: 167 + i / 2,
            sample_period_secs: (37 + i / 5) as u16,
            num_non_vote_transactions: 1672 + i,
        };

        let mut perf_samples: Vec<(Slot, PerfSample)> = vec![];
        for i in 0..num_entries {
            let slot = (i + 1) as u64 * 50;
            let sample = slot_sample(i as u64);

            let bytes = serialize(&sample).unwrap();
            blockstore.perf_samples_cf.put_bytes(slot, &bytes).unwrap();
            perf_samples.push((slot, sample.into()));
        }

        for i in 0..num_entries {
            let mut expected_samples = perf_samples[num_entries - 1 - i..].to_vec();
            expected_samples.sort_by(|a, b| b.0.cmp(&a.0));
            assert_eq!(
                blockstore.get_recent_perf_samples(i + 1).unwrap(),
                expected_samples
            );
        }
    }

    #[test]
    fn test_get_recent_perf_samples_v1_and_v2() {
        let ledger_path = get_tmp_ledger_path_auto_delete!();
        let blockstore = Blockstore::open(ledger_path.path()).unwrap();

        let num_entries: usize = 10;

        let slot_sample_v1 = |i: u64| PerfSampleV1 {
            num_transactions: 1599 + i,
            num_slots: 123 + i / 2,
            sample_period_secs: (42 + i / 5) as u16,
        };

        let slot_sample_v2 = |i: u64| PerfSampleV2 {
            num_transactions: 5809 + i,
            num_slots: 81 + i / 2,
            sample_period_secs: (35 + i / 5) as u16,
            num_non_vote_transactions: 2209 + i,
        };

        let mut perf_samples: Vec<(Slot, PerfSample)> = vec![];
        for i in 0..num_entries {
            let slot = (i + 1) as u64 * 50;

            if i % 3 == 0 {
                let sample = slot_sample_v1(i as u64);
                let bytes = serialize(&sample).unwrap();
                blockstore.perf_samples_cf.put_bytes(slot, &bytes).unwrap();
                perf_samples.push((slot, sample.into()));
            } else {
                let sample = slot_sample_v2(i as u64);
                let bytes = serialize(&sample).unwrap();
                blockstore.perf_samples_cf.put_bytes(slot, &bytes).unwrap();
                perf_samples.push((slot, sample.into()));
            }
        }

        for i in 0..num_entries {
            let mut expected_samples = perf_samples[num_entries - 1 - i..].to_vec();
            expected_samples.sort_by(|a, b| b.0.cmp(&a.0));
            assert_eq!(
                blockstore.get_recent_perf_samples(i + 1).unwrap(),
                expected_samples
            );
        }
    }

    #[test]
    fn test_write_perf_samples() {
        let ledger_path = get_tmp_ledger_path_auto_delete!();
        let blockstore = Blockstore::open(ledger_path.path()).unwrap();

        let num_entries: usize = 10;
        let mut perf_samples: Vec<(Slot, PerfSample)> = vec![];
        for x in 1..num_entries + 1 {
            let slot = x as u64 * 50;
            let sample = PerfSampleV2 {
                num_transactions: 1000 + x as u64,
                num_slots: 50,
                sample_period_secs: 20,
                num_non_vote_transactions: 300 + x as u64,
            };

            blockstore.write_perf_sample(slot, &sample).unwrap();
            perf_samples.push((slot, PerfSample::V2(sample)));
        }

        for x in 0..num_entries {
            let mut expected_samples = perf_samples[num_entries - 1 - x..].to_vec();
            expected_samples.sort_by(|a, b| b.0.cmp(&a.0));
            assert_eq!(
                blockstore.get_recent_perf_samples(x + 1).unwrap(),
                expected_samples
            );
        }
    }

    #[test]
    fn test_lowest_slot() {
        let ledger_path = get_tmp_ledger_path_auto_delete!();
        let blockstore = Blockstore::open(ledger_path.path()).unwrap();

        assert_eq!(blockstore.lowest_slot(), 0);

        for slot in 0..10 {
            let (shreds, _) = make_slot_entries(slot, 0, 1, /*merkle_variant:*/ true);
            blockstore.insert_shreds(shreds, None, false).unwrap();
        }
        assert_eq!(blockstore.lowest_slot(), 1);
        blockstore.run_purge(0, 5, PurgeType::Exact).unwrap();
        assert_eq!(blockstore.lowest_slot(), 6);
    }

    #[test]
    fn test_highest_slot() {
        let ledger_path = get_tmp_ledger_path_auto_delete!();
        let blockstore = Blockstore::open(ledger_path.path()).unwrap();

        assert_eq!(blockstore.highest_slot().unwrap(), None);

        for slot in 0..10 {
            let (shreds, _) = make_slot_entries(slot, 0, 1, /*merkle_variant:*/ true);
            blockstore.insert_shreds(shreds, None, false).unwrap();
            assert_eq!(blockstore.highest_slot().unwrap(), Some(slot));
        }
        blockstore.run_purge(5, 10, PurgeType::Exact).unwrap();
        assert_eq!(blockstore.highest_slot().unwrap(), Some(4));

        blockstore.run_purge(0, 4, PurgeType::Exact).unwrap();
        assert_eq!(blockstore.highest_slot().unwrap(), None);
    }

    #[test]
    fn test_recovery() {
        let ledger_path = get_tmp_ledger_path_auto_delete!();
        let blockstore = Blockstore::open(ledger_path.path()).unwrap();

        let slot = 1;
        let (data_shreds, coding_shreds, leader_schedule_cache) =
            setup_erasure_shreds(slot, 0, 100);

        blockstore
            .insert_shreds(coding_shreds, Some(&leader_schedule_cache), false)
            .unwrap();
        let shred_bufs: Vec<_> = data_shreds.iter().map(Shred::payload).cloned().collect();

        // Check all the data shreds were recovered
        for (s, buf) in data_shreds.iter().zip(shred_bufs) {
            assert_eq!(
                blockstore
                    .get_data_shred(s.slot(), s.index() as u64)
                    .unwrap()
                    .unwrap(),
                buf
            );
        }

        verify_index_integrity(&blockstore, slot);
    }

    #[test]
    fn test_index_integrity() {
        let slot = 1;
        let num_entries = 100;
        let (data_shreds, coding_shreds, leader_schedule_cache) =
            setup_erasure_shreds(slot, 0, num_entries);
        assert!(data_shreds.len() > 3);
        assert!(coding_shreds.len() > 3);

        let ledger_path = get_tmp_ledger_path_auto_delete!();
        let blockstore = Blockstore::open(ledger_path.path()).unwrap();

        // Test inserting all the shreds
        let all_shreds: Vec<_> = data_shreds
            .iter()
            .cloned()
            .chain(coding_shreds.iter().cloned())
            .collect();
        blockstore
            .insert_shreds(all_shreds, Some(&leader_schedule_cache), false)
            .unwrap();
        verify_index_integrity(&blockstore, slot);
        blockstore.purge_and_compact_slots(0, slot);

        // Test inserting just the codes, enough for recovery
        blockstore
            .insert_shreds(coding_shreds.clone(), Some(&leader_schedule_cache), false)
            .unwrap();
        verify_index_integrity(&blockstore, slot);
        blockstore.purge_and_compact_slots(0, slot);

        // Test inserting some codes, but not enough for recovery
        blockstore
            .insert_shreds(
                coding_shreds[..coding_shreds.len() - 1].to_vec(),
                Some(&leader_schedule_cache),
                false,
            )
            .unwrap();
        verify_index_integrity(&blockstore, slot);
        blockstore.purge_and_compact_slots(0, slot);

        // Test inserting just the codes, and some data, enough for recovery
        let shreds: Vec<_> = data_shreds[..data_shreds.len() - 1]
            .iter()
            .cloned()
            .chain(coding_shreds[..coding_shreds.len() - 1].iter().cloned())
            .collect();
        blockstore
            .insert_shreds(shreds, Some(&leader_schedule_cache), false)
            .unwrap();
        verify_index_integrity(&blockstore, slot);
        blockstore.purge_and_compact_slots(0, slot);

        // Test inserting some codes, and some data, but enough for recovery
        let shreds: Vec<_> = data_shreds[..data_shreds.len() / 2 - 1]
            .iter()
            .cloned()
            .chain(coding_shreds[..coding_shreds.len() / 2 - 1].iter().cloned())
            .collect();
        blockstore
            .insert_shreds(shreds, Some(&leader_schedule_cache), false)
            .unwrap();
        verify_index_integrity(&blockstore, slot);
        blockstore.purge_and_compact_slots(0, slot);

        // Test inserting all shreds in 2 rounds, make sure nothing is lost
        let shreds1: Vec<_> = data_shreds[..data_shreds.len() / 2 - 1]
            .iter()
            .cloned()
            .chain(coding_shreds[..coding_shreds.len() / 2 - 1].iter().cloned())
            .collect();
        let shreds2: Vec<_> = data_shreds[data_shreds.len() / 2 - 1..]
            .iter()
            .cloned()
            .chain(coding_shreds[coding_shreds.len() / 2 - 1..].iter().cloned())
            .collect();
        blockstore
            .insert_shreds(shreds1, Some(&leader_schedule_cache), false)
            .unwrap();
        blockstore
            .insert_shreds(shreds2, Some(&leader_schedule_cache), false)
            .unwrap();
        verify_index_integrity(&blockstore, slot);
        blockstore.purge_and_compact_slots(0, slot);

        // Test not all, but enough data and coding shreds in 2 rounds to trigger recovery,
        // make sure nothing is lost
        let shreds1: Vec<_> = data_shreds[..data_shreds.len() / 2 - 1]
            .iter()
            .cloned()
            .chain(coding_shreds[..coding_shreds.len() / 2 - 1].iter().cloned())
            .collect();
        let shreds2: Vec<_> = data_shreds[data_shreds.len() / 2 - 1..data_shreds.len() / 2]
            .iter()
            .cloned()
            .chain(
                coding_shreds[coding_shreds.len() / 2 - 1..coding_shreds.len() / 2]
                    .iter()
                    .cloned(),
            )
            .collect();
        blockstore
            .insert_shreds(shreds1, Some(&leader_schedule_cache), false)
            .unwrap();
        blockstore
            .insert_shreds(shreds2, Some(&leader_schedule_cache), false)
            .unwrap();
        verify_index_integrity(&blockstore, slot);
        blockstore.purge_and_compact_slots(0, slot);

        // Test insert shreds in 2 rounds, but not enough to trigger
        // recovery, make sure nothing is lost
        let shreds1: Vec<_> = data_shreds[..data_shreds.len() / 2 - 2]
            .iter()
            .cloned()
            .chain(coding_shreds[..coding_shreds.len() / 2 - 2].iter().cloned())
            .collect();
        let shreds2: Vec<_> = data_shreds[data_shreds.len() / 2 - 2..data_shreds.len() / 2 - 1]
            .iter()
            .cloned()
            .chain(
                coding_shreds[coding_shreds.len() / 2 - 2..coding_shreds.len() / 2 - 1]
                    .iter()
                    .cloned(),
            )
            .collect();
        blockstore
            .insert_shreds(shreds1, Some(&leader_schedule_cache), false)
            .unwrap();
        blockstore
            .insert_shreds(shreds2, Some(&leader_schedule_cache), false)
            .unwrap();
        verify_index_integrity(&blockstore, slot);
        blockstore.purge_and_compact_slots(0, slot);
    }

    fn setup_erasure_shreds(
        slot: u64,
        parent_slot: u64,
        num_entries: u64,
    ) -> (Vec<Shred>, Vec<Shred>, Arc<LeaderScheduleCache>) {
        setup_erasure_shreds_with_index(slot, parent_slot, num_entries, 0)
    }

    fn setup_erasure_shreds_with_index(
        slot: u64,
        parent_slot: u64,
        num_entries: u64,
        fec_set_index: u32,
    ) -> (Vec<Shred>, Vec<Shred>, Arc<LeaderScheduleCache>) {
        setup_erasure_shreds_with_index_and_chained_merkle(
            slot,
            parent_slot,
            num_entries,
            fec_set_index,
            Some(Hash::new_from_array(rand::thread_rng().gen())),
        )
    }

    fn setup_erasure_shreds_with_index_and_chained_merkle(
        slot: u64,
        parent_slot: u64,
        num_entries: u64,
        fec_set_index: u32,
        chained_merkle_root: Option<Hash>,
    ) -> (Vec<Shred>, Vec<Shred>, Arc<LeaderScheduleCache>) {
        setup_erasure_shreds_with_index_and_chained_merkle_and_last_in_slot(
            slot,
            parent_slot,
            num_entries,
            fec_set_index,
            chained_merkle_root,
            true,
        )
    }

    fn setup_erasure_shreds_with_index_and_chained_merkle_and_last_in_slot(
        slot: u64,
        parent_slot: u64,
        num_entries: u64,
        fec_set_index: u32,
        chained_merkle_root: Option<Hash>,
        is_last_in_slot: bool,
    ) -> (Vec<Shred>, Vec<Shred>, Arc<LeaderScheduleCache>) {
        let entries = make_slot_entries_with_transactions(num_entries);
        let leader_keypair = Arc::new(Keypair::new());
        let shredder = Shredder::new(slot, parent_slot, 0, 0).unwrap();
        let (data_shreds, coding_shreds) = shredder.entries_to_shreds(
            &leader_keypair,
            &entries,
            is_last_in_slot,
            chained_merkle_root,
            fec_set_index, // next_shred_index
            fec_set_index, // next_code_index
            true,          // merkle_variant
            &ReedSolomonCache::default(),
            &mut ProcessShredsStats::default(),
        );

        let genesis_config = create_genesis_config(2).genesis_config;
        let bank = Arc::new(Bank::new_for_tests(&genesis_config));
        let mut leader_schedule_cache = LeaderScheduleCache::new_from_bank(&bank);
        let fixed_schedule = FixedSchedule {
            leader_schedule: Arc::new(LeaderSchedule::new_from_schedule(vec![
                leader_keypair.pubkey()
            ])),
        };
        leader_schedule_cache.set_fixed_leader_schedule(Some(fixed_schedule));

        (data_shreds, coding_shreds, Arc::new(leader_schedule_cache))
    }

    fn verify_index_integrity(blockstore: &Blockstore, slot: u64) {
        let shred_index = blockstore.get_index(slot).unwrap().unwrap();

        let data_iter = blockstore.slot_data_iterator(slot, 0).unwrap();
        let mut num_data = 0;
        for ((slot, index), _) in data_iter {
            num_data += 1;
            // Test that iterator and individual shred lookup yield same set
            assert!(blockstore.get_data_shred(slot, index).unwrap().is_some());
            // Test that the data index has current shred accounted for
            assert!(shred_index.data().contains(index));
        }

        // Test the data index doesn't have anything extra
        let num_data_in_index = shred_index.data().num_shreds();
        assert_eq!(num_data_in_index, num_data);

        let coding_iter = blockstore.slot_coding_iterator(slot, 0).unwrap();
        let mut num_coding = 0;
        for ((slot, index), _) in coding_iter {
            num_coding += 1;
            // Test that the iterator and individual shred lookup yield same set
            assert!(blockstore.get_coding_shred(slot, index).unwrap().is_some());
            // Test that the coding index has current shred accounted for
            assert!(shred_index.coding().contains(index));
        }

        // Test the data index doesn't have anything extra
        let num_coding_in_index = shred_index.coding().num_shreds();
        assert_eq!(num_coding_in_index, num_coding);
    }

    #[test_case(false)]
    #[test_case(true)]
    fn test_duplicate_slot(chained: bool) {
        let slot = 0;
        let entries1 = make_slot_entries_with_transactions(1);
        let entries2 = make_slot_entries_with_transactions(1);
        let leader_keypair = Arc::new(Keypair::new());
        let reed_solomon_cache = ReedSolomonCache::default();
        let shredder = Shredder::new(slot, 0, 0, 0).unwrap();
        let chained_merkle_root = chained.then(|| Hash::new_from_array(rand::thread_rng().gen()));
        let (shreds, _) = shredder.entries_to_shreds(
            &leader_keypair,
            &entries1,
            true, // is_last_in_slot
            chained_merkle_root,
            0,    // next_shred_index
            0,    // next_code_index,
            true, // merkle_variant
            &reed_solomon_cache,
            &mut ProcessShredsStats::default(),
        );
        let (duplicate_shreds, _) = shredder.entries_to_shreds(
            &leader_keypair,
            &entries2,
            true, // is_last_in_slot
            chained_merkle_root,
            0,    // next_shred_index
            0,    // next_code_index
            true, // merkle_variant
            &reed_solomon_cache,
            &mut ProcessShredsStats::default(),
        );
        let shred = shreds[0].clone();
        let duplicate_shred = duplicate_shreds[0].clone();
        let non_duplicate_shred = shred.clone();

        let ledger_path = get_tmp_ledger_path_auto_delete!();
        let blockstore = Blockstore::open(ledger_path.path()).unwrap();

        blockstore
            .insert_shreds(vec![shred.clone()], None, false)
            .unwrap();

        // No duplicate shreds exist yet
        assert!(!blockstore.has_duplicate_shreds_in_slot(slot));

        // Check if shreds are duplicated
        assert_eq!(
            blockstore.is_shred_duplicate(&duplicate_shred),
            Some(shred.payload().clone())
        );
        assert!(blockstore
            .is_shred_duplicate(&non_duplicate_shred)
            .is_none());

        // Store a duplicate shred
        blockstore
            .store_duplicate_slot(
                slot,
                shred.payload().clone(),
                duplicate_shred.payload().clone(),
            )
            .unwrap();

        // Slot is now marked as duplicate
        assert!(blockstore.has_duplicate_shreds_in_slot(slot));

        // Check ability to fetch the duplicates
        let duplicate_proof = blockstore.get_duplicate_slot(slot).unwrap();
        assert_eq!(duplicate_proof.shred1, *shred.payload());
        assert_eq!(duplicate_proof.shred2, *duplicate_shred.payload());
    }

    #[test]
    fn test_clear_unconfirmed_slot() {
        let ledger_path = get_tmp_ledger_path_auto_delete!();
        let blockstore = Blockstore::open(ledger_path.path()).unwrap();

        let unconfirmed_slot = 9;
        let unconfirmed_child_slot = 10;
        let slots = vec![2, unconfirmed_slot, unconfirmed_child_slot];

        // Insert into slot 9, mark it as dead
        let shreds: Vec<_> = make_chaining_slot_entries(&slots, 1, 0)
            .into_iter()
            .flat_map(|x| x.0)
            .collect();
        blockstore.insert_shreds(shreds, None, false).unwrap();
        // There are 32 data shreds in slot 9.
        for index in 0..32 {
            assert_matches!(
                blockstore.get_data_shred(unconfirmed_slot, index as u64),
                Ok(Some(_))
            );
        }
        blockstore.set_dead_slot(unconfirmed_slot).unwrap();

        // Purge the slot
        blockstore.clear_unconfirmed_slot(unconfirmed_slot);
        assert!(!blockstore.is_dead(unconfirmed_slot));
        assert_eq!(
            blockstore
                .meta(unconfirmed_slot)
                .unwrap()
                .unwrap()
                .next_slots,
            vec![unconfirmed_child_slot]
        );
        assert!(blockstore
            .get_data_shred(unconfirmed_slot, 0)
            .unwrap()
            .is_none());
    }

    #[test]
    fn test_clear_unconfirmed_slot_and_insert_again() {
        let ledger_path = get_tmp_ledger_path_auto_delete!();
        let blockstore = Blockstore::open(ledger_path.path()).unwrap();

        let confirmed_slot = 7;
        let unconfirmed_slot = 8;
        let slots = vec![confirmed_slot, unconfirmed_slot];

        let shreds: Vec<_> = make_chaining_slot_entries(&slots, 1, 0)
            .into_iter()
            .flat_map(|x| x.0)
            .collect();
        assert_eq!(shreds.len(), 2 * 32);

        // Save off unconfirmed_slot for later, just one shred at shreds[32]
        let unconfirmed_slot_shreds = vec![shreds[32].clone()];
        assert_eq!(unconfirmed_slot_shreds[0].slot(), unconfirmed_slot);

        // Insert into slot 9
        blockstore.insert_shreds(shreds, None, false).unwrap();

        // Purge the slot
        blockstore.clear_unconfirmed_slot(unconfirmed_slot);
        assert!(!blockstore.is_dead(unconfirmed_slot));
        assert!(blockstore
            .get_data_shred(unconfirmed_slot, 0)
            .unwrap()
            .is_none());

        // Re-add unconfirmed_slot and confirm that confirmed_slot only has
        // unconfirmed_slot in next_slots once
        blockstore
            .insert_shreds(unconfirmed_slot_shreds, None, false)
            .unwrap();
        assert_eq!(
            blockstore.meta(confirmed_slot).unwrap().unwrap().next_slots,
            vec![unconfirmed_slot]
        );
    }

    #[test]
    fn test_update_completed_data_indexes() {
        let mut completed_data_indexes = BTreeSet::default();
        let mut shred_index = ShredIndex::default();

        for i in 0..10 {
            shred_index.insert(i as u64);
            assert_eq!(
                update_completed_data_indexes(true, i, &shred_index, &mut completed_data_indexes),
                vec![(i, i)]
            );
            assert!(completed_data_indexes.iter().copied().eq(0..=i));
        }
    }

    #[test]
    fn test_update_completed_data_indexes_out_of_order() {
        let mut completed_data_indexes = BTreeSet::default();
        let mut shred_index = ShredIndex::default();

        shred_index.insert(4);
        assert!(
            update_completed_data_indexes(false, 4, &shred_index, &mut completed_data_indexes)
                .is_empty()
        );
        assert!(completed_data_indexes.is_empty());

        shred_index.insert(2);
        assert!(
            update_completed_data_indexes(false, 2, &shred_index, &mut completed_data_indexes)
                .is_empty()
        );
        assert!(completed_data_indexes.is_empty());

        shred_index.insert(3);
        assert!(
            update_completed_data_indexes(true, 3, &shred_index, &mut completed_data_indexes)
                .is_empty()
        );
        assert!(completed_data_indexes.iter().eq([3].iter()));

        // Inserting data complete shred 1 now confirms the range of shreds [2, 3]
        // is part of the same data set
        shred_index.insert(1);
        assert_eq!(
            update_completed_data_indexes(true, 1, &shred_index, &mut completed_data_indexes),
            vec![(2, 3)]
        );
        assert!(completed_data_indexes.iter().eq([1, 3].iter()));

        // Inserting data complete shred 0 now confirms the range of shreds [0]
        // is part of the same data set
        shred_index.insert(0);
        assert_eq!(
            update_completed_data_indexes(true, 0, &shred_index, &mut completed_data_indexes),
            vec![(0, 0), (1, 1)]
        );
        assert!(completed_data_indexes.iter().eq([0, 1, 3].iter()));
    }

    #[test]
    fn test_rewards_protobuf_backward_compatibility() {
        let ledger_path = get_tmp_ledger_path_auto_delete!();
        let blockstore = Blockstore::open(ledger_path.path()).unwrap();

        let rewards: Rewards = (0..100)
            .map(|i| Reward {
                pubkey: solana_sdk::pubkey::new_rand().to_string(),
                lamports: 42 + i,
                post_balance: u64::MAX,
                reward_type: Some(RewardType::Fee),
                commission: None,
            })
            .collect();
        let protobuf_rewards: generated::Rewards = rewards.into();

        let deprecated_rewards: StoredExtendedRewards = protobuf_rewards.clone().into();
        for slot in 0..2 {
            let data = serialize(&deprecated_rewards).unwrap();
            blockstore.rewards_cf.put_bytes(slot, &data).unwrap();
        }
        for slot in 2..4 {
            blockstore
                .rewards_cf
                .put_protobuf(slot, &protobuf_rewards)
                .unwrap();
        }
        for slot in 0..4 {
            assert_eq!(
                blockstore
                    .rewards_cf
                    .get_protobuf_or_bincode::<StoredExtendedRewards>(slot)
                    .unwrap()
                    .unwrap(),
                protobuf_rewards
            );
        }
    }

    // This test is probably superfluous, since it is highly unlikely that bincode-format
    // TransactionStatus entries exist in any current ledger. They certainly exist in historical
    // ledger archives, but typically those require contemporaraneous software for other reasons.
    // However, we are persisting the test since the apis still exist in `blockstore_db`.
    #[test]
    fn test_transaction_status_protobuf_backward_compatibility() {
        let ledger_path = get_tmp_ledger_path_auto_delete!();
        let blockstore = Blockstore::open(ledger_path.path()).unwrap();

        let status = TransactionStatusMeta {
            status: Ok(()),
            fee: 42,
            pre_balances: vec![1, 2, 3],
            post_balances: vec![1, 2, 3],
            inner_instructions: Some(vec![]),
            log_messages: Some(vec![]),
            pre_token_balances: Some(vec![TransactionTokenBalance {
                account_index: 0,
                mint: Pubkey::new_unique().to_string(),
                ui_token_amount: UiTokenAmount {
                    ui_amount: Some(1.1),
                    decimals: 1,
                    amount: "11".to_string(),
                    ui_amount_string: "1.1".to_string(),
                },
                owner: Pubkey::new_unique().to_string(),
                program_id: Pubkey::new_unique().to_string(),
            }]),
            post_token_balances: Some(vec![TransactionTokenBalance {
                account_index: 0,
                mint: Pubkey::new_unique().to_string(),
                ui_token_amount: UiTokenAmount {
                    ui_amount: None,
                    decimals: 1,
                    amount: "11".to_string(),
                    ui_amount_string: "1.1".to_string(),
                },
                owner: Pubkey::new_unique().to_string(),
                program_id: Pubkey::new_unique().to_string(),
            }]),
            rewards: Some(vec![Reward {
                pubkey: "My11111111111111111111111111111111111111111".to_string(),
                lamports: -42,
                post_balance: 42,
                reward_type: Some(RewardType::Rent),
                commission: None,
            }]),
            loaded_addresses: LoadedAddresses::default(),
            return_data: Some(TransactionReturnData {
                program_id: Pubkey::new_unique(),
                data: vec![1, 2, 3],
            }),
            compute_units_consumed: Some(23456),
        };
        let deprecated_status: StoredTransactionStatusMeta = status.clone().try_into().unwrap();
        let protobuf_status: generated::TransactionStatusMeta = status.into();

        for slot in 0..2 {
            let data = serialize(&deprecated_status).unwrap();
            blockstore
                .transaction_status_cf
                .put_bytes((Signature::default(), slot), &data)
                .unwrap();
        }
        for slot in 2..4 {
            blockstore
                .transaction_status_cf
                .put_protobuf((Signature::default(), slot), &protobuf_status)
                .unwrap();
        }
        for slot in 0..4 {
            assert_eq!(
                blockstore
                    .transaction_status_cf
                    .get_protobuf_or_bincode::<StoredTransactionStatusMeta>((
                        Signature::default(),
                        slot
                    ))
                    .unwrap()
                    .unwrap(),
                protobuf_status
            );
        }
    }

    fn make_large_tx_entry(num_txs: usize) -> Entry {
        let txs: Vec<_> = (0..num_txs)
            .map(|_| {
                let keypair0 = Keypair::new();
                let to = solana_sdk::pubkey::new_rand();
                solana_sdk::system_transaction::transfer(&keypair0, &to, 1, Hash::default())
            })
            .collect();

        Entry::new(&Hash::default(), 1, txs)
    }

    #[test]
    fn erasure_multiple_config() {
        solana_logger::setup();
        let slot = 1;
        let parent = 0;
        let num_txs = 20;
        let entry = make_large_tx_entry(num_txs);
        let shreds = entries_to_test_shreds(
            &[entry],
            slot,
            parent,
            true,  // is_full_slot
            0,     // version
            false, // merkle_variant
        );
        assert!(shreds.len() > 1);

        let ledger_path = get_tmp_ledger_path_auto_delete!();
        let blockstore = Blockstore::open(ledger_path.path()).unwrap();

        let reed_solomon_cache = ReedSolomonCache::default();
        let coding1 = Shredder::generate_coding_shreds(
            &shreds,
            0, // next_code_index
            &reed_solomon_cache,
        );
        let coding2 = Shredder::generate_coding_shreds(
            &shreds,
            1, // next_code_index
            &reed_solomon_cache,
        );
        for shred in &shreds {
            info!("shred {:?}", shred);
        }
        for shred in &coding1 {
            info!("coding1 {:?}", shred);
        }
        for shred in &coding2 {
            info!("coding2 {:?}", shred);
        }
        blockstore
            .insert_shreds(shreds[..shreds.len() - 2].to_vec(), None, false)
            .unwrap();
        blockstore
            .insert_shreds(vec![coding1[0].clone(), coding2[1].clone()], None, false)
            .unwrap();
        assert!(blockstore.has_duplicate_shreds_in_slot(slot));
    }

    #[test]
    fn test_insert_data_shreds_same_slot_last_index() {
        let ledger_path = get_tmp_ledger_path_auto_delete!();
        let blockstore = Blockstore::open(ledger_path.path()).unwrap();

        // Create enough entries to ensure there are at least two shreds created
        let num_unique_entries = max_ticks_per_n_shreds(1, None) + 1;
        let (mut original_shreds, original_entries) =
            make_slot_entries(0, 0, num_unique_entries, /*merkle_variant:*/ true);
        let mut duplicate_shreds = original_shreds.clone();
        // Mutate signature so that payloads are not the same as the originals.
        for shred in &mut duplicate_shreds {
            shred.sign(&Keypair::new());
        }
        // Discard first shred, so that the slot is not full
        assert!(original_shreds.len() > 1);
        let last_index = original_shreds.last().unwrap().index() as u64;
        original_shreds.remove(0);

        // Insert the same shreds, including the last shred specifically, multiple
        // times
        for _ in 0..10 {
            blockstore
                .insert_shreds(original_shreds.clone(), None, false)
                .unwrap();
            let meta = blockstore.meta(0).unwrap().unwrap();
            assert!(!blockstore.is_dead(0));
            assert_eq!(blockstore.get_slot_entries(0, 0).unwrap(), vec![]);
            assert_eq!(meta.consumed, 0);
            assert_eq!(meta.received, last_index + 1);
            assert_eq!(meta.parent_slot, Some(0));
            assert_eq!(meta.last_index, Some(last_index));
            assert!(!blockstore.is_full(0));
        }

        let num_shreds = duplicate_shreds.len() as u64;
        blockstore
            .insert_shreds(duplicate_shreds, None, false)
            .unwrap();

        assert_eq!(blockstore.get_slot_entries(0, 0).unwrap(), original_entries);

        let meta = blockstore.meta(0).unwrap().unwrap();
        assert_eq!(meta.consumed, num_shreds);
        assert_eq!(meta.received, num_shreds);
        assert_eq!(meta.parent_slot, Some(0));
        assert_eq!(meta.last_index, Some(num_shreds - 1));
        assert!(blockstore.is_full(0));
        assert!(!blockstore.is_dead(0));
    }

    #[test]
    fn test_duplicate_last_index() {
        let num_shreds = 2;
        let num_entries = max_ticks_per_n_shreds(num_shreds, None);
        let slot = 1;
        let (mut shreds, _) =
            make_slot_entries(slot, 0, num_entries, /*merkle_variant:*/ false);

        // Mark both as last shred
        shreds[0].set_last_in_slot();
        shreds[1].set_last_in_slot();
        let ledger_path = get_tmp_ledger_path_auto_delete!();
        let blockstore = Blockstore::open(ledger_path.path()).unwrap();

        blockstore.insert_shreds(shreds, None, false).unwrap();

        assert!(blockstore.get_duplicate_slot(slot).is_some());
    }

    #[test]
    fn test_duplicate_last_index_mark_dead() {
        let num_shreds = 10;
        let smaller_last_shred_index = 5;
        let larger_last_shred_index = 8;

        let setup_test_shreds = |slot: Slot| -> Vec<Shred> {
            let num_entries = max_ticks_per_n_shreds(num_shreds, Some(LEGACY_SHRED_DATA_CAPACITY));
            let (mut shreds, _) =
                make_slot_entries(slot, 0, num_entries, /*merkle_variant:*/ false);
            shreds[smaller_last_shred_index].set_last_in_slot();
            shreds[larger_last_shred_index].set_last_in_slot();
            shreds
        };

        let get_expected_slot_meta_and_index_meta =
            |blockstore: &Blockstore, shreds: Vec<Shred>| -> (SlotMeta, Index) {
                let slot = shreds[0].slot();
                blockstore
                    .insert_shreds(shreds.clone(), None, false)
                    .unwrap();
                let meta = blockstore.meta(slot).unwrap().unwrap();
                assert_eq!(meta.consumed, shreds.len() as u64);
                let shreds_index = blockstore.get_index(slot).unwrap().unwrap();
                for i in 0..shreds.len() as u64 {
                    assert!(shreds_index.data().contains(i));
                }

                // Cleanup the slot
                blockstore
                    .run_purge(slot, slot, PurgeType::Exact)
                    .expect("Purge database operations failed");
                assert!(blockstore.meta(slot).unwrap().is_none());

                (meta, shreds_index)
            };

        let ledger_path = get_tmp_ledger_path_auto_delete!();
        let blockstore = Blockstore::open(ledger_path.path()).unwrap();

        let mut slot = 0;
        let shreds = setup_test_shreds(slot);

        // Case 1: Insert in the same batch. Since we're inserting the shreds in order,
        // any shreds > smaller_last_shred_index will not be inserted. Slot is not marked
        // as dead because no slots > the first "last" index shred are inserted before
        // the "last" index shred itself is inserted.
        let (expected_slot_meta, expected_index) = get_expected_slot_meta_and_index_meta(
            &blockstore,
            shreds[..=smaller_last_shred_index].to_vec(),
        );
        blockstore
            .insert_shreds(shreds.clone(), None, false)
            .unwrap();
        assert!(blockstore.get_duplicate_slot(slot).is_some());
        assert!(!blockstore.is_dead(slot));
        for i in 0..num_shreds {
            if i <= smaller_last_shred_index as u64 {
                assert_eq!(
                    blockstore.get_data_shred(slot, i).unwrap().unwrap(),
                    *shreds[i as usize].payload()
                );
            } else {
                assert!(blockstore.get_data_shred(slot, i).unwrap().is_none());
            }
        }
        let mut meta = blockstore.meta(slot).unwrap().unwrap();
        meta.first_shred_timestamp = expected_slot_meta.first_shred_timestamp;
        assert_eq!(meta, expected_slot_meta);
        assert_eq!(blockstore.get_index(slot).unwrap().unwrap(), expected_index);

        // Case 2: Inserting a duplicate with an even smaller last shred index should not
        // mark the slot as dead since the Slotmeta is full.
        let even_smaller_last_shred_duplicate = {
            let mut payload = shreds[smaller_last_shred_index - 1].payload().clone();
            // Flip a byte to create a duplicate shred
            payload[0] = u8::MAX - payload[0];
            let mut shred = Shred::new_from_serialized_shred(payload).unwrap();
            shred.set_last_in_slot();
            shred
        };
        assert!(blockstore
            .is_shred_duplicate(&even_smaller_last_shred_duplicate)
            .is_some());
        blockstore
            .insert_shreds(vec![even_smaller_last_shred_duplicate], None, false)
            .unwrap();
        assert!(!blockstore.is_dead(slot));
        for i in 0..num_shreds {
            if i <= smaller_last_shred_index as u64 {
                assert_eq!(
                    blockstore.get_data_shred(slot, i).unwrap().unwrap(),
                    *shreds[i as usize].payload()
                );
            } else {
                assert!(blockstore.get_data_shred(slot, i).unwrap().is_none());
            }
        }
        let mut meta = blockstore.meta(slot).unwrap().unwrap();
        meta.first_shred_timestamp = expected_slot_meta.first_shred_timestamp;
        assert_eq!(meta, expected_slot_meta);
        assert_eq!(blockstore.get_index(slot).unwrap().unwrap(), expected_index);

        // Case 3: Insert shreds in reverse so that consumed will not be updated. Now on insert, the
        // the slot should be marked as dead
        slot += 1;
        let mut shreds = setup_test_shreds(slot);
        shreds.reverse();
        blockstore
            .insert_shreds(shreds.clone(), None, false)
            .unwrap();
        assert!(blockstore.is_dead(slot));
        // All the shreds other than the two last index shreds because those two
        // are marked as last, but less than the first received index == 10.
        // The others will be inserted even after the slot is marked dead on attempted
        // insert of the first last_index shred since dead slots can still be
        // inserted into.
        for i in 0..num_shreds {
            let shred_to_check = &shreds[i as usize];
            let shred_index = shred_to_check.index() as u64;
            if shred_index != smaller_last_shred_index as u64
                && shred_index != larger_last_shred_index as u64
            {
                assert_eq!(
                    blockstore
                        .get_data_shred(slot, shred_index)
                        .unwrap()
                        .unwrap(),
                    *shred_to_check.payload()
                );
            } else {
                assert!(blockstore
                    .get_data_shred(slot, shred_index)
                    .unwrap()
                    .is_none());
            }
        }

        // Case 4: Same as Case 3, but this time insert the shreds one at a time to test that the clearing
        // of data shreds works even after they've been committed
        slot += 1;
        let mut shreds = setup_test_shreds(slot);
        shreds.reverse();
        for shred in shreds.clone() {
            blockstore.insert_shreds(vec![shred], None, false).unwrap();
        }
        assert!(blockstore.is_dead(slot));
        // All the shreds will be inserted since dead slots can still be inserted into.
        for i in 0..num_shreds {
            let shred_to_check = &shreds[i as usize];
            let shred_index = shred_to_check.index() as u64;
            if shred_index != smaller_last_shred_index as u64
                && shred_index != larger_last_shred_index as u64
            {
                assert_eq!(
                    blockstore
                        .get_data_shred(slot, shred_index)
                        .unwrap()
                        .unwrap(),
                    *shred_to_check.payload()
                );
            } else {
                assert!(blockstore
                    .get_data_shred(slot, shred_index)
                    .unwrap()
                    .is_none());
            }
        }
    }

    #[test]
    fn test_get_slot_entries_dead_slot_race() {
        let setup_test_shreds = move |slot: Slot| -> Vec<Shred> {
            let num_shreds = 10;
            let middle_shred_index = 5;
            let num_entries = max_ticks_per_n_shreds(num_shreds, None);
            let (shreds, _) =
                make_slot_entries(slot, 0, num_entries, /*merkle_variant:*/ false);

            // Reverse shreds so that last shred gets inserted first and sets meta.received
            let mut shreds: Vec<Shred> = shreds.into_iter().rev().collect();

            // Push the real middle shred to the end of the shreds list
            shreds.push(shreds[middle_shred_index].clone());

            // Set the middle shred as a last shred to cause the slot to be marked dead
            shreds[middle_shred_index].set_last_in_slot();
            shreds
        };

        let ledger_path = get_tmp_ledger_path_auto_delete!();
        {
            let blockstore = Arc::new(Blockstore::open(ledger_path.path()).unwrap());
            let (slot_sender, slot_receiver) = unbounded();
            let (shred_sender, shred_receiver) = unbounded::<Vec<Shred>>();
            let (signal_sender, signal_receiver) = unbounded();

            let t_entry_getter = {
                let blockstore = blockstore.clone();
                let signal_sender = signal_sender.clone();
                Builder::new()
                    .spawn(move || {
                        while let Ok(slot) = slot_receiver.recv() {
                            match blockstore.get_slot_entries_with_shred_info(slot, 0, false) {
                                Ok((_entries, _num_shreds, is_full)) => {
                                    if is_full {
                                        signal_sender
                                            .send(Err(IoError::new(
                                                ErrorKind::Other,
                                                "got full slot entries for dead slot",
                                            )))
                                            .unwrap();
                                    }
                                }
                                Err(err) => {
                                    assert_matches!(err, BlockstoreError::DeadSlot);
                                }
                            }
                            signal_sender.send(Ok(())).unwrap();
                        }
                    })
                    .unwrap()
            };

            let t_shred_inserter = {
                let blockstore = blockstore.clone();
                Builder::new()
                    .spawn(move || {
                        while let Ok(shreds) = shred_receiver.recv() {
                            let slot = shreds[0].slot();
                            // Grab this lock to block `get_slot_entries` before it fetches completed datasets
                            // and then mark the slot as dead, but full, by inserting carefully crafted shreds.

                            #[allow(clippy::readonly_write_lock)]
                            // Possible clippy bug, the lock is unused so clippy shouldn't care
                            // about read vs. write lock
                            let _lowest_cleanup_slot =
                                blockstore.lowest_cleanup_slot.write().unwrap();
                            blockstore.insert_shreds(shreds, None, false).unwrap();
                            assert!(blockstore.get_duplicate_slot(slot).is_some());
                            assert!(blockstore.is_dead(slot));
                            assert!(blockstore.meta(slot).unwrap().unwrap().is_full());
                            signal_sender.send(Ok(())).unwrap();
                        }
                    })
                    .unwrap()
            };

            for slot in 0..100 {
                let shreds = setup_test_shreds(slot);

                // Start a task on each thread to trigger a race condition
                slot_sender.send(slot).unwrap();
                shred_sender.send(shreds).unwrap();

                // Check that each thread processed their task before continuing
                for _ in 1..=2 {
                    let res = signal_receiver.recv().unwrap();
                    assert!(res.is_ok(), "race condition: {res:?}");
                }
            }

            drop(slot_sender);
            drop(shred_sender);

            let handles = vec![t_entry_getter, t_shred_inserter];
            for handle in handles {
                assert!(handle.join().is_ok());
            }

            assert!(Arc::strong_count(&blockstore) == 1);
        }
    }

    #[test]
    fn test_read_write_cost_table() {
        let ledger_path = get_tmp_ledger_path_auto_delete!();
        let blockstore = Blockstore::open(ledger_path.path()).unwrap();

        let num_entries: usize = 10;
        let mut cost_table: HashMap<Pubkey, u64> = HashMap::new();
        for x in 1..num_entries + 1 {
            cost_table.insert(Pubkey::new_unique(), (x + 100) as u64);
        }

        // write to db
        for (key, cost) in cost_table.iter() {
            blockstore
                .write_program_cost(key, cost)
                .expect("write a program");
        }

        // read back from db
        let read_back = blockstore.read_program_costs().expect("read programs");
        // verify
        assert_eq!(read_back.len(), cost_table.len());
        for (read_key, read_cost) in read_back {
            assert_eq!(read_cost, *cost_table.get(&read_key).unwrap());
        }

        // update value, write to db
        for val in cost_table.values_mut() {
            *val += 100;
        }
        for (key, cost) in cost_table.iter() {
            blockstore
                .write_program_cost(key, cost)
                .expect("write a program");
        }
        // add a new record
        let new_program_key = Pubkey::new_unique();
        let new_program_cost = 999;
        blockstore
            .write_program_cost(&new_program_key, &new_program_cost)
            .unwrap();

        // confirm value updated
        let read_back = blockstore.read_program_costs().expect("read programs");
        // verify
        assert_eq!(read_back.len(), cost_table.len() + 1);
        for (key, cost) in cost_table.iter() {
            assert_eq!(*cost, read_back.iter().find(|(k, _v)| k == key).unwrap().1);
        }
        assert_eq!(
            new_program_cost,
            read_back
                .iter()
                .find(|(k, _v)| *k == new_program_key)
                .unwrap()
                .1
        );

        // test delete
        blockstore
            .delete_program_cost(&new_program_key)
            .expect("delete a progrma");
        let read_back = blockstore.read_program_costs().expect("read programs");
        // verify
        assert_eq!(read_back.len(), cost_table.len());
        for (read_key, read_cost) in read_back {
            assert_eq!(read_cost, *cost_table.get(&read_key).unwrap());
        }
    }

    #[test]
    fn test_delete_old_records_from_cost_table() {
        let ledger_path = get_tmp_ledger_path_auto_delete!();
        let blockstore = Blockstore::open(ledger_path.path()).unwrap();

        let num_entries: usize = 10;
        let mut cost_table: HashMap<Pubkey, u64> = HashMap::new();
        for x in 1..num_entries + 1 {
            cost_table.insert(Pubkey::new_unique(), (x + 100) as u64);
        }

        // write to db
        for (key, cost) in cost_table.iter() {
            blockstore
                .write_program_cost(key, cost)
                .expect("write a program");
        }

        // remove a record
        let mut removed_key = Pubkey::new_unique();
        for (key, cost) in cost_table.iter() {
            if *cost == 101_u64 {
                removed_key = *key;
                break;
            }
        }
        cost_table.remove(&removed_key);

        // delete records from blockstore if they are no longer in cost_table
        let db_records = blockstore.read_program_costs().expect("read programs");
        db_records.iter().for_each(|(pubkey, _)| {
            if !cost_table.iter().any(|(key, _)| key == pubkey) {
                assert_eq!(*pubkey, removed_key);
                blockstore
                    .delete_program_cost(pubkey)
                    .expect("delete old program");
            }
        });

        // read back from db
        let read_back = blockstore.read_program_costs().expect("read programs");
        // verify
        assert_eq!(read_back.len(), cost_table.len());
        for (read_key, read_cost) in read_back {
            assert_eq!(read_cost, *cost_table.get(&read_key).unwrap());
        }
    }

    #[test]
    fn test_previous_erasure_set() {
        let ledger_path = get_tmp_ledger_path_auto_delete!();
        let blockstore = Blockstore::open(ledger_path.path()).unwrap();
        let mut erasure_metas = BTreeMap::new();

        let parent_slot = 0;
        let prev_slot = 1;
        let slot = 2;
        let (data_shreds_0, coding_shreds_0, _) =
            setup_erasure_shreds_with_index(slot, parent_slot, 10, 0);
        let erasure_set_0 = ErasureSetId::new(slot, 0);
        let erasure_meta_0 =
            ErasureMeta::from_coding_shred(coding_shreds_0.first().unwrap()).unwrap();

        let prev_fec_set_index = data_shreds_0.len() as u32;
        let (data_shreds_prev, coding_shreds_prev, _) =
            setup_erasure_shreds_with_index(slot, parent_slot, 10, prev_fec_set_index);
        let erasure_set_prev = ErasureSetId::new(slot, prev_fec_set_index);
        let erasure_meta_prev =
            ErasureMeta::from_coding_shred(coding_shreds_prev.first().unwrap()).unwrap();

        let (_, coding_shreds_prev_slot, _) =
            setup_erasure_shreds_with_index(prev_slot, parent_slot, 10, prev_fec_set_index);
        let erasure_set_prev_slot = ErasureSetId::new(prev_slot, prev_fec_set_index);
        let erasure_meta_prev_slot =
            ErasureMeta::from_coding_shred(coding_shreds_prev_slot.first().unwrap()).unwrap();

        let fec_set_index = data_shreds_prev.len() as u32 + prev_fec_set_index;
        let erasure_set = ErasureSetId::new(slot, fec_set_index);

        // Blockstore is empty
        assert_eq!(
            blockstore
                .previous_erasure_set(erasure_set, &erasure_metas)
                .unwrap(),
            None
        );

        // Erasure metas does not contain the previous fec set, but only the one before that
        erasure_metas.insert(erasure_set_0, WorkingEntry::Dirty(erasure_meta_0));
        assert_eq!(
            blockstore
                .previous_erasure_set(erasure_set, &erasure_metas)
                .unwrap(),
            None
        );

        // Both Erasure metas and blockstore, contain only contain the previous previous fec set
        erasure_metas.insert(erasure_set_0, WorkingEntry::Clean(erasure_meta_0));
        blockstore
            .put_erasure_meta(erasure_set_0, &erasure_meta_0)
            .unwrap();
        assert_eq!(
            blockstore
                .previous_erasure_set(erasure_set, &erasure_metas)
                .unwrap(),
            None
        );

        // Erasure meta contains the previous FEC set, blockstore only contains the older
        erasure_metas.insert(erasure_set_prev, WorkingEntry::Dirty(erasure_meta_prev));
        assert_eq!(
            blockstore
                .previous_erasure_set(erasure_set, &erasure_metas)
                .unwrap()
                .map(|(erasure_set, erasure_meta)| (erasure_set, erasure_meta.into_owned())),
            Some((erasure_set_prev, erasure_meta_prev))
        );

        // Erasure meta only contains the older, blockstore has the previous fec set
        erasure_metas.remove(&erasure_set_prev);
        blockstore
            .put_erasure_meta(erasure_set_prev, &erasure_meta_prev)
            .unwrap();
        assert_eq!(
            blockstore
                .previous_erasure_set(erasure_set, &erasure_metas)
                .unwrap()
                .map(|(erasure_set, erasure_meta)| (erasure_set, erasure_meta.into_owned())),
            Some((erasure_set_prev, erasure_meta_prev))
        );

        // Both contain the previous fec set
        erasure_metas.insert(erasure_set_prev, WorkingEntry::Clean(erasure_meta_prev));
        assert_eq!(
            blockstore
                .previous_erasure_set(erasure_set, &erasure_metas)
                .unwrap()
                .map(|(erasure_set, erasure_meta)| (erasure_set, erasure_meta.into_owned())),
            Some((erasure_set_prev, erasure_meta_prev))
        );

        // Works even if the previous fec set has index 0
        assert_eq!(
            blockstore
                .previous_erasure_set(erasure_set_prev, &erasure_metas)
                .unwrap()
                .map(|(erasure_set, erasure_meta)| (erasure_set, erasure_meta.into_owned())),
            Some((erasure_set_0, erasure_meta_0))
        );
        erasure_metas.remove(&erasure_set_0);
        assert_eq!(
            blockstore
                .previous_erasure_set(erasure_set_prev, &erasure_metas)
                .unwrap()
                .map(|(erasure_set, erasure_meta)| (erasure_set, erasure_meta.into_owned())),
            Some((erasure_set_0, erasure_meta_0))
        );

        // Does not cross slot boundary
        let ledger_path = get_tmp_ledger_path_auto_delete!();
        let blockstore = Blockstore::open(ledger_path.path()).unwrap();
        erasure_metas.clear();
        erasure_metas.insert(
            erasure_set_prev_slot,
            WorkingEntry::Dirty(erasure_meta_prev_slot),
        );
        assert_eq!(
            erasure_meta_prev_slot.next_fec_set_index().unwrap(),
            fec_set_index
        );
        assert_eq!(
            blockstore
                .previous_erasure_set(erasure_set, &erasure_metas)
                .unwrap(),
            None,
        );
        erasure_metas.insert(
            erasure_set_prev_slot,
            WorkingEntry::Clean(erasure_meta_prev_slot),
        );
        blockstore
            .put_erasure_meta(erasure_set_prev_slot, &erasure_meta_prev_slot)
            .unwrap();
        assert_eq!(
            blockstore
                .previous_erasure_set(erasure_set, &erasure_metas)
                .unwrap(),
            None,
        );
    }

    #[test]
    fn test_chained_merkle_root_consistency_backwards() {
        // Insert a coding shred then consistent data and coding shreds from the next FEC set
        let ledger_path = get_tmp_ledger_path_auto_delete!();
        let blockstore = Blockstore::open(ledger_path.path()).unwrap();

        let parent_slot = 0;
        let slot = 1;
        let fec_set_index = 0;
        let (data_shreds, coding_shreds, leader_schedule) =
            setup_erasure_shreds_with_index(slot, parent_slot, 10, fec_set_index);
        let coding_shred = coding_shreds[0].clone();
        let next_fec_set_index = fec_set_index + data_shreds.len() as u32;

        assert!(blockstore
            .insert_shred_return_duplicate(coding_shred.clone(), &leader_schedule,)
            .is_empty());

        let merkle_root = coding_shred.merkle_root().unwrap();

        // Correctly chained merkle
        let (data_shreds, coding_shreds, _) = setup_erasure_shreds_with_index_and_chained_merkle(
            slot,
            parent_slot,
            10,
            next_fec_set_index,
            Some(merkle_root),
        );
        let data_shred = data_shreds[0].clone();
        let coding_shred = coding_shreds[0].clone();
        assert!(blockstore
            .insert_shred_return_duplicate(coding_shred, &leader_schedule,)
            .is_empty());
        assert!(blockstore
            .insert_shred_return_duplicate(data_shred, &leader_schedule,)
            .is_empty());
    }

    #[test]
    fn test_chained_merkle_root_consistency_forwards() {
        // Insert a coding shred, then a consistent coding shred from the previous FEC set
        let ledger_path = get_tmp_ledger_path_auto_delete!();
        let blockstore = Blockstore::open(ledger_path.path()).unwrap();

        let parent_slot = 0;
        let slot = 1;
        let fec_set_index = 0;
        let (data_shreds, coding_shreds, leader_schedule) =
            setup_erasure_shreds_with_index(slot, parent_slot, 10, fec_set_index);
        let coding_shred = coding_shreds[0].clone();
        let next_fec_set_index = fec_set_index + data_shreds.len() as u32;

        // Correctly chained merkle
        let merkle_root = coding_shred.merkle_root().unwrap();
        let (_, next_coding_shreds, _) = setup_erasure_shreds_with_index_and_chained_merkle(
            slot,
            parent_slot,
            10,
            next_fec_set_index,
            Some(merkle_root),
        );
        let next_coding_shred = next_coding_shreds[0].clone();

        assert!(blockstore
            .insert_shred_return_duplicate(next_coding_shred, &leader_schedule,)
            .is_empty());

        // Insert previous FEC set
        assert!(blockstore
            .insert_shred_return_duplicate(coding_shred, &leader_schedule,)
            .is_empty());
    }

    #[test]
    fn test_chained_merkle_root_across_slots_backwards() {
        let ledger_path = get_tmp_ledger_path_auto_delete!();
        let blockstore = Blockstore::open(ledger_path.path()).unwrap();

        let parent_slot = 0;
        let slot = 1;
        let fec_set_index = 0;
        let (data_shreds, _, leader_schedule) =
            setup_erasure_shreds_with_index(slot, parent_slot, 10, fec_set_index);
        let data_shred = data_shreds[0].clone();

        assert!(blockstore
            .insert_shred_return_duplicate(data_shred.clone(), &leader_schedule,)
            .is_empty());

        // Incorrectly chained merkle for next slot
        let merkle_root = Hash::new_unique();
        assert!(merkle_root != data_shred.merkle_root().unwrap());
        let (next_slot_data_shreds, next_slot_coding_shreds, leader_schedule) =
            setup_erasure_shreds_with_index_and_chained_merkle(
                slot + 1,
                slot,
                10,
                fec_set_index,
                Some(merkle_root),
            );
        let next_slot_data_shred = next_slot_data_shreds[0].clone();
        let next_slot_coding_shred = next_slot_coding_shreds[0].clone();
        assert!(blockstore
            .insert_shred_return_duplicate(next_slot_coding_shred, &leader_schedule,)
            .is_empty());
        assert!(blockstore
            .insert_shred_return_duplicate(next_slot_data_shred, &leader_schedule)
            .is_empty());
    }

    #[test]
    fn test_chained_merkle_root_across_slots_forwards() {
        let ledger_path = get_tmp_ledger_path_auto_delete!();
        let blockstore = Blockstore::open(ledger_path.path()).unwrap();

        let parent_slot = 0;
        let slot = 1;
        let fec_set_index = 0;
        let (_, coding_shreds, _) =
            setup_erasure_shreds_with_index(slot, parent_slot, 10, fec_set_index);
        let coding_shred = coding_shreds[0].clone();

        // Incorrectly chained merkle for next slot
        let merkle_root = Hash::new_unique();
        assert!(merkle_root != coding_shred.merkle_root().unwrap());
        let (next_slot_data_shreds, _, leader_schedule) =
            setup_erasure_shreds_with_index_and_chained_merkle(
                slot + 1,
                slot,
                10,
                fec_set_index,
                Some(merkle_root),
            );
        let next_slot_data_shred = next_slot_data_shreds[0].clone();

        assert!(blockstore
            .insert_shred_return_duplicate(next_slot_data_shred.clone(), &leader_schedule,)
            .is_empty());

        // Insert for previous slot
        assert!(blockstore
            .insert_shred_return_duplicate(coding_shred, &leader_schedule,)
            .is_empty());
    }

    #[test]
    fn test_chained_merkle_root_inconsistency_backwards_insert_code() {
        // Insert a coding shred then inconsistent coding shred then inconsistent data shred from the next FEC set
        let ledger_path = get_tmp_ledger_path_auto_delete!();
        let blockstore = Blockstore::open(ledger_path.path()).unwrap();

        let parent_slot = 0;
        let slot = 1;
        let fec_set_index = 0;
        let (data_shreds, coding_shreds, leader_schedule) =
            setup_erasure_shreds_with_index(slot, parent_slot, 10, fec_set_index);
        let coding_shred_previous = coding_shreds[0].clone();
        let next_fec_set_index = fec_set_index + data_shreds.len() as u32;

        assert!(blockstore
            .insert_shred_return_duplicate(coding_shred_previous.clone(), &leader_schedule,)
            .is_empty());

        // Incorrectly chained merkle
        let merkle_root = Hash::new_unique();
        assert!(merkle_root != coding_shred_previous.merkle_root().unwrap());
        let (data_shreds, coding_shreds, leader_schedule) =
            setup_erasure_shreds_with_index_and_chained_merkle(
                slot,
                parent_slot,
                10,
                next_fec_set_index,
                Some(merkle_root),
            );
        let data_shred = data_shreds[0].clone();
        let coding_shred = coding_shreds[0].clone();
        let duplicate_shreds =
            blockstore.insert_shred_return_duplicate(coding_shred.clone(), &leader_schedule);
        assert_eq!(duplicate_shreds.len(), 1);
        assert_eq!(
            duplicate_shreds[0],
            PossibleDuplicateShred::ChainedMerkleRootConflict(
                coding_shred,
                coding_shred_previous.into_payload()
            )
        );

        // Should not check again, even though this shred conflicts as well
        assert!(blockstore
            .insert_shred_return_duplicate(data_shred.clone(), &leader_schedule,)
            .is_empty());
    }

    #[test]
    fn test_chained_merkle_root_inconsistency_backwards_insert_data() {
        // Insert a coding shred then inconsistent data shred then inconsistent coding shred from the next FEC set
        let ledger_path = get_tmp_ledger_path_auto_delete!();
        let blockstore = Blockstore::open(ledger_path.path()).unwrap();

        let parent_slot = 0;
        let slot = 1;
        let fec_set_index = 0;
        let (data_shreds, coding_shreds, leader_schedule) =
            setup_erasure_shreds_with_index(slot, parent_slot, 10, fec_set_index);
        let coding_shred_previous = coding_shreds[0].clone();
        let next_fec_set_index = fec_set_index + data_shreds.len() as u32;

        assert!(blockstore
            .insert_shred_return_duplicate(coding_shred_previous.clone(), &leader_schedule,)
            .is_empty());

        // Incorrectly chained merkle
        let merkle_root = Hash::new_unique();
        assert!(merkle_root != coding_shred_previous.merkle_root().unwrap());
        let (data_shreds, coding_shreds, leader_schedule) =
            setup_erasure_shreds_with_index_and_chained_merkle(
                slot,
                parent_slot,
                10,
                next_fec_set_index,
                Some(merkle_root),
            );
        let data_shred = data_shreds[0].clone();
        let coding_shred = coding_shreds[0].clone();

        let duplicate_shreds =
            blockstore.insert_shred_return_duplicate(data_shred.clone(), &leader_schedule);
        assert_eq!(duplicate_shreds.len(), 1);
        assert_eq!(
            duplicate_shreds[0],
            PossibleDuplicateShred::ChainedMerkleRootConflict(
                data_shred,
                coding_shred_previous.into_payload(),
            )
        );
        // Should not check again, even though this shred conflicts as well
        assert!(blockstore
            .insert_shred_return_duplicate(coding_shred.clone(), &leader_schedule,)
            .is_empty());
    }

    #[test]
    fn test_chained_merkle_root_inconsistency_forwards() {
        // Insert a data shred, then an inconsistent coding shred from the previous FEC set
        let ledger_path = get_tmp_ledger_path_auto_delete!();
        let blockstore = Blockstore::open(ledger_path.path()).unwrap();

        let parent_slot = 0;
        let slot = 1;
        let fec_set_index = 0;
        let (data_shreds, coding_shreds, leader_schedule) =
            setup_erasure_shreds_with_index(slot, parent_slot, 10, fec_set_index);
        let coding_shred = coding_shreds[0].clone();
        let next_fec_set_index = fec_set_index + data_shreds.len() as u32;

        // Incorrectly chained merkle
        let merkle_root = Hash::new_unique();
        assert!(merkle_root != coding_shred.merkle_root().unwrap());
        let (next_data_shreds, _, leader_schedule_next) =
            setup_erasure_shreds_with_index_and_chained_merkle(
                slot,
                parent_slot,
                10,
                next_fec_set_index,
                Some(merkle_root),
            );
        let next_data_shred = next_data_shreds[0].clone();

        assert!(blockstore
            .insert_shred_return_duplicate(next_data_shred.clone(), &leader_schedule_next,)
            .is_empty());

        // Insert previous FEC set
        let duplicate_shreds =
            blockstore.insert_shred_return_duplicate(coding_shred.clone(), &leader_schedule);

        assert_eq!(duplicate_shreds.len(), 1);
        assert_eq!(
            duplicate_shreds[0],
            PossibleDuplicateShred::ChainedMerkleRootConflict(
                coding_shred,
                next_data_shred.into_payload(),
            )
        );
    }

    #[test]
    fn test_chained_merkle_root_inconsistency_both() {
        // Insert a coding shred from fec_set - 1, and a data shred from fec_set + 10
        // Then insert an inconsistent data shred from fec_set, and finally an
        // inconsistent coding shred from fec_set
        let ledger_path = get_tmp_ledger_path_auto_delete!();
        let blockstore = Blockstore::open(ledger_path.path()).unwrap();

        let parent_slot = 0;
        let slot = 1;
        let prev_fec_set_index = 0;
        let (prev_data_shreds, prev_coding_shreds, leader_schedule_prev) =
            setup_erasure_shreds_with_index(slot, parent_slot, 10, prev_fec_set_index);
        let prev_coding_shred = prev_coding_shreds[0].clone();
        let fec_set_index = prev_fec_set_index + prev_data_shreds.len() as u32;

        // Incorrectly chained merkle
        let merkle_root = Hash::new_unique();
        assert!(merkle_root != prev_coding_shred.merkle_root().unwrap());
        let (data_shreds, coding_shreds, leader_schedule) =
            setup_erasure_shreds_with_index_and_chained_merkle(
                slot,
                parent_slot,
                10,
                fec_set_index,
                Some(merkle_root),
            );
        let data_shred = data_shreds[0].clone();
        let coding_shred = coding_shreds[0].clone();
        let next_fec_set_index = fec_set_index + prev_data_shreds.len() as u32;

        // Incorrectly chained merkle
        let merkle_root = Hash::new_unique();
        assert!(merkle_root != data_shred.merkle_root().unwrap());
        let (next_data_shreds, _, leader_schedule_next) =
            setup_erasure_shreds_with_index_and_chained_merkle(
                slot,
                parent_slot,
                10,
                next_fec_set_index,
                Some(merkle_root),
            );
        let next_data_shred = next_data_shreds[0].clone();

        assert!(blockstore
            .insert_shred_return_duplicate(prev_coding_shred.clone(), &leader_schedule_prev,)
            .is_empty());

        assert!(blockstore
            .insert_shred_return_duplicate(next_data_shred.clone(), &leader_schedule_next)
            .is_empty());

        // Insert data shred
        let duplicate_shreds =
            blockstore.insert_shred_return_duplicate(data_shred.clone(), &leader_schedule);

        // Only the backwards check will be performed
        assert_eq!(duplicate_shreds.len(), 1);
        assert_eq!(
            duplicate_shreds[0],
            PossibleDuplicateShred::ChainedMerkleRootConflict(
                data_shred,
                prev_coding_shred.into_payload(),
            )
        );

        // Insert coding shred
        let duplicate_shreds =
            blockstore.insert_shred_return_duplicate(coding_shred.clone(), &leader_schedule);

        // Now the forwards check will be performed
        assert_eq!(duplicate_shreds.len(), 1);
        assert_eq!(
            duplicate_shreds[0],
            PossibleDuplicateShred::ChainedMerkleRootConflict(
                coding_shred,
                next_data_shred.into_payload(),
            )
        );
    }

    #[test]
    fn test_chained_merkle_root_upgrade_inconsistency_backwards() {
        // Insert a coding shred (with an old erasure meta and no merkle root meta) then inconsistent shreds from the next FEC set
        let ledger_path = get_tmp_ledger_path_auto_delete!();
        let blockstore = Blockstore::open(ledger_path.path()).unwrap();

        let parent_slot = 0;
        let slot = 1;
        let fec_set_index = 0;
        let (data_shreds, coding_shreds, leader_schedule) =
            setup_erasure_shreds_with_index(slot, parent_slot, 10, fec_set_index);
        let coding_shred_previous = coding_shreds[1].clone();
        let next_fec_set_index = fec_set_index + data_shreds.len() as u32;

        assert!(blockstore
            .insert_shred_return_duplicate(coding_shred_previous.clone(), &leader_schedule,)
            .is_empty());

        // Set the first received coding shred index to 0 and remove merkle root meta to simulate this insertion coming from an
        // older version.
        let mut erasure_meta = blockstore
            .erasure_meta(coding_shred_previous.erasure_set())
            .unwrap()
            .unwrap();
        erasure_meta.clear_first_received_coding_shred_index();
        blockstore
            .put_erasure_meta(coding_shred_previous.erasure_set(), &erasure_meta)
            .unwrap();
        let mut write_batch = blockstore.db.batch().unwrap();
        blockstore
            .db
            .delete_range_cf::<cf::MerkleRootMeta>(&mut write_batch, slot, slot)
            .unwrap();
        blockstore.db.write(write_batch).unwrap();
        assert!(blockstore
            .merkle_root_meta(coding_shred_previous.erasure_set())
            .unwrap()
            .is_none());

        // Add an incorrectly chained merkle from the next set. Although incorrectly chained
        // we skip the duplicate check as the first received coding shred index shred is missing
        let merkle_root = Hash::new_unique();
        assert!(merkle_root != coding_shred_previous.merkle_root().unwrap());
        let (data_shreds, coding_shreds, leader_schedule) =
            setup_erasure_shreds_with_index_and_chained_merkle(
                slot,
                parent_slot,
                10,
                next_fec_set_index,
                Some(merkle_root),
            );
        let data_shred = data_shreds[0].clone();
        let coding_shred = coding_shreds[0].clone();
        assert!(blockstore
            .insert_shred_return_duplicate(coding_shred, &leader_schedule)
            .is_empty());
        assert!(blockstore
            .insert_shred_return_duplicate(data_shred, &leader_schedule,)
            .is_empty());
    }

    #[test]
    fn test_chained_merkle_root_upgrade_inconsistency_forwards() {
        // Insert a data shred (without a merkle root), then an inconsistent coding shred from the previous FEC set.
        let ledger_path = get_tmp_ledger_path_auto_delete!();
        let blockstore = Blockstore::open(ledger_path.path()).unwrap();

        let parent_slot = 0;
        let slot = 1;
        let fec_set_index = 0;
        let (data_shreds, coding_shreds, leader_schedule) =
            setup_erasure_shreds_with_index(slot, parent_slot, 10, fec_set_index);
        let coding_shred = coding_shreds[0].clone();
        let next_fec_set_index = fec_set_index + data_shreds.len() as u32;

        // Incorrectly chained merkle
        let merkle_root = Hash::new_unique();
        assert!(merkle_root != coding_shred.merkle_root().unwrap());
        let (next_data_shreds, next_coding_shreds, leader_schedule_next) =
            setup_erasure_shreds_with_index_and_chained_merkle(
                slot,
                parent_slot,
                10,
                next_fec_set_index,
                Some(merkle_root),
            );
        let next_data_shred = next_data_shreds[0].clone();

        assert!(blockstore
            .insert_shred_return_duplicate(next_data_shred, &leader_schedule_next,)
            .is_empty());

        // Remove the merkle root meta in order to simulate this blockstore originating from
        // an older version.
        let mut write_batch = blockstore.db.batch().unwrap();
        blockstore
            .db
            .delete_range_cf::<cf::MerkleRootMeta>(&mut write_batch, slot, slot)
            .unwrap();
        blockstore.db.write(write_batch).unwrap();
        assert!(blockstore
            .merkle_root_meta(next_coding_shreds[0].erasure_set())
            .unwrap()
            .is_none());

        // Insert previous FEC set, although incorrectly chained we skip the duplicate check
        // as the merkle root meta is missing.
        assert!(blockstore
            .insert_shred_return_duplicate(coding_shred, &leader_schedule)
            .is_empty());
    }

    #[test]
    fn test_check_last_fec_set() {
        let ledger_path = get_tmp_ledger_path_auto_delete!();
        let blockstore = Blockstore::open(ledger_path.path()).unwrap();

        let parent_slot = 0;
        let slot = 1;

        let fec_set_index = 30;
        let (data_shreds, _, _) =
            setup_erasure_shreds_with_index(slot, parent_slot, 10, fec_set_index);
        let total_shreds = fec_set_index as u64 + data_shreds.len() as u64;

        // FEC set should be padded
        assert_eq!(data_shreds.len(), DATA_SHREDS_PER_FEC_BLOCK);

        // Missing slot meta
        assert_matches!(
            blockstore.check_last_fec_set(0),
            Err(BlockstoreError::SlotUnavailable)
        );

        // Incomplete slot
        blockstore
            .insert_shreds(
                data_shreds[0..DATA_SHREDS_PER_FEC_BLOCK - 1].to_vec(),
                None,
                false,
            )
            .unwrap();
        let meta = blockstore.meta(slot).unwrap().unwrap();
        assert!(meta.last_index.is_none());
        assert_matches!(
            blockstore.check_last_fec_set(slot),
            Err(BlockstoreError::UnknownLastIndex(_))
        );
        blockstore.run_purge(slot, slot, PurgeType::Exact).unwrap();

        // Missing shreds
        blockstore
            .insert_shreds(data_shreds[1..].to_vec(), None, false)
            .unwrap();
        let meta = blockstore.meta(slot).unwrap().unwrap();
        assert_eq!(meta.last_index, Some(total_shreds - 1));
        assert_matches!(
            blockstore.check_last_fec_set(slot),
            Err(BlockstoreError::MissingShred(_, _))
        );
        blockstore.run_purge(slot, slot, PurgeType::Exact).unwrap();

        // Full slot
        let block_id = data_shreds[0].merkle_root().unwrap();
        blockstore.insert_shreds(data_shreds, None, false).unwrap();
        let results = blockstore.check_last_fec_set(slot).unwrap();
        assert_eq!(results.last_fec_set_merkle_root, Some(block_id));
        assert!(results.is_retransmitter_signed);
        blockstore.run_purge(slot, slot, PurgeType::Exact).unwrap();

        // Slot has less than DATA_SHREDS_PER_FEC_BLOCK shreds in total
        let mut fec_set_index = 0;
        let (first_data_shreds, _, _) =
            setup_erasure_shreds_with_index_and_chained_merkle_and_last_in_slot(
                slot,
                parent_slot,
                10,
                fec_set_index,
                None,
                false,
            );
        let merkle_root = first_data_shreds[0].merkle_root().unwrap();
        fec_set_index += first_data_shreds.len() as u32;
        let (last_data_shreds, _, _) =
            setup_erasure_shreds_with_index_and_chained_merkle_and_last_in_slot(
                slot,
                parent_slot,
                40,
                fec_set_index,
                Some(merkle_root),
                false, // No padding
            );
        let last_index = last_data_shreds.last().unwrap().index();
        let total_shreds = first_data_shreds.len() + last_data_shreds.len();
        assert!(total_shreds < DATA_SHREDS_PER_FEC_BLOCK);
        blockstore
            .insert_shreds(first_data_shreds, None, false)
            .unwrap();
        blockstore
            .insert_shreds(last_data_shreds, None, false)
            .unwrap();
        // Manually update last index flag
        let mut slot_meta = blockstore.meta(slot).unwrap().unwrap();
        slot_meta.last_index = Some(last_index as u64);
        blockstore.put_meta(slot, &slot_meta).unwrap();
        let results = blockstore.check_last_fec_set(slot).unwrap();
        assert!(results.last_fec_set_merkle_root.is_none());
        assert!(!results.is_retransmitter_signed);
        blockstore.run_purge(slot, slot, PurgeType::Exact).unwrap();

        // Slot has more than DATA_SHREDS_PER_FEC_BLOCK in total, but last FEC set has less
        let mut fec_set_index = 0;
        let (first_data_shreds, _, _) =
            setup_erasure_shreds_with_index_and_chained_merkle_and_last_in_slot(
                slot,
                parent_slot,
                100,
                fec_set_index,
                None,
                false,
            );
        let merkle_root = first_data_shreds[0].merkle_root().unwrap();
        fec_set_index += first_data_shreds.len() as u32;
        let (last_data_shreds, _, _) =
            setup_erasure_shreds_with_index_and_chained_merkle_and_last_in_slot(
                slot,
                parent_slot,
                100,
                fec_set_index,
                Some(merkle_root),
                false, // No padding
            );
        let last_index = last_data_shreds.last().unwrap().index();
        let total_shreds = first_data_shreds.len() + last_data_shreds.len();
        assert!(last_data_shreds.len() < DATA_SHREDS_PER_FEC_BLOCK);
        assert!(total_shreds > DATA_SHREDS_PER_FEC_BLOCK);
        blockstore
            .insert_shreds(first_data_shreds, None, false)
            .unwrap();
        blockstore
            .insert_shreds(last_data_shreds, None, false)
            .unwrap();
        // Manually update last index flag
        let mut slot_meta = blockstore.meta(slot).unwrap().unwrap();
        slot_meta.last_index = Some(last_index as u64);
        blockstore.put_meta(slot, &slot_meta).unwrap();
        let results = blockstore.check_last_fec_set(slot).unwrap();
        assert!(results.last_fec_set_merkle_root.is_none());
        assert!(!results.is_retransmitter_signed);
        blockstore.run_purge(slot, slot, PurgeType::Exact).unwrap();

        // Slot is full, but does not contain retransmitter shreds
        let fec_set_index = 0;
        let (first_data_shreds, _, _) =
            setup_erasure_shreds_with_index_and_chained_merkle_and_last_in_slot(
                slot,
                parent_slot,
                200,
                fec_set_index,
                // Do not set merkle root, so shreds are not signed
                None,
                true,
            );
        assert!(first_data_shreds.len() > DATA_SHREDS_PER_FEC_BLOCK);
        let block_id = first_data_shreds[0].merkle_root().unwrap();
        blockstore
            .insert_shreds(first_data_shreds, None, false)
            .unwrap();
        let results = blockstore.check_last_fec_set(slot).unwrap();
        assert_eq!(results.last_fec_set_merkle_root, Some(block_id));
        assert!(!results.is_retransmitter_signed);
    }

    #[test]
    fn test_last_fec_set_check_results() {
        let enabled_feature_set = FeatureSet::all_enabled();
        let disabled_feature_set = FeatureSet::default();
        let mut full_only = FeatureSet::default();
        full_only.activate(&vote_only_full_fec_sets::id(), 0);
        let mut retransmitter_only = FeatureSet::default();
        retransmitter_only.activate(&vote_only_retransmitter_signed_fec_sets::id(), 0);

        let results = LastFECSetCheckResults {
            last_fec_set_merkle_root: None,
            is_retransmitter_signed: false,
        };
        assert_matches!(
            results.get_last_fec_set_merkle_root(&enabled_feature_set),
            Err(BlockstoreProcessorError::IncompleteFinalFecSet)
        );
        assert_matches!(
            results.get_last_fec_set_merkle_root(&full_only),
            Err(BlockstoreProcessorError::IncompleteFinalFecSet)
        );
        assert_matches!(
            results.get_last_fec_set_merkle_root(&retransmitter_only),
            Err(BlockstoreProcessorError::InvalidRetransmitterSignatureFinalFecSet)
        );
        assert!(results
            .get_last_fec_set_merkle_root(&disabled_feature_set)
            .unwrap()
            .is_none());

        let block_id = Hash::new_unique();
        let results = LastFECSetCheckResults {
            last_fec_set_merkle_root: Some(block_id),
            is_retransmitter_signed: false,
        };
        assert_matches!(
            results.get_last_fec_set_merkle_root(&enabled_feature_set),
            Err(BlockstoreProcessorError::InvalidRetransmitterSignatureFinalFecSet)
        );
        assert_eq!(
            results.get_last_fec_set_merkle_root(&full_only).unwrap(),
            Some(block_id)
        );
        assert_matches!(
            results.get_last_fec_set_merkle_root(&retransmitter_only),
            Err(BlockstoreProcessorError::InvalidRetransmitterSignatureFinalFecSet)
        );
        assert_eq!(
            results
                .get_last_fec_set_merkle_root(&disabled_feature_set)
                .unwrap(),
            Some(block_id)
        );

        let results = LastFECSetCheckResults {
            last_fec_set_merkle_root: None,
            is_retransmitter_signed: true,
        };
        assert_matches!(
            results.get_last_fec_set_merkle_root(&enabled_feature_set),
            Err(BlockstoreProcessorError::IncompleteFinalFecSet)
        );
        assert_matches!(
            results.get_last_fec_set_merkle_root(&full_only),
            Err(BlockstoreProcessorError::IncompleteFinalFecSet)
        );
        assert!(results
            .get_last_fec_set_merkle_root(&retransmitter_only)
            .unwrap()
            .is_none());
        assert!(results
            .get_last_fec_set_merkle_root(&disabled_feature_set)
            .unwrap()
            .is_none());

        let block_id = Hash::new_unique();
        let results = LastFECSetCheckResults {
            last_fec_set_merkle_root: Some(block_id),
            is_retransmitter_signed: true,
        };
        for feature_set in [
            enabled_feature_set,
            disabled_feature_set,
            full_only,
            retransmitter_only,
        ] {
            assert_eq!(
                results.get_last_fec_set_merkle_root(&feature_set).unwrap(),
                Some(block_id)
            );
        }
    }
}<|MERGE_RESOLUTION|>--- conflicted
+++ resolved
@@ -307,13 +307,6 @@
     path.join("banking_retrace")
 }
 
-<<<<<<< HEAD
-pub fn simulate_block_production_marker_path(path: &Path) -> PathBuf {
-    path.join("simulate_block_production_allowed")
-}
-
-=======
->>>>>>> 1334fb52
 impl Blockstore {
     pub fn db(self) -> Arc<Database> {
         self.db
