#[cfg(test)]
use crate::shred::ShredType;
use {
    crate::{
        shred::{
            self,
            common::impl_shred_common,
            dispatch,
            merkle_tree::*,
            payload::{Payload, PayloadMutGuard},
            shred_code, shred_data,
            traits::{
                Shred as ShredTrait, ShredCode as ShredCodeTrait, ShredData as ShredDataTrait,
            },
            CodingShredHeader, DataShredHeader, Error, ProcessShredsStats, ShredCommonHeader,
            ShredFlags, ShredVariant, CODING_SHREDS_PER_FEC_BLOCK, DATA_SHREDS_PER_FEC_BLOCK,
            SHREDS_PER_FEC_BLOCK, SIZE_OF_CODING_SHRED_HEADERS, SIZE_OF_DATA_SHRED_HEADERS,
            SIZE_OF_SIGNATURE,
        },
        shredder::ReedSolomonCache,
    },
    agave_votor_messages::slice_root::SliceRoot,
    assert_matches::debug_assert_matches,
    itertools::{Either, Itertools},
    rayon::{prelude::*, ThreadPool},
    reed_solomon_erasure::Error::{InvalidIndex, TooFewParityShards},
    solana_clock::Slot,
    solana_hash::Hash,
    solana_keypair::Keypair,
    solana_perf::packet::deserialize_from_with_limit,
    solana_pubkey::Pubkey,
    solana_sha256_hasher::hashv,
    solana_signature::Signature,
    solana_signer::Signer,
    static_assertions::const_assert_eq,
    std::{
        cmp::Ordering,
        io::{Cursor, Write},
        ops::Range,
        time::Instant,
    },
};

const_assert_eq!(ShredData::SIZE_OF_PAYLOAD, 1203);

// Layout: {common, data} headers | data buffer
//     | [Merkle root of the previous erasure batch if chained]
//     | Merkle proof
//     | [Retransmitter's signature if resigned]
// The slice past signature till the end of the data buffer is erasure coded.
// The slice past signature and before the merkle proof is hashed to generate
// the Merkle tree. The root of the Merkle tree is signed.
#[derive(Clone, Debug, Eq, PartialEq)]
pub struct ShredData {
    common_header: ShredCommonHeader,
    data_header: DataShredHeader,
    payload: Payload,
}

// Layout: {common, coding} headers | erasure coded shard
//     | [Merkle root of the previous erasure batch if chained]
//     | Merkle proof
//     | [Retransmitter's signature if resigned]
// The slice past signature and before the merkle proof is hashed to generate
// the Merkle tree. The root of the Merkle tree is signed.
#[derive(Clone, Debug, Eq, PartialEq)]
pub struct ShredCode {
    common_header: ShredCommonHeader,
    coding_header: CodingShredHeader,
    payload: Payload,
}

#[derive(Clone, Debug, Eq, PartialEq)]
pub(crate) enum Shred {
    ShredCode(ShredCode),
    ShredData(ShredData),
}

impl Shred {
    dispatch!(fn erasure_shard_index(&self) -> Result<usize, Error>);
    dispatch!(fn erasure_shard_mut(&mut self) -> Result<PayloadMutGuard<'_, Range<usize>>, Error>);
    dispatch!(fn merkle_node(&self) -> Result<Hash, Error>);
    dispatch!(fn sanitize(&self) -> Result<(), Error>);
    dispatch!(fn set_chained_merkle_root(&mut self, chained_merkle_root: &SliceRoot) -> Result<(), Error>);
    dispatch!(fn set_signature(&mut self, signature: Signature));
    dispatch!(fn signed_data(&self) -> Result<Hash, Error>);
    dispatch!(pub(super) fn common_header(&self) -> &ShredCommonHeader);
    dispatch!(pub(super) fn payload(&self) -> &Payload);
    dispatch!(pub(super) fn set_retransmitter_signature(&mut self, signature: &Signature) -> Result<(), Error>);

    #[inline]
    fn fec_set_index(&self) -> u32 {
        self.common_header().fec_set_index
    }

    #[inline]
    fn merkle_proof(&self) -> Result<impl Iterator<Item = &MerkleProofEntry>, Error> {
        match self {
            Self::ShredCode(shred) => shred.merkle_proof().map(Either::Left),
            Self::ShredData(shred) => shred.merkle_proof().map(Either::Right),
        }
    }

    #[inline]
    fn set_merkle_proof<'a, I>(&mut self, proof: I) -> Result<(), Error>
    where
        I: IntoIterator<Item = Result<&'a MerkleProofEntry, Error>>,
    {
        match self {
            Self::ShredCode(shred) => shred.set_merkle_proof(proof),
            Self::ShredData(shred) => shred.set_merkle_proof(proof),
        }
    }

    #[must_use]
    fn verify(&self, pubkey: &Pubkey) -> bool {
        match self.signed_data() {
            Ok(data) => self.signature().verify(pubkey.as_ref(), data.as_ref()),
            Err(_) => false,
        }
    }

    #[inline]
    fn signature(&self) -> &Signature {
        &self.common_header().signature
    }

    pub(super) fn from_payload<T: AsRef<[u8]>>(shred: T) -> Result<Self, Error>
    where
        Payload: From<T>,
    {
        match shred::layout::get_shred_variant(shred.as_ref())? {
            ShredVariant::MerkleCode { .. } => Ok(Self::ShredCode(ShredCode::from_payload(shred)?)),
            ShredVariant::MerkleData { .. } => Ok(Self::ShredData(ShredData::from_payload(shred)?)),
        }
    }
}

#[cfg(test)]
impl Shred {
    dispatch!(fn erasure_shard(&self) -> Result<&[u8], Error>);
    dispatch!(fn proof_size(&self) -> Result<u8, Error>);
    dispatch!(pub(super) fn chained_merkle_root(&self) -> Result<SliceRoot, Error>);
    dispatch!(pub(super) fn merkle_root(&self) -> Result<SliceRoot, Error>);
    dispatch!(pub(super) fn retransmitter_signature(&self) -> Result<Signature, Error>);
    dispatch!(pub(super) fn retransmitter_signature_offset(&self) -> Result<usize, Error>);

    fn index(&self) -> u32 {
        self.common_header().index
    }

    fn shred_type(&self) -> ShredType {
        ShredType::from(self.common_header().shred_variant)
    }
}

impl ShredData {
    impl_merkle_shred!(MerkleData);

    // Offset into the payload where the erasure coded slice begins.
    const ERASURE_SHARD_START_OFFSET: usize = SIZE_OF_SIGNATURE;

    // Given shred payload, ShredVariant{..} and DataShredHeader.size, returns
    // the slice storing ledger entries in the shred.
    pub(super) fn get_data(
        shred: &[u8],
        proof_size: u8,
        resigned: bool,
        size: u16, // DataShredHeader.size
    ) -> Result<&[u8], Error> {
        let size = usize::from(size);
        let data_buffer_size = Self::capacity(proof_size, resigned)?;
        (Self::SIZE_OF_HEADERS..=Self::SIZE_OF_HEADERS + data_buffer_size)
            .contains(&size)
            .then(|| shred.get(Self::SIZE_OF_HEADERS..size))
            .flatten()
            .ok_or_else(|| Error::InvalidDataSize {
                size: size as u16,
                payload: shred.len(),
            })
    }

    pub(super) fn get_merkle_root(
        shred: &[u8],
        proof_size: u8,
        resigned: bool,
    ) -> Option<SliceRoot> {
        debug_assert_eq!(
            shred::layout::get_shred_variant(shred).unwrap(),
            ShredVariant::MerkleData {
                proof_size,
                resigned,
            },
        );
        // Shred index in the erasure batch.
        let index = {
            let fec_set_index = shred::layout::get_fec_set_index(shred)?;
            shred::layout::get_index(shred)?
                .checked_sub(fec_set_index)
                .map(usize::try_from)?
                .ok()?
        };
        let proof_offset = Self::get_proof_offset(proof_size, resigned).ok()?;
        let proof = get_merkle_proof(shred, proof_offset, proof_size).ok()?;
        let node = get_merkle_node(shred, SIZE_OF_SIGNATURE..proof_offset).ok()?;
        get_merkle_root(index, node, proof).ok()
    }

    pub(crate) const fn const_capacity(proof_size: u8, resigned: bool) -> Result<usize, u8> {
        // Merkle proof is generated and signed after coding shreds are
        // generated. Coding shred headers cannot be erasure coded either.
        match Self::SIZE_OF_PAYLOAD.checked_sub(
            Self::SIZE_OF_HEADERS
                + SIZE_OF_MERKLE_ROOT
                + (proof_size as usize) * SIZE_OF_MERKLE_PROOF_ENTRY
                + if resigned { SIZE_OF_SIGNATURE } else { 0 },
        ) {
            Some(v) => Ok(v),
            None => Err(proof_size),
        }
    }
}

impl ShredCode {
    impl_merkle_shred!(MerkleCode);

    // Offset into the payload where the erasure coded slice begins.
    const ERASURE_SHARD_START_OFFSET: usize = Self::SIZE_OF_HEADERS;

    pub(super) fn get_merkle_root(
        shred: &[u8],
        proof_size: u8,
        resigned: bool,
    ) -> Option<SliceRoot> {
        debug_assert_eq!(
            shred::layout::get_shred_variant(shred).unwrap(),
            ShredVariant::MerkleCode {
                proof_size,
                resigned,
            },
        );
        // Shred index in the erasure batch.
        let index = {
            let num_data_shreds = <[u8; 2]>::try_from(shred.get(83..85)?)
                .map(u16::from_le_bytes)
                .map(usize::from)
                .ok()?;
            let position = <[u8; 2]>::try_from(shred.get(87..89)?)
                .map(u16::from_le_bytes)
                .map(usize::from)
                .ok()?;
            num_data_shreds.checked_add(position)?
        };
        let proof_offset = Self::get_proof_offset(proof_size, resigned).ok()?;
        let proof = get_merkle_proof(shred, proof_offset, proof_size).ok()?;
        let node = get_merkle_node(shred, SIZE_OF_SIGNATURE..proof_offset).ok()?;
        get_merkle_root(index, node, proof).ok()
    }
}

macro_rules! impl_merkle_shred {
    ($variant:ident) => {
        // proof_size is the number of merkle proof entries.
        #[inline]
        fn proof_size(&self) -> Result<u8, Error> {
            match self.common_header.shred_variant {
                ShredVariant::$variant { proof_size, .. } => Ok(proof_size),
                _ => Err(Error::InvalidShredVariant),
            }
        }

        // For ShredCode, size of buffer embedding erasure codes.
        // For ShredData, maximum size of ledger data that can be embedded in a
        // data-shred, which is also equal to:
        //   ShredCode::capacity(proof_size, chained, resigned).unwrap()
        //       - ShredData::SIZE_OF_HEADERS
        //       + SIZE_OF_SIGNATURE
        pub(super) fn capacity(proof_size: u8, resigned: bool) -> Result<usize, Error> {
            // Merkle proof is generated and signed after coding shreds are
            // generated. Coding shred headers cannot be erasure coded either.
            Self::SIZE_OF_PAYLOAD
                .checked_sub(
                    Self::SIZE_OF_HEADERS
                        + SIZE_OF_MERKLE_ROOT
                        + usize::from(proof_size) * SIZE_OF_MERKLE_PROOF_ENTRY
                        + if resigned { SIZE_OF_SIGNATURE } else { 0 },
                )
                .ok_or(Error::InvalidProofSize(proof_size))
        }

        // Where the merkle proof starts in the shred binary.
        fn proof_offset(&self) -> Result<usize, Error> {
            let ShredVariant::$variant {
                proof_size,
                resigned,
            } = self.common_header.shred_variant
            else {
                return Err(Error::InvalidShredVariant);
            };
            Self::get_proof_offset(proof_size, resigned)
        }

        fn get_proof_offset(proof_size: u8, resigned: bool) -> Result<usize, Error> {
            Ok(Self::SIZE_OF_HEADERS + Self::capacity(proof_size, resigned)? + SIZE_OF_MERKLE_ROOT)
        }

        fn chained_merkle_root_offset(&self) -> Result<usize, Error> {
            let ShredVariant::$variant {
                proof_size,
                resigned,
            } = self.common_header.shred_variant
            else {
                return Err(Error::InvalidShredVariant);
            };
            Self::get_chained_merkle_root_offset(proof_size, resigned)
        }

        pub(super) fn get_chained_merkle_root_offset(
            proof_size: u8,
            resigned: bool,
        ) -> Result<usize, Error> {
            Ok(Self::SIZE_OF_HEADERS + Self::capacity(proof_size, resigned)?)
        }

        pub(super) fn chained_merkle_root(&self) -> Result<SliceRoot, Error> {
            let offset = self.chained_merkle_root_offset()?;
            self.payload
                .get(offset..offset + SIZE_OF_MERKLE_ROOT)
                .map(|chained_merkle_root| {
                    SliceRoot(
                        <[u8; SIZE_OF_MERKLE_ROOT]>::try_from(chained_merkle_root)
                            .map(Hash::new_from_array)
                            .unwrap(),
                    )
                })
                .ok_or(Error::InvalidPayloadSize(self.payload.len()))
        }

        fn set_chained_merkle_root(
            &mut self,
            chained_merkle_root: &SliceRoot,
        ) -> Result<(), Error> {
            let offset = self.chained_merkle_root_offset()?;
            let Some(mut buffer) = self.payload.get_mut(offset..offset + SIZE_OF_MERKLE_ROOT)
            else {
                return Err(Error::InvalidPayloadSize(self.payload.len()));
            };
            buffer.copy_from_slice(chained_merkle_root.0.as_ref());
            Ok(())
        }

        pub(super) fn merkle_root(&self) -> Result<SliceRoot, Error> {
            let proof_size = self.proof_size()?;
            let index = self.erasure_shard_index()?;
            let proof_offset = self.proof_offset()?;
            let proof = get_merkle_proof(&self.payload, proof_offset, proof_size)?;
            let node = get_merkle_node(&self.payload, SIZE_OF_SIGNATURE..proof_offset)?;
            get_merkle_root(index, node, proof)
        }

        fn merkle_proof(&self) -> Result<impl Iterator<Item = &MerkleProofEntry>, Error> {
            let proof_size = self.proof_size()?;
            let proof_offset = self.proof_offset()?;
            get_merkle_proof(&self.payload, proof_offset, proof_size)
        }

        fn merkle_node(&self) -> Result<Hash, Error> {
            let proof_offset = self.proof_offset()?;
            get_merkle_node(&self.payload, SIZE_OF_SIGNATURE..proof_offset)
        }

        fn set_merkle_proof<'a, I>(&mut self, proof: I) -> Result<(), Error>
        where
            I: IntoIterator<Item = Result<&'a MerkleProofEntry, Error>>,
        {
            let proof_size = self.proof_size()?;
            let proof_offset = self.proof_offset()?;
            let mut slice = self
                .payload
                .get_mut(proof_offset..)
                .ok_or(Error::InvalidProofSize(proof_size))?;
            let mut cursor = Cursor::new(slice.as_mut());
            let proof_size = usize::from(proof_size);
            proof.into_iter().enumerate().try_for_each(|(k, entry)| {
                if k >= proof_size {
                    return Err(Error::InvalidMerkleProof);
                }
                Ok(cursor.write_all(&entry?[..])?)
            })?;
            // Verify that exactly proof_size many entries are written.
            if cursor.position() as usize != proof_size * SIZE_OF_MERKLE_PROOF_ENTRY {
                return Err(Error::InvalidMerkleProof);
            }
            Ok(())
        }

        pub(super) fn retransmitter_signature(&self) -> Result<Signature, Error> {
            let offset = self.retransmitter_signature_offset()?;
            self.payload
                .get(offset..offset + SIZE_OF_SIGNATURE)
                .map(|bytes| <[u8; SIZE_OF_SIGNATURE]>::try_from(bytes).unwrap())
                .map(Signature::from)
                .ok_or(Error::InvalidPayloadSize(self.payload.len()))
        }

        fn set_retransmitter_signature(&mut self, signature: &Signature) -> Result<(), Error> {
            let offset = self.retransmitter_signature_offset()?;
            let Some(mut buffer) = self.payload.get_mut(offset..offset + SIZE_OF_SIGNATURE) else {
                return Err(Error::InvalidPayloadSize(self.payload.len()));
            };
            buffer.copy_from_slice(signature.as_ref());
            Ok(())
        }

        pub(super) fn retransmitter_signature_offset(&self) -> Result<usize, Error> {
            let ShredVariant::$variant {
                proof_size,
                resigned,
            } = self.common_header.shred_variant
            else {
                return Err(Error::InvalidShredVariant);
            };
            Self::get_retransmitter_signature_offset(proof_size, resigned)
        }

        pub(super) fn get_retransmitter_signature_offset(
            proof_size: u8,
            resigned: bool,
        ) -> Result<usize, Error> {
            if !resigned {
                return Err(Error::InvalidShredVariant);
            }
            let proof_offset = Self::get_proof_offset(proof_size, resigned)?;
            Ok(proof_offset + usize::from(proof_size) * SIZE_OF_MERKLE_PROOF_ENTRY)
        }

        // Returns the offsets into the payload which are erasure coded.
        fn erasure_shard_offsets(&self) -> Result<Range<usize>, Error> {
            if self.payload.len() != Self::SIZE_OF_PAYLOAD {
                return Err(Error::InvalidPayloadSize(self.payload.len()));
            }
            let ShredVariant::$variant {
                proof_size,
                resigned,
            } = self.common_header.shred_variant
            else {
                return Err(Error::InvalidShredVariant);
            };
            let offset = Self::SIZE_OF_HEADERS + Self::capacity(proof_size, resigned)?;
            Ok(Self::ERASURE_SHARD_START_OFFSET..offset)
        }

        // Returns the erasure coded slice as an immutable reference.
        fn erasure_shard(&self) -> Result<&[u8], Error> {
            self.payload
                .get(self.erasure_shard_offsets()?)
                .ok_or(Error::InvalidPayloadSize(self.payload.len()))
        }

        // Returns the erasure coded slice as a mutable reference.
        fn erasure_shard_mut(&mut self) -> Result<PayloadMutGuard<'_, Range<usize>>, Error> {
            let offsets = self.erasure_shard_offsets()?;
            let payload_size = self.payload.len();
            self.payload
                .get_mut(offsets)
                .ok_or(Error::InvalidPayloadSize(payload_size))
        }
    };
}

use impl_merkle_shred;

impl<'a> ShredTrait<'a> for ShredData {
    type SignedData = Hash;

    impl_shred_common!();

    // Also equal to:
    // ShredData::SIZE_OF_HEADERS
    //       + ShredData::capacity(proof_size, chained, resigned).unwrap()
    //       + if chained { SIZE_OF_MERKLE_ROOT } else { 0 }
    //       + usize::from(proof_size) * SIZE_OF_MERKLE_PROOF_ENTRY
    //       + if resigned { SIZE_OF_SIGNATURE } else { 0 }
    const SIZE_OF_PAYLOAD: usize =
        ShredCode::SIZE_OF_PAYLOAD - ShredCode::SIZE_OF_HEADERS + SIZE_OF_SIGNATURE;
    const SIZE_OF_HEADERS: usize = SIZE_OF_DATA_SHRED_HEADERS;

    fn from_payload<T>(payload: T) -> Result<Self, Error>
    where
        Payload: From<T>,
    {
        let mut payload = Payload::from(payload);
        // see: https://github.com/solana-labs/solana/pull/10109
        if payload.len() < Self::SIZE_OF_PAYLOAD {
            return Err(Error::InvalidPayloadSize(payload.len()));
        }
        payload.truncate(Self::SIZE_OF_PAYLOAD);
        let (common_header, data_header): (ShredCommonHeader, _) =
            deserialize_from_with_limit(&payload[..])?;
        if !matches!(common_header.shred_variant, ShredVariant::MerkleData { .. }) {
            return Err(Error::InvalidShredVariant);
        }
        let shred = Self {
            common_header,
            data_header,
            payload,
        };
        shred.sanitize()?;
        Ok(shred)
    }

    fn erasure_shard_index(&self) -> Result<usize, Error> {
        shred_data::erasure_shard_index(self).ok_or_else(|| {
            let headers = Box::new((self.common_header, self.data_header));
            Error::InvalidErasureShardIndex(headers)
        })
    }

    fn erasure_shard(&self) -> Result<&[u8], Error> {
        Self::erasure_shard(self)
    }

    fn sanitize(&self) -> Result<(), Error> {
        let shred_variant = self.common_header.shred_variant;
        if !matches!(shred_variant, ShredVariant::MerkleData { .. }) {
            return Err(Error::InvalidShredVariant);
        }
        let _ = self.merkle_proof()?;
        shred_data::sanitize(self)
    }

    fn signed_data(&'a self) -> Result<Self::SignedData, Error> {
        self.merkle_root().map(|r| r.0)
    }
}

impl<'a> ShredTrait<'a> for ShredCode {
    type SignedData = Hash;

    impl_shred_common!();
    const SIZE_OF_PAYLOAD: usize = shred_code::ShredCode::SIZE_OF_PAYLOAD;
    const SIZE_OF_HEADERS: usize = SIZE_OF_CODING_SHRED_HEADERS;

    fn from_payload<T>(payload: T) -> Result<Self, Error>
    where
        Payload: From<T>,
    {
        let mut payload = Payload::from(payload);
        let (common_header, coding_header): (ShredCommonHeader, _) =
            deserialize_from_with_limit(&payload[..])?;
        if !matches!(common_header.shred_variant, ShredVariant::MerkleCode { .. }) {
            return Err(Error::InvalidShredVariant);
        }
        // see: https://github.com/solana-labs/solana/pull/10109
        if payload.len() < Self::SIZE_OF_PAYLOAD {
            return Err(Error::InvalidPayloadSize(payload.len()));
        }
        payload.truncate(Self::SIZE_OF_PAYLOAD);
        let shred = Self {
            common_header,
            coding_header,
            payload,
        };
        shred.sanitize()?;
        Ok(shred)
    }

    fn erasure_shard_index(&self) -> Result<usize, Error> {
        shred_code::erasure_shard_index(self).ok_or_else(|| {
            let headers = Box::new((self.common_header, self.coding_header));
            Error::InvalidErasureShardIndex(headers)
        })
    }

    fn erasure_shard(&self) -> Result<&[u8], Error> {
        Self::erasure_shard(self)
    }

    fn sanitize(&self) -> Result<(), Error> {
        let shred_variant = self.common_header.shred_variant;
        if !matches!(shred_variant, ShredVariant::MerkleCode { .. }) {
            return Err(Error::InvalidShredVariant);
        }
        let _ = self.merkle_proof()?;
        shred_code::sanitize(self)
    }

    fn signed_data(&'a self) -> Result<Self::SignedData, Error> {
        self.merkle_root().map(|r| r.0)
    }
}

impl ShredDataTrait for ShredData {
    #[inline]
    fn data_header(&self) -> &DataShredHeader {
        &self.data_header
    }

    #[inline]
    fn data(&self) -> Result<&[u8], Error> {
        let ShredVariant::MerkleData {
            proof_size,
            resigned,
        } = self.common_header.shred_variant
        else {
            return Err(Error::InvalidShredVariant);
        };
        Self::get_data(&self.payload, proof_size, resigned, self.data_header.size)
    }
}

impl ShredCodeTrait for ShredCode {
    #[inline]
    fn coding_header(&self) -> &CodingShredHeader {
        &self.coding_header
    }
}

fn get_merkle_proof(
    shred: &[u8],
    proof_offset: usize, // Where the merkle proof starts.
    proof_size: u8,      // Number of proof entries.
) -> Result<impl Iterator<Item = &MerkleProofEntry>, Error> {
    let proof_size = usize::from(proof_size) * SIZE_OF_MERKLE_PROOF_ENTRY;
    Ok(shred
        .get(proof_offset..proof_offset + proof_size)
        .ok_or(Error::InvalidPayloadSize(shred.len()))?
        .chunks(SIZE_OF_MERKLE_PROOF_ENTRY)
        .map(<&MerkleProofEntry>::try_from)
        .map(Result::unwrap))
}

fn get_merkle_node(shred: &[u8], offsets: Range<usize>) -> Result<Hash, Error> {
    let node = shred
        .get(offsets)
        .ok_or(Error::InvalidPayloadSize(shred.len()))?;
    Ok(hashv(&[MERKLE_HASH_PREFIX_LEAF, node]))
}

pub(super) fn recover(
    mut shreds: Vec<Shred>,
    reed_solomon_cache: &ReedSolomonCache,
) -> Result<impl Iterator<Item = Result<Shred, Error>> + use<>, Error> {
    // Sort shreds by their erasure shard index.
    // In particular this places all data shreds before coding shreds.
    let is_sorted = |(a, b)| cmp_shred_erasure_shard_index(a, b).is_le();
    if !shreds.iter().tuple_windows().all(is_sorted) {
        shreds.sort_unstable_by(cmp_shred_erasure_shard_index);
    }
    // Grab {common, coding} headers from the last coding shred.
    // Incoming shreds are resigned immediately after signature verification,
    // so we can just grab the retransmitter signature from one of the
    // available shreds and attach it to the recovered shreds.
    let (common_header, coding_header, merkle_root, chained_merkle_root, retransmitter_signature) = {
        // The last shred must be a coding shred by the above sorting logic.
        let Some(Shred::ShredCode(shred)) = shreds.last() else {
            return Err(Error::from(TooFewParityShards));
        };
        let position = u32::from(shred.coding_header.position);
        let index = shred.common_header.index.checked_sub(position);
        let common_header = ShredCommonHeader {
            index: index.ok_or(Error::from(InvalidIndex))?,
            ..shred.common_header
        };
        let coding_header = CodingShredHeader {
            position: 0u16,
            ..shred.coding_header
        };
        (
            common_header,
            coding_header,
            shred.merkle_root()?,
            shred.chained_merkle_root().ok(),
            shred.retransmitter_signature().ok(),
        )
    };
    debug_assert_matches!(common_header.shred_variant, ShredVariant::MerkleCode { .. });
    let (proof_size, resigned) = match common_header.shred_variant {
        ShredVariant::MerkleCode {
            proof_size,
            resigned,
        } => (proof_size, resigned),
        ShredVariant::MerkleData { .. } => {
            return Err(Error::InvalidShredVariant);
        }
    };
    debug_assert!(!resigned || retransmitter_signature.is_some());
    // Verify that shreds belong to the same erasure batch
    // and have consistent headers.
    debug_assert!(shreds.iter().all(|shred| {
        let ShredCommonHeader {
            signature: _, // signature are verified further below.
            shred_variant,
            slot,
            index: _,
            version,
            fec_set_index,
        } = shred.common_header();
        slot == &common_header.slot
            && version == &common_header.version
            && fec_set_index == &common_header.fec_set_index
            && match shred {
                Shred::ShredData(_) => {
                    shred_variant
                        == &ShredVariant::MerkleData {
                            proof_size,
                            resigned,
                        }
                }
                Shred::ShredCode(shred) => {
                    let CodingShredHeader {
                        num_data_shreds,
                        num_coding_shreds,
                        position: _,
                    } = shred.coding_header;
                    shred_variant
                        == &ShredVariant::MerkleCode {
                            proof_size,
                            resigned,
                        }
                        && num_data_shreds == coding_header.num_data_shreds
                        && num_coding_shreds == coding_header.num_coding_shreds
                }
            }
    }));
    let num_data_shreds = usize::from(coding_header.num_data_shreds);
    let num_coding_shreds = usize::from(coding_header.num_coding_shreds);
    let num_shards = num_data_shreds + num_coding_shreds;
    // Identify which shreds are missing and create stub shreds in their place.
    let mut mask = vec![false; num_shards];
    let mut shreds = {
        let make_stub_shred = |erasure_shard_index| {
            make_stub_shred(
                erasure_shard_index,
                &common_header,
                &coding_header,
                &chained_merkle_root,
                &retransmitter_signature,
            )
        };
        let mut batch = Vec::with_capacity(num_shards);
        // By the sorting logic earlier above, this visits shreds in the order
        // of their erasure shard index.
        for shred in shreds {
            // The leader signs the Merkle root and shreds in the same erasure
            // batch have the same Merkle root. So the signatures are the same
            // or shreds are not from the same erasure batch.
            if shred.signature() != &common_header.signature {
                return Err(Error::InvalidMerkleRoot);
            }
            let erasure_shard_index = shred.erasure_shard_index()?;
            if !(batch.len()..num_shards).contains(&erasure_shard_index) {
                return Err(Error::from(InvalidIndex));
            }
            // Push stub shreds as placeholder for the missing shreds in
            // between.
            while batch.len() < erasure_shard_index {
                batch.push(make_stub_shred(batch.len())?);
            }
            mask[erasure_shard_index] = true;
            batch.push(shred);
        }
        // Push stub shreds as placeholder for the missing shreds at the end.
        while batch.len() < num_shards {
            batch.push(make_stub_shred(batch.len())?);
        }
        batch
    };
    // Obtain erasure encoded shards from the shreds and reconstruct shreds.
    let mut shards = shreds
        .iter_mut()
        .zip(&mask)
        .map(|(shred, &mask)| Ok((shred.erasure_shard_mut()?, mask)))
        .collect::<Result<Vec<_>, Error>>()?;
    reed_solomon_cache
        .get(num_data_shreds, num_coding_shreds)?
        .reconstruct(&mut shards)?;
    // Drop the mut guards to allow further mutation below.
    drop(shards);
    // Verify and sanitize recovered shreds, re-compute the Merkle tree and set
    // the merkle proof on the recovered shreds.
    let nodes = shreds
        .iter_mut()
        .zip(&mask)
        .enumerate()
        .map(|(index, (shred, mask))| {
            if !mask {
                if index < num_data_shreds {
                    let Shred::ShredData(shred) = shred else {
                        return Err(Error::InvalidRecoveredShred);
                    };
                    let (common_header, data_header) =
                        deserialize_from_with_limit(&shred.payload[..])?;
                    if shred.common_header != common_header {
                        return Err(Error::InvalidRecoveredShred);
                    }
                    shred.data_header = data_header;
                } else if !matches!(shred, Shred::ShredCode(_)) {
                    return Err(Error::InvalidRecoveredShred);
                }
                shred.sanitize()?;
            }
            shred.merkle_node()
        });
    let tree = MerkleTree::try_new(nodes)?;
    // The attached signature verifies only if we obtain the same Merkle root.
    // Because shreds obtained from turbine or repair are sig-verified, this
    // also means that we don't need to verify signatures for recovered shreds.
<<<<<<< HEAD
    if tree.last() != Some(&merkle_root.0) {
=======
    if tree.root() != &merkle_root {
>>>>>>> 0d5dfb08
        return Err(Error::InvalidMerkleRoot);
    }
    let set_merkle_proof = move |(index, (mut shred, mask)): (_, (Shred, _))| {
        if mask {
            debug_assert!({
                let proof = tree.make_merkle_proof(index, num_shards);
                shred.merkle_proof()?.map(Some).eq(proof.map(Result::ok))
            });
            Ok(None)
        } else {
            let proof = tree.make_merkle_proof(index, num_shards);
            shred.set_merkle_proof(proof)?;
            // Already sanitized after reconstruct.
            debug_assert_matches!(shred.sanitize(), Ok(()));
            // Assert that shred payload is fully populated.
            debug_assert_eq!(shred, {
                let shred = shred.payload().clone();
                Shred::from_payload(shred).unwrap()
            });
            Ok(Some(shred))
        }
    };
    Ok(shreds
        .into_iter()
        .zip(mask)
        .enumerate()
        .map(set_merkle_proof)
        .filter_map(Result::transpose))
}

// Compares shreds of the same erasure batch by their erasure shard index
// within the erasure batch.
#[inline]
fn cmp_shred_erasure_shard_index(a: &Shred, b: &Shred) -> Ordering {
    debug_assert_eq!(
        a.common_header().fec_set_index,
        b.common_header().fec_set_index
    );
    // Ordering by erasure shard index is equivalent to:
    //   * ShredType::Data < ShredType::Code.
    //   * Tie break by shred index.
    match (a, b) {
        (Shred::ShredCode(_), Shred::ShredData(_)) => Ordering::Greater,
        (Shred::ShredData(_), Shred::ShredCode(_)) => Ordering::Less,
        (Shred::ShredCode(a), Shred::ShredCode(b)) => {
            a.common_header.index.cmp(&b.common_header.index)
        }
        (Shred::ShredData(a), Shred::ShredData(b)) => {
            a.common_header.index.cmp(&b.common_header.index)
        }
    }
}

// Creates a minimally populated shred which will be a placeholder for a
// missing shred when running erasure recovery. This allows us to obtain
// mutable references to erasure coded slices within the shreds and reconstruct
// shreds in place.
fn make_stub_shred(
    erasure_shard_index: usize,
    common_header: &ShredCommonHeader,
    coding_header: &CodingShredHeader,
    chained_merkle_root: &Option<SliceRoot>,
    retransmitter_signature: &Option<Signature>,
) -> Result<Shred, Error> {
    let num_data_shreds = usize::from(coding_header.num_data_shreds);
    let mut shred = if let Some(position) = erasure_shard_index.checked_sub(num_data_shreds) {
        let position = u16::try_from(position).map_err(|_| Error::from(InvalidIndex))?;
        let common_header = ShredCommonHeader {
            index: common_header.index + u32::from(position),
            ..*common_header
        };
        let coding_header = CodingShredHeader {
            position,
            ..*coding_header
        };
        // For coding shreds {common,coding} headers are not part of the
        // erasure coded slice and need to be written to the payload here.
        let mut payload = vec![0u8; ShredCode::SIZE_OF_PAYLOAD];
        bincode::serialize_into(&mut payload[..], &(&common_header, &coding_header))?;
        Shred::ShredCode(ShredCode {
            common_header,
            coding_header,
            payload: Payload::from(payload),
        })
    } else {
        let ShredVariant::MerkleCode { proof_size, .. } = common_header.shred_variant else {
            return Err(Error::InvalidShredVariant);
        };
        let shred_variant = ShredVariant::MerkleData {
            proof_size,
            resigned: retransmitter_signature.is_some(),
        };
        let index = common_header.fec_set_index
            + u32::try_from(erasure_shard_index).map_err(|_| InvalidIndex)?;
        let common_header = ShredCommonHeader {
            shred_variant,
            index,
            ..*common_header
        };
        // Data header will be overwritten from the recovered shard.
        let data_header = DataShredHeader {
            parent_offset: 0u16,
            flags: ShredFlags::empty(),
            size: 0u16,
        };
        // For data shreds only the signature part of the {common,data} headers
        // is not erasure coded and it needs to be written to the payload here.
        let mut payload = vec![0u8; ShredData::SIZE_OF_PAYLOAD];
        payload[..SIZE_OF_SIGNATURE].copy_from_slice(common_header.signature.as_ref());
        Shred::ShredData(ShredData {
            common_header,
            data_header,
            // Recovered data shreds are concurrently inserted into blockstore
            // while their payload is sent to retransmit-stage. Using a shared
            // payload between the two concurrent paths will reduce allocations
            // and memcopies.
            payload: Payload::from(payload),
        })
    };
    if let Some(chained_merkle_root) = chained_merkle_root {
        shred.set_chained_merkle_root(chained_merkle_root)?;
    }
    if let Some(signature) = retransmitter_signature {
        shred.set_retransmitter_signature(signature)?;
    }
    Ok(shred)
}

// Generates data shreds for the current erasure batch.
// Updates ShredCommonHeader.index for data shreds of the next batch.
fn make_shreds_data<'a>(
    common_header: &'a mut ShredCommonHeader,
    mut data_header: DataShredHeader,
    chunks: impl IntoIterator<Item = &'a [u8]> + 'a,
) -> impl Iterator<Item = ShredData> + 'a {
    debug_assert_matches!(common_header.shred_variant, ShredVariant::MerkleData { .. });
    chunks.into_iter().map(move |chunk| {
        debug_assert_matches!(common_header.shred_variant,
            ShredVariant::MerkleData { proof_size, resigned }
            if chunk.len() <= ShredData::capacity(proof_size,  resigned).unwrap()
        );
        let size = ShredData::SIZE_OF_HEADERS + chunk.len();
        let mut payload = vec![0u8; ShredData::SIZE_OF_PAYLOAD];
        payload[ShredData::SIZE_OF_HEADERS..size].copy_from_slice(chunk);
        data_header.size = size as u16;
        let shred = ShredData {
            common_header: *common_header,
            data_header,
            payload: Payload::from(payload),
        };
        common_header.index += 1;
        shred
    })
}
// Generates coding shred blanks for the current erasure batch.
// Updates ShredCommonHeader.index for coding shreds of the next batch.
// These have the correct headers, but none of the payloads and signatures.
fn make_shreds_code_header_only(
    common_header: &mut ShredCommonHeader,
) -> impl Iterator<Item = ShredCode> + '_ {
    debug_assert_matches!(common_header.shred_variant, ShredVariant::MerkleCode { .. });
    let mut coding_header = CodingShredHeader {
        num_data_shreds: DATA_SHREDS_PER_FEC_BLOCK as u16,
        num_coding_shreds: CODING_SHREDS_PER_FEC_BLOCK as u16,
        position: 0,
    };
    std::iter::repeat_with(move || {
        let shred = ShredCode {
            common_header: *common_header,
            coding_header,
            payload: Payload::from(vec![0u8; ShredCode::SIZE_OF_PAYLOAD]),
        };
        common_header.index += 1;
        coding_header.position += 1;
        shred
    })
    .take(CODING_SHREDS_PER_FEC_BLOCK)
}

#[allow(clippy::too_many_arguments)]
pub(crate) fn make_shreds_from_data(
    thread_pool: &ThreadPool,
    keypair: &Keypair,
    chained_merkle_root: SliceRoot,
    data: &[u8], // Serialized &[Entry]
    slot: Slot,
    parent_slot: Slot,
    shred_version: u16,
    reference_tick: u8,
    is_last_in_slot: bool,
    next_shred_index: u32,
    next_code_index: u32,
    reed_solomon_cache: &ReedSolomonCache,
    stats: &mut ProcessShredsStats,
) -> Result<Vec<Shred>, Error> {
    let now = Instant::now();
    let proof_size = PROOF_ENTRIES_FOR_32_32_BATCH;

    // unsigned data_buffer size
    let data_buffer_per_shred_size = ShredData::capacity(proof_size, false)?;
    let data_buffer_total_size = DATA_SHREDS_PER_FEC_BLOCK * data_buffer_per_shred_size;

    // signed data_buffer size
    let data_buffer_per_shred_size_signed = if is_last_in_slot {
        ShredData::capacity(proof_size, true)?
    } else {
        0
    };
    let data_buffer_total_size_signed =
        DATA_SHREDS_PER_FEC_BLOCK * data_buffer_per_shred_size_signed;

    // Common header for the data shreds.
    let mut common_header_data = ShredCommonHeader {
        signature: Signature::default(),
        shred_variant: ShredVariant::MerkleData {
            proof_size,
            resigned: false,
        },
        slot,
        index: next_shred_index,
        version: shred_version,
        fec_set_index: next_shred_index,
    };

    // Common header for the coding shreds.
    let mut common_header_code = ShredCommonHeader {
        shred_variant: ShredVariant::MerkleCode {
            proof_size,
            resigned: false,
        },
        index: next_code_index,
        ..common_header_data
    };

    // Data header for the data shreds.
    let data_header = {
        let parent_offset = slot
            .checked_sub(parent_slot)
            .and_then(|offset| u16::try_from(offset).ok())
            .ok_or(Error::InvalidParentSlot { slot, parent_slot })?;
        let flags = ShredFlags::from_reference_tick(reference_tick);
        DataShredHeader {
            parent_offset,
            flags,
            size: 0u16,
        }
    };

    let (mut unsigned_data, signed_data) = if is_last_in_slot {
        // Reserve at least one signed batch (may be empty) at the end.
        if data.len() > data_buffer_total_size_signed {
            // sign everything except the last batch
            let split_at = data.len() - data_buffer_total_size_signed;
            data.split_at(split_at)
        } else {
            // only enough data for one fec set, sign the whole thing
            (&[][..], data)
        }
    } else {
        // not last fec set, so don't sign
        (data, &[][..])
    };
    stats.data_bytes += unsigned_data.len() + signed_data.len();

    let unsigned_sets = unsigned_data.len().div_ceil(data_buffer_total_size);
    let number_of_fec_sets = if is_last_in_slot {
        unsigned_sets + 1
    } else {
        unsigned_sets
    };
    let mut shreds = Vec::<Shred>::with_capacity(SHREDS_PER_FEC_BLOCK * number_of_fec_sets);

    // Split the data into full erasure batches and initialize data and coding
    // shreds for each batch.
    while unsigned_data.len() >= data_buffer_total_size {
        let (current_batch_data_chunk, rest) = unsigned_data.split_at(data_buffer_total_size);
        debug_assert_eq!(
            current_batch_data_chunk.len(),
            DATA_SHREDS_PER_FEC_BLOCK * data_buffer_per_shred_size
        );
        common_header_data.fec_set_index = common_header_data.index;
        common_header_code.fec_set_index = common_header_data.fec_set_index;
        shreds.extend(
            make_shreds_data(
                &mut common_header_data,
                data_header,
                current_batch_data_chunk.chunks(data_buffer_per_shred_size),
            )
            .map(Shred::ShredData),
        );
        shreds.extend(make_shreds_code_header_only(&mut common_header_code).map(Shred::ShredCode));
        unsigned_data = rest;
    }

    // Two possibilities for taking this conditional:
    //
    // 1.) We have leftover data which is less than a full erasure batch.
    // AND/OR
    // 2.) Shreds is_empty, which only happens when we entered w/ zero data.
    //
    // In either case, we want to generate empty data shreds.
    if !unsigned_data.is_empty() || (shreds.is_empty() && !is_last_in_slot) {
        stats.padding_bytes += data_buffer_total_size - unsigned_data.len();
        shred_leftover_data(
            proof_size,
            false,
            unsigned_data,
            data_buffer_per_shred_size,
            &mut common_header_data,
            &mut common_header_code,
            data_header,
            &mut shreds,
        );
    }
    if !signed_data.is_empty() || (shreds.is_empty() && is_last_in_slot) {
        stats.padding_bytes += data_buffer_total_size_signed - signed_data.len();
        shred_leftover_data(
            proof_size,
            true,
            signed_data,
            data_buffer_per_shred_size_signed,
            &mut common_header_data,
            &mut common_header_code,
            data_header,
            &mut shreds,
        );
    }

    // Adjust flags for the very last data shred.
    if let Some(Shred::ShredData(shred)) = shreds
        .iter_mut()
        .rev()
        .find(|shred| matches!(shred, Shred::ShredData(_)))
    {
        shred.data_header.flags |= if is_last_in_slot {
            ShredFlags::LAST_SHRED_IN_SLOT // also implies DATA_COMPLETE_SHRED
        } else {
            ShredFlags::DATA_COMPLETE_SHRED
        };

        // Record metrics for number data shreds generated.
        let num_data_shreds = shred.common_header.index - next_shred_index;
        stats.record_num_data_shreds(num_data_shreds as usize);
    }
    stats.gen_data_elapsed += now.elapsed().as_micros() as u64;

    // Generate Merkle for all erasure batches.
    let now = Instant::now();
    // Group shreds by their respective erasure-batch.
    let batches: Vec<&mut [Shred]> = shreds
        .chunk_by_mut(|a, b| a.fec_set_index() == b.fec_set_index())
        .collect();

    // We have to process erasure batches serially because the Merkle tree
    // (and so the signature) cannot be computed without the Merkle root of
    // the previous erasure batch.
    batches
        .into_iter()
        .try_fold(chained_merkle_root, |chained_merkle_root, batch| {
            finish_erasure_batch(
                Some(thread_pool),
                keypair,
                batch,
                chained_merkle_root,
                reed_solomon_cache,
            )
        })?;
    stats.gen_coding_elapsed += now.elapsed().as_micros() as u64;
    Ok(shreds)
}

#[allow(clippy::too_many_arguments)]
fn shred_leftover_data(
    proof_size: u8,
    resigned: bool,
    data: &[u8],
    data_buffer_per_shred_size: usize,
    common_header_data: &mut ShredCommonHeader,
    common_header_code: &mut ShredCommonHeader,
    data_header: DataShredHeader,
    shreds: &mut Vec<Shred>,
) {
    common_header_data.shred_variant = ShredVariant::MerkleData {
        proof_size,
        resigned,
    };
    common_header_code.shred_variant = ShredVariant::MerkleCode {
        proof_size,
        resigned,
    };
    common_header_data.fec_set_index = common_header_data.index;
    common_header_code.fec_set_index = common_header_data.fec_set_index;
    shreds.extend({
        // Create data chunks out of remaining data + padding.
        let chunks = data
            .chunks(data_buffer_per_shred_size)
            .chain(std::iter::repeat(&[][..])) // possible padding
            .take(DATA_SHREDS_PER_FEC_BLOCK);
        make_shreds_data(common_header_data, data_header, chunks).map(Shred::ShredData)
    });
    shreds.extend(make_shreds_code_header_only(common_header_code).map(Shred::ShredCode));
}

// Given shreds of the same erasure batch:
// - Writes common and {data,coding} headers into shreds' payload.
// - Fills in erasure code buffers in the coding shreds.
// - Sets the chained_merkle_root for each shred.
// - Computes the Merkle tree for the erasure batch.
// - Signs the root of the Merkle tree.
// - Populates Merkle proof for each shred and attaches the signature.
// Returns the root of the Merkle tree.
fn finish_erasure_batch(
    thread_pool: Option<&ThreadPool>,
    keypair: &Keypair,
    shreds: &mut [Shred],
    // The Merkle root of the previous erasure batch if chained.
    chained_merkle_root: SliceRoot,
    reed_solomon_cache: &ReedSolomonCache,
<<<<<<< HEAD
) -> Result<SliceRoot, Error> {
=======
) -> Result<Hash, Error> {
>>>>>>> 0d5dfb08
    debug_assert_eq!(shreds.iter().map(Shred::fec_set_index).dedup().count(), 1);
    // Write common and {data,coding} headers into shreds' payload.
    fn write_headers(shred: &mut Shred) -> Result<(), bincode::Error> {
        match shred {
            Shred::ShredCode(shred) => bincode::serialize_into(
                &mut shred.payload.as_mut()[..],
                &(&shred.common_header, &shred.coding_header),
            ),
            Shred::ShredData(shred) => bincode::serialize_into(
                &mut shred.payload.as_mut()[..],
                &(&shred.common_header, &shred.data_header),
            ),
        }
    }
    match thread_pool {
        None => shreds.iter_mut().try_for_each(write_headers),
        Some(thread_pool) => {
            thread_pool.install(|| shreds.par_iter_mut().try_for_each(write_headers))
        }
    }?;
    // Fill in erasure code buffers in the coding shreds.
    let CodingShredHeader {
        num_data_shreds,
        num_coding_shreds,
        ..
    } = {
        // Last shred in the erasure batch should be a coding shred.
        let Some(Shred::ShredCode(shred)) = shreds.last() else {
            return Err(Error::from(TooFewParityShards));
        };
        shred.coding_header
    };
    let num_data_shreds = usize::from(num_data_shreds);
    let num_coding_shreds = usize::from(num_coding_shreds);
    let erasure_batch_size = num_data_shreds + num_coding_shreds;
    reed_solomon_cache
        .get(num_data_shreds, num_coding_shreds)?
        .encode(
            shreds
                .iter_mut()
                .map(Shred::erasure_shard_mut)
                .collect::<Result<Vec<_>, _>>()?,
        )?;
    // Set the chained_merkle_root for each shred.
    for shred in shreds.iter_mut() {
        shred.set_chained_merkle_root(&chained_merkle_root)?;
    }

    // Compute the Merkle tree for the erasure batch.
    let tree = match thread_pool {
        None => {
            let nodes = shreds.iter().map(Shred::merkle_node);
            MerkleTree::try_new(nodes)
        }
        Some(thread_pool) => MerkleTree::try_new(thread_pool.install(|| {
            shreds
                .par_iter()
                .map(Shred::merkle_node)
                .collect::<Vec<_>>()
                .into_iter()
        })),
    }?;
    // Sign the root of the Merkle tree.
<<<<<<< HEAD
    let root = SliceRoot(tree.last().copied().ok_or(Error::InvalidMerkleProof)?);
    let signature = keypair.sign_message(root.0.as_ref());
=======
    let signature = keypair.sign_message(tree.root().as_ref());
>>>>>>> 0d5dfb08
    // Populate merkle proof for all shreds and attach signature.
    for (index, shred) in shreds.iter_mut().enumerate() {
        let proof = tree.make_merkle_proof(index, erasure_batch_size);
        shred.set_merkle_proof(proof)?;
        shred.set_signature(signature);
        debug_assert!(shred.verify(&keypair.pubkey()));
        debug_assert_matches!(shred.sanitize(), Ok(()));
        // Assert that shred payload is fully populated.
        debug_assert_eq!(shred, {
            let shred = shred.payload().clone();
            &Shred::from_payload(shred).unwrap()
        });
    }
    Ok(*tree.root())
}

#[cfg(test)]
mod test {
    use {
        super::*,
        crate::shred::{merkle_tree::get_proof_size, ShredFlags, ShredId},
        assert_matches::assert_matches,
        itertools::Itertools,
        rand::{seq::SliceRandom, CryptoRng, Rng},
        rayon::ThreadPoolBuilder,
        reed_solomon_erasure::Error::TooFewShardsPresent,
        solana_keypair::Keypair,
        solana_packet::PACKET_DATA_SIZE,
        solana_signer::Signer,
        std::{cmp::Ordering, collections::HashMap, iter::repeat_with},
        test_case::{test_case, test_matrix},
    };

    // Total size of a data shred including headers and merkle proof.
    fn shred_data_size_of_payload(proof_size: u8, resigned: bool) -> usize {
        ShredData::SIZE_OF_HEADERS
            + ShredData::capacity(proof_size, resigned).unwrap()
            + SIZE_OF_MERKLE_ROOT
            + usize::from(proof_size) * SIZE_OF_MERKLE_PROOF_ENTRY
            + if resigned { SIZE_OF_SIGNATURE } else { 0 }
    }

    // Merkle proof is generated and signed after coding shreds are generated.
    // All payload excluding merkle proof and the signature are erasure coded.
    // Therefore the data capacity is equal to erasure encoded shard size minus
    // size of erasure encoded header.
    fn shred_data_capacity(proof_size: u8, resigned: bool) -> usize {
        const SIZE_OF_ERASURE_ENCODED_HEADER: usize =
            ShredData::SIZE_OF_HEADERS - SIZE_OF_SIGNATURE;
        ShredCode::capacity(proof_size, resigned).unwrap() - SIZE_OF_ERASURE_ENCODED_HEADER
    }

    fn shred_data_size_of_erasure_encoded_slice(proof_size: u8, resigned: bool) -> usize {
        ShredData::SIZE_OF_PAYLOAD
            - SIZE_OF_SIGNATURE
            - SIZE_OF_MERKLE_ROOT
            - usize::from(proof_size) * SIZE_OF_MERKLE_PROOF_ENTRY
            - if resigned { SIZE_OF_SIGNATURE } else { 0 }
    }

    #[test_case(false)]
    #[test_case(true)]
    fn test_shred_data_size_of_payload(resigned: bool) {
        for proof_size in 0..0x15 {
            assert_eq!(
                ShredData::SIZE_OF_PAYLOAD,
                shred_data_size_of_payload(proof_size, resigned)
            );
        }
    }

    #[test_case(false)]
    #[test_case(true)]
    fn test_shred_data_capacity(resigned: bool) {
        for proof_size in 0..0x15 {
            assert_eq!(
                ShredData::capacity(proof_size, resigned).unwrap(),
                shred_data_capacity(proof_size, resigned)
            );
        }
    }

    #[test_case(false)]
    #[test_case(true)]
    fn test_shred_code_capacity(resigned: bool) {
        for proof_size in 0..0x15 {
            assert_eq!(
                ShredCode::capacity(proof_size, resigned).unwrap(),
                shred_data_size_of_erasure_encoded_slice(proof_size, resigned),
            );
        }
    }

    #[test]
    fn test_merkle_proof_entry_from_hash() {
        let mut rng = rand::rng();
        let bytes: [u8; 32] = rng.random();
        let hash = Hash::from(bytes);
        let entry = &hash.as_ref()[..SIZE_OF_MERKLE_PROOF_ENTRY];
        let entry = MerkleProofEntry::try_from(entry).unwrap();
        assert_eq!(entry, &bytes[..SIZE_OF_MERKLE_PROOF_ENTRY]);
    }

    #[test]
    fn test_make_merkle_proof_error() {
        let mut rng = rand::rng();
        let nodes = repeat_with(|| rng.random::<[u8; 32]>()).map(Hash::from);
        let nodes: Vec<_> = nodes.take(5).collect();
        let size = nodes.len();
        let tree = MerkleTree::try_new(nodes.into_iter().map(Ok)).unwrap();
        for index in size..size + 3 {
            assert_matches!(
                tree.make_merkle_proof(index, size).next(),
                Some(Err(Error::InvalidMerkleProof))
            );
        }
    }

    #[test_case(19, false)]
    #[test_case(19, true)]
    #[test_case(31, false)]
    #[test_case(31, true)]
    #[test_case(32, false)]
    #[test_case(32, true)]
    #[test_case(33, false)]
    #[test_case(33, true)]
    #[test_case(37, false)]
    #[test_case(37, true)]
    #[test_case(64, false)]
    #[test_case(64, true)]
    #[test_case(73, false)]
    #[test_case(73, true)]
    fn test_recover_merkle_shreds(num_shreds: usize, resigned: bool) {
        let mut rng = rand::rng();
        let reed_solomon_cache = ReedSolomonCache::default();
        for num_data_shreds in 1..num_shreds {
            let num_coding_shreds = num_shreds - num_data_shreds;
            run_recover_merkle_shreds(
                &mut rng,
                resigned,
                num_data_shreds,
                num_coding_shreds,
                &reed_solomon_cache,
            );
        }
    }

    fn run_recover_merkle_shreds<R: Rng + CryptoRng>(
        rng: &mut R,
        resigned: bool,
        num_data_shreds: usize,
        num_coding_shreds: usize,
        reed_solomon_cache: &ReedSolomonCache,
    ) {
        let keypair = Keypair::new();
        let num_shreds = num_data_shreds + num_coding_shreds;
        let proof_size = get_proof_size(num_shreds);
        let capacity = ShredData::capacity(proof_size, resigned).unwrap();
        let common_header = ShredCommonHeader {
            signature: Signature::default(),
            shred_variant: ShredVariant::MerkleData {
                proof_size,
                resigned,
            },
            slot: 145_865_705,
            index: 1835,
            version: rng.random(),
            fec_set_index: 1835,
        };
        let data_header = {
            let reference_tick = rng.random_range(0..0x40);
            DataShredHeader {
                parent_offset: rng.random::<u16>().max(1),
                flags: ShredFlags::from_bits_retain(reference_tick),
                size: 0,
            }
        };
        let coding_header = CodingShredHeader {
            num_data_shreds: num_data_shreds as u16,
            num_coding_shreds: num_coding_shreds as u16,
            position: 0,
        };
        let mut shreds = Vec::with_capacity(num_shreds);
        for i in 0..num_data_shreds {
            let common_header = ShredCommonHeader {
                index: common_header.index + i as u32,
                ..common_header
            };
            let size = ShredData::SIZE_OF_HEADERS + rng.random_range(0..capacity);
            let data_header = DataShredHeader {
                size: size as u16,
                ..data_header
            };
            let mut payload = vec![0u8; ShredData::SIZE_OF_PAYLOAD];
            bincode::serialize_into(&mut payload[..], &(&common_header, &data_header)).unwrap();
            rng.fill(&mut payload[ShredData::SIZE_OF_HEADERS..size]);
            let shred = ShredData {
                common_header,
                data_header,
                payload: Payload::from(payload),
            };
            shreds.push(Shred::ShredData(shred));
        }
        let data: Vec<_> = shreds
            .iter()
            .map(Shred::erasure_shard)
            .collect::<Result<_, _>>()
            .unwrap();
        let mut parity = vec![vec![0u8; data[0].len()]; num_coding_shreds];
        reed_solomon_cache
            .get(num_data_shreds, num_coding_shreds)
            .unwrap()
            .encode_sep(&data, &mut parity[..])
            .unwrap();
        for (i, code) in parity.into_iter().enumerate() {
            let common_header = ShredCommonHeader {
                shred_variant: ShredVariant::MerkleCode {
                    proof_size,
                    resigned,
                },
                index: common_header.index + i as u32 + 7,
                ..common_header
            };
            let coding_header = CodingShredHeader {
                position: i as u16,
                ..coding_header
            };
            let mut payload = vec![0u8; ShredCode::SIZE_OF_PAYLOAD];
            bincode::serialize_into(&mut payload[..], &(&common_header, &coding_header)).unwrap();
            payload[ShredCode::SIZE_OF_HEADERS..ShredCode::SIZE_OF_HEADERS + code.len()]
                .copy_from_slice(&code);
            let shred = ShredCode {
                common_header,
                coding_header,
                payload: Payload::from(payload),
            };
            shreds.push(Shred::ShredCode(shred));
        }
        let nodes = shreds.iter().map(Shred::merkle_node);
        let tree = MerkleTree::try_new(nodes).unwrap();
        for (index, shred) in shreds.iter_mut().enumerate() {
            let proof = tree.make_merkle_proof(index, num_shreds);
            shred.set_merkle_proof(proof).unwrap();
            let data = shred.signed_data().unwrap();
            let signature = keypair.sign_message(data.as_ref());
            shred.set_signature(signature);
            assert!(shred.verify(&keypair.pubkey()));
            assert_matches!(shred.sanitize(), Ok(()));
        }
        verify_erasure_recovery(rng, &shreds, reed_solomon_cache);
    }

    fn verify_erasure_recovery<R: Rng>(
        rng: &mut R,
        shreds: &[Shred],
        reed_solomon_cache: &ReedSolomonCache,
    ) {
        assert_eq!(shreds.iter().map(Shred::signature).dedup().count(), 1);
        assert_eq!(shreds.iter().map(Shred::fec_set_index).dedup().count(), 1);
        let num_shreds = shreds.len();
        let num_data_shreds = shreds
            .iter()
            .filter(|shred| shred.shred_type() == ShredType::Data)
            .count();
        for size in 0..num_shreds {
            let mut shreds = Vec::from(shreds);
            shreds.shuffle(rng);
            let mut removed_shreds = shreds.split_off(size);
            // Should at least contain one coding shred.
            if shreds.iter().all(|shred| {
                matches!(
                    shred.common_header().shred_variant,
                    ShredVariant::MerkleData { .. }
                )
            }) {
                assert_matches!(
                    recover(shreds, reed_solomon_cache).err(),
                    Some(Error::Erasure(TooFewParityShards))
                );
                continue;
            }
            if shreds.len() < num_data_shreds {
                assert_matches!(
                    recover(shreds, reed_solomon_cache).err(),
                    Some(Error::Erasure(TooFewShardsPresent))
                );
                continue;
            }
            let recovered_shreds: Vec<_> = recover(shreds, reed_solomon_cache)
                .unwrap()
                .map(Result::unwrap)
                .collect();
            assert_eq!(size + recovered_shreds.len(), num_shreds);
            assert_eq!(recovered_shreds.len(), removed_shreds.len());
            removed_shreds.sort_by(|a, b| {
                if a.shred_type() == b.shred_type() {
                    a.index().cmp(&b.index())
                } else if a.shred_type() == ShredType::Data {
                    Ordering::Less
                } else {
                    Ordering::Greater
                }
            });
            assert_eq!(recovered_shreds, removed_shreds);
        }
    }

    #[test_matrix(
        [0, 15600, 31200, 46800],
        [true, false]
    )]
    fn test_make_shreds_from_data(data_size: usize, is_last_in_slot: bool) {
        let mut rng = rand::rng();
        let data_size = data_size.saturating_sub(16);
        let reed_solomon_cache = ReedSolomonCache::default();
        for data_size in data_size..data_size + 32 {
            run_make_shreds_from_data(&mut rng, data_size, is_last_in_slot, &reed_solomon_cache);
        }
    }

    #[test_case(true)]
    #[test_case(false)]
    fn test_make_shreds_from_data_rand(is_last_in_slot: bool) {
        let mut rng = rand::rng();
        let reed_solomon_cache = ReedSolomonCache::default();
        for _ in 0..32 {
            let data_size = rng.random_range(0..31200 * 7);
            run_make_shreds_from_data(&mut rng, data_size, is_last_in_slot, &reed_solomon_cache);
        }
    }

    #[ignore]
    #[test_case(true)]
    #[test_case(false)]
    fn test_make_shreds_from_data_paranoid(is_last_in_slot: bool) {
        let mut rng = rand::rng();
        let reed_solomon_cache = ReedSolomonCache::default();
        for data_size in 0..=PACKET_DATA_SIZE * 4 * 64 {
            run_make_shreds_from_data(&mut rng, data_size, is_last_in_slot, &reed_solomon_cache);
        }
    }

    fn run_make_shreds_from_data<R: Rng>(
        rng: &mut R,
        data_size: usize,
        is_last_in_slot: bool,
        reed_solomon_cache: &ReedSolomonCache,
    ) {
        let thread_pool = ThreadPoolBuilder::new().num_threads(2).build().unwrap();
        let keypair = Keypair::new();
        let chained_merkle_root = SliceRoot::new_random();
        let slot = 149_745_689;
        let parent_slot = slot - rng.random_range(1..65536);
        let shred_version = rng.random();
        let reference_tick = rng.random_range(1..64);
        let next_shred_index = rng.random_range(0..671);
        let next_code_index = rng.random_range(0..781);
        let mut data = vec![0u8; data_size];
        rng.fill(&mut data[..]);
        let shreds = make_shreds_from_data(
            &thread_pool,
            &keypair,
            chained_merkle_root,
            &data[..],
            slot,
            parent_slot,
            shred_version,
            reference_tick,
            is_last_in_slot,
            next_shred_index,
            next_code_index,
            reed_solomon_cache,
            &mut ProcessShredsStats::default(),
        )
        .unwrap();
        let data_shreds: Vec<_> = shreds
            .iter()
            .filter_map(|shred| match shred {
                Shred::ShredCode(_) => None,
                Shred::ShredData(shred) => Some(shred),
            })
            .collect();
        // Assert that the input data can be recovered from data shreds.
        let data2 = data_shreds
            .iter()
            .flat_map(|shred| shred.data().unwrap())
            .copied()
            .collect::<Vec<_>>();
        assert_eq!(data, data2);
        // Assert that shreds sanitize and verify.
        let pubkey = keypair.pubkey();
        for shred in &shreds {
            assert!(shred.verify(&pubkey));
            assert_matches!(shred.sanitize(), Ok(()));
            let ShredCommonHeader {
                signature,
                shred_variant,
                slot,
                index,
                version,
                fec_set_index: _,
            } = *shred.common_header();
            let shred_type = ShredType::from(shred_variant);
            let key = ShredId::new(slot, index, shred_type);
            let merkle_root = shred.merkle_root().unwrap();
            let chained_merkle_root = shred.chained_merkle_root().unwrap();

            assert!(signature.verify(pubkey.as_ref(), merkle_root.0.as_ref()));
            // Verify shred::layout api.
            let shred = shred.payload();
            assert_eq!(shred::layout::get_signature(shred), Some(signature));
            assert_eq!(
                shred::layout::get_shred_variant(shred).unwrap(),
                shred_variant
            );
            assert_eq!(shred::layout::get_shred_type(shred).unwrap(), shred_type);
            assert_eq!(shred::layout::get_slot(shred), Some(slot));
            assert_eq!(shred::layout::get_index(shred), Some(index));
            assert_eq!(shred::layout::get_version(shred), Some(version));
            assert_eq!(shred::layout::get_shred_id(shred), Some(key));
            assert_eq!(shred::layout::get_merkle_root(shred), Some(merkle_root));
            assert_eq!(
                shred::layout::get_chained_merkle_root(shred),
                Some(chained_merkle_root)
            );
            let data = shred::layout::get_signed_data(shred).unwrap();
            assert_eq!(data, merkle_root);
            assert!(signature.verify(pubkey.as_ref(), data.0.as_ref()));
        }
        // Verify common, data and coding headers.
        let mut num_data_shreds = 0;
        let mut num_coding_shreds = 0;
        for (index, shred) in shreds.iter().enumerate() {
            let common_header = shred.common_header();
            let resigned = is_last_in_slot && index >= shreds.len() - 64;

            assert_eq!(common_header.slot, slot);
            assert_eq!(common_header.version, shred_version);
            let proof_size = shred.proof_size().unwrap();
            match shred {
                Shred::ShredCode(shred) => {
                    assert_eq!(common_header.index, next_code_index + num_coding_shreds);
                    assert_eq!(
                        common_header.shred_variant,
                        ShredVariant::MerkleCode {
                            proof_size,
                            resigned
                        }
                    );
                    num_coding_shreds += 1;
                    let shred = shred.payload();
                    assert_matches!(
                        shred::layout::get_flags(shred),
                        Err(Error::InvalidShredType)
                    );
                    assert_matches!(shred::layout::get_data(shred), Err(Error::InvalidShredType));
                }
                Shred::ShredData(shred) => {
                    assert_eq!(common_header.index, next_shred_index + num_data_shreds);
                    assert_eq!(
                        common_header.shred_variant,
                        ShredVariant::MerkleData {
                            proof_size,
                            resigned
                        }
                    );
                    assert!(common_header.fec_set_index <= common_header.index);
                    assert_eq!(
                        Slot::from(shred.data_header.parent_offset),
                        slot - parent_slot
                    );
                    assert_eq!(
                        (shred.data_header.flags & ShredFlags::SHRED_TICK_REFERENCE_MASK).bits(),
                        reference_tick,
                    );
                    let data_header = shred.data_header;
                    let data = shred.data().unwrap();
                    let shred = shred.payload();
                    assert_eq!(
                        shred::layout::get_parent_offset(shred),
                        Some(u16::try_from(slot - parent_slot).unwrap()),
                    );
                    assert_eq!(
                        shred::layout::get_parent_offset(shred).unwrap(),
                        data_header.parent_offset
                    );
                    assert_eq!(shred::layout::get_flags(shred).unwrap(), data_header.flags);
                    assert_eq!(shred::layout::get_data(shred).unwrap(), data);
                    assert_eq!(
                        shred::layout::get_reference_tick(shred).unwrap(),
                        reference_tick
                    );
                    num_data_shreds += 1;
                }
            }
        }
        assert!(num_coding_shreds >= num_data_shreds);
        // Verify chained Merkle roots.
        let chained_merkle_roots = std::iter::once((0, chained_merkle_root))
            .chain(
                shreds
                    .iter()
                    .sorted_unstable_by_key(|shred| shred.fec_set_index())
                    .dedup_by(|shred, other| shred.fec_set_index() == other.fec_set_index())
                    .map(|shred| (shred.fec_set_index(), shred.merkle_root().unwrap())),
            )
            .tuple_windows()
            .map(|((_, merkle_root), (fec_set_index, _))| (fec_set_index, merkle_root))
            .collect::<HashMap<_, _>>();
        for shred in &shreds {
            assert_eq!(
                shred.chained_merkle_root().unwrap(),
                chained_merkle_roots[&shred.fec_set_index()]
            );
        }
        // Assert that only the last shred is LAST_SHRED_IN_SLOT.
        assert_eq!(
            data_shreds
                .iter()
                .filter(|shred| shred
                    .data_header
                    .flags
                    .contains(ShredFlags::LAST_SHRED_IN_SLOT))
                .count(),
            if is_last_in_slot { 1 } else { 0 }
        );
        assert_eq!(
            data_shreds
                .last()
                .unwrap()
                .data_header
                .flags
                .contains(ShredFlags::LAST_SHRED_IN_SLOT),
            is_last_in_slot
        );
        // Assert that the last erasure batch has 32+ data shreds.
        if is_last_in_slot {
            let fec_set_index = shreds.iter().map(Shred::fec_set_index).max().unwrap();
            assert!(
                shreds
                    .iter()
                    .filter(|shred| shred.fec_set_index() == fec_set_index)
                    .filter(|shred| shred.shred_type() == ShredType::Data)
                    .count()
                    >= 32
            )
        }
        // Assert that data shreds can be recovered from coding shreds.
        let recovered_data_shreds: Vec<_> = shreds
            .iter()
            .filter_map(|shred| match shred {
                Shred::ShredCode(_) => Some(shred.clone()),
                Shred::ShredData(_) => None,
            })
            .chunk_by(|shred| shred.common_header().fec_set_index)
            .into_iter()
            .flat_map(|(_, shreds)| {
                recover(shreds.collect(), reed_solomon_cache)
                    .unwrap()
                    .map(Result::unwrap)
            })
            .collect();
        assert_eq!(recovered_data_shreds.len(), data_shreds.len());

        for (shred, other) in recovered_data_shreds.into_iter().zip(data_shreds) {
            match shred {
                Shred::ShredCode(_) => panic!("Invalid shred type!"),
                Shred::ShredData(shred) => assert_eq!(shred, *other),
            }
        }
        // Verify erasure recovery for each erasure batch.
        for shreds in shreds
            .into_iter()
            .into_group_map_by(Shred::fec_set_index)
            .values()
        {
            verify_erasure_recovery(rng, shreds, reed_solomon_cache);
        }
    }
}<|MERGE_RESOLUTION|>--- conflicted
+++ resolved
@@ -806,11 +806,7 @@
     // The attached signature verifies only if we obtain the same Merkle root.
     // Because shreds obtained from turbine or repair are sig-verified, this
     // also means that we don't need to verify signatures for recovered shreds.
-<<<<<<< HEAD
-    if tree.last() != Some(&merkle_root.0) {
-=======
-    if tree.root() != &merkle_root {
->>>>>>> 0d5dfb08
+    if tree.root() != merkle_root {
         return Err(Error::InvalidMerkleRoot);
     }
     let set_merkle_proof = move |(index, (mut shred, mask)): (_, (Shred, _))| {
@@ -1229,11 +1225,7 @@
     // The Merkle root of the previous erasure batch if chained.
     chained_merkle_root: SliceRoot,
     reed_solomon_cache: &ReedSolomonCache,
-<<<<<<< HEAD
 ) -> Result<SliceRoot, Error> {
-=======
-) -> Result<Hash, Error> {
->>>>>>> 0d5dfb08
     debug_assert_eq!(shreds.iter().map(Shred::fec_set_index).dedup().count(), 1);
     // Write common and {data,coding} headers into shreds' payload.
     fn write_headers(shred: &mut Shred) -> Result<(), bincode::Error> {
@@ -1297,12 +1289,7 @@
         })),
     }?;
     // Sign the root of the Merkle tree.
-<<<<<<< HEAD
-    let root = SliceRoot(tree.last().copied().ok_or(Error::InvalidMerkleProof)?);
-    let signature = keypair.sign_message(root.0.as_ref());
-=======
-    let signature = keypair.sign_message(tree.root().as_ref());
->>>>>>> 0d5dfb08
+    let signature = keypair.sign_message(tree.root().0.as_ref());
     // Populate merkle proof for all shreds and attach signature.
     for (index, shred) in shreds.iter_mut().enumerate() {
         let proof = tree.make_merkle_proof(index, erasure_batch_size);
@@ -1316,7 +1303,7 @@
             &Shred::from_payload(shred).unwrap()
         });
     }
-    Ok(*tree.root())
+    Ok(tree.root())
 }
 
 #[cfg(test)]
