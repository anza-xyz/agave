--- conflicted
+++ resolved
@@ -4,11 +4,6 @@
     agave_votor_messages::slice_root::SliceRoot,
     rayon::{prelude::*, ThreadPool},
     solana_clock::Slot,
-<<<<<<< HEAD
-    solana_metrics::inc_new_counter_debug,
-=======
-    solana_hash::Hash,
->>>>>>> b23518ab
     solana_nohash_hasher::BuildNoHashHasher,
     solana_perf::packet::{PacketBatch, PacketRef},
     solana_pubkey::Pubkey,
