use {
    crate::{
        block_error::BlockError,
        blockstore::Blockstore,
        blockstore_db::BlockstoreError,
        blockstore_meta::SlotMeta,
        entry_notifier_service::{EntryNotification, EntryNotifierSender},
        leader_schedule_cache::LeaderScheduleCache,
        token_balances::collect_token_balances,
        use_snapshot_archives_at_startup::UseSnapshotArchivesAtStartup,
    },
    chrono_humanize::{Accuracy, HumanTime, Tense},
    crossbeam_channel::Sender,
    itertools::Itertools,
    log::*,
    rayon::{prelude::*, ThreadPool},
    scopeguard::defer,
    solana_accounts_db::{
        accounts_db::{AccountShrinkThreshold, AccountsDbConfig},
        accounts_index::AccountSecondaryIndexes,
        accounts_update_notifier_interface::AccountsUpdateNotifier,
        epoch_accounts_hash::EpochAccountsHash,
        rent_debits::RentDebits,
        transaction_results::{
            TransactionExecutionDetails, TransactionExecutionResult, TransactionResults,
        },
    },
    solana_cost_model::cost_model::CostModel,
    solana_entry::entry::{
        self, create_ticks, Entry, EntrySlice, EntryType, EntryVerificationStatus, VerifyRecyclers,
    },
    solana_measure::{measure, measure::Measure},
    solana_metrics::datapoint_error,
    solana_program_runtime::timings::{ExecuteTimingType, ExecuteTimings, ThreadExecuteTimings},
    solana_rayon_threadlimit::{get_max_thread_count, get_thread_count},
    solana_runtime::{
        accounts_background_service::{AbsRequestSender, SnapshotRequestKind},
        bank::{Bank, TransactionBalancesSet},
        bank_forks::BankForks,
        bank_utils,
        commitment::VOTE_THRESHOLD_SIZE,
        installed_scheduler_pool::BankWithScheduler,
        prioritization_fee_cache::PrioritizationFeeCache,
        runtime_config::RuntimeConfig,
        transaction_batch::TransactionBatch,
    },
    solana_sdk::{
        clock::{Slot, MAX_PROCESSING_AGE},
        feature_set,
        genesis_config::GenesisConfig,
        hash::Hash,
        pubkey::Pubkey,
        saturating_add_assign,
        signature::{Keypair, Signature},
        timing,
        transaction::{
            Result, SanitizedTransaction, TransactionError, TransactionVerificationMode,
            VersionedTransaction,
        },
    },
    solana_transaction_status::token_balances::TransactionTokenBalancesSet,
    solana_vote::{vote_account::VoteAccountsHashMap, vote_sender_types::ReplayVoteSender},
    std::{
        borrow::Cow,
        collections::{HashMap, HashSet},
        path::PathBuf,
        result,
        sync::{
            atomic::{AtomicBool, Ordering::Relaxed},
            Arc, Mutex, RwLock,
        },
        time::{Duration, Instant},
    },
    thiserror::Error,
};

pub struct TransactionBatchWithIndexes<'a, 'b> {
    pub batch: TransactionBatch<'a, 'b>,
    pub transaction_indexes: Vec<usize>,
}

struct ReplayEntry {
    entry: EntryType,
    starting_index: usize,
}

// get_max_thread_count to match number of threads in the old code.
// see: https://github.com/solana-labs/solana/pull/24853
lazy_static! {
    static ref PAR_THREAD_POOL: ThreadPool = rayon::ThreadPoolBuilder::new()
        .num_threads(get_max_thread_count())
        .thread_name(|i| format!("solBstoreProc{i:02}"))
        .build()
        .unwrap();
}

fn first_err(results: &[Result<()>]) -> Result<()> {
    for r in results {
        if r.is_err() {
            return r.clone();
        }
    }
    Ok(())
}

// Includes transaction signature for unit-testing
fn get_first_error(
    batch: &TransactionBatch,
    fee_collection_results: Vec<Result<()>>,
) -> Option<(Result<()>, Signature)> {
    let mut first_err = None;
    for (result, transaction) in fee_collection_results
        .iter()
        .zip(batch.sanitized_transactions())
    {
        if let Err(ref err) = result {
            if first_err.is_none() {
                first_err = Some((result.clone(), *transaction.signature()));
            }
            warn!(
                "Unexpected validator error: {:?}, transaction: {:?}",
                err, transaction
            );
            datapoint_error!(
                "validator_process_entry_error",
                (
                    "error",
                    format!("error: {err:?}, transaction: {transaction:?}"),
                    String
                )
            );
        }
    }
    first_err
}

pub fn execute_batch(
    batch: &TransactionBatchWithIndexes,
    bank: &Arc<Bank>,
    transaction_status_sender: Option<&TransactionStatusSender>,
    replay_vote_sender: Option<&ReplayVoteSender>,
    timings: &mut ExecuteTimings,
    log_messages_bytes_limit: Option<usize>,
    prioritization_fee_cache: &PrioritizationFeeCache,
) -> Result<()> {
    let TransactionBatchWithIndexes {
        batch,
        transaction_indexes,
    } = batch;
    let record_token_balances = transaction_status_sender.is_some();

    let mut mint_decimals: HashMap<Pubkey, u8> = HashMap::new();

    let pre_token_balances = if record_token_balances {
        collect_token_balances(bank, batch, &mut mint_decimals)
    } else {
        vec![]
    };

    let (tx_results, balances) = batch.bank().load_execute_and_commit_transactions(
        batch,
        MAX_PROCESSING_AGE,
        transaction_status_sender.is_some(),
        transaction_status_sender.is_some(),
        transaction_status_sender.is_some(),
        transaction_status_sender.is_some(),
        timings,
        log_messages_bytes_limit,
    );

    bank_utils::find_and_send_votes(
        batch.sanitized_transactions(),
        &tx_results,
        replay_vote_sender,
    );

    let TransactionResults {
        fee_collection_results,
        execution_results,
        rent_debits,
        ..
    } = tx_results;

    let executed_transactions = execution_results
        .iter()
        .zip(batch.sanitized_transactions())
        .filter_map(|(execution_result, tx)| execution_result.was_executed().then_some(tx))
        .collect_vec();

    if let Some(transaction_status_sender) = transaction_status_sender {
        let transactions = batch.sanitized_transactions().to_vec();
        let post_token_balances = if record_token_balances {
            collect_token_balances(bank, batch, &mut mint_decimals)
        } else {
            vec![]
        };

        let token_balances =
            TransactionTokenBalancesSet::new(pre_token_balances, post_token_balances);

        transaction_status_sender.send_transaction_status_batch(
            bank.clone(),
            transactions,
            execution_results,
            balances,
            token_balances,
            rent_debits,
            transaction_indexes.to_vec(),
        );
    }

    prioritization_fee_cache.update(bank, executed_transactions.into_iter());

    let first_err = get_first_error(batch, fee_collection_results);
    first_err.map(|(result, _)| result).unwrap_or(Ok(()))
}

#[derive(Default)]
pub struct ExecuteBatchesInternalMetrics {
    execution_timings_per_thread: HashMap<usize, ThreadExecuteTimings>,
    total_batches_len: u64,
    execute_batches_us: u64,
}

impl ExecuteBatchesInternalMetrics {
    pub fn new_with_timings_from_all_threads(execute_timings: ExecuteTimings) -> Self {
        let thread_timings = ThreadExecuteTimings {
            execute_timings,
            ..ThreadExecuteTimings::default()
        };
        let mut new = Self::default();
        new.execution_timings_per_thread.insert(0, thread_timings);

        new
    }
}

fn execute_batches_internal(
    bank: &Arc<Bank>,
    batches: &[TransactionBatchWithIndexes],
    transaction_status_sender: Option<&TransactionStatusSender>,
    replay_vote_sender: Option<&ReplayVoteSender>,
    log_messages_bytes_limit: Option<usize>,
    prioritization_fee_cache: &PrioritizationFeeCache,
) -> Result<ExecuteBatchesInternalMetrics> {
    assert!(!batches.is_empty());
    let execution_timings_per_thread: Mutex<HashMap<usize, ThreadExecuteTimings>> =
        Mutex::new(HashMap::new());

    let mut execute_batches_elapsed = Measure::start("execute_batches_elapsed");
    let results: Vec<Result<()>> = PAR_THREAD_POOL.install(|| {
        batches
            .into_par_iter()
            .map(|transaction_batch| {
                let transaction_count =
                    transaction_batch.batch.sanitized_transactions().len() as u64;
                let mut timings = ExecuteTimings::default();
                let (result, execute_batches_time): (Result<()>, Measure) = measure!(
                    {
                        execute_batch(
                            transaction_batch,
                            bank,
                            transaction_status_sender,
                            replay_vote_sender,
                            &mut timings,
                            log_messages_bytes_limit,
                            prioritization_fee_cache,
                        )
                    },
                    "execute_batch",
                );

                let thread_index = PAR_THREAD_POOL.current_thread_index().unwrap();
                execution_timings_per_thread
                    .lock()
                    .unwrap()
                    .entry(thread_index)
                    .and_modify(|thread_execution_time| {
                        let ThreadExecuteTimings {
                            total_thread_us,
                            total_transactions_executed,
                            execute_timings: total_thread_execute_timings,
                        } = thread_execution_time;
                        *total_thread_us += execute_batches_time.as_us();
                        *total_transactions_executed += transaction_count;
                        total_thread_execute_timings
                            .saturating_add_in_place(ExecuteTimingType::TotalBatchesLen, 1);
                        total_thread_execute_timings.accumulate(&timings);
                    })
                    .or_insert(ThreadExecuteTimings {
                        total_thread_us: execute_batches_time.as_us(),
                        total_transactions_executed: transaction_count,
                        execute_timings: timings,
                    });
                result
            })
            .collect()
    });
    execute_batches_elapsed.stop();

    first_err(&results)?;

    Ok(ExecuteBatchesInternalMetrics {
        execution_timings_per_thread: execution_timings_per_thread.into_inner().unwrap(),
        total_batches_len: batches.len() as u64,
        execute_batches_us: execute_batches_elapsed.as_us(),
    })
}

fn process_batches(
    bank: &BankWithScheduler,
    batches: &[TransactionBatchWithIndexes],
    transaction_status_sender: Option<&TransactionStatusSender>,
    replay_vote_sender: Option<&ReplayVoteSender>,
    batch_execution_timing: &mut BatchExecutionTiming,
    log_messages_bytes_limit: Option<usize>,
    prioritization_fee_cache: &PrioritizationFeeCache,
) -> Result<()> {
    if !bank.has_installed_scheduler() {
        debug!(
            "process_batches()/rebatch_and_execute_batches({} batches)",
            batches.len()
        );
        rebatch_and_execute_batches(
            bank,
            batches,
            transaction_status_sender,
            replay_vote_sender,
            batch_execution_timing,
            log_messages_bytes_limit,
            prioritization_fee_cache,
        )
    } else {
        debug!(
            "process_batches()/schedule_batches_for_execution({} batches)",
            batches.len()
        );
        schedule_batches_for_execution(bank, batches)
    }
}

fn schedule_batches_for_execution(
    bank: &BankWithScheduler,
    batches: &[TransactionBatchWithIndexes],
) -> Result<()> {
    for TransactionBatchWithIndexes {
        batch,
        transaction_indexes,
    } in batches
    {
        bank.schedule_transaction_executions(
            batch.sanitized_transactions(),
            transaction_indexes.iter(),
        );
    }
    Ok(())
}

fn rebatch_transactions<'a>(
    lock_results: &'a [Result<()>],
    bank: &'a Arc<Bank>,
    sanitized_txs: &'a [SanitizedTransaction],
    start: usize,
    end: usize,
    transaction_indexes: &'a [usize],
) -> TransactionBatchWithIndexes<'a, 'a> {
    let txs = &sanitized_txs[start..=end];
    let results = &lock_results[start..=end];
    let mut tx_batch = TransactionBatch::new(results.to_vec(), bank, Cow::from(txs));
    tx_batch.set_needs_unlock(false);

    let transaction_indexes = transaction_indexes[start..=end].to_vec();
    TransactionBatchWithIndexes {
        batch: tx_batch,
        transaction_indexes,
    }
}

fn rebatch_and_execute_batches(
    bank: &Arc<Bank>,
    batches: &[TransactionBatchWithIndexes],
    transaction_status_sender: Option<&TransactionStatusSender>,
    replay_vote_sender: Option<&ReplayVoteSender>,
    timing: &mut BatchExecutionTiming,
    log_messages_bytes_limit: Option<usize>,
    prioritization_fee_cache: &PrioritizationFeeCache,
) -> Result<()> {
    if batches.is_empty() {
        return Ok(());
    }

    let ((lock_results, sanitized_txs), transaction_indexes): ((Vec<_>, Vec<_>), Vec<_>) = batches
        .iter()
        .flat_map(|batch| {
            batch
                .batch
                .lock_results()
                .iter()
                .cloned()
                .zip(batch.batch.sanitized_transactions().to_vec())
                .zip(batch.transaction_indexes.to_vec())
        })
        .unzip();

    let mut minimal_tx_cost = u64::MAX;
    let mut total_cost: u64 = 0;
    let tx_costs = sanitized_txs
        .iter()
        .map(|tx| {
            let tx_cost = CostModel::calculate_cost(tx, &bank.feature_set);
            let cost = tx_cost.sum();
            minimal_tx_cost = std::cmp::min(minimal_tx_cost, cost);
            total_cost = total_cost.saturating_add(cost);
            tx_cost
        })
        .collect::<Vec<_>>();

    if bank
        .feature_set
        .is_active(&feature_set::apply_cost_tracker_during_replay::id())
    {
        let mut cost_tracker = bank.write_cost_tracker().unwrap();
        for tx_cost in &tx_costs {
            cost_tracker
                .try_add(tx_cost)
                .map_err(TransactionError::from)?;
        }
    }

    let target_batch_count = get_thread_count() as u64;

    let mut tx_batches: Vec<TransactionBatchWithIndexes> = vec![];
    let rebatched_txs = if total_cost > target_batch_count.saturating_mul(minimal_tx_cost) {
        let target_batch_cost = total_cost / target_batch_count;
        let mut batch_cost: u64 = 0;
        let mut slice_start = 0;
        tx_costs
            .into_iter()
            .enumerate()
            .for_each(|(index, tx_cost)| {
                let next_index = index + 1;
                batch_cost = batch_cost.saturating_add(tx_cost.sum());
                if batch_cost >= target_batch_cost || next_index == sanitized_txs.len() {
                    let tx_batch = rebatch_transactions(
                        &lock_results,
                        bank,
                        &sanitized_txs,
                        slice_start,
                        index,
                        &transaction_indexes,
                    );
                    slice_start = next_index;
                    tx_batches.push(tx_batch);
                    batch_cost = 0;
                }
            });
        &tx_batches[..]
    } else {
        batches
    };

    let execute_batches_internal_metrics = execute_batches_internal(
        bank,
        rebatched_txs,
        transaction_status_sender,
        replay_vote_sender,
        log_messages_bytes_limit,
        prioritization_fee_cache,
    )?;

    timing.accumulate(execute_batches_internal_metrics);
    Ok(())
}

/// Process an ordered list of entries in parallel
/// 1. In order lock accounts for each entry while the lock succeeds, up to a Tick entry
/// 2. Process the locked group in parallel
/// 3. Register the `Tick` if it's available
/// 4. Update the leader scheduler, goto 1
///
/// This method is for use testing against a single Bank, and assumes `Bank::transaction_count()`
/// represents the number of transactions executed in this Bank
pub fn process_entries_for_tests(
    bank: &BankWithScheduler,
    entries: Vec<Entry>,
    transaction_status_sender: Option<&TransactionStatusSender>,
    replay_vote_sender: Option<&ReplayVoteSender>,
) -> Result<()> {
    let verify_transaction = {
        let bank = bank.clone_with_scheduler();
        move |versioned_tx: VersionedTransaction| -> Result<SanitizedTransaction> {
            bank.verify_transaction(versioned_tx, TransactionVerificationMode::FullVerification)
        }
    };

    let mut entry_starting_index: usize = bank.transaction_count().try_into().unwrap();
    let mut batch_timing = BatchExecutionTiming::default();
    let mut replay_entries: Vec<_> =
        entry::verify_transactions(entries, Arc::new(verify_transaction))?
            .into_iter()
            .map(|entry| {
                let starting_index = entry_starting_index;
                if let EntryType::Transactions(ref transactions) = entry {
                    entry_starting_index = entry_starting_index.saturating_add(transactions.len());
                }
                ReplayEntry {
                    entry,
                    starting_index,
                }
            })
            .collect();

    let ignored_prioritization_fee_cache = PrioritizationFeeCache::new(0u64);
    let result = process_entries(
        bank,
        &mut replay_entries,
        transaction_status_sender,
        replay_vote_sender,
        &mut batch_timing,
        None,
        &ignored_prioritization_fee_cache,
    );

    debug!("process_entries: {:?}", batch_timing);
    result
}

<<<<<<< HEAD
pub fn process_entries_for_tests_without_scheduler(
    bank: &Arc<Bank>,
    entries: Vec<Entry>,
    randomize: bool,
) -> Result<()> {
    process_entries_for_tests(
        &BankWithScheduler::new_without_scheduler(bank.clone()),
        entries,
        randomize,
        None,
        None,
    )
}

// Note: If randomize is true this will shuffle entries' transactions in-place.
=======
>>>>>>> 05ddbf3b
fn process_entries(
    bank: &BankWithScheduler,
    entries: &mut [ReplayEntry],
    transaction_status_sender: Option<&TransactionStatusSender>,
    replay_vote_sender: Option<&ReplayVoteSender>,
    batch_timing: &mut BatchExecutionTiming,
    log_messages_bytes_limit: Option<usize>,
    prioritization_fee_cache: &PrioritizationFeeCache,
) -> Result<()> {
    // accumulator for entries that can be processed in parallel
    let mut batches = vec![];
    let mut tick_hashes = vec![];

    for ReplayEntry {
        entry,
        starting_index,
    } in entries
    {
        match entry {
            EntryType::Tick(hash) => {
                // If it's a tick, save it for later
                tick_hashes.push(hash);
                if bank.is_block_boundary(bank.tick_height() + tick_hashes.len() as u64) {
                    // If it's a tick that will cause a new blockhash to be created,
                    // execute the group and register the tick
                    process_batches(
                        bank,
                        &batches,
                        transaction_status_sender,
                        replay_vote_sender,
                        batch_timing,
                        log_messages_bytes_limit,
                        prioritization_fee_cache,
                    )?;
                    batches.clear();
                    for hash in &tick_hashes {
                        bank.register_tick(hash);
                    }
                    tick_hashes.clear();
                }
            }
            EntryType::Transactions(transactions) => {
                let starting_index = *starting_index;
                let transaction_indexes =
                    (starting_index..starting_index.saturating_add(transactions.len())).collect();
                loop {
                    // try to lock the accounts
                    let batch = bank.prepare_sanitized_batch(transactions);
                    let first_lock_err = first_err(batch.lock_results());

                    // if locking worked
                    if first_lock_err.is_ok() {
                        batches.push(TransactionBatchWithIndexes {
                            batch,
                            transaction_indexes,
                        });
                        // done with this entry
                        break;
                    }
                    // else we failed to lock, 2 possible reasons
                    if batches.is_empty() {
                        // An entry has account lock conflicts with *itself*, which should not happen
                        // if generated by a properly functioning leader
                        datapoint_error!(
                            "validator_process_entry_error",
                            (
                                "error",
                                format!(
                                    "Lock accounts error, entry conflicts with itself, txs: {transactions:?}"
                                ),
                                String
                            )
                        );
                        // bail
                        first_lock_err?;
                    } else {
                        // else we have an entry that conflicts with a prior entry
                        // execute the current queue and try to process this entry again
                        process_batches(
                            bank,
                            &batches,
                            transaction_status_sender,
                            replay_vote_sender,
                            batch_timing,
                            log_messages_bytes_limit,
                            prioritization_fee_cache,
                        )?;
                        batches.clear();
                    }
                }
            }
        }
    }
    process_batches(
        bank,
        &batches,
        transaction_status_sender,
        replay_vote_sender,
        batch_timing,
        log_messages_bytes_limit,
        prioritization_fee_cache,
    )?;
    for hash in tick_hashes {
        bank.register_tick(hash);
    }
    Ok(())
}

#[derive(Error, Debug)]
pub enum BlockstoreProcessorError {
    #[error("failed to load entries, error: {0}")]
    FailedToLoadEntries(#[from] BlockstoreError),

    #[error("failed to load meta")]
    FailedToLoadMeta,

    #[error("invalid block error: {0}")]
    InvalidBlock(#[from] BlockError),

    #[error("invalid transaction error: {0}")]
    InvalidTransaction(#[from] TransactionError),

    #[error("no valid forks found")]
    NoValidForksFound,

    #[error("invalid hard fork slot {0}")]
    InvalidHardFork(Slot),

    #[error("root bank with mismatched capitalization at {0}")]
    RootBankWithMismatchedCapitalization(Slot),
}

/// Callback for accessing bank state while processing the blockstore
pub type ProcessCallback = Arc<dyn Fn(&Bank) + Sync + Send>;

#[derive(Default, Clone)]
pub struct ProcessOptions {
    /// Run PoH, transaction signature and other transaction verifications on the entries.
    pub run_verification: bool,
    pub full_leader_cache: bool,
    pub halt_at_slot: Option<Slot>,
    pub new_hard_forks: Option<Vec<Slot>>,
    pub debug_keys: Option<Arc<HashSet<Pubkey>>>,
    pub account_indexes: AccountSecondaryIndexes,
    pub limit_load_slot_count_from_snapshot: Option<usize>,
    pub allow_dead_slots: bool,
    pub accounts_db_test_hash_calculation: bool,
    pub accounts_db_skip_shrink: bool,
    pub accounts_db_config: Option<AccountsDbConfig>,
    pub verify_index: bool,
    pub shrink_ratio: AccountShrinkThreshold,
    pub runtime_config: RuntimeConfig,
    pub on_halt_store_hash_raw_data_for_debug: bool,
    /// true if after processing the contents of the blockstore at startup, we should run an accounts hash calc
    /// This is useful for debugging.
    pub run_final_accounts_hash_calc: bool,
    pub use_snapshot_archives_at_startup: UseSnapshotArchivesAtStartup,
}

pub fn test_process_blockstore(
    genesis_config: &GenesisConfig,
    blockstore: &Blockstore,
    opts: &ProcessOptions,
    exit: Arc<AtomicBool>,
) -> (Arc<RwLock<BankForks>>, LeaderScheduleCache) {
    // Spin up a thread to be a fake Accounts Background Service.  Need to intercept and handle all
    // EpochAccountsHash requests so future rooted banks do not hang in Bank::freeze() waiting for
    // an in-flight EAH calculation to complete.
    let (snapshot_request_sender, snapshot_request_receiver) = crossbeam_channel::unbounded();
    let abs_request_sender = AbsRequestSender::new(snapshot_request_sender);
    let bg_exit = Arc::new(AtomicBool::new(false));
    let bg_thread = {
        let exit = Arc::clone(&bg_exit);
        std::thread::spawn(move || {
            while !exit.load(Relaxed) {
                snapshot_request_receiver
                    .try_iter()
                    .filter(|snapshot_request| {
                        snapshot_request.request_kind == SnapshotRequestKind::EpochAccountsHash
                    })
                    .for_each(|snapshot_request| {
                        snapshot_request
                            .snapshot_root_bank
                            .rc
                            .accounts
                            .accounts_db
                            .epoch_accounts_hash_manager
                            .set_valid(
                                EpochAccountsHash::new(Hash::new_unique()),
                                snapshot_request.snapshot_root_bank.slot(),
                            )
                    });
                std::thread::sleep(Duration::from_millis(100));
            }
        })
    };

    let (bank_forks, leader_schedule_cache, ..) = crate::bank_forks_utils::load_bank_forks(
        genesis_config,
        blockstore,
        Vec::new(),
        None,
        None,
        opts,
        None,
        None,
        None,
        exit,
    );

    process_blockstore_from_root(
        blockstore,
        &bank_forks,
        &leader_schedule_cache,
        opts,
        None,
        None,
        None,
        &abs_request_sender,
    )
    .unwrap();

    bg_exit.store(true, Relaxed);
    bg_thread.join().unwrap();

    (bank_forks, leader_schedule_cache)
}

pub(crate) fn process_blockstore_for_bank_0(
    genesis_config: &GenesisConfig,
    blockstore: &Blockstore,
    account_paths: Vec<PathBuf>,
    opts: &ProcessOptions,
    cache_block_meta_sender: Option<&CacheBlockMetaSender>,
    entry_notification_sender: Option<&EntryNotifierSender>,
    accounts_update_notifier: Option<AccountsUpdateNotifier>,
    exit: Arc<AtomicBool>,
) -> Arc<RwLock<BankForks>> {
    // Setup bank for slot 0
    let bank0 = Bank::new_with_paths(
        genesis_config,
        Arc::new(opts.runtime_config.clone()),
        account_paths,
        opts.debug_keys.clone(),
        None,
        opts.account_indexes.clone(),
        opts.shrink_ratio,
        false,
        opts.accounts_db_config.clone(),
        accounts_update_notifier,
        exit,
    );
    let bank0_slot = bank0.slot();
    let bank_forks = Arc::new(RwLock::new(BankForks::new(bank0)));

    info!("Processing ledger for slot 0...");
    process_bank_0(
        &bank_forks
            .read()
            .unwrap()
            .get_with_scheduler(bank0_slot)
            .unwrap(),
        blockstore,
        opts,
        &VerifyRecyclers::default(),
        cache_block_meta_sender,
        entry_notification_sender,
    );
    bank_forks
}

/// Process blockstore from a known root bank
#[allow(clippy::too_many_arguments)]
pub fn process_blockstore_from_root(
    blockstore: &Blockstore,
    bank_forks: &RwLock<BankForks>,
    leader_schedule_cache: &LeaderScheduleCache,
    opts: &ProcessOptions,
    transaction_status_sender: Option<&TransactionStatusSender>,
    cache_block_meta_sender: Option<&CacheBlockMetaSender>,
    entry_notification_sender: Option<&EntryNotifierSender>,
    accounts_background_request_sender: &AbsRequestSender,
) -> result::Result<(), BlockstoreProcessorError> {
    let (start_slot, start_slot_hash) = {
        // Starting slot must be a root, and thus has no parents
        assert_eq!(bank_forks.read().unwrap().banks().len(), 1);
        let bank = bank_forks.read().unwrap().root_bank();
        assert!(bank.parent().is_none());
        (bank.slot(), bank.hash())
    };

    info!("Processing ledger from slot {}...", start_slot);
    let now = Instant::now();

    // Ensure start_slot is rooted for correct replay; also ensure start_slot and
    // qualifying children are marked as connected
    if blockstore.is_primary_access() {
        blockstore
            .mark_slots_as_if_rooted_normally_at_startup(
                vec![(start_slot, Some(start_slot_hash))],
                true,
            )
            .expect("Couldn't mark start_slot as root in startup");
        blockstore
            .set_and_chain_connected_on_root_and_next_slots(start_slot)
            .expect("Couldn't mark start_slot as connected during startup")
    } else {
        info!(
            "Start slot {} isn't a root, and won't be updated due to secondary blockstore access",
            start_slot
        );
    }

    if let Ok(Some(highest_slot)) = blockstore.highest_slot() {
        info!("ledger holds data through slot {}", highest_slot);
    }

    let mut timing = ExecuteTimings::default();
    let (num_slots_processed, num_new_roots_found) = if let Some(start_slot_meta) = blockstore
        .meta(start_slot)
        .unwrap_or_else(|_| panic!("Failed to get meta for slot {start_slot}"))
    {
        load_frozen_forks(
            bank_forks,
            &start_slot_meta,
            blockstore,
            leader_schedule_cache,
            opts,
            transaction_status_sender,
            cache_block_meta_sender,
            entry_notification_sender,
            &mut timing,
            accounts_background_request_sender,
        )?
    } else {
        // If there's no meta in the blockstore for the input `start_slot`,
        // then we started from a snapshot and are unable to process anything.
        //
        // If the ledger has any data at all, the snapshot was likely taken at
        // a slot that is not within the range of ledger min/max slot(s).
        warn!(
            "Starting slot {} is not in Blockstore, unable to process",
            start_slot
        );
        (0, 0)
    };

    let processing_time = now.elapsed();

    datapoint_info!(
        "process_blockstore_from_root",
        ("total_time_us", processing_time.as_micros(), i64),
        (
            "frozen_banks",
            bank_forks.read().unwrap().frozen_banks().len(),
            i64
        ),
        ("slot", bank_forks.read().unwrap().root(), i64),
        ("num_slots_processed", num_slots_processed, i64),
        ("num_new_roots_found", num_new_roots_found, i64),
        ("forks", bank_forks.read().unwrap().banks().len(), i64),
    );

    info!("ledger processing timing: {:?}", timing);
    {
        let bank_forks = bank_forks.read().unwrap();
        let mut bank_slots = bank_forks.banks().keys().copied().collect::<Vec<_>>();
        bank_slots.sort_unstable();

        info!(
            "ledger processed in {}. root slot is {}, {} bank{}: {}",
            HumanTime::from(chrono::Duration::from_std(processing_time).unwrap())
                .to_text_en(Accuracy::Precise, Tense::Present),
            bank_forks.root(),
            bank_slots.len(),
            if bank_slots.len() > 1 { "s" } else { "" },
            bank_slots.iter().map(|slot| slot.to_string()).join(", "),
        );
        assert!(bank_forks.active_bank_slots().is_empty());
    }

    Ok(())
}

/// Verify that a segment of entries has the correct number of ticks and hashes
fn verify_ticks(
    bank: &Bank,
    entries: &[Entry],
    slot_full: bool,
    tick_hash_count: &mut u64,
) -> std::result::Result<(), BlockError> {
    let next_bank_tick_height = bank.tick_height() + entries.tick_count();
    let max_bank_tick_height = bank.max_tick_height();

    if next_bank_tick_height > max_bank_tick_height {
        warn!("Too many entry ticks found in slot: {}", bank.slot());
        return Err(BlockError::TooManyTicks);
    }

    if next_bank_tick_height < max_bank_tick_height && slot_full {
        info!("Too few entry ticks found in slot: {}", bank.slot());
        return Err(BlockError::TooFewTicks);
    }

    if next_bank_tick_height == max_bank_tick_height {
        let has_trailing_entry = entries.last().map(|e| !e.is_tick()).unwrap_or_default();
        if has_trailing_entry {
            warn!("Slot: {} did not end with a tick entry", bank.slot());
            return Err(BlockError::TrailingEntry);
        }

        if !slot_full {
            warn!("Slot: {} was not marked full", bank.slot());
            return Err(BlockError::InvalidLastTick);
        }
    }

    let hashes_per_tick = bank.hashes_per_tick().unwrap_or(0);
    if !entries.verify_tick_hash_count(tick_hash_count, hashes_per_tick) {
        warn!(
            "Tick with invalid number of hashes found in slot: {}",
            bank.slot()
        );
        return Err(BlockError::InvalidTickHashCount);
    }

    Ok(())
}

fn confirm_full_slot(
    blockstore: &Blockstore,
    bank: &BankWithScheduler,
    opts: &ProcessOptions,
    recyclers: &VerifyRecyclers,
    progress: &mut ConfirmationProgress,
    transaction_status_sender: Option<&TransactionStatusSender>,
    entry_notification_sender: Option<&EntryNotifierSender>,
    replay_vote_sender: Option<&ReplayVoteSender>,
    timing: &mut ExecuteTimings,
) -> result::Result<(), BlockstoreProcessorError> {
    let mut confirmation_timing = ConfirmationTiming::default();
    let skip_verification = !opts.run_verification;
    let ignored_prioritization_fee_cache = PrioritizationFeeCache::new(0u64);

    confirm_slot(
        blockstore,
        bank,
        &mut confirmation_timing,
        progress,
        skip_verification,
        transaction_status_sender,
        entry_notification_sender,
        replay_vote_sender,
        recyclers,
        opts.allow_dead_slots,
        opts.runtime_config.log_messages_bytes_limit,
        &ignored_prioritization_fee_cache,
    )?;

    timing.accumulate(&confirmation_timing.batch_execute.totals);

    if !bank.is_complete() {
        Err(BlockstoreProcessorError::InvalidBlock(
            BlockError::Incomplete,
        ))
    } else {
        Ok(())
    }
}

/// Measures different parts of the slot confirmation processing pipeline.
#[derive(Debug)]
pub struct ConfirmationTiming {
    /// Moment when the `ConfirmationTiming` instance was created.  Used to track the total wall
    /// clock time from the moment the first shard for the slot is received and to the moment the
    /// slot is complete.
    pub started: Instant,

    /// Wall clock time used by the slot confirmation code, including PoH/signature verification,
    /// and replay.  As replay can run in parallel with the verification, this value can not be
    /// recovered from the `replay_elapsed` and or `{poh,transaction}_verify_elapsed`.  This
    /// includes failed cases, when `confirm_slot_entries` exist with an error.  In microseconds.
    pub confirmation_elapsed: u64,

    /// Wall clock time used by the entry replay code.  Does not include the PoH or the transaction
    /// signature/precompiles verification, but can overlap with the PoH and signature verification.
    /// In microseconds.
    pub replay_elapsed: u64,

    /// Wall clock times, used for the PoH verification of entries.  In microseconds.
    pub poh_verify_elapsed: u64,

    /// Wall clock time, used for the signature verification as well as precompiles verification.
    /// In microseconds.
    pub transaction_verify_elapsed: u64,

    /// Wall clock time spent loading data sets (and entries) from the blockstore.  This does not
    /// include the case when the blockstore load failed.  In microseconds.
    pub fetch_elapsed: u64,

    /// Same as `fetch_elapsed` above, but for the case when the blockstore load fails.  In
    /// microseconds.
    pub fetch_fail_elapsed: u64,

    /// `batch_execute()` measurements.
    pub batch_execute: BatchExecutionTiming,
}

impl Default for ConfirmationTiming {
    fn default() -> Self {
        Self {
            started: Instant::now(),
            confirmation_elapsed: 0,
            replay_elapsed: 0,
            poh_verify_elapsed: 0,
            transaction_verify_elapsed: 0,
            fetch_elapsed: 0,
            fetch_fail_elapsed: 0,
            batch_execute: BatchExecutionTiming::default(),
        }
    }
}

/// Measures times related to transaction execution in a slot.
#[derive(Debug, Default)]
pub struct BatchExecutionTiming {
    /// Time used by transaction execution.  Accumulated across multiple threads that are running
    /// `execute_batch()`.
    pub totals: ExecuteTimings,

    /// Wall clock time used by the transaction execution part of pipeline.
    /// [`ConfirmationTiming::replay_elapsed`] includes this time.  In microseconds.
    pub wall_clock_us: u64,

    /// Time used to execute transactions, via `execute_batch()`, in the thread that consumed the
    /// most time.
    pub slowest_thread: ThreadExecuteTimings,
}

impl BatchExecutionTiming {
    pub fn accumulate(&mut self, new_batch: ExecuteBatchesInternalMetrics) {
        let Self {
            totals,
            wall_clock_us,
            slowest_thread,
        } = self;

        saturating_add_assign!(*wall_clock_us, new_batch.execute_batches_us);

        use ExecuteTimingType::{NumExecuteBatches, TotalBatchesLen};
        totals.saturating_add_in_place(TotalBatchesLen, new_batch.total_batches_len);
        totals.saturating_add_in_place(NumExecuteBatches, 1);

        for thread_times in new_batch.execution_timings_per_thread.values() {
            totals.accumulate(&thread_times.execute_timings);
        }

        let slowest = new_batch
            .execution_timings_per_thread
            .values()
            .max_by_key(|thread_times| thread_times.total_thread_us);

        if let Some(slowest) = slowest {
            slowest_thread.accumulate(slowest);
            slowest_thread
                .execute_timings
                .saturating_add_in_place(NumExecuteBatches, 1);
        };
    }
}

#[derive(Default)]
pub struct ConfirmationProgress {
    pub last_entry: Hash,
    pub tick_hash_count: u64,
    pub num_shreds: u64,
    pub num_entries: usize,
    pub num_txs: usize,
}

impl ConfirmationProgress {
    pub fn new(last_entry: Hash) -> Self {
        Self {
            last_entry,
            ..Self::default()
        }
    }
}

#[allow(clippy::too_many_arguments)]
pub fn confirm_slot(
    blockstore: &Blockstore,
    bank: &BankWithScheduler,
    timing: &mut ConfirmationTiming,
    progress: &mut ConfirmationProgress,
    skip_verification: bool,
    transaction_status_sender: Option<&TransactionStatusSender>,
    entry_notification_sender: Option<&EntryNotifierSender>,
    replay_vote_sender: Option<&ReplayVoteSender>,
    recyclers: &VerifyRecyclers,
    allow_dead_slots: bool,
    log_messages_bytes_limit: Option<usize>,
    prioritization_fee_cache: &PrioritizationFeeCache,
) -> result::Result<(), BlockstoreProcessorError> {
    let slot = bank.slot();

    let slot_entries_load_result = {
        let mut load_elapsed = Measure::start("load_elapsed");
        let load_result = blockstore
            .get_slot_entries_with_shred_info(slot, progress.num_shreds, allow_dead_slots)
            .map_err(BlockstoreProcessorError::FailedToLoadEntries);
        load_elapsed.stop();
        if load_result.is_err() {
            timing.fetch_fail_elapsed += load_elapsed.as_us();
        } else {
            timing.fetch_elapsed += load_elapsed.as_us();
        }
        load_result
    }?;

    confirm_slot_entries(
        bank,
        slot_entries_load_result,
        timing,
        progress,
        skip_verification,
        transaction_status_sender,
        entry_notification_sender,
        replay_vote_sender,
        recyclers,
        log_messages_bytes_limit,
        prioritization_fee_cache,
    )
}

#[allow(clippy::too_many_arguments)]
fn confirm_slot_entries(
    bank: &BankWithScheduler,
    slot_entries_load_result: (Vec<Entry>, u64, bool),
    timing: &mut ConfirmationTiming,
    progress: &mut ConfirmationProgress,
    skip_verification: bool,
    transaction_status_sender: Option<&TransactionStatusSender>,
    entry_notification_sender: Option<&EntryNotifierSender>,
    replay_vote_sender: Option<&ReplayVoteSender>,
    recyclers: &VerifyRecyclers,
    log_messages_bytes_limit: Option<usize>,
    prioritization_fee_cache: &PrioritizationFeeCache,
) -> result::Result<(), BlockstoreProcessorError> {
    let ConfirmationTiming {
        confirmation_elapsed,
        replay_elapsed,
        poh_verify_elapsed,
        transaction_verify_elapsed,
        batch_execute: batch_execute_timing,
        ..
    } = timing;

    let confirmation_elapsed_timer = Measure::start("confirmation_elapsed");
    defer! {
        *confirmation_elapsed += confirmation_elapsed_timer.end_as_us();
    };

    let slot = bank.slot();
    let (entries, num_shreds, slot_full) = slot_entries_load_result;
    let num_entries = entries.len();
    let mut entry_tx_starting_indexes = Vec::with_capacity(num_entries);
    let mut entry_tx_starting_index = progress.num_txs;
    let num_txs = entries
        .iter()
        .enumerate()
        .map(|(i, entry)| {
            if let Some(entry_notification_sender) = entry_notification_sender {
                let entry_index = progress.num_entries.saturating_add(i);
                if let Err(err) = entry_notification_sender.send(EntryNotification {
                    slot,
                    index: entry_index,
                    entry: entry.into(),
                }) {
                    warn!(
                        "Slot {}, entry {} entry_notification_sender send failed: {:?}",
                        slot, entry_index, err
                    );
                }
            }
            let num_txs = entry.transactions.len();
            let next_tx_starting_index = entry_tx_starting_index.saturating_add(num_txs);
            entry_tx_starting_indexes.push(entry_tx_starting_index);
            entry_tx_starting_index = next_tx_starting_index;
            num_txs
        })
        .sum::<usize>();
    trace!(
        "Fetched entries for slot {}, num_entries: {}, num_shreds: {}, num_txs: {}, slot_full: {}",
        slot,
        num_entries,
        num_shreds,
        num_txs,
        slot_full,
    );

    if !skip_verification {
        let tick_hash_count = &mut progress.tick_hash_count;
        verify_ticks(bank, &entries, slot_full, tick_hash_count).map_err(|err| {
            warn!(
                "{:#?}, slot: {}, entry len: {}, tick_height: {}, last entry: {}, \
                last_blockhash: {}, shred_index: {}, slot_full: {}",
                err,
                slot,
                num_entries,
                bank.tick_height(),
                progress.last_entry,
                bank.last_blockhash(),
                num_shreds,
                slot_full,
            );
            err
        })?;
    }

    let last_entry_hash = entries.last().map(|e| e.hash);
    let verifier = if !skip_verification {
        datapoint_debug!("verify-batch-size", ("size", num_entries as i64, i64));
        let entry_state = entries.start_verify(&progress.last_entry, recyclers.clone());
        if entry_state.status() == EntryVerificationStatus::Failure {
            warn!("Ledger proof of history failed at slot: {}", slot);
            return Err(BlockError::InvalidEntryHash.into());
        }
        Some(entry_state)
    } else {
        None
    };

    let verify_transaction = {
        let bank = bank.clone_with_scheduler();
        move |versioned_tx: VersionedTransaction,
              verification_mode: TransactionVerificationMode|
              -> Result<SanitizedTransaction> {
            bank.verify_transaction(versioned_tx, verification_mode)
        }
    };

    let transaction_verification_start = Instant::now();
    let transaction_verification_result = entry::start_verify_transactions(
        entries,
        skip_verification,
        recyclers.clone(),
        Arc::new(verify_transaction),
    );
    let transaction_cpu_duration_us =
        timing::duration_as_us(&transaction_verification_start.elapsed());

    let mut transaction_verification_result = match transaction_verification_result {
        Ok(transaction_verification_result) => transaction_verification_result,
        Err(err) => {
            warn!(
                "Ledger transaction signature verification failed at slot: {}",
                bank.slot()
            );
            return Err(err.into());
        }
    };

    let entries = transaction_verification_result
        .entries()
        .expect("Transaction verification generates entries");

    let mut replay_timer = Measure::start("replay_elapsed");
    let mut replay_entries: Vec<_> = entries
        .into_iter()
        .zip(entry_tx_starting_indexes)
        .map(|(entry, tx_starting_index)| ReplayEntry {
            entry,
            starting_index: tx_starting_index,
        })
        .collect();
    let process_result = process_entries(
        bank,
        &mut replay_entries,
        transaction_status_sender,
        replay_vote_sender,
        batch_execute_timing,
        log_messages_bytes_limit,
        prioritization_fee_cache,
    )
    .map_err(BlockstoreProcessorError::from);
    replay_timer.stop();
    *replay_elapsed += replay_timer.as_us();

    {
        // If running signature verification on the GPU, wait for that computation to finish, and
        // get the result of it. If we did the signature verification on the CPU, this just returns
        // the already-computed result produced in start_verify_transactions.  Either way, check the
        // result of the signature verification.
        let valid = transaction_verification_result.finish_verify();

        // The GPU Entry verification (if any) is kicked off right when the CPU-side Entry
        // verification finishes, so these times should be disjoint
        *transaction_verify_elapsed +=
            transaction_cpu_duration_us + transaction_verification_result.gpu_verify_duration();

        if !valid {
            warn!(
                "Ledger transaction signature verification failed at slot: {}",
                bank.slot()
            );
            return Err(TransactionError::SignatureFailure.into());
        }
    }

    if let Some(mut verifier) = verifier {
        let verified = verifier.finish_verify();
        *poh_verify_elapsed += verifier.poh_duration_us();
        if !verified {
            warn!("Ledger proof of history failed at slot: {}", bank.slot());
            return Err(BlockError::InvalidEntryHash.into());
        }
    }

    process_result?;

    progress.num_shreds += num_shreds;
    progress.num_entries += num_entries;
    progress.num_txs += num_txs;
    if let Some(last_entry_hash) = last_entry_hash {
        progress.last_entry = last_entry_hash;
    }

    Ok(())
}

// Special handling required for processing the entries in slot 0
fn process_bank_0(
    bank0: &BankWithScheduler,
    blockstore: &Blockstore,
    opts: &ProcessOptions,
    recyclers: &VerifyRecyclers,
    cache_block_meta_sender: Option<&CacheBlockMetaSender>,
    entry_notification_sender: Option<&EntryNotifierSender>,
) {
    assert_eq!(bank0.slot(), 0);
    let mut progress = ConfirmationProgress::new(bank0.last_blockhash());
    confirm_full_slot(
        blockstore,
        bank0,
        opts,
        recyclers,
        &mut progress,
        None,
        entry_notification_sender,
        None,
        &mut ExecuteTimings::default(),
    )
    .expect("Failed to process bank 0 from ledger. Did you forget to provide a snapshot?");
    if let Some((result, _timings)) = bank0.wait_for_completed_scheduler() {
        result.unwrap();
    }
    bank0.freeze();
    if blockstore.is_primary_access() {
        blockstore.insert_bank_hash(bank0.slot(), bank0.hash(), false);
    }
    cache_block_meta(bank0, cache_block_meta_sender);
}

// Given a bank, add its children to the pending slots queue if those children slots are
// complete
fn process_next_slots(
    bank: &Arc<Bank>,
    meta: &SlotMeta,
    blockstore: &Blockstore,
    leader_schedule_cache: &LeaderScheduleCache,
    pending_slots: &mut Vec<(SlotMeta, Bank, Hash)>,
    halt_at_slot: Option<Slot>,
) -> result::Result<(), BlockstoreProcessorError> {
    if meta.next_slots.is_empty() {
        return Ok(());
    }

    // This is a fork point if there are multiple children, create a new child bank for each fork
    for next_slot in &meta.next_slots {
        let skip_next_slot = halt_at_slot
            .map(|halt_at_slot| *next_slot > halt_at_slot)
            .unwrap_or(false);
        if skip_next_slot {
            continue;
        }

        let next_meta = blockstore
            .meta(*next_slot)
            .map_err(|err| {
                warn!("Failed to load meta for slot {}: {:?}", next_slot, err);
                BlockstoreProcessorError::FailedToLoadMeta
            })?
            .unwrap();

        // Only process full slots in blockstore_processor, replay_stage
        // handles any partials
        if next_meta.is_full() {
            let next_bank = Bank::new_from_parent(
                bank.clone(),
                &leader_schedule_cache
                    .slot_leader_at(*next_slot, Some(bank))
                    .unwrap(),
                *next_slot,
            );
            trace!(
                "New bank for slot {}, parent slot is {}",
                next_slot,
                bank.slot(),
            );
            pending_slots.push((next_meta, next_bank, bank.last_blockhash()));
        }
    }

    // Reverse sort by slot, so the next slot to be processed can be popped
    pending_slots.sort_by(|a, b| b.1.slot().cmp(&a.1.slot()));
    Ok(())
}

/// Starting with the root slot corresponding to `start_slot_meta`, iteratively
/// find and process children slots from the blockstore.
///
/// Returns a tuple (a, b) where a is the number of slots processed and b is
/// the number of newly found cluster roots.
#[allow(clippy::too_many_arguments)]
fn load_frozen_forks(
    bank_forks: &RwLock<BankForks>,
    start_slot_meta: &SlotMeta,
    blockstore: &Blockstore,
    leader_schedule_cache: &LeaderScheduleCache,
    opts: &ProcessOptions,
    transaction_status_sender: Option<&TransactionStatusSender>,
    cache_block_meta_sender: Option<&CacheBlockMetaSender>,
    entry_notification_sender: Option<&EntryNotifierSender>,
    timing: &mut ExecuteTimings,
    accounts_background_request_sender: &AbsRequestSender,
) -> result::Result<(u64, usize), BlockstoreProcessorError> {
    let blockstore_max_root = blockstore.max_root();
    let mut root = bank_forks.read().unwrap().root();
    let max_root = std::cmp::max(root, blockstore_max_root);
    info!(
        "load_frozen_forks() latest root from blockstore: {}, max_root: {}",
        blockstore_max_root, max_root,
    );

    // The total number of slots processed
    let mut total_slots_processed = 0;
    // The total number of newly identified root slots
    let mut total_rooted_slots = 0;

    let mut pending_slots = vec![];
    process_next_slots(
        &bank_forks
            .read()
            .unwrap()
            .get(start_slot_meta.slot)
            .unwrap(),
        start_slot_meta,
        blockstore,
        leader_schedule_cache,
        &mut pending_slots,
        opts.halt_at_slot,
    )?;

    let on_halt_store_hash_raw_data_for_debug = opts.on_halt_store_hash_raw_data_for_debug;
    if Some(bank_forks.read().unwrap().root()) != opts.halt_at_slot {
        let recyclers = VerifyRecyclers::default();
        let mut all_banks = HashMap::new();

        const STATUS_REPORT_INTERVAL: Duration = Duration::from_secs(2);
        let mut last_status_report = Instant::now();
        let mut slots_processed = 0;
        let mut txs = 0;
        let mut set_root_us = 0;
        let mut root_retain_us = 0;
        let mut process_single_slot_us = 0;
        let mut voting_us = 0;

        while !pending_slots.is_empty() {
            timing.details.per_program_timings.clear();
            let (meta, bank, last_entry_hash) = pending_slots.pop().unwrap();
            let slot = bank.slot();
            if last_status_report.elapsed() > STATUS_REPORT_INTERVAL {
                let secs = last_status_report.elapsed().as_secs() as f32;
                let slots_per_sec = slots_processed as f32 / secs;
                let txs_per_sec = txs as f32 / secs;
                info!(
                    "processing ledger: slot={slot}, \
                    root_slot={root} \
                    slots={slots_processed}, \
                    slots/s={slots_per_sec}, \
                    txs/s={txs_per_sec}"
                );
                debug!(
                    "processing ledger timing: \
                    set_root_us={set_root_us}, \
                    root_retain_us={root_retain_us}, \
                    process_single_slot_us:{process_single_slot_us}, \
                    voting_us: {voting_us}"
                );

                last_status_report = Instant::now();
                slots_processed = 0;
                txs = 0;
                set_root_us = 0;
                root_retain_us = 0;
                process_single_slot_us = 0;
                voting_us = 0;
            }

            let mut progress = ConfirmationProgress::new(last_entry_hash);
            let mut m = Measure::start("process_single_slot");
            let bank = bank_forks.write().unwrap().insert_from_ledger(bank);
            if process_single_slot(
                blockstore,
                &bank,
                opts,
                &recyclers,
                &mut progress,
                transaction_status_sender,
                cache_block_meta_sender,
                entry_notification_sender,
                None,
                timing,
            )
            .is_err()
            {
                assert!(bank_forks.write().unwrap().remove(bank.slot()).is_some());
                continue;
            }
            txs += progress.num_txs;

            // Block must be frozen by this point; otherwise,
            // process_single_slot() would have errored above.
            assert!(bank.is_frozen());
            all_banks.insert(bank.slot(), bank.clone_with_scheduler());
            m.stop();
            process_single_slot_us += m.as_us();

            let mut m = Measure::start("voting");
            // If we've reached the last known root in blockstore, start looking
            // for newer cluster confirmed roots
            let new_root_bank = {
                if bank_forks.read().unwrap().root() >= max_root {
                    supermajority_root_from_vote_accounts(
                        bank.slot(),
                        bank.total_epoch_stake(),
                        &bank.vote_accounts(),
                    ).and_then(|supermajority_root| {
                        if supermajority_root > root {
                            // If there's a cluster confirmed root greater than our last
                            // replayed root, then because the cluster confirmed root should
                            // be descended from our last root, it must exist in `all_banks`
                            let cluster_root_bank = all_banks.get(&supermajority_root).unwrap();

                            // cluster root must be a descendant of our root, otherwise something
                            // is drastically wrong
                            assert!(cluster_root_bank.ancestors.contains_key(&root));
                            info!(
                                "blockstore processor found new cluster confirmed root: {}, observed in bank: {}",
                                cluster_root_bank.slot(), bank.slot()
                            );

                            // Ensure cluster-confirmed root and parents are set as root in blockstore
                            let mut rooted_slots = vec![];
                            let mut new_root_bank = Arc::clone(cluster_root_bank);
                            loop {
                                if new_root_bank.slot() == root { break; } // Found the last root in the chain, yay!
                                assert!(new_root_bank.slot() > root);

                                rooted_slots.push((new_root_bank.slot(), Some(new_root_bank.hash())));
                                // As noted, the cluster confirmed root should be descended from
                                // our last root; therefore parent should be set
                                new_root_bank = new_root_bank.parent().unwrap();
                            }
                            total_rooted_slots += rooted_slots.len();
                            if blockstore.is_primary_access() {
                                blockstore
                                    .mark_slots_as_if_rooted_normally_at_startup(rooted_slots, true)
                                    .expect("Blockstore::mark_slots_as_if_rooted_normally_at_startup() should succeed");
                            }
                            Some(cluster_root_bank)
                        } else {
                            None
                        }
                    })
                } else if blockstore.is_root(slot) {
                    Some(&bank)
                } else {
                    None
                }
            };
            m.stop();
            voting_us += m.as_us();

            if let Some(new_root_bank) = new_root_bank {
                let mut m = Measure::start("set_root");
                root = new_root_bank.slot();

                leader_schedule_cache.set_root(new_root_bank);
                let _ = bank_forks.write().unwrap().set_root(
                    root,
                    accounts_background_request_sender,
                    None,
                );
                m.stop();
                set_root_us += m.as_us();

                // Filter out all non descendants of the new root
                let mut m = Measure::start("filter pending slots");
                pending_slots
                    .retain(|(_, pending_bank, _)| pending_bank.ancestors.contains_key(&root));
                all_banks.retain(|_, bank| bank.ancestors.contains_key(&root));
                m.stop();
                root_retain_us += m.as_us();
            }

            slots_processed += 1;
            total_slots_processed += 1;

            trace!(
                "Bank for {}slot {} is complete",
                if root == slot { "root " } else { "" },
                slot,
            );

            let done_processing = opts
                .halt_at_slot
                .map(|halt_at_slot| slot >= halt_at_slot)
                .unwrap_or(false);
            if done_processing {
                if opts.run_final_accounts_hash_calc {
                    bank.run_final_hash_calc(on_halt_store_hash_raw_data_for_debug);
                }
                break;
            }

            process_next_slots(
                &bank,
                &meta,
                blockstore,
                leader_schedule_cache,
                &mut pending_slots,
                opts.halt_at_slot,
            )?;
        }
    } else if on_halt_store_hash_raw_data_for_debug {
        bank_forks
            .read()
            .unwrap()
            .root_bank()
            .run_final_hash_calc(on_halt_store_hash_raw_data_for_debug);
    }

    Ok((total_slots_processed, total_rooted_slots))
}

// `roots` is sorted largest to smallest by root slot
fn supermajority_root(roots: &[(Slot, u64)], total_epoch_stake: u64) -> Option<Slot> {
    if roots.is_empty() {
        return None;
    }

    // Find latest root
    let mut total = 0;
    let mut prev_root = roots[0].0;
    for (root, stake) in roots.iter() {
        assert!(*root <= prev_root);
        total += stake;
        if total as f64 / total_epoch_stake as f64 > VOTE_THRESHOLD_SIZE {
            return Some(*root);
        }
        prev_root = *root;
    }

    None
}

fn supermajority_root_from_vote_accounts(
    bank_slot: Slot,
    total_epoch_stake: u64,
    vote_accounts: &VoteAccountsHashMap,
) -> Option<Slot> {
    let mut roots_stakes: Vec<(Slot, u64)> = vote_accounts
        .iter()
        .filter_map(|(key, (stake, account))| {
            if *stake == 0 {
                return None;
            }

            match account.vote_state().as_ref() {
                Err(_) => {
                    warn!(
                        "Unable to get vote_state from account {} in bank: {}",
                        key, bank_slot
                    );
                    None
                }
                Ok(vote_state) => Some((vote_state.root_slot?, *stake)),
            }
        })
        .collect();

    // Sort from greatest to smallest slot
    roots_stakes.sort_unstable_by(|a, b| a.0.cmp(&b.0).reverse());

    // Find latest root
    supermajority_root(&roots_stakes, total_epoch_stake)
}

// Processes and replays the contents of a single slot, returns Error
// if failed to play the slot
#[allow(clippy::too_many_arguments)]
fn process_single_slot(
    blockstore: &Blockstore,
    bank: &BankWithScheduler,
    opts: &ProcessOptions,
    recyclers: &VerifyRecyclers,
    progress: &mut ConfirmationProgress,
    transaction_status_sender: Option<&TransactionStatusSender>,
    cache_block_meta_sender: Option<&CacheBlockMetaSender>,
    entry_notification_sender: Option<&EntryNotifierSender>,
    replay_vote_sender: Option<&ReplayVoteSender>,
    timing: &mut ExecuteTimings,
) -> result::Result<(), BlockstoreProcessorError> {
    // Mark corrupt slots as dead so validators don't replay this slot and
    // see AlreadyProcessed errors later in ReplayStage
    confirm_full_slot(
        blockstore,
        bank,
        opts,
        recyclers,
        progress,
        transaction_status_sender,
        entry_notification_sender,
        replay_vote_sender,
        timing,
    )
    .map_err(|err| {
        let slot = bank.slot();
        warn!("slot {} failed to verify: {}", slot, err);
        if blockstore.is_primary_access() {
            blockstore
                .set_dead_slot(slot)
                .expect("Failed to mark slot as dead in blockstore");
        } else {
            info!(
                "Failed slot {} won't be marked dead due to being secondary blockstore access",
                slot
            );
        }
        err
    })?;

    if let Some((result, _timings)) = bank.wait_for_completed_scheduler() {
        result?
    }
    bank.freeze(); // all banks handled by this routine are created from complete slots
    if blockstore.is_primary_access() {
        blockstore.insert_bank_hash(bank.slot(), bank.hash(), false);
    }
    cache_block_meta(bank, cache_block_meta_sender);

    Ok(())
}

#[allow(clippy::large_enum_variant)]
pub enum TransactionStatusMessage {
    Batch(TransactionStatusBatch),
    Freeze(Slot),
}

pub struct TransactionStatusBatch {
    pub bank: Arc<Bank>,
    pub transactions: Vec<SanitizedTransaction>,
    pub execution_results: Vec<Option<TransactionExecutionDetails>>,
    pub balances: TransactionBalancesSet,
    pub token_balances: TransactionTokenBalancesSet,
    pub rent_debits: Vec<RentDebits>,
    pub transaction_indexes: Vec<usize>,
}

#[derive(Clone, Debug)]
pub struct TransactionStatusSender {
    pub sender: Sender<TransactionStatusMessage>,
}

impl TransactionStatusSender {
    pub fn send_transaction_status_batch(
        &self,
        bank: Arc<Bank>,
        transactions: Vec<SanitizedTransaction>,
        execution_results: Vec<TransactionExecutionResult>,
        balances: TransactionBalancesSet,
        token_balances: TransactionTokenBalancesSet,
        rent_debits: Vec<RentDebits>,
        transaction_indexes: Vec<usize>,
    ) {
        let slot = bank.slot();

        if let Err(e) = self
            .sender
            .send(TransactionStatusMessage::Batch(TransactionStatusBatch {
                bank,
                transactions,
                execution_results: execution_results
                    .into_iter()
                    .map(|result| match result {
                        TransactionExecutionResult::Executed { details, .. } => Some(details),
                        TransactionExecutionResult::NotExecuted(_) => None,
                    })
                    .collect(),
                balances,
                token_balances,
                rent_debits,
                transaction_indexes,
            }))
        {
            trace!(
                "Slot {} transaction_status send batch failed: {:?}",
                slot,
                e
            );
        }
    }

    pub fn send_transaction_status_freeze_message(&self, bank: &Arc<Bank>) {
        let slot = bank.slot();
        if let Err(e) = self.sender.send(TransactionStatusMessage::Freeze(slot)) {
            trace!(
                "Slot {} transaction_status send freeze message failed: {:?}",
                slot,
                e
            );
        }
    }
}

pub type CacheBlockMetaSender = Sender<Arc<Bank>>;

pub fn cache_block_meta(bank: &Arc<Bank>, cache_block_meta_sender: Option<&CacheBlockMetaSender>) {
    if let Some(cache_block_meta_sender) = cache_block_meta_sender {
        cache_block_meta_sender
            .send(bank.clone())
            .unwrap_or_else(|err| warn!("cache_block_meta_sender failed: {:?}", err));
    }
}

// used for tests only
pub fn fill_blockstore_slot_with_ticks(
    blockstore: &Blockstore,
    ticks_per_slot: u64,
    slot: u64,
    parent_slot: u64,
    last_entry_hash: Hash,
) -> Hash {
    // Only slot 0 can be equal to the parent_slot
    assert!(slot.saturating_sub(1) >= parent_slot);
    let num_slots = (slot - parent_slot).max(1);
    let entries = create_ticks(num_slots * ticks_per_slot, 0, last_entry_hash);
    let last_entry_hash = entries.last().unwrap().hash;

    blockstore
        .write_entries(
            slot,
            0,
            0,
            ticks_per_slot,
            Some(parent_slot),
            true,
            &Arc::new(Keypair::new()),
            entries,
            0,
        )
        .unwrap();

    last_entry_hash
}

#[cfg(test)]
pub mod tests {
    use {
        super::*,
        crate::{
            blockstore_options::{AccessType, BlockstoreOptions},
            genesis_utils::{
                create_genesis_config, create_genesis_config_with_leader, GenesisConfigInfo,
            },
        },
        assert_matches::assert_matches,
        rand::{thread_rng, Rng},
        solana_entry::entry::{create_ticks, next_entry, next_entry_mut},
        solana_program_runtime::declare_process_instruction,
<<<<<<< HEAD
        solana_runtime::{
            genesis_utils::{
                self, create_genesis_config_with_vote_accounts, ValidatorVoteKeypairs,
            },
            installed_scheduler_pool::{MockInstalledScheduler, MockInstalledSchedulerPool},
            vote_account::VoteAccount,
=======
        solana_runtime::genesis_utils::{
            self, create_genesis_config_with_vote_accounts, ValidatorVoteKeypairs,
>>>>>>> 05ddbf3b
        },
        solana_sdk::{
            account::{AccountSharedData, WritableAccount},
            epoch_schedule::EpochSchedule,
            hash::Hash,
            instruction::{Instruction, InstructionError},
            native_token::LAMPORTS_PER_SOL,
            pubkey::Pubkey,
            signature::{Keypair, Signer},
            system_instruction::SystemError,
            system_transaction,
            transaction::{Transaction, TransactionError},
        },
        solana_vote::vote_account::VoteAccount,
        solana_vote_program::{
            self,
            vote_state::{VoteState, VoteStateVersions, MAX_LOCKOUT_HISTORY},
            vote_transaction,
        },
        std::{collections::BTreeSet, sync::RwLock},
        trees::tr,
    };

    // Convenience wrapper to optionally process blockstore with Secondary access.
    //
    // Setting up the ledger for a test requires Primary access as items will need to be inserted.
    // However, once a Secondary access has been opened, it won't automaticaly see updates made by
    // the Primary access. So, open (and close) the Secondary access within this function to ensure
    // that "stale" Secondary accesses don't propagate.
    fn test_process_blockstore_with_custom_options(
        genesis_config: &GenesisConfig,
        blockstore: &Blockstore,
        opts: &ProcessOptions,
        access_type: AccessType,
    ) -> (Arc<RwLock<BankForks>>, LeaderScheduleCache) {
        match access_type {
            AccessType::Primary | AccessType::PrimaryForMaintenance => {
                // Attempting to open a second Primary access would fail, so
                // just pass the original session if it is a Primary variant
                test_process_blockstore(genesis_config, blockstore, opts, Arc::default())
            }
            AccessType::Secondary => {
                let secondary_blockstore = Blockstore::open_with_options(
                    blockstore.ledger_path(),
                    BlockstoreOptions {
                        access_type,
                        ..BlockstoreOptions::default()
                    },
                )
                .expect("Unable to open access to blockstore");
                test_process_blockstore(genesis_config, &secondary_blockstore, opts, Arc::default())
            }
        }
    }

    #[test]
    fn test_process_blockstore_with_missing_hashes() {
        do_test_process_blockstore_with_missing_hashes(AccessType::Primary);
    }

    #[test]
    fn test_process_blockstore_with_missing_hashes_secondary_access() {
        do_test_process_blockstore_with_missing_hashes(AccessType::Secondary);
    }

    // Intentionally make slot 1 faulty and ensure that processing sees it as dead
    fn do_test_process_blockstore_with_missing_hashes(blockstore_access_type: AccessType) {
        solana_logger::setup();

        let hashes_per_tick = 2;
        let GenesisConfigInfo {
            mut genesis_config, ..
        } = create_genesis_config(10_000);
        genesis_config.poh_config.hashes_per_tick = Some(hashes_per_tick);
        let ticks_per_slot = genesis_config.ticks_per_slot;

        let (ledger_path, blockhash) = create_new_tmp_ledger_auto_delete!(&genesis_config);
        let blockstore = Blockstore::open(ledger_path.path()).unwrap();

        let parent_slot = 0;
        let slot = 1;
        let entries = create_ticks(ticks_per_slot, hashes_per_tick - 1, blockhash);
        assert_matches!(
            blockstore.write_entries(
                slot,
                0,
                0,
                ticks_per_slot,
                Some(parent_slot),
                true,
                &Arc::new(Keypair::new()),
                entries,
                0,
            ),
            Ok(_)
        );

        let (bank_forks, ..) = test_process_blockstore_with_custom_options(
            &genesis_config,
            &blockstore,
            &ProcessOptions {
                run_verification: true,
                ..ProcessOptions::default()
            },
            blockstore_access_type.clone(),
        );
        assert_eq!(frozen_bank_slots(&bank_forks.read().unwrap()), vec![0]);

        let dead_slots: Vec<Slot> = blockstore.dead_slots_iterator(0).unwrap().collect();
        match blockstore_access_type {
            // Secondary access is immutable so even though a dead slot
            // will be identified, it won't actually be marked dead.
            AccessType::Secondary => {
                assert_eq!(dead_slots.len(), 0);
            }
            AccessType::Primary | AccessType::PrimaryForMaintenance => {
                assert_eq!(&dead_slots, &[1]);
            }
        }
    }

    #[test]
    fn test_process_blockstore_with_invalid_slot_tick_count() {
        solana_logger::setup();

        let GenesisConfigInfo { genesis_config, .. } = create_genesis_config(10_000);
        let ticks_per_slot = genesis_config.ticks_per_slot;

        // Create a new ledger with slot 0 full of ticks
        let (ledger_path, blockhash) = create_new_tmp_ledger_auto_delete!(&genesis_config);
        let blockstore = Blockstore::open(ledger_path.path()).unwrap();

        // Write slot 1 with one tick missing
        let parent_slot = 0;
        let slot = 1;
        let entries = create_ticks(ticks_per_slot - 1, 0, blockhash);
        assert_matches!(
            blockstore.write_entries(
                slot,
                0,
                0,
                ticks_per_slot,
                Some(parent_slot),
                true,
                &Arc::new(Keypair::new()),
                entries,
                0,
            ),
            Ok(_)
        );

        // Should return slot 0, the last slot on the fork that is valid
        let (bank_forks, ..) = test_process_blockstore(
            &genesis_config,
            &blockstore,
            &ProcessOptions {
                run_verification: true,
                ..ProcessOptions::default()
            },
            Arc::default(),
        );
        assert_eq!(frozen_bank_slots(&bank_forks.read().unwrap()), vec![0]);

        // Write slot 2 fully
        let _last_slot2_entry_hash =
            fill_blockstore_slot_with_ticks(&blockstore, ticks_per_slot, 2, 0, blockhash);

        let (bank_forks, ..) = test_process_blockstore(
            &genesis_config,
            &blockstore,
            &ProcessOptions {
                run_verification: true,
                ..ProcessOptions::default()
            },
            Arc::default(),
        );

        // One valid fork, one bad fork.  process_blockstore() should only return the valid fork
        assert_eq!(frozen_bank_slots(&bank_forks.read().unwrap()), vec![0, 2]);
        assert_eq!(bank_forks.read().unwrap().working_bank().slot(), 2);
        assert_eq!(bank_forks.read().unwrap().root(), 0);
    }

    #[test]
    fn test_process_blockstore_with_slot_with_trailing_entry() {
        solana_logger::setup();

        let GenesisConfigInfo {
            mint_keypair,
            genesis_config,
            ..
        } = create_genesis_config(10_000);
        let ticks_per_slot = genesis_config.ticks_per_slot;

        let (ledger_path, blockhash) = create_new_tmp_ledger_auto_delete!(&genesis_config);
        let blockstore = Blockstore::open(ledger_path.path()).unwrap();

        let mut entries = create_ticks(ticks_per_slot, 0, blockhash);
        let trailing_entry = {
            let keypair = Keypair::new();
            let tx = system_transaction::transfer(&mint_keypair, &keypair.pubkey(), 1, blockhash);
            next_entry(&blockhash, 1, vec![tx])
        };
        entries.push(trailing_entry);

        // Tricks blockstore into writing the trailing entry by lying that there is one more tick
        // per slot.
        let parent_slot = 0;
        let slot = 1;
        assert_matches!(
            blockstore.write_entries(
                slot,
                0,
                0,
                ticks_per_slot + 1,
                Some(parent_slot),
                true,
                &Arc::new(Keypair::new()),
                entries,
                0,
            ),
            Ok(_)
        );

        let opts = ProcessOptions {
            run_verification: true,
            accounts_db_test_hash_calculation: true,
            ..ProcessOptions::default()
        };
        let (bank_forks, ..) =
            test_process_blockstore(&genesis_config, &blockstore, &opts, Arc::default());
        assert_eq!(frozen_bank_slots(&bank_forks.read().unwrap()), vec![0]);
    }

    #[test]
    fn test_process_blockstore_with_incomplete_slot() {
        solana_logger::setup();

        let GenesisConfigInfo { genesis_config, .. } = create_genesis_config(10_000);
        let ticks_per_slot = genesis_config.ticks_per_slot;

        /*
          Build a blockstore in the ledger with the following fork structure:

               slot 0 (all ticks)
                 |
               slot 1 (all ticks but one)
                 |
               slot 2 (all ticks)

           where slot 1 is incomplete (missing 1 tick at the end)
        */

        // Create a new ledger with slot 0 full of ticks
        let (ledger_path, mut blockhash) = create_new_tmp_ledger_auto_delete!(&genesis_config);
        debug!("ledger_path: {:?}", ledger_path);

        let blockstore = Blockstore::open(ledger_path.path()).unwrap();

        // Write slot 1
        // slot 1, points at slot 0.  Missing one tick
        {
            let parent_slot = 0;
            let slot = 1;
            let mut entries = create_ticks(ticks_per_slot, 0, blockhash);
            blockhash = entries.last().unwrap().hash;

            // throw away last one
            entries.pop();

            assert_matches!(
                blockstore.write_entries(
                    slot,
                    0,
                    0,
                    ticks_per_slot,
                    Some(parent_slot),
                    false,
                    &Arc::new(Keypair::new()),
                    entries,
                    0,
                ),
                Ok(_)
            );
        }

        // slot 2, points at slot 1
        fill_blockstore_slot_with_ticks(&blockstore, ticks_per_slot, 2, 1, blockhash);

        let opts = ProcessOptions {
            run_verification: true,
            accounts_db_test_hash_calculation: true,
            ..ProcessOptions::default()
        };
        let (bank_forks, ..) =
            test_process_blockstore(&genesis_config, &blockstore, &opts, Arc::default());

        assert_eq!(frozen_bank_slots(&bank_forks.read().unwrap()), vec![0]); // slot 1 isn't "full", we stop at slot zero

        /* Add a complete slot such that the store looks like:

                                 slot 0 (all ticks)
                               /                  \
               slot 1 (all ticks but one)        slot 3 (all ticks)
                      |
               slot 2 (all ticks)
        */
        let opts = ProcessOptions {
            run_verification: true,
            accounts_db_test_hash_calculation: true,
            ..ProcessOptions::default()
        };
        fill_blockstore_slot_with_ticks(&blockstore, ticks_per_slot, 3, 0, blockhash);
        // Slot 0 should not show up in the ending bank_forks_info
        let (bank_forks, ..) =
            test_process_blockstore(&genesis_config, &blockstore, &opts, Arc::default());

        // slot 1 isn't "full", we stop at slot zero
        assert_eq!(frozen_bank_slots(&bank_forks.read().unwrap()), vec![0, 3]);
    }

    #[test]
    fn test_process_blockstore_with_two_forks_and_squash() {
        solana_logger::setup();

        let GenesisConfigInfo { genesis_config, .. } = create_genesis_config(10_000);
        let ticks_per_slot = genesis_config.ticks_per_slot;

        // Create a new ledger with slot 0 full of ticks
        let (ledger_path, blockhash) = create_new_tmp_ledger_auto_delete!(&genesis_config);
        debug!("ledger_path: {:?}", ledger_path);
        let mut last_entry_hash = blockhash;

        /*
            Build a blockstore in the ledger with the following fork structure:

                 slot 0
                   |
                 slot 1
                 /   \
            slot 2   |
               /     |
            slot 3   |
                     |
                   slot 4 <-- set_root(true)

        */
        let blockstore = Blockstore::open(ledger_path.path()).unwrap();

        // Fork 1, ending at slot 3
        let last_slot1_entry_hash =
            fill_blockstore_slot_with_ticks(&blockstore, ticks_per_slot, 1, 0, last_entry_hash);
        last_entry_hash = fill_blockstore_slot_with_ticks(
            &blockstore,
            ticks_per_slot,
            2,
            1,
            last_slot1_entry_hash,
        );
        let last_fork1_entry_hash =
            fill_blockstore_slot_with_ticks(&blockstore, ticks_per_slot, 3, 2, last_entry_hash);

        // Fork 2, ending at slot 4
        let last_fork2_entry_hash = fill_blockstore_slot_with_ticks(
            &blockstore,
            ticks_per_slot,
            4,
            1,
            last_slot1_entry_hash,
        );

        info!("last_fork1_entry.hash: {:?}", last_fork1_entry_hash);
        info!("last_fork2_entry.hash: {:?}", last_fork2_entry_hash);

        blockstore.set_roots([0, 1, 4].iter()).unwrap();

        let opts = ProcessOptions {
            run_verification: true,
            accounts_db_test_hash_calculation: true,
            ..ProcessOptions::default()
        };
        let (bank_forks, ..) =
            test_process_blockstore(&genesis_config, &blockstore, &opts, Arc::default());
        let bank_forks = bank_forks.read().unwrap();

        // One fork, other one is ignored b/c not a descendant of the root
        assert_eq!(frozen_bank_slots(&bank_forks), vec![4]);

        assert!(&bank_forks[4]
            .parents()
            .iter()
            .map(|bank| bank.slot())
            .next()
            .is_none());

        // Ensure bank_forks holds the right banks
        verify_fork_infos(&bank_forks);

        assert_eq!(bank_forks.root(), 4);
    }

    #[test]
    fn test_process_blockstore_with_two_forks() {
        solana_logger::setup();

        let GenesisConfigInfo { genesis_config, .. } = create_genesis_config(10_000);
        let ticks_per_slot = genesis_config.ticks_per_slot;

        // Create a new ledger with slot 0 full of ticks
        let (ledger_path, blockhash) = create_new_tmp_ledger_auto_delete!(&genesis_config);
        debug!("ledger_path: {:?}", ledger_path);
        let mut last_entry_hash = blockhash;

        /*
            Build a blockstore in the ledger with the following fork structure:

                 slot 0
                   |
                 slot 1  <-- set_root(true)
                 /   \
            slot 2   |
               /     |
            slot 3   |
                     |
                   slot 4

        */
        let blockstore = Blockstore::open(ledger_path.path()).unwrap();

        // Fork 1, ending at slot 3
        let last_slot1_entry_hash =
            fill_blockstore_slot_with_ticks(&blockstore, ticks_per_slot, 1, 0, last_entry_hash);
        last_entry_hash = fill_blockstore_slot_with_ticks(
            &blockstore,
            ticks_per_slot,
            2,
            1,
            last_slot1_entry_hash,
        );
        let last_fork1_entry_hash =
            fill_blockstore_slot_with_ticks(&blockstore, ticks_per_slot, 3, 2, last_entry_hash);

        // Fork 2, ending at slot 4
        let last_fork2_entry_hash = fill_blockstore_slot_with_ticks(
            &blockstore,
            ticks_per_slot,
            4,
            1,
            last_slot1_entry_hash,
        );

        info!("last_fork1_entry.hash: {:?}", last_fork1_entry_hash);
        info!("last_fork2_entry.hash: {:?}", last_fork2_entry_hash);

        blockstore.set_roots([0, 1].iter()).unwrap();

        let opts = ProcessOptions {
            run_verification: true,
            accounts_db_test_hash_calculation: true,
            ..ProcessOptions::default()
        };
        let (bank_forks, ..) =
            test_process_blockstore(&genesis_config, &blockstore, &opts, Arc::default());
        let bank_forks = bank_forks.read().unwrap();

        assert_eq!(frozen_bank_slots(&bank_forks), vec![1, 2, 3, 4]);
        assert_eq!(bank_forks.working_bank().slot(), 4);
        assert_eq!(bank_forks.root(), 1);

        assert_eq!(
            &bank_forks[3]
                .parents()
                .iter()
                .map(|bank| bank.slot())
                .collect::<Vec<_>>(),
            &[2, 1]
        );
        assert_eq!(
            &bank_forks[4]
                .parents()
                .iter()
                .map(|bank| bank.slot())
                .collect::<Vec<_>>(),
            &[1]
        );

        assert_eq!(bank_forks.root(), 1);

        // Ensure bank_forks holds the right banks
        verify_fork_infos(&bank_forks);
    }

    #[test]
    fn test_process_blockstore_with_dead_slot() {
        solana_logger::setup();

        let GenesisConfigInfo { genesis_config, .. } = create_genesis_config(10_000);
        let ticks_per_slot = genesis_config.ticks_per_slot;
        let (ledger_path, blockhash) = create_new_tmp_ledger_auto_delete!(&genesis_config);
        debug!("ledger_path: {:?}", ledger_path);

        /*
                   slot 0
                     |
                   slot 1
                  /     \
                 /       \
           slot 2 (dead)  \
                           \
                        slot 3
        */
        let blockstore = Blockstore::open(ledger_path.path()).unwrap();
        let slot1_blockhash =
            fill_blockstore_slot_with_ticks(&blockstore, ticks_per_slot, 1, 0, blockhash);
        fill_blockstore_slot_with_ticks(&blockstore, ticks_per_slot, 2, 1, slot1_blockhash);
        blockstore.set_dead_slot(2).unwrap();
        fill_blockstore_slot_with_ticks(&blockstore, ticks_per_slot, 3, 1, slot1_blockhash);

        let (bank_forks, ..) = test_process_blockstore(
            &genesis_config,
            &blockstore,
            &ProcessOptions::default(),
            Arc::default(),
        );
        let bank_forks = bank_forks.read().unwrap();

        assert_eq!(frozen_bank_slots(&bank_forks), vec![0, 1, 3]);
        assert_eq!(bank_forks.working_bank().slot(), 3);
        assert_eq!(
            &bank_forks[3]
                .parents()
                .iter()
                .map(|bank| bank.slot())
                .collect::<Vec<_>>(),
            &[1, 0]
        );
        verify_fork_infos(&bank_forks);
    }

    #[test]
    fn test_process_blockstore_with_dead_child() {
        solana_logger::setup();

        let GenesisConfigInfo { genesis_config, .. } = create_genesis_config(10_000);
        let ticks_per_slot = genesis_config.ticks_per_slot;
        let (ledger_path, blockhash) = create_new_tmp_ledger_auto_delete!(&genesis_config);
        debug!("ledger_path: {:?}", ledger_path);

        /*
                   slot 0
                     |
                   slot 1
                  /     \
                 /       \
              slot 2      \
               /           \
           slot 4 (dead)   slot 3
        */
        let blockstore = Blockstore::open(ledger_path.path()).unwrap();
        let slot1_blockhash =
            fill_blockstore_slot_with_ticks(&blockstore, ticks_per_slot, 1, 0, blockhash);
        let slot2_blockhash =
            fill_blockstore_slot_with_ticks(&blockstore, ticks_per_slot, 2, 1, slot1_blockhash);
        fill_blockstore_slot_with_ticks(&blockstore, ticks_per_slot, 4, 2, slot2_blockhash);
        blockstore.set_dead_slot(4).unwrap();
        fill_blockstore_slot_with_ticks(&blockstore, ticks_per_slot, 3, 1, slot1_blockhash);

        let (bank_forks, ..) = test_process_blockstore(
            &genesis_config,
            &blockstore,
            &ProcessOptions::default(),
            Arc::default(),
        );
        let bank_forks = bank_forks.read().unwrap();

        // Should see the parent of the dead child
        assert_eq!(frozen_bank_slots(&bank_forks), vec![0, 1, 2, 3]);
        assert_eq!(bank_forks.working_bank().slot(), 3);

        assert_eq!(
            &bank_forks[3]
                .parents()
                .iter()
                .map(|bank| bank.slot())
                .collect::<Vec<_>>(),
            &[1, 0]
        );
        assert_eq!(
            &bank_forks[2]
                .parents()
                .iter()
                .map(|bank| bank.slot())
                .collect::<Vec<_>>(),
            &[1, 0]
        );
        assert_eq!(bank_forks.working_bank().slot(), 3);
        verify_fork_infos(&bank_forks);
    }

    #[test]
    fn test_root_with_all_dead_children() {
        solana_logger::setup();

        let GenesisConfigInfo { genesis_config, .. } = create_genesis_config(10_000);
        let ticks_per_slot = genesis_config.ticks_per_slot;
        let (ledger_path, blockhash) = create_new_tmp_ledger_auto_delete!(&genesis_config);
        debug!("ledger_path: {:?}", ledger_path);

        /*
                   slot 0
                 /        \
                /          \
           slot 1 (dead)  slot 2 (dead)
        */
        let blockstore = Blockstore::open(ledger_path.path()).unwrap();
        fill_blockstore_slot_with_ticks(&blockstore, ticks_per_slot, 1, 0, blockhash);
        fill_blockstore_slot_with_ticks(&blockstore, ticks_per_slot, 2, 0, blockhash);
        blockstore.set_dead_slot(1).unwrap();
        blockstore.set_dead_slot(2).unwrap();
        let (bank_forks, ..) = test_process_blockstore(
            &genesis_config,
            &blockstore,
            &ProcessOptions::default(),
            Arc::default(),
        );
        let bank_forks = bank_forks.read().unwrap();

        // Should see only the parent of the dead children
        assert_eq!(frozen_bank_slots(&bank_forks), vec![0]);
        verify_fork_infos(&bank_forks);
    }

    #[test]
    fn test_process_blockstore_epoch_boundary_root() {
        solana_logger::setup();

        let GenesisConfigInfo { genesis_config, .. } = create_genesis_config(10_000);
        let ticks_per_slot = genesis_config.ticks_per_slot;

        // Create a new ledger with slot 0 full of ticks
        let (ledger_path, blockhash) = create_new_tmp_ledger_auto_delete!(&genesis_config);
        let mut last_entry_hash = blockhash;

        let blockstore = Blockstore::open(ledger_path.path()).unwrap();

        // Let `last_slot` be the number of slots in the first two epochs
        let epoch_schedule = get_epoch_schedule(&genesis_config, Vec::new());
        let last_slot = epoch_schedule.get_last_slot_in_epoch(1);

        // Create a single chain of slots with all indexes in the range [0, v + 1]
        for i in 1..=last_slot + 1 {
            last_entry_hash = fill_blockstore_slot_with_ticks(
                &blockstore,
                ticks_per_slot,
                i,
                i - 1,
                last_entry_hash,
            );
        }

        // Set a root on the last slot of the last confirmed epoch
        let rooted_slots: Vec<Slot> = (0..=last_slot).collect();
        blockstore.set_roots(rooted_slots.iter()).unwrap();

        // Set a root on the next slot of the confirmed epoch
        blockstore
            .set_roots(std::iter::once(&(last_slot + 1)))
            .unwrap();

        // Check that we can properly restart the ledger / leader scheduler doesn't fail
        let opts = ProcessOptions {
            run_verification: true,
            accounts_db_test_hash_calculation: true,
            ..ProcessOptions::default()
        };
        let (bank_forks, ..) =
            test_process_blockstore(&genesis_config, &blockstore, &opts, Arc::default());
        let bank_forks = bank_forks.read().unwrap();

        // There is one fork, head is last_slot + 1
        assert_eq!(frozen_bank_slots(&bank_forks), vec![last_slot + 1]);

        // The latest root should have purged all its parents
        assert!(&bank_forks[last_slot + 1]
            .parents()
            .iter()
            .map(|bank| bank.slot())
            .next()
            .is_none());
    }

    #[test]
    fn test_first_err() {
        assert_eq!(first_err(&[Ok(())]), Ok(()));
        assert_eq!(
            first_err(&[Ok(()), Err(TransactionError::AlreadyProcessed)]),
            Err(TransactionError::AlreadyProcessed)
        );
        assert_eq!(
            first_err(&[
                Ok(()),
                Err(TransactionError::AlreadyProcessed),
                Err(TransactionError::AccountInUse)
            ]),
            Err(TransactionError::AlreadyProcessed)
        );
        assert_eq!(
            first_err(&[
                Ok(()),
                Err(TransactionError::AccountInUse),
                Err(TransactionError::AlreadyProcessed)
            ]),
            Err(TransactionError::AccountInUse)
        );
        assert_eq!(
            first_err(&[
                Err(TransactionError::AccountInUse),
                Ok(()),
                Err(TransactionError::AlreadyProcessed)
            ]),
            Err(TransactionError::AccountInUse)
        );
    }

    #[test]
    fn test_process_empty_entry_is_registered() {
        solana_logger::setup();

        let GenesisConfigInfo {
            genesis_config,
            mint_keypair,
            ..
        } = create_genesis_config(2);
        let bank = Arc::new(Bank::new_for_tests(&genesis_config));
        let keypair = Keypair::new();
        let slot_entries = create_ticks(genesis_config.ticks_per_slot, 1, genesis_config.hash());
        let tx = system_transaction::transfer(
            &mint_keypair,
            &keypair.pubkey(),
            1,
            slot_entries.last().unwrap().hash,
        );

        // First, ensure the TX is rejected because of the unregistered last ID
        assert_eq!(
            bank.process_transaction(&tx),
            Err(TransactionError::BlockhashNotFound)
        );

        // Now ensure the TX is accepted despite pointing to the ID of an empty entry.
<<<<<<< HEAD
        process_entries_for_tests_without_scheduler(&bank, slot_entries, true).unwrap();
=======
        process_entries_for_tests(&bank, slot_entries, None, None).unwrap();
>>>>>>> 05ddbf3b
        assert_eq!(bank.process_transaction(&tx), Ok(()));
    }

    #[test]
    fn test_process_ledger_simple() {
        solana_logger::setup();
        let leader_pubkey = solana_sdk::pubkey::new_rand();
        let mint = 100;
        let hashes_per_tick = 10;
        let GenesisConfigInfo {
            mut genesis_config,
            mint_keypair,
            ..
        } = create_genesis_config_with_leader(mint, &leader_pubkey, 50);
        genesis_config.poh_config.hashes_per_tick = Some(hashes_per_tick);
        let (ledger_path, mut last_entry_hash) =
            create_new_tmp_ledger_auto_delete!(&genesis_config);
        debug!("ledger_path: {:?}", ledger_path);

        let deducted_from_mint = 3;
        let mut entries = vec![];
        let blockhash = genesis_config.hash();
        for _ in 0..deducted_from_mint {
            // Transfer one token from the mint to a random account
            let keypair = Keypair::new();
            let tx = system_transaction::transfer(&mint_keypair, &keypair.pubkey(), 1, blockhash);
            let entry = next_entry_mut(&mut last_entry_hash, 1, vec![tx]);
            entries.push(entry);

            // Add a second Transaction that will produce a
            // InstructionError<0, ResultWithNegativeLamports> error when processed
            let keypair2 = Keypair::new();
            let tx =
                system_transaction::transfer(&mint_keypair, &keypair2.pubkey(), 101, blockhash);
            let entry = next_entry_mut(&mut last_entry_hash, 1, vec![tx]);
            entries.push(entry);
        }

        let remaining_hashes = hashes_per_tick - entries.len() as u64;
        let tick_entry = next_entry_mut(&mut last_entry_hash, remaining_hashes, vec![]);
        entries.push(tick_entry);

        // Fill up the rest of slot 1 with ticks
        entries.extend(create_ticks(
            genesis_config.ticks_per_slot - 1,
            genesis_config.poh_config.hashes_per_tick.unwrap(),
            last_entry_hash,
        ));
        let last_blockhash = entries.last().unwrap().hash;

        let blockstore = Blockstore::open(ledger_path.path()).unwrap();
        blockstore
            .write_entries(
                1,
                0,
                0,
                genesis_config.ticks_per_slot,
                None,
                true,
                &Arc::new(Keypair::new()),
                entries,
                0,
            )
            .unwrap();
        let opts = ProcessOptions {
            run_verification: true,
            accounts_db_test_hash_calculation: true,
            ..ProcessOptions::default()
        };
        let (bank_forks, ..) =
            test_process_blockstore(&genesis_config, &blockstore, &opts, Arc::default());
        let bank_forks = bank_forks.read().unwrap();

        assert_eq!(frozen_bank_slots(&bank_forks), vec![0, 1]);
        assert_eq!(bank_forks.root(), 0);
        assert_eq!(bank_forks.working_bank().slot(), 1);

        let bank = bank_forks[1].clone();
        assert_eq!(
            bank.get_balance(&mint_keypair.pubkey()),
            mint - deducted_from_mint
        );
        assert_eq!(bank.tick_height(), 2 * genesis_config.ticks_per_slot);
        assert_eq!(bank.last_blockhash(), last_blockhash);
    }

    #[test]
    fn test_process_ledger_with_one_tick_per_slot() {
        let GenesisConfigInfo {
            mut genesis_config, ..
        } = create_genesis_config(123);
        genesis_config.ticks_per_slot = 1;
        let (ledger_path, _blockhash) = create_new_tmp_ledger_auto_delete!(&genesis_config);

        let blockstore = Blockstore::open(ledger_path.path()).unwrap();
        let opts = ProcessOptions {
            run_verification: true,
            accounts_db_test_hash_calculation: true,
            ..ProcessOptions::default()
        };
        let (bank_forks, ..) =
            test_process_blockstore(&genesis_config, &blockstore, &opts, Arc::default());
        let bank_forks = bank_forks.read().unwrap();

        assert_eq!(frozen_bank_slots(&bank_forks), vec![0]);
        let bank = bank_forks[0].clone();
        assert_eq!(bank.tick_height(), 1);
    }

    #[test]
    fn test_process_ledger_options_full_leader_cache() {
        let GenesisConfigInfo { genesis_config, .. } = create_genesis_config(123);
        let (ledger_path, _blockhash) = create_new_tmp_ledger_auto_delete!(&genesis_config);

        let blockstore = Blockstore::open(ledger_path.path()).unwrap();
        let opts = ProcessOptions {
            full_leader_cache: true,
            accounts_db_test_hash_calculation: true,
            ..ProcessOptions::default()
        };
        let (_bank_forks, leader_schedule) =
            test_process_blockstore(&genesis_config, &blockstore, &opts, Arc::default());
        assert_eq!(leader_schedule.max_schedules(), std::usize::MAX);
    }

    #[test]
    fn test_process_entries_tick() {
        let GenesisConfigInfo { genesis_config, .. } = create_genesis_config(1000);
        let bank = Arc::new(Bank::new_for_tests(&genesis_config));

        // ensure bank can process a tick
        assert_eq!(bank.tick_height(), 0);
        let tick = next_entry(&genesis_config.hash(), 1, vec![]);
        assert_eq!(
<<<<<<< HEAD
            process_entries_for_tests_without_scheduler(&bank, vec![tick], true),
=======
            process_entries_for_tests(&bank, vec![tick], None, None),
>>>>>>> 05ddbf3b
            Ok(())
        );
        assert_eq!(bank.tick_height(), 1);
    }

    #[test]
    fn test_process_entries_2_entries_collision() {
        let GenesisConfigInfo {
            genesis_config,
            mint_keypair,
            ..
        } = create_genesis_config(1000);
        let bank = Arc::new(Bank::new_for_tests(&genesis_config));
        let keypair1 = Keypair::new();
        let keypair2 = Keypair::new();

        let blockhash = bank.last_blockhash();

        // ensure bank can process 2 entries that have a common account and no tick is registered
        let tx = system_transaction::transfer(
            &mint_keypair,
            &keypair1.pubkey(),
            2,
            bank.last_blockhash(),
        );
        let entry_1 = next_entry(&blockhash, 1, vec![tx]);
        let tx = system_transaction::transfer(
            &mint_keypair,
            &keypair2.pubkey(),
            2,
            bank.last_blockhash(),
        );
        let entry_2 = next_entry(&entry_1.hash, 1, vec![tx]);
        assert_eq!(
<<<<<<< HEAD
            process_entries_for_tests_without_scheduler(&bank, vec![entry_1, entry_2], true),
=======
            process_entries_for_tests(&bank, vec![entry_1, entry_2], None, None),
>>>>>>> 05ddbf3b
            Ok(())
        );
        assert_eq!(bank.get_balance(&keypair1.pubkey()), 2);
        assert_eq!(bank.get_balance(&keypair2.pubkey()), 2);
        assert_eq!(bank.last_blockhash(), blockhash);
    }

    #[test]
    fn test_process_entries_2_txes_collision() {
        let GenesisConfigInfo {
            genesis_config,
            mint_keypair,
            ..
        } = create_genesis_config(1000);
        let bank = Arc::new(Bank::new_for_tests(&genesis_config));
        let keypair1 = Keypair::new();
        let keypair2 = Keypair::new();
        let keypair3 = Keypair::new();

        // fund: put 4 in each of 1 and 2
        assert_matches!(bank.transfer(4, &mint_keypair, &keypair1.pubkey()), Ok(_));
        assert_matches!(bank.transfer(4, &mint_keypair, &keypair2.pubkey()), Ok(_));

        // construct an Entry whose 2nd transaction would cause a lock conflict with previous entry
        let entry_1_to_mint = next_entry(
            &bank.last_blockhash(),
            1,
            vec![system_transaction::transfer(
                &keypair1,
                &mint_keypair.pubkey(),
                1,
                bank.last_blockhash(),
            )],
        );

        let entry_2_to_3_mint_to_1 = next_entry(
            &entry_1_to_mint.hash,
            1,
            vec![
                system_transaction::transfer(
                    &keypair2,
                    &keypair3.pubkey(),
                    2,
                    bank.last_blockhash(),
                ), // should be fine
                system_transaction::transfer(
                    &keypair1,
                    &mint_keypair.pubkey(),
                    2,
                    bank.last_blockhash(),
                ), // will collide
            ],
        );

        assert_eq!(
            process_entries_for_tests_without_scheduler(
                &bank,
                vec![entry_1_to_mint, entry_2_to_3_mint_to_1],
<<<<<<< HEAD
                false,
=======
                None,
                None,
>>>>>>> 05ddbf3b
            ),
            Ok(())
        );

        assert_eq!(bank.get_balance(&keypair1.pubkey()), 1);
        assert_eq!(bank.get_balance(&keypair2.pubkey()), 2);
        assert_eq!(bank.get_balance(&keypair3.pubkey()), 2);
    }

    #[test]
    fn test_process_entries_2_txes_collision_and_error() {
        let GenesisConfigInfo {
            genesis_config,
            mint_keypair,
            ..
        } = create_genesis_config(1000);
        let bank = Arc::new(Bank::new_for_tests(&genesis_config));
        let keypair1 = Keypair::new();
        let keypair2 = Keypair::new();
        let keypair3 = Keypair::new();
        let keypair4 = Keypair::new();

        // fund: put 4 in each of 1 and 2
        assert_matches!(bank.transfer(4, &mint_keypair, &keypair1.pubkey()), Ok(_));
        assert_matches!(bank.transfer(4, &mint_keypair, &keypair2.pubkey()), Ok(_));
        assert_matches!(bank.transfer(4, &mint_keypair, &keypair4.pubkey()), Ok(_));

        // construct an Entry whose 2nd transaction would cause a lock conflict with previous entry
        let entry_1_to_mint = next_entry(
            &bank.last_blockhash(),
            1,
            vec![
                system_transaction::transfer(
                    &keypair1,
                    &mint_keypair.pubkey(),
                    1,
                    bank.last_blockhash(),
                ),
                system_transaction::transfer(
                    &keypair4,
                    &keypair4.pubkey(),
                    1,
                    Hash::default(), // Should cause a transaction failure with BlockhashNotFound
                ),
            ],
        );

        let entry_2_to_3_mint_to_1 = next_entry(
            &entry_1_to_mint.hash,
            1,
            vec![
                system_transaction::transfer(
                    &keypair2,
                    &keypair3.pubkey(),
                    2,
                    bank.last_blockhash(),
                ), // should be fine
                system_transaction::transfer(
                    &keypair1,
                    &mint_keypair.pubkey(),
                    2,
                    bank.last_blockhash(),
                ), // will collide
            ],
        );

        assert!(process_entries_for_tests_without_scheduler(
            &bank,
            vec![entry_1_to_mint.clone(), entry_2_to_3_mint_to_1.clone()],
<<<<<<< HEAD
            false,
=======
            None,
            None,
>>>>>>> 05ddbf3b
        )
        .is_err());

        // First transaction in first entry succeeded, so keypair1 lost 1 lamport
        assert_eq!(bank.get_balance(&keypair1.pubkey()), 3);
        assert_eq!(bank.get_balance(&keypair2.pubkey()), 4);

        // Check all accounts are unlocked
        let txs1 = entry_1_to_mint.transactions;
        let txs2 = entry_2_to_3_mint_to_1.transactions;
        let batch1 = bank.prepare_entry_batch(txs1).unwrap();
        for result in batch1.lock_results() {
            assert!(result.is_ok());
        }
        // txs1 and txs2 have accounts that conflict, so we must drop txs1 first
        drop(batch1);
        let batch2 = bank.prepare_entry_batch(txs2).unwrap();
        for result in batch2.lock_results() {
            assert!(result.is_ok());
        }
    }

    #[test]
    fn test_transaction_result_does_not_affect_bankhash() {
        solana_logger::setup();
        let GenesisConfigInfo {
            genesis_config,
            mint_keypair,
            ..
        } = create_genesis_config(1000);

        fn get_instruction_errors() -> Vec<InstructionError> {
            vec![
                InstructionError::GenericError,
                InstructionError::InvalidArgument,
                InstructionError::InvalidInstructionData,
                InstructionError::InvalidAccountData,
                InstructionError::AccountDataTooSmall,
                InstructionError::InsufficientFunds,
                InstructionError::IncorrectProgramId,
                InstructionError::MissingRequiredSignature,
                InstructionError::AccountAlreadyInitialized,
                InstructionError::UninitializedAccount,
                InstructionError::UnbalancedInstruction,
                InstructionError::ModifiedProgramId,
                InstructionError::ExternalAccountLamportSpend,
                InstructionError::ExternalAccountDataModified,
                InstructionError::ReadonlyLamportChange,
                InstructionError::ReadonlyDataModified,
                InstructionError::DuplicateAccountIndex,
                InstructionError::ExecutableModified,
                InstructionError::RentEpochModified,
                InstructionError::NotEnoughAccountKeys,
                InstructionError::AccountDataSizeChanged,
                InstructionError::AccountNotExecutable,
                InstructionError::AccountBorrowFailed,
                InstructionError::AccountBorrowOutstanding,
                InstructionError::DuplicateAccountOutOfSync,
                InstructionError::Custom(0),
                InstructionError::InvalidError,
                InstructionError::ExecutableDataModified,
                InstructionError::ExecutableLamportChange,
                InstructionError::ExecutableAccountNotRentExempt,
                InstructionError::UnsupportedProgramId,
                InstructionError::CallDepth,
                InstructionError::MissingAccount,
                InstructionError::ReentrancyNotAllowed,
                InstructionError::MaxSeedLengthExceeded,
                InstructionError::InvalidSeeds,
                InstructionError::InvalidRealloc,
                InstructionError::ComputationalBudgetExceeded,
                InstructionError::PrivilegeEscalation,
                InstructionError::ProgramEnvironmentSetupFailure,
                InstructionError::ProgramFailedToComplete,
                InstructionError::ProgramFailedToCompile,
                InstructionError::Immutable,
                InstructionError::IncorrectAuthority,
                InstructionError::BorshIoError("error".to_string()),
                InstructionError::AccountNotRentExempt,
                InstructionError::InvalidAccountOwner,
                InstructionError::ArithmeticOverflow,
                InstructionError::UnsupportedSysvar,
                InstructionError::IllegalOwner,
                InstructionError::MaxAccountsDataAllocationsExceeded,
                InstructionError::MaxAccountsExceeded,
                InstructionError::MaxInstructionTraceLengthExceeded,
                InstructionError::BuiltinProgramsMustConsumeComputeUnits,
            ]
        }

        declare_process_instruction!(mock_processor_ok, 1, |_invoke_context| {
            // Always succeeds
            Ok(())
        });

        let mock_program_id = solana_sdk::pubkey::new_rand();

        let mut bank = Bank::new_for_tests(&genesis_config);
        bank.add_mockup_builtin(mock_program_id, mock_processor_ok);

        let tx = Transaction::new_signed_with_payer(
            &[Instruction::new_with_bincode(
                mock_program_id,
                &10,
                Vec::new(),
            )],
            Some(&mint_keypair.pubkey()),
            &[&mint_keypair],
            bank.last_blockhash(),
        );

        let entry = next_entry(&bank.last_blockhash(), 1, vec![tx]);
        let bank = Arc::new(bank);
<<<<<<< HEAD
        let result = process_entries_for_tests_without_scheduler(&bank, vec![entry], false);
=======
        let result = process_entries_for_tests(&bank, vec![entry], None, None);
>>>>>>> 05ddbf3b
        bank.freeze();
        let blockhash_ok = bank.last_blockhash();
        let bankhash_ok = bank.hash();
        assert!(result.is_ok());

        declare_process_instruction!(mock_processor_err, 1, |invoke_context| {
            let instruction_errors = get_instruction_errors();

            let err = invoke_context
                .transaction_context
                .get_current_instruction_context()
                .expect("Failed to get instruction context")
                .get_instruction_data()
                .first()
                .expect("Failed to get instruction data");
            Err(instruction_errors
                .get(*err as usize)
                .expect("Invalid error index")
                .clone())
        });

        let mut bankhash_err = None;

        (0..get_instruction_errors().len()).for_each(|err| {
            let mut bank = Bank::new_for_tests(&genesis_config);
            bank.add_mockup_builtin(mock_program_id, mock_processor_err);

            let tx = Transaction::new_signed_with_payer(
                &[Instruction::new_with_bincode(
                    mock_program_id,
                    &(err as u8),
                    Vec::new(),
                )],
                Some(&mint_keypair.pubkey()),
                &[&mint_keypair],
                bank.last_blockhash(),
            );

            let entry = next_entry(&bank.last_blockhash(), 1, vec![tx]);
            let bank = Arc::new(bank);
<<<<<<< HEAD
            let _result = process_entries_for_tests_without_scheduler(&bank, vec![entry], false);
=======
            let _result = process_entries_for_tests(&bank, vec![entry], None, None);
>>>>>>> 05ddbf3b
            bank.freeze();

            assert_eq!(blockhash_ok, bank.last_blockhash());
            assert!(bankhash_ok != bank.hash());
            if let Some(bankhash) = bankhash_err {
                assert_eq!(bankhash, bank.hash());
            }
            bankhash_err = Some(bank.hash());
        });
    }

    #[test]
    fn test_process_entries_2nd_entry_collision_with_self_and_error() {
        solana_logger::setup();

        let GenesisConfigInfo {
            genesis_config,
            mint_keypair,
            ..
        } = create_genesis_config(1000);
        let bank = Arc::new(Bank::new_for_tests(&genesis_config));
        let keypair1 = Keypair::new();
        let keypair2 = Keypair::new();
        let keypair3 = Keypair::new();

        // fund: put some money in each of 1 and 2
        assert_matches!(bank.transfer(5, &mint_keypair, &keypair1.pubkey()), Ok(_));
        assert_matches!(bank.transfer(4, &mint_keypair, &keypair2.pubkey()), Ok(_));

        // 3 entries: first has a transfer, 2nd has a conflict with 1st, 3rd has a conflict with itself
        let entry_1_to_mint = next_entry(
            &bank.last_blockhash(),
            1,
            vec![system_transaction::transfer(
                &keypair1,
                &mint_keypair.pubkey(),
                1,
                bank.last_blockhash(),
            )],
        );
        // should now be:
        // keypair1=4
        // keypair2=4
        // keypair3=0

        let entry_2_to_3_and_1_to_mint = next_entry(
            &entry_1_to_mint.hash,
            1,
            vec![
                system_transaction::transfer(
                    &keypair2,
                    &keypair3.pubkey(),
                    2,
                    bank.last_blockhash(),
                ), // should be fine
                system_transaction::transfer(
                    &keypair1,
                    &mint_keypair.pubkey(),
                    2,
                    bank.last_blockhash(),
                ), // will collide with predecessor
            ],
        );
        // should now be:
        // keypair1=2
        // keypair2=2
        // keypair3=2

        let entry_conflict_itself = next_entry(
            &entry_2_to_3_and_1_to_mint.hash,
            1,
            vec![
                system_transaction::transfer(
                    &keypair1,
                    &keypair3.pubkey(),
                    1,
                    bank.last_blockhash(),
                ),
                system_transaction::transfer(
                    &keypair1,
                    &keypair2.pubkey(),
                    1,
                    bank.last_blockhash(),
                ), // should be fine
            ],
        );
        // would now be:
        // keypair1=0
        // keypair2=3
        // keypair3=3

        assert!(process_entries_for_tests_without_scheduler(
            &bank,
            vec![
                entry_1_to_mint,
                entry_2_to_3_and_1_to_mint,
                entry_conflict_itself,
            ],
<<<<<<< HEAD
            false,
=======
            None,
            None,
>>>>>>> 05ddbf3b
        )
        .is_err());

        // last entry should have been aborted before par_execute_entries
        assert_eq!(bank.get_balance(&keypair1.pubkey()), 2);
        assert_eq!(bank.get_balance(&keypair2.pubkey()), 2);
        assert_eq!(bank.get_balance(&keypair3.pubkey()), 2);
    }

    #[test]
    fn test_process_entries_2_entries_par() {
        let GenesisConfigInfo {
            genesis_config,
            mint_keypair,
            ..
        } = create_genesis_config(1000);
        let bank = Arc::new(Bank::new_for_tests(&genesis_config));
        let keypair1 = Keypair::new();
        let keypair2 = Keypair::new();
        let keypair3 = Keypair::new();
        let keypair4 = Keypair::new();

        //load accounts
        let tx = system_transaction::transfer(
            &mint_keypair,
            &keypair1.pubkey(),
            1,
            bank.last_blockhash(),
        );
        assert_eq!(bank.process_transaction(&tx), Ok(()));
        let tx = system_transaction::transfer(
            &mint_keypair,
            &keypair2.pubkey(),
            1,
            bank.last_blockhash(),
        );
        assert_eq!(bank.process_transaction(&tx), Ok(()));

        // ensure bank can process 2 entries that do not have a common account and no tick is registered
        let blockhash = bank.last_blockhash();
        let tx =
            system_transaction::transfer(&keypair1, &keypair3.pubkey(), 1, bank.last_blockhash());
        let entry_1 = next_entry(&blockhash, 1, vec![tx]);
        let tx =
            system_transaction::transfer(&keypair2, &keypair4.pubkey(), 1, bank.last_blockhash());
        let entry_2 = next_entry(&entry_1.hash, 1, vec![tx]);
        assert_eq!(
<<<<<<< HEAD
            process_entries_for_tests_without_scheduler(&bank, vec![entry_1, entry_2], true),
=======
            process_entries_for_tests(&bank, vec![entry_1, entry_2], None, None),
>>>>>>> 05ddbf3b
            Ok(())
        );
        assert_eq!(bank.get_balance(&keypair3.pubkey()), 1);
        assert_eq!(bank.get_balance(&keypair4.pubkey()), 1);
        assert_eq!(bank.last_blockhash(), blockhash);
    }

    #[test]
    fn test_process_entry_tx_random_execution_with_error() {
        let GenesisConfigInfo {
            genesis_config,
            mint_keypair,
            ..
        } = create_genesis_config(1_000_000_000);
        let bank = Arc::new(Bank::new_for_tests(&genesis_config));

        const NUM_TRANSFERS_PER_ENTRY: usize = 8;
        const NUM_TRANSFERS: usize = NUM_TRANSFERS_PER_ENTRY * 32;
        // large enough to scramble locks and results

        let keypairs: Vec<_> = (0..NUM_TRANSFERS * 2).map(|_| Keypair::new()).collect();

        // give everybody one lamport
        for keypair in &keypairs {
            bank.transfer(1, &mint_keypair, &keypair.pubkey())
                .expect("funding failed");
        }
        let mut hash = bank.last_blockhash();

        let present_account_key = Keypair::new();
        let present_account = AccountSharedData::new(1, 10, &Pubkey::default());
        bank.store_account(&present_account_key.pubkey(), &present_account);

        let entries: Vec<_> = (0..NUM_TRANSFERS)
            .step_by(NUM_TRANSFERS_PER_ENTRY)
            .map(|i| {
                let mut transactions = (0..NUM_TRANSFERS_PER_ENTRY)
                    .map(|j| {
                        system_transaction::transfer(
                            &keypairs[i + j],
                            &keypairs[i + j + NUM_TRANSFERS].pubkey(),
                            1,
                            bank.last_blockhash(),
                        )
                    })
                    .collect::<Vec<_>>();

                transactions.push(system_transaction::create_account(
                    &mint_keypair,
                    &present_account_key, // puts a TX error in results
                    bank.last_blockhash(),
                    1,
                    0,
                    &solana_sdk::pubkey::new_rand(),
                ));

                next_entry_mut(&mut hash, 0, transactions)
            })
            .collect();
        assert_eq!(
<<<<<<< HEAD
            process_entries_for_tests_without_scheduler(&bank, entries, true),
=======
            process_entries_for_tests(&bank, entries, None, None),
>>>>>>> 05ddbf3b
            Ok(())
        );
    }

    #[test]
    fn test_process_entry_tx_random_execution_no_error() {
        // entropy multiplier should be big enough to provide sufficient entropy
        // but small enough to not take too much time while executing the test.
        let entropy_multiplier: usize = 25;
        let initial_lamports = 100;

        // number of accounts need to be in multiple of 4 for correct
        // execution of the test.
        let num_accounts = entropy_multiplier * 4;
        let GenesisConfigInfo {
            genesis_config,
            mint_keypair,
            ..
        } = create_genesis_config((num_accounts + 1) as u64 * initial_lamports);

        let bank = Arc::new(Bank::new_for_tests(&genesis_config));

        let mut keypairs: Vec<Keypair> = vec![];

        for _ in 0..num_accounts {
            let keypair = Keypair::new();
            let create_account_tx = system_transaction::transfer(
                &mint_keypair,
                &keypair.pubkey(),
                0,
                bank.last_blockhash(),
            );
            assert_eq!(bank.process_transaction(&create_account_tx), Ok(()));
            assert_matches!(
                bank.transfer(initial_lamports, &mint_keypair, &keypair.pubkey()),
                Ok(_)
            );
            keypairs.push(keypair);
        }

        let mut tx_vector: Vec<Transaction> = vec![];

        for i in (0..num_accounts).step_by(4) {
            tx_vector.append(&mut vec![
                system_transaction::transfer(
                    &keypairs[i + 1],
                    &keypairs[i].pubkey(),
                    initial_lamports,
                    bank.last_blockhash(),
                ),
                system_transaction::transfer(
                    &keypairs[i + 3],
                    &keypairs[i + 2].pubkey(),
                    initial_lamports,
                    bank.last_blockhash(),
                ),
            ]);
        }

        // Transfer lamports to each other
        let entry = next_entry(&bank.last_blockhash(), 1, tx_vector);
        assert_eq!(
<<<<<<< HEAD
            process_entries_for_tests_without_scheduler(&bank, vec![entry], true),
=======
            process_entries_for_tests(&bank, vec![entry], None, None),
>>>>>>> 05ddbf3b
            Ok(())
        );
        bank.squash();

        // Even number keypair should have balance of 2 * initial_lamports and
        // odd number keypair should have balance of 0, which proves
        // that even in case of random order of execution, overall state remains
        // consistent.
        for (i, keypair) in keypairs.iter().enumerate() {
            if i % 2 == 0 {
                assert_eq!(bank.get_balance(&keypair.pubkey()), 2 * initial_lamports);
            } else {
                assert_eq!(bank.get_balance(&keypair.pubkey()), 0);
            }
        }
    }

    #[test]
    fn test_process_entries_2_entries_tick() {
        let GenesisConfigInfo {
            genesis_config,
            mint_keypair,
            ..
        } = create_genesis_config(1000);
        let bank = Arc::new(Bank::new_for_tests(&genesis_config));
        let keypair1 = Keypair::new();
        let keypair2 = Keypair::new();
        let keypair3 = Keypair::new();
        let keypair4 = Keypair::new();

        //load accounts
        let tx = system_transaction::transfer(
            &mint_keypair,
            &keypair1.pubkey(),
            1,
            bank.last_blockhash(),
        );
        assert_eq!(bank.process_transaction(&tx), Ok(()));
        let tx = system_transaction::transfer(
            &mint_keypair,
            &keypair2.pubkey(),
            1,
            bank.last_blockhash(),
        );
        assert_eq!(bank.process_transaction(&tx), Ok(()));

        let blockhash = bank.last_blockhash();
        while blockhash == bank.last_blockhash() {
            bank.register_default_tick_for_test();
        }

        // ensure bank can process 2 entries that do not have a common account and tick is registered
        let tx = system_transaction::transfer(&keypair2, &keypair3.pubkey(), 1, blockhash);
        let entry_1 = next_entry(&blockhash, 1, vec![tx]);
        let tick = next_entry(&entry_1.hash, 1, vec![]);
        let tx =
            system_transaction::transfer(&keypair1, &keypair4.pubkey(), 1, bank.last_blockhash());
        let entry_2 = next_entry(&tick.hash, 1, vec![tx]);
        assert_eq!(
<<<<<<< HEAD
            process_entries_for_tests_without_scheduler(
                &bank,
                vec![entry_1, tick, entry_2.clone()],
                true,
            ),
=======
            process_entries_for_tests(&bank, vec![entry_1, tick, entry_2.clone()], None, None,),
>>>>>>> 05ddbf3b
            Ok(())
        );
        assert_eq!(bank.get_balance(&keypair3.pubkey()), 1);
        assert_eq!(bank.get_balance(&keypair4.pubkey()), 1);

        // ensure that an error is returned for an empty account (keypair2)
        let tx =
            system_transaction::transfer(&keypair2, &keypair3.pubkey(), 1, bank.last_blockhash());
        let entry_3 = next_entry(&entry_2.hash, 1, vec![tx]);
        assert_eq!(
<<<<<<< HEAD
            process_entries_for_tests_without_scheduler(&bank, vec![entry_3], true),
=======
            process_entries_for_tests(&bank, vec![entry_3], None, None),
>>>>>>> 05ddbf3b
            Err(TransactionError::AccountNotFound)
        );
    }

    #[test]
    fn test_update_transaction_statuses() {
        // Make sure instruction errors still update the signature cache
        let GenesisConfigInfo {
            genesis_config,
            mint_keypair,
            ..
        } = create_genesis_config(11_000);
        let bank = Arc::new(Bank::new_for_tests(&genesis_config));
        let pubkey = solana_sdk::pubkey::new_rand();
        bank.transfer(1_000, &mint_keypair, &pubkey).unwrap();
        assert_eq!(bank.transaction_count(), 1);
        assert_eq!(bank.get_balance(&pubkey), 1_000);
        assert_eq!(
            bank.transfer(10_001, &mint_keypair, &pubkey),
            Err(TransactionError::InstructionError(
                0,
                SystemError::ResultWithNegativeLamports.into(),
            ))
        );
        assert_eq!(
            bank.transfer(10_001, &mint_keypair, &pubkey),
            Err(TransactionError::AlreadyProcessed)
        );

        // Make sure other errors don't update the signature cache
        let tx = system_transaction::transfer(&mint_keypair, &pubkey, 1000, Hash::default());
        let signature = tx.signatures[0];

        // Should fail with blockhash not found
        assert_eq!(
            bank.process_transaction(&tx).map(|_| signature),
            Err(TransactionError::BlockhashNotFound)
        );

        // Should fail again with blockhash not found
        assert_eq!(
            bank.process_transaction(&tx).map(|_| signature),
            Err(TransactionError::BlockhashNotFound)
        );
    }

    #[test]
    fn test_update_transaction_statuses_fail() {
        let GenesisConfigInfo {
            genesis_config,
            mint_keypair,
            ..
        } = create_genesis_config(11_000);
        let bank = Arc::new(Bank::new_for_tests(&genesis_config));
        let keypair1 = Keypair::new();
        let keypair2 = Keypair::new();
        let success_tx = system_transaction::transfer(
            &mint_keypair,
            &keypair1.pubkey(),
            1,
            bank.last_blockhash(),
        );
        let fail_tx = system_transaction::transfer(
            &mint_keypair,
            &keypair2.pubkey(),
            2,
            bank.last_blockhash(),
        );

        let entry_1_to_mint = next_entry(
            &bank.last_blockhash(),
            1,
            vec![
                success_tx,
                fail_tx.clone(), // will collide
            ],
        );

        assert_eq!(
<<<<<<< HEAD
            process_entries_for_tests_without_scheduler(&bank, vec![entry_1_to_mint], false),
=======
            process_entries_for_tests(&bank, vec![entry_1_to_mint], None, None),
>>>>>>> 05ddbf3b
            Err(TransactionError::AccountInUse)
        );

        // Should not see duplicate signature error
        assert_eq!(bank.process_transaction(&fail_tx), Ok(()));
    }

    #[test]
    fn test_halt_at_slot_starting_snapshot_root() {
        let GenesisConfigInfo { genesis_config, .. } = create_genesis_config(123);

        // Create roots at slots 0, 1
        let forks = tr(0) / tr(1);
        let ledger_path = get_tmp_ledger_path_auto_delete!();
        let blockstore = Blockstore::open(ledger_path.path()).unwrap();
        blockstore.add_tree(
            forks,
            false,
            true,
            genesis_config.ticks_per_slot,
            genesis_config.hash(),
        );
        blockstore.set_roots([0, 1].iter()).unwrap();

        // Specify halting at slot 0
        let opts = ProcessOptions {
            run_verification: true,
            halt_at_slot: Some(0),
            accounts_db_test_hash_calculation: true,
            ..ProcessOptions::default()
        };
        let (bank_forks, ..) =
            test_process_blockstore(&genesis_config, &blockstore, &opts, Arc::default());
        let bank_forks = bank_forks.read().unwrap();

        // Should be able to fetch slot 0 because we specified halting at slot 0, even
        // if there is a greater root at slot 1.
        assert!(bank_forks.get(0).is_some());
    }

    #[test]
    fn test_process_blockstore_from_root() {
        let GenesisConfigInfo {
            mut genesis_config, ..
        } = create_genesis_config(123);

        let ticks_per_slot = 1;
        genesis_config.ticks_per_slot = ticks_per_slot;
        let (ledger_path, blockhash) = create_new_tmp_ledger_auto_delete!(&genesis_config);
        let blockstore = Blockstore::open(ledger_path.path()).unwrap();

        /*
          Build a blockstore in the ledger with the following fork structure:

               slot 0 (all ticks)
                 |
               slot 1 (all ticks)
                 |
               slot 2 (all ticks)
                 |
               slot 3 (all ticks) -> root
                 |
               slot 4 (all ticks)
                 |
               slot 5 (all ticks) -> root
                 |
               slot 6 (all ticks)
        */

        let mut last_hash = blockhash;
        for i in 0..6 {
            last_hash =
                fill_blockstore_slot_with_ticks(&blockstore, ticks_per_slot, i + 1, i, last_hash);
        }
        blockstore.set_roots([3, 5].iter()).unwrap();

        // Set up bank1
        let mut bank_forks = BankForks::new(Bank::new_for_tests(&genesis_config));
        let bank0 = bank_forks.get_with_scheduler(0).unwrap();
        let opts = ProcessOptions {
            run_verification: true,
            accounts_db_test_hash_calculation: true,
            ..ProcessOptions::default()
        };
        let recyclers = VerifyRecyclers::default();
        process_bank_0(&bank0, &blockstore, &opts, &recyclers, None, None);
        let bank0_last_blockhash = bank0.last_blockhash();
        let bank1 = bank_forks.insert(Bank::new_from_parent(
            bank0.clone_without_scheduler(),
            &Pubkey::default(),
            1,
        ));
        confirm_full_slot(
            &blockstore,
            &bank1,
            &opts,
            &recyclers,
            &mut ConfirmationProgress::new(bank0_last_blockhash),
            None,
            None,
            None,
            &mut ExecuteTimings::default(),
        )
        .unwrap();
        bank_forks.set_root(
            1,
            &solana_runtime::accounts_background_service::AbsRequestSender::default(),
            None,
        );

        let leader_schedule_cache = LeaderScheduleCache::new_from_bank(&bank1);

        // Test process_blockstore_from_root() from slot 1 onwards
        let bank_forks = RwLock::new(bank_forks);
        process_blockstore_from_root(
            &blockstore,
            &bank_forks,
            &leader_schedule_cache,
            &opts,
            None,
            None,
            None,
            &AbsRequestSender::default(),
        )
        .unwrap();

        let bank_forks = bank_forks.read().unwrap();

        assert_eq!(frozen_bank_slots(&bank_forks), vec![5, 6]);
        assert_eq!(bank_forks.working_bank().slot(), 6);
        assert_eq!(bank_forks.root(), 5);

        // Verify the parents of the head of the fork
        assert_eq!(
            &bank_forks[6]
                .parents()
                .iter()
                .map(|bank| bank.slot())
                .collect::<Vec<_>>(),
            &[5]
        );

        // Check that bank forks has the correct banks
        verify_fork_infos(&bank_forks);
    }

    #[test]
    #[ignore]
    fn test_process_entries_stress() {
        // this test throws lots of rayon threads at process_entries()
        //  finds bugs in very low-layer stuff
        solana_logger::setup();
        let GenesisConfigInfo {
            genesis_config,
            mint_keypair,
            ..
        } = create_genesis_config(1_000_000_000);
        let mut bank = Arc::new(Bank::new_for_tests(&genesis_config));

        const NUM_TRANSFERS_PER_ENTRY: usize = 8;
        const NUM_TRANSFERS: usize = NUM_TRANSFERS_PER_ENTRY * 32;

        let keypairs: Vec<_> = (0..NUM_TRANSFERS * 2).map(|_| Keypair::new()).collect();

        // give everybody one lamport
        for keypair in &keypairs {
            bank.transfer(1, &mint_keypair, &keypair.pubkey())
                .expect("funding failed");
        }

        let present_account_key = Keypair::new();
        let present_account = AccountSharedData::new(1, 10, &Pubkey::default());
        bank.store_account(&present_account_key.pubkey(), &present_account);

        let mut i = 0;
        let mut hash = bank.last_blockhash();
        let mut root: Option<Arc<Bank>> = None;
        loop {
            let entries: Vec<_> = (0..NUM_TRANSFERS)
                .step_by(NUM_TRANSFERS_PER_ENTRY)
                .map(|i| {
                    next_entry_mut(&mut hash, 0, {
                        let mut transactions = (i..i + NUM_TRANSFERS_PER_ENTRY)
                            .map(|i| {
                                system_transaction::transfer(
                                    &keypairs[i],
                                    &keypairs[i + NUM_TRANSFERS].pubkey(),
                                    1,
                                    bank.last_blockhash(),
                                )
                            })
                            .collect::<Vec<_>>();

                        transactions.push(system_transaction::create_account(
                            &mint_keypair,
                            &present_account_key, // puts a TX error in results
                            bank.last_blockhash(),
                            100,
                            100,
                            &solana_sdk::pubkey::new_rand(),
                        ));
                        transactions
                    })
                })
                .collect();
            info!("paying iteration {}", i);
<<<<<<< HEAD
            process_entries_for_tests_without_scheduler(&bank, entries, true)
                .expect("paying failed");
=======
            process_entries_for_tests(&bank, entries, None, None).expect("paying failed");
>>>>>>> 05ddbf3b

            let entries: Vec<_> = (0..NUM_TRANSFERS)
                .step_by(NUM_TRANSFERS_PER_ENTRY)
                .map(|i| {
                    next_entry_mut(
                        &mut hash,
                        0,
                        (i..i + NUM_TRANSFERS_PER_ENTRY)
                            .map(|i| {
                                system_transaction::transfer(
                                    &keypairs[i + NUM_TRANSFERS],
                                    &keypairs[i].pubkey(),
                                    1,
                                    bank.last_blockhash(),
                                )
                            })
                            .collect::<Vec<_>>(),
                    )
                })
                .collect();

            info!("refunding iteration {}", i);
<<<<<<< HEAD
            process_entries_for_tests_without_scheduler(&bank, entries, true)
                .expect("refunding failed");
=======
            process_entries_for_tests(&bank, entries, None, None).expect("refunding failed");
>>>>>>> 05ddbf3b

            // advance to next block
            process_entries_for_tests_without_scheduler(
                &bank,
                (0..bank.ticks_per_slot())
                    .map(|_| next_entry_mut(&mut hash, 1, vec![]))
                    .collect::<Vec<_>>(),
<<<<<<< HEAD
                true,
=======
                None,
                None,
>>>>>>> 05ddbf3b
            )
            .expect("process ticks failed");

            if i % 16 == 0 {
                if let Some(old_root) = root {
                    old_root.squash();
                }
                root = Some(bank.clone());
            }
            i += 1;

            let slot = bank.slot() + thread_rng().gen_range(1..3);
            bank = Arc::new(Bank::new_from_parent(bank, &Pubkey::default(), slot));
        }
    }

    #[test]
    fn test_process_ledger_ticks_ordering() {
        let GenesisConfigInfo {
            genesis_config,
            mint_keypair,
            ..
        } = create_genesis_config(100);
        let bank0 = Arc::new(Bank::new_for_tests(&genesis_config));
        let genesis_hash = genesis_config.hash();
        let keypair = Keypair::new();

        // Simulate a slot of virtual ticks, creates a new blockhash
        let mut entries = create_ticks(genesis_config.ticks_per_slot, 1, genesis_hash);

        // The new blockhash is going to be the hash of the last tick in the block
        let new_blockhash = entries.last().unwrap().hash;
        // Create an transaction that references the new blockhash, should still
        // be able to find the blockhash if we process transactions all in the same
        // batch
        let tx = system_transaction::transfer(&mint_keypair, &keypair.pubkey(), 1, new_blockhash);
        let entry = next_entry(&new_blockhash, 1, vec![tx]);
        entries.push(entry);

<<<<<<< HEAD
        process_entries_for_tests_without_scheduler(&bank0, entries, true).unwrap();
=======
        process_entries_for_tests(&bank0, entries, None, None).unwrap();
>>>>>>> 05ddbf3b
        assert_eq!(bank0.get_balance(&keypair.pubkey()), 1)
    }

    fn get_epoch_schedule(
        genesis_config: &GenesisConfig,
        account_paths: Vec<PathBuf>,
    ) -> EpochSchedule {
        let bank = Bank::new_with_paths_for_tests(
            genesis_config,
            Arc::<RuntimeConfig>::default(),
            account_paths,
            AccountSecondaryIndexes::default(),
            AccountShrinkThreshold::default(),
        );
        *bank.epoch_schedule()
    }

    fn frozen_bank_slots(bank_forks: &BankForks) -> Vec<Slot> {
        let mut slots: Vec<_> = bank_forks.frozen_banks().keys().cloned().collect();
        slots.sort_unstable();
        slots
    }

    // Check that `bank_forks` contains all the ancestors and banks for each fork identified in
    // `bank_forks_info`
    fn verify_fork_infos(bank_forks: &BankForks) {
        for slot in frozen_bank_slots(bank_forks) {
            let head_bank = &bank_forks[slot];
            let mut parents = head_bank.parents();
            parents.push(head_bank.clone());

            // Ensure the tip of each fork and all its parents are in the given bank_forks
            for parent in parents {
                let parent_bank = &bank_forks[parent.slot()];
                assert_eq!(parent_bank.slot(), parent.slot());
                assert!(parent_bank.is_frozen());
            }
        }
    }

    #[test]
    fn test_get_first_error() {
        let GenesisConfigInfo {
            genesis_config,
            mint_keypair,
            ..
        } = create_genesis_config(1_000_000_000);
        let bank = Arc::new(Bank::new_for_tests(&genesis_config));

        let present_account_key = Keypair::new();
        let present_account = AccountSharedData::new(1, 10, &Pubkey::default());
        bank.store_account(&present_account_key.pubkey(), &present_account);

        let keypair = Keypair::new();

        // Create array of two transactions which throw different errors
        let account_not_found_tx = system_transaction::transfer(
            &keypair,
            &solana_sdk::pubkey::new_rand(),
            42,
            bank.last_blockhash(),
        );
        let account_not_found_sig = account_not_found_tx.signatures[0];
        let invalid_blockhash_tx = system_transaction::transfer(
            &mint_keypair,
            &solana_sdk::pubkey::new_rand(),
            42,
            Hash::default(),
        );
        let txs = vec![account_not_found_tx, invalid_blockhash_tx];
        let batch = bank.prepare_batch_for_tests(txs);
        let (
            TransactionResults {
                fee_collection_results,
                ..
            },
            _balances,
        ) = batch.bank().load_execute_and_commit_transactions(
            &batch,
            MAX_PROCESSING_AGE,
            false,
            false,
            false,
            false,
            &mut ExecuteTimings::default(),
            None,
        );
        let (err, signature) = get_first_error(&batch, fee_collection_results).unwrap();
        assert_eq!(err.unwrap_err(), TransactionError::AccountNotFound);
        assert_eq!(signature, account_not_found_sig);
    }

    #[test]
    fn test_replay_vote_sender() {
        let validator_keypairs: Vec<_> =
            (0..10).map(|_| ValidatorVoteKeypairs::new_rand()).collect();
        let GenesisConfigInfo {
            genesis_config,
            voting_keypair: _,
            ..
        } = create_genesis_config_with_vote_accounts(
            1_000_000_000,
            &validator_keypairs,
            vec![100; validator_keypairs.len()],
        );
        let bank0 = Arc::new(Bank::new_for_tests(&genesis_config));
        bank0.freeze();

        let bank1 = Arc::new(Bank::new_from_parent(
            bank0.clone(),
            &solana_sdk::pubkey::new_rand(),
            1,
        ));

        // The new blockhash is going to be the hash of the last tick in the block
        let bank_1_blockhash = bank1.last_blockhash();

        // Create an transaction that references the new blockhash, should still
        // be able to find the blockhash if we process transactions all in the same
        // batch
        let mut expected_successful_voter_pubkeys = BTreeSet::new();
        let vote_txs: Vec<_> = validator_keypairs
            .iter()
            .enumerate()
            .map(|(i, validator_keypairs)| {
                if i % 3 == 0 {
                    // These votes are correct
                    expected_successful_voter_pubkeys
                        .insert(validator_keypairs.vote_keypair.pubkey());
                    vote_transaction::new_vote_transaction(
                        vec![0],
                        bank0.hash(),
                        bank_1_blockhash,
                        &validator_keypairs.node_keypair,
                        &validator_keypairs.vote_keypair,
                        &validator_keypairs.vote_keypair,
                        None,
                    )
                } else if i % 3 == 1 {
                    // These have the wrong authorized voter
                    vote_transaction::new_vote_transaction(
                        vec![0],
                        bank0.hash(),
                        bank_1_blockhash,
                        &validator_keypairs.node_keypair,
                        &validator_keypairs.vote_keypair,
                        &Keypair::new(),
                        None,
                    )
                } else {
                    // These have an invalid vote for non-existent bank 2
                    vote_transaction::new_vote_transaction(
                        vec![bank1.slot() + 1],
                        bank0.hash(),
                        bank_1_blockhash,
                        &validator_keypairs.node_keypair,
                        &validator_keypairs.vote_keypair,
                        &validator_keypairs.vote_keypair,
                        None,
                    )
                }
            })
            .collect();
        let entry = next_entry(&bank_1_blockhash, 1, vote_txs);
        let (replay_vote_sender, replay_vote_receiver) = crossbeam_channel::unbounded();
<<<<<<< HEAD
        let _ = process_entries_for_tests(
            &BankWithScheduler::new_without_scheduler(bank1),
            vec![entry],
            true,
            None,
            Some(&replay_vote_sender),
        );
=======
        let _ = process_entries_for_tests(&bank1, vec![entry], None, Some(&replay_vote_sender));
>>>>>>> 05ddbf3b
        let successes: BTreeSet<Pubkey> = replay_vote_receiver
            .try_iter()
            .map(|(vote_pubkey, ..)| vote_pubkey)
            .collect();
        assert_eq!(successes, expected_successful_voter_pubkeys);
    }

    fn make_slot_with_vote_tx(
        blockstore: &Blockstore,
        ticks_per_slot: u64,
        tx_landed_slot: Slot,
        parent_slot: Slot,
        parent_blockhash: &Hash,
        vote_tx: Transaction,
        slot_leader_keypair: &Arc<Keypair>,
    ) {
        // Add votes to `last_slot` so that `root` will be confirmed
        let vote_entry = next_entry(parent_blockhash, 1, vec![vote_tx]);
        let mut entries = create_ticks(ticks_per_slot, 0, vote_entry.hash);
        entries.insert(0, vote_entry);
        blockstore
            .write_entries(
                tx_landed_slot,
                0,
                0,
                ticks_per_slot,
                Some(parent_slot),
                true,
                slot_leader_keypair,
                entries,
                0,
            )
            .unwrap();
    }

    fn run_test_process_blockstore_with_supermajority_root(
        blockstore_root: Option<Slot>,
        blockstore_access_type: AccessType,
    ) {
        solana_logger::setup();
        /*
            Build fork structure:
                 slot 0
                   |
                 slot 1 <- (blockstore root)
                 /    \
            slot 2    |
               |      |
            slot 4    |
                    slot 5
                      |
                `expected_root_slot`
                     /    \
                  ...    minor fork
                  /
            `last_slot`
                 |
            `really_last_slot`
        */
        let starting_fork_slot = 5;
        let mut main_fork = tr(starting_fork_slot);
        let mut main_fork_ref = main_fork.root_mut().get_mut();

        // Make enough slots to make a root slot > blockstore_root
        let expected_root_slot = starting_fork_slot + blockstore_root.unwrap_or(0);
        let really_expected_root_slot = expected_root_slot + 1;
        let last_main_fork_slot = expected_root_slot + MAX_LOCKOUT_HISTORY as u64 + 1;
        let really_last_main_fork_slot = last_main_fork_slot + 1;

        // Make `minor_fork`
        let last_minor_fork_slot = really_last_main_fork_slot + 1;
        let minor_fork = tr(last_minor_fork_slot);

        // Make 'main_fork`
        for slot in starting_fork_slot + 1..last_main_fork_slot {
            if slot - 1 == expected_root_slot {
                main_fork_ref.push_front(minor_fork.clone());
            }
            main_fork_ref.push_front(tr(slot));
            main_fork_ref = main_fork_ref.front_mut().unwrap().get_mut();
        }
        let forks = tr(0) / (tr(1) / (tr(2) / (tr(4))) / main_fork);
        let validator_keypairs = ValidatorVoteKeypairs::new_rand();
        let GenesisConfigInfo { genesis_config, .. } =
            genesis_utils::create_genesis_config_with_vote_accounts(
                10_000,
                &[&validator_keypairs],
                vec![100],
            );
        let ticks_per_slot = genesis_config.ticks_per_slot();
        let ledger_path = get_tmp_ledger_path_auto_delete!();
        let blockstore = Blockstore::open(ledger_path.path()).unwrap();
        blockstore.add_tree(forks, false, true, ticks_per_slot, genesis_config.hash());

        if let Some(blockstore_root) = blockstore_root {
            blockstore
                .set_roots(std::iter::once(&blockstore_root))
                .unwrap();
        }

        let opts = ProcessOptions {
            run_verification: true,
            accounts_db_test_hash_calculation: true,
            ..ProcessOptions::default()
        };

        let (bank_forks, ..) = test_process_blockstore_with_custom_options(
            &genesis_config,
            &blockstore,
            &opts,
            blockstore_access_type.clone(),
        );
        let bank_forks = bank_forks.read().unwrap();

        // prepare to add votes
        let last_vote_bank_hash = bank_forks.get(last_main_fork_slot - 1).unwrap().hash();
        let last_vote_blockhash = bank_forks
            .get(last_main_fork_slot - 1)
            .unwrap()
            .last_blockhash();
        let slots: Vec<_> = (expected_root_slot..last_main_fork_slot).collect();
        let vote_tx = vote_transaction::new_vote_transaction(
            slots,
            last_vote_bank_hash,
            last_vote_blockhash,
            &validator_keypairs.node_keypair,
            &validator_keypairs.vote_keypair,
            &validator_keypairs.vote_keypair,
            None,
        );

        // Add votes to `last_slot` so that `root` will be confirmed
        let leader_keypair = Arc::new(validator_keypairs.node_keypair);
        make_slot_with_vote_tx(
            &blockstore,
            ticks_per_slot,
            last_main_fork_slot,
            last_main_fork_slot - 1,
            &last_vote_blockhash,
            vote_tx,
            &leader_keypair,
        );

        let (bank_forks, ..) = test_process_blockstore_with_custom_options(
            &genesis_config,
            &blockstore,
            &opts,
            blockstore_access_type.clone(),
        );
        let bank_forks = bank_forks.read().unwrap();

        assert_eq!(bank_forks.root(), expected_root_slot);
        assert_eq!(
            bank_forks.frozen_banks().len() as u64,
            last_minor_fork_slot - really_expected_root_slot + 1
        );

        // Minor fork at `last_main_fork_slot + 1` was above the `expected_root_slot`
        // so should not have been purged
        //
        // Fork at slot 2 was purged because it was below the `expected_root_slot`
        for slot in 0..=last_minor_fork_slot {
            // this slot will be created below
            if slot == really_last_main_fork_slot {
                continue;
            }
            if slot >= expected_root_slot {
                let bank = bank_forks.get(slot).unwrap();
                assert_eq!(bank.slot(), slot);
                assert!(bank.is_frozen());
            } else {
                assert!(bank_forks.get(slot).is_none());
            }
        }

        // really prepare to add votes
        let last_vote_bank_hash = bank_forks.get(last_main_fork_slot).unwrap().hash();
        let last_vote_blockhash = bank_forks
            .get(last_main_fork_slot)
            .unwrap()
            .last_blockhash();
        let slots: Vec<_> = vec![last_main_fork_slot];
        let vote_tx = vote_transaction::new_vote_transaction(
            slots,
            last_vote_bank_hash,
            last_vote_blockhash,
            &leader_keypair,
            &validator_keypairs.vote_keypair,
            &validator_keypairs.vote_keypair,
            None,
        );

        // Add votes to `really_last_slot` so that `root` will be confirmed again
        make_slot_with_vote_tx(
            &blockstore,
            ticks_per_slot,
            really_last_main_fork_slot,
            last_main_fork_slot,
            &last_vote_blockhash,
            vote_tx,
            &leader_keypair,
        );

        let (bank_forks, ..) = test_process_blockstore_with_custom_options(
            &genesis_config,
            &blockstore,
            &opts,
            blockstore_access_type,
        );
        let bank_forks = bank_forks.read().unwrap();

        assert_eq!(bank_forks.root(), really_expected_root_slot);
    }

    #[test]
    fn test_process_blockstore_with_supermajority_root_without_blockstore_root() {
        run_test_process_blockstore_with_supermajority_root(None, AccessType::Primary);
    }

    #[test]
    fn test_process_blockstore_with_supermajority_root_without_blockstore_root_secondary_access() {
        run_test_process_blockstore_with_supermajority_root(None, AccessType::Secondary);
    }

    #[test]
    fn test_process_blockstore_with_supermajority_root_with_blockstore_root() {
        run_test_process_blockstore_with_supermajority_root(Some(1), AccessType::Primary)
    }

    #[test]
    #[allow(clippy::field_reassign_with_default)]
    fn test_supermajority_root_from_vote_accounts() {
        let convert_to_vote_accounts = |roots_stakes: Vec<(Slot, u64)>| -> VoteAccountsHashMap {
            roots_stakes
                .into_iter()
                .map(|(root, stake)| {
                    let mut vote_state = VoteState::default();
                    vote_state.root_slot = Some(root);
                    let mut vote_account =
                        AccountSharedData::new(1, VoteState::size_of(), &solana_vote_program::id());
                    let versioned = VoteStateVersions::new_current(vote_state);
                    VoteState::serialize(&versioned, vote_account.data_as_mut_slice()).unwrap();
                    (
                        solana_sdk::pubkey::new_rand(),
                        (stake, VoteAccount::try_from(vote_account).unwrap()),
                    )
                })
                .collect()
        };

        let total_stake = 10;
        let slot = 100;

        // Supermajority root should be None
        assert!(
            supermajority_root_from_vote_accounts(slot, total_stake, &HashMap::default()).is_none()
        );

        // Supermajority root should be None
        let roots_stakes = vec![(8, 1), (3, 1), (4, 1), (8, 1)];
        let accounts = convert_to_vote_accounts(roots_stakes);
        assert!(supermajority_root_from_vote_accounts(slot, total_stake, &accounts).is_none());

        // Supermajority root should be 4, has 7/10 of the stake
        let roots_stakes = vec![(8, 1), (3, 1), (4, 1), (8, 5)];
        let accounts = convert_to_vote_accounts(roots_stakes);
        assert_eq!(
            supermajority_root_from_vote_accounts(slot, total_stake, &accounts).unwrap(),
            4
        );

        // Supermajority root should be 8, it has 7/10 of the stake
        let roots_stakes = vec![(8, 1), (3, 1), (4, 1), (8, 6)];
        let accounts = convert_to_vote_accounts(roots_stakes);
        assert_eq!(
            supermajority_root_from_vote_accounts(slot, total_stake, &accounts).unwrap(),
            8
        );
    }

    fn confirm_slot_entries_for_tests(
        bank: &Arc<Bank>,
        slot_entries: Vec<Entry>,
        slot_full: bool,
        prev_entry_hash: Hash,
    ) -> result::Result<(), BlockstoreProcessorError> {
        confirm_slot_entries(
            &BankWithScheduler::new_without_scheduler(bank.clone()),
            (slot_entries, 0, slot_full),
            &mut ConfirmationTiming::default(),
            &mut ConfirmationProgress::new(prev_entry_hash),
            false,
            None,
            None,
            None,
            &VerifyRecyclers::default(),
            None,
            &PrioritizationFeeCache::new(0u64),
        )
    }

    fn create_test_transactions(
        mint_keypair: &Keypair,
        genesis_hash: &Hash,
    ) -> Vec<SanitizedTransaction> {
        let pubkey = solana_sdk::pubkey::new_rand();
        let keypair2 = Keypair::new();
        let pubkey2 = solana_sdk::pubkey::new_rand();
        let keypair3 = Keypair::new();
        let pubkey3 = solana_sdk::pubkey::new_rand();

        vec![
            SanitizedTransaction::from_transaction_for_tests(system_transaction::transfer(
                mint_keypair,
                &pubkey,
                1,
                *genesis_hash,
            )),
            SanitizedTransaction::from_transaction_for_tests(system_transaction::transfer(
                &keypair2,
                &pubkey2,
                1,
                *genesis_hash,
            )),
            SanitizedTransaction::from_transaction_for_tests(system_transaction::transfer(
                &keypair3,
                &pubkey3,
                1,
                *genesis_hash,
            )),
        ]
    }

    #[test]
    fn test_confirm_slot_entries_progress_num_txs_indexes() {
        let GenesisConfigInfo {
            genesis_config,
            mint_keypair,
            ..
        } = create_genesis_config(100 * LAMPORTS_PER_SOL);
        let genesis_hash = genesis_config.hash();
        let bank = BankWithScheduler::new_without_scheduler(Arc::new(Bank::new_for_tests(
            &genesis_config,
        )));
        let mut timing = ConfirmationTiming::default();
        let mut progress = ConfirmationProgress::new(genesis_hash);
        let amount = genesis_config.rent.minimum_balance(0);
        let keypair1 = Keypair::new();
        let keypair2 = Keypair::new();
        let keypair3 = Keypair::new();
        let keypair4 = Keypair::new();
        bank.transfer(LAMPORTS_PER_SOL, &mint_keypair, &keypair1.pubkey())
            .unwrap();
        bank.transfer(LAMPORTS_PER_SOL, &mint_keypair, &keypair2.pubkey())
            .unwrap();

        let (transaction_status_sender, transaction_status_receiver) =
            crossbeam_channel::unbounded();
        let transaction_status_sender = TransactionStatusSender {
            sender: transaction_status_sender,
        };

        let blockhash = bank.last_blockhash();
        let tx1 = system_transaction::transfer(
            &keypair1,
            &keypair3.pubkey(),
            amount,
            bank.last_blockhash(),
        );
        let tx2 = system_transaction::transfer(
            &keypair2,
            &keypair4.pubkey(),
            amount,
            bank.last_blockhash(),
        );
        let entry = next_entry(&blockhash, 1, vec![tx1, tx2]);
        let new_hash = entry.hash;

        confirm_slot_entries(
            &bank,
            (vec![entry], 0, false),
            &mut timing,
            &mut progress,
            false,
            Some(&transaction_status_sender),
            None,
            None,
            &VerifyRecyclers::default(),
            None,
            &PrioritizationFeeCache::new(0u64),
        )
        .unwrap();
        assert_eq!(progress.num_txs, 2);
        let batch = transaction_status_receiver.recv().unwrap();
        if let TransactionStatusMessage::Batch(batch) = batch {
            assert_eq!(batch.transactions.len(), 2);
            assert_eq!(batch.transaction_indexes.len(), 2);
            assert_eq!(batch.transaction_indexes, [0, 1]);
        } else {
            panic!("batch should have been sent");
        }

        let tx1 = system_transaction::transfer(
            &keypair1,
            &keypair3.pubkey(),
            amount + 1,
            bank.last_blockhash(),
        );
        let tx2 = system_transaction::transfer(
            &keypair2,
            &keypair4.pubkey(),
            amount + 1,
            bank.last_blockhash(),
        );
        let tx3 = system_transaction::transfer(
            &mint_keypair,
            &Pubkey::new_unique(),
            amount,
            bank.last_blockhash(),
        );
        let entry = next_entry(&new_hash, 1, vec![tx1, tx2, tx3]);

        confirm_slot_entries(
            &bank,
            (vec![entry], 0, false),
            &mut timing,
            &mut progress,
            false,
            Some(&transaction_status_sender),
            None,
            None,
            &VerifyRecyclers::default(),
            None,
            &PrioritizationFeeCache::new(0u64),
        )
        .unwrap();
        assert_eq!(progress.num_txs, 5);
        let batch = transaction_status_receiver.recv().unwrap();
        if let TransactionStatusMessage::Batch(batch) = batch {
            assert_eq!(batch.transactions.len(), 3);
            assert_eq!(batch.transaction_indexes.len(), 3);
            assert_eq!(batch.transaction_indexes, [2, 3, 4]);
        } else {
            panic!("batch should have been sent");
        }
    }

    #[test]
    fn test_rebatch_transactions() {
        let dummy_leader_pubkey = solana_sdk::pubkey::new_rand();
        let GenesisConfigInfo {
            genesis_config,
            mint_keypair,
            ..
        } = create_genesis_config_with_leader(500, &dummy_leader_pubkey, 100);
        let bank = Arc::new(Bank::new_for_tests(&genesis_config));
        let txs = create_test_transactions(&mint_keypair, &genesis_config.hash());
        let batch = bank.prepare_sanitized_batch(&txs);
        assert!(batch.needs_unlock());
        let transaction_indexes = vec![42, 43, 44];

        let batch2 = rebatch_transactions(
            batch.lock_results(),
            &bank,
            batch.sanitized_transactions(),
            0,
            0,
            &transaction_indexes,
        );
        assert!(batch.needs_unlock());
        assert!(!batch2.batch.needs_unlock());
        assert_eq!(batch2.transaction_indexes, vec![42]);

        let batch3 = rebatch_transactions(
            batch.lock_results(),
            &bank,
            batch.sanitized_transactions(),
            1,
            2,
            &transaction_indexes,
        );
        assert!(!batch3.batch.needs_unlock());
        assert_eq!(batch3.transaction_indexes, vec![43, 44]);
    }

    #[test]
    fn test_schedule_batches_for_execution() {
        solana_logger::setup();
        let dummy_leader_pubkey = solana_sdk::pubkey::new_rand();
        let GenesisConfigInfo {
            genesis_config,
            mint_keypair,
            ..
        } = create_genesis_config_with_leader(500, &dummy_leader_pubkey, 100);
        let bank = Arc::new(Bank::new_for_tests(&genesis_config));

        let txs = create_test_transactions(&mint_keypair, &genesis_config.hash());

        let mut mocked_scheduler = MockInstalledScheduler::new();
        mocked_scheduler
            .expect_context()
            .times(1)
            .returning(|| None);
        mocked_scheduler
            .expect_schedule_execution()
            .times(txs.len())
            .returning(|_| ());
        mocked_scheduler
            .expect_wait_for_termination()
            .times(1)
            .returning(|_| None);
        mocked_scheduler.expect_pool().returning(move || {
            let mut mocked_pool = MockInstalledSchedulerPool::new();
            mocked_pool
                .expect_return_to_pool()
                .times(1)
                .returning(|_| ());
            Arc::new(mocked_pool)
        });
        let bank = BankWithScheduler::new(bank, Some(Box::new(mocked_scheduler)));

        let batch = bank.prepare_sanitized_batch(&txs);
        let batch_with_indexes = TransactionBatchWithIndexes {
            batch,
            transaction_indexes: (0..txs.len()).collect(),
        };

        let mut batch_execution_timing = BatchExecutionTiming::default();
        let ignored_prioritization_fee_cache = PrioritizationFeeCache::new(0u64);
        assert!(process_batches(
            &bank,
            &[batch_with_indexes],
            None,
            None,
            &mut batch_execution_timing,
            None,
            &ignored_prioritization_fee_cache
        )
        .is_ok());
    }

    #[test]
    fn test_confirm_slot_entries_with_fix() {
        const HASHES_PER_TICK: u64 = 10;
        const TICKS_PER_SLOT: u64 = 2;

        let collector_id = Pubkey::new_unique();

        let GenesisConfigInfo {
            mut genesis_config,
            mint_keypair,
            ..
        } = create_genesis_config(10_000);
        genesis_config.poh_config.hashes_per_tick = Some(HASHES_PER_TICK);
        genesis_config.ticks_per_slot = TICKS_PER_SLOT;
        let genesis_hash = genesis_config.hash();

        let slot_0_bank = Arc::new(Bank::new_for_tests(&genesis_config));
        assert_eq!(slot_0_bank.slot(), 0);
        assert_eq!(slot_0_bank.tick_height(), 0);
        assert_eq!(slot_0_bank.max_tick_height(), 2);
        assert_eq!(slot_0_bank.last_blockhash(), genesis_hash);
        assert_eq!(slot_0_bank.get_hash_age(&genesis_hash), Some(0));

        let slot_0_entries = entry::create_ticks(TICKS_PER_SLOT, HASHES_PER_TICK, genesis_hash);
        let slot_0_hash = slot_0_entries.last().unwrap().hash;
        confirm_slot_entries_for_tests(&slot_0_bank, slot_0_entries, true, genesis_hash).unwrap();
        assert_eq!(slot_0_bank.tick_height(), slot_0_bank.max_tick_height());
        assert_eq!(slot_0_bank.last_blockhash(), slot_0_hash);
        assert_eq!(slot_0_bank.get_hash_age(&genesis_hash), Some(1));
        assert_eq!(slot_0_bank.get_hash_age(&slot_0_hash), Some(0));

        let slot_2_bank = Arc::new(Bank::new_from_parent(slot_0_bank, &collector_id, 2));
        assert_eq!(slot_2_bank.slot(), 2);
        assert_eq!(slot_2_bank.tick_height(), 2);
        assert_eq!(slot_2_bank.max_tick_height(), 6);
        assert_eq!(slot_2_bank.last_blockhash(), slot_0_hash);

        let slot_1_entries = entry::create_ticks(TICKS_PER_SLOT, HASHES_PER_TICK, slot_0_hash);
        let slot_1_hash = slot_1_entries.last().unwrap().hash;
        confirm_slot_entries_for_tests(&slot_2_bank, slot_1_entries, false, slot_0_hash).unwrap();
        assert_eq!(slot_2_bank.tick_height(), 4);
        assert_eq!(slot_2_bank.last_blockhash(), slot_0_hash);
        assert_eq!(slot_2_bank.get_hash_age(&genesis_hash), Some(1));
        assert_eq!(slot_2_bank.get_hash_age(&slot_0_hash), Some(0));

        struct TestCase {
            recent_blockhash: Hash,
            expected_result: result::Result<(), BlockstoreProcessorError>,
        }

        let test_cases = [
            TestCase {
                recent_blockhash: slot_1_hash,
                expected_result: Err(BlockstoreProcessorError::InvalidTransaction(
                    TransactionError::BlockhashNotFound,
                )),
            },
            TestCase {
                recent_blockhash: slot_0_hash,
                expected_result: Ok(()),
            },
        ];

        // Check that slot 2 transactions can only use hashes for completed blocks.
        for TestCase {
            recent_blockhash,
            expected_result,
        } in test_cases
        {
            let slot_2_entries = {
                let to_pubkey = Pubkey::new_unique();
                let mut prev_entry_hash = slot_1_hash;
                let mut remaining_entry_hashes = HASHES_PER_TICK;

                let tx =
                    system_transaction::transfer(&mint_keypair, &to_pubkey, 1, recent_blockhash);
                remaining_entry_hashes = remaining_entry_hashes.checked_sub(1).unwrap();
                let mut entries = vec![next_entry_mut(&mut prev_entry_hash, 1, vec![tx])];

                entries.push(next_entry_mut(
                    &mut prev_entry_hash,
                    remaining_entry_hashes,
                    vec![],
                ));
                entries.push(next_entry_mut(
                    &mut prev_entry_hash,
                    HASHES_PER_TICK,
                    vec![],
                ));

                entries
            };

            let slot_2_hash = slot_2_entries.last().unwrap().hash;
            let result =
                confirm_slot_entries_for_tests(&slot_2_bank, slot_2_entries, true, slot_1_hash);
            match (result, expected_result) {
                (Ok(()), Ok(())) => {
                    assert_eq!(slot_2_bank.tick_height(), slot_2_bank.max_tick_height());
                    assert_eq!(slot_2_bank.last_blockhash(), slot_2_hash);
                    assert_eq!(slot_2_bank.get_hash_age(&genesis_hash), Some(2));
                    assert_eq!(slot_2_bank.get_hash_age(&slot_0_hash), Some(1));
                    assert_eq!(slot_2_bank.get_hash_age(&slot_2_hash), Some(0));
                }
                (
                    Err(BlockstoreProcessorError::InvalidTransaction(err)),
                    Err(BlockstoreProcessorError::InvalidTransaction(expected_err)),
                ) => {
                    assert_eq!(err, expected_err);
                }
                (result, expected_result) => {
                    panic!("actual result {result:?} != expected result {expected_result:?}");
                }
            }
        }
    }
}<|MERGE_RESOLUTION|>--- conflicted
+++ resolved
@@ -525,24 +525,18 @@
     result
 }
 
-<<<<<<< HEAD
 pub fn process_entries_for_tests_without_scheduler(
     bank: &Arc<Bank>,
     entries: Vec<Entry>,
-    randomize: bool,
 ) -> Result<()> {
     process_entries_for_tests(
         &BankWithScheduler::new_without_scheduler(bank.clone()),
         entries,
-        randomize,
         None,
         None,
     )
 }
 
-// Note: If randomize is true this will shuffle entries' transactions in-place.
-=======
->>>>>>> 05ddbf3b
 fn process_entries(
     bank: &BankWithScheduler,
     entries: &mut [ReplayEntry],
@@ -1936,17 +1930,11 @@
         rand::{thread_rng, Rng},
         solana_entry::entry::{create_ticks, next_entry, next_entry_mut},
         solana_program_runtime::declare_process_instruction,
-<<<<<<< HEAD
         solana_runtime::{
             genesis_utils::{
                 self, create_genesis_config_with_vote_accounts, ValidatorVoteKeypairs,
             },
             installed_scheduler_pool::{MockInstalledScheduler, MockInstalledSchedulerPool},
-            vote_account::VoteAccount,
-=======
-        solana_runtime::genesis_utils::{
-            self, create_genesis_config_with_vote_accounts, ValidatorVoteKeypairs,
->>>>>>> 05ddbf3b
         },
         solana_sdk::{
             account::{AccountSharedData, WritableAccount},
@@ -2697,11 +2685,7 @@
         );
 
         // Now ensure the TX is accepted despite pointing to the ID of an empty entry.
-<<<<<<< HEAD
-        process_entries_for_tests_without_scheduler(&bank, slot_entries, true).unwrap();
-=======
-        process_entries_for_tests(&bank, slot_entries, None, None).unwrap();
->>>>>>> 05ddbf3b
+        process_entries_for_tests_without_scheduler(&bank, slot_entries).unwrap();
         assert_eq!(bank.process_transaction(&tx), Ok(()));
     }
 
@@ -2836,11 +2820,7 @@
         assert_eq!(bank.tick_height(), 0);
         let tick = next_entry(&genesis_config.hash(), 1, vec![]);
         assert_eq!(
-<<<<<<< HEAD
-            process_entries_for_tests_without_scheduler(&bank, vec![tick], true),
-=======
-            process_entries_for_tests(&bank, vec![tick], None, None),
->>>>>>> 05ddbf3b
+            process_entries_for_tests_without_scheduler(&bank, vec![tick]),
             Ok(())
         );
         assert_eq!(bank.tick_height(), 1);
@@ -2875,11 +2855,7 @@
         );
         let entry_2 = next_entry(&entry_1.hash, 1, vec![tx]);
         assert_eq!(
-<<<<<<< HEAD
-            process_entries_for_tests_without_scheduler(&bank, vec![entry_1, entry_2], true),
-=======
-            process_entries_for_tests(&bank, vec![entry_1, entry_2], None, None),
->>>>>>> 05ddbf3b
+            process_entries_for_tests_without_scheduler(&bank, vec![entry_1, entry_2]),
             Ok(())
         );
         assert_eq!(bank.get_balance(&keypair1.pubkey()), 2);
@@ -2938,12 +2914,6 @@
             process_entries_for_tests_without_scheduler(
                 &bank,
                 vec![entry_1_to_mint, entry_2_to_3_mint_to_1],
-<<<<<<< HEAD
-                false,
-=======
-                None,
-                None,
->>>>>>> 05ddbf3b
             ),
             Ok(())
         );
@@ -3013,12 +2983,6 @@
         assert!(process_entries_for_tests_without_scheduler(
             &bank,
             vec![entry_1_to_mint.clone(), entry_2_to_3_mint_to_1.clone()],
-<<<<<<< HEAD
-            false,
-=======
-            None,
-            None,
->>>>>>> 05ddbf3b
         )
         .is_err());
 
@@ -3132,11 +3096,7 @@
 
         let entry = next_entry(&bank.last_blockhash(), 1, vec![tx]);
         let bank = Arc::new(bank);
-<<<<<<< HEAD
-        let result = process_entries_for_tests_without_scheduler(&bank, vec![entry], false);
-=======
-        let result = process_entries_for_tests(&bank, vec![entry], None, None);
->>>>>>> 05ddbf3b
+        let result = process_entries_for_tests_without_scheduler(&bank, vec![entry]);
         bank.freeze();
         let blockhash_ok = bank.last_blockhash();
         let bankhash_ok = bank.hash();
@@ -3177,11 +3137,7 @@
 
             let entry = next_entry(&bank.last_blockhash(), 1, vec![tx]);
             let bank = Arc::new(bank);
-<<<<<<< HEAD
-            let _result = process_entries_for_tests_without_scheduler(&bank, vec![entry], false);
-=======
-            let _result = process_entries_for_tests(&bank, vec![entry], None, None);
->>>>>>> 05ddbf3b
+            let _result = process_entries_for_tests_without_scheduler(&bank, vec![entry]);
             bank.freeze();
 
             assert_eq!(blockhash_ok, bank.last_blockhash());
@@ -3280,12 +3236,6 @@
                 entry_2_to_3_and_1_to_mint,
                 entry_conflict_itself,
             ],
-<<<<<<< HEAD
-            false,
-=======
-            None,
-            None,
->>>>>>> 05ddbf3b
         )
         .is_err());
 
@@ -3333,11 +3283,7 @@
             system_transaction::transfer(&keypair2, &keypair4.pubkey(), 1, bank.last_blockhash());
         let entry_2 = next_entry(&entry_1.hash, 1, vec![tx]);
         assert_eq!(
-<<<<<<< HEAD
-            process_entries_for_tests_without_scheduler(&bank, vec![entry_1, entry_2], true),
-=======
-            process_entries_for_tests(&bank, vec![entry_1, entry_2], None, None),
->>>>>>> 05ddbf3b
+            process_entries_for_tests_without_scheduler(&bank, vec![entry_1, entry_2]),
             Ok(())
         );
         assert_eq!(bank.get_balance(&keypair3.pubkey()), 1);
@@ -3398,11 +3344,7 @@
             })
             .collect();
         assert_eq!(
-<<<<<<< HEAD
-            process_entries_for_tests_without_scheduler(&bank, entries, true),
-=======
-            process_entries_for_tests(&bank, entries, None, None),
->>>>>>> 05ddbf3b
+            process_entries_for_tests_without_scheduler(&bank, entries),
             Ok(())
         );
     }
@@ -3465,11 +3407,7 @@
         // Transfer lamports to each other
         let entry = next_entry(&bank.last_blockhash(), 1, tx_vector);
         assert_eq!(
-<<<<<<< HEAD
-            process_entries_for_tests_without_scheduler(&bank, vec![entry], true),
-=======
-            process_entries_for_tests(&bank, vec![entry], None, None),
->>>>>>> 05ddbf3b
+            process_entries_for_tests_without_scheduler(&bank, vec![entry]),
             Ok(())
         );
         bank.squash();
@@ -3529,15 +3467,10 @@
             system_transaction::transfer(&keypair1, &keypair4.pubkey(), 1, bank.last_blockhash());
         let entry_2 = next_entry(&tick.hash, 1, vec![tx]);
         assert_eq!(
-<<<<<<< HEAD
             process_entries_for_tests_without_scheduler(
                 &bank,
                 vec![entry_1, tick, entry_2.clone()],
-                true,
             ),
-=======
-            process_entries_for_tests(&bank, vec![entry_1, tick, entry_2.clone()], None, None,),
->>>>>>> 05ddbf3b
             Ok(())
         );
         assert_eq!(bank.get_balance(&keypair3.pubkey()), 1);
@@ -3548,11 +3481,7 @@
             system_transaction::transfer(&keypair2, &keypair3.pubkey(), 1, bank.last_blockhash());
         let entry_3 = next_entry(&entry_2.hash, 1, vec![tx]);
         assert_eq!(
-<<<<<<< HEAD
-            process_entries_for_tests_without_scheduler(&bank, vec![entry_3], true),
-=======
-            process_entries_for_tests(&bank, vec![entry_3], None, None),
->>>>>>> 05ddbf3b
+            process_entries_for_tests_without_scheduler(&bank, vec![entry_3]),
             Err(TransactionError::AccountNotFound)
         );
     }
@@ -3632,11 +3561,7 @@
         );
 
         assert_eq!(
-<<<<<<< HEAD
-            process_entries_for_tests_without_scheduler(&bank, vec![entry_1_to_mint], false),
-=======
-            process_entries_for_tests(&bank, vec![entry_1_to_mint], None, None),
->>>>>>> 05ddbf3b
+            process_entries_for_tests_without_scheduler(&bank, vec![entry_1_to_mint]),
             Err(TransactionError::AccountInUse)
         );
 
@@ -3843,12 +3768,8 @@
                 })
                 .collect();
             info!("paying iteration {}", i);
-<<<<<<< HEAD
-            process_entries_for_tests_without_scheduler(&bank, entries, true)
+            process_entries_for_tests_without_scheduler(&bank, entries)
                 .expect("paying failed");
-=======
-            process_entries_for_tests(&bank, entries, None, None).expect("paying failed");
->>>>>>> 05ddbf3b
 
             let entries: Vec<_> = (0..NUM_TRANSFERS)
                 .step_by(NUM_TRANSFERS_PER_ENTRY)
@@ -3871,12 +3792,8 @@
                 .collect();
 
             info!("refunding iteration {}", i);
-<<<<<<< HEAD
-            process_entries_for_tests_without_scheduler(&bank, entries, true)
+            process_entries_for_tests_without_scheduler(&bank, entries)
                 .expect("refunding failed");
-=======
-            process_entries_for_tests(&bank, entries, None, None).expect("refunding failed");
->>>>>>> 05ddbf3b
 
             // advance to next block
             process_entries_for_tests_without_scheduler(
@@ -3884,12 +3801,6 @@
                 (0..bank.ticks_per_slot())
                     .map(|_| next_entry_mut(&mut hash, 1, vec![]))
                     .collect::<Vec<_>>(),
-<<<<<<< HEAD
-                true,
-=======
-                None,
-                None,
->>>>>>> 05ddbf3b
             )
             .expect("process ticks failed");
 
@@ -3929,11 +3840,7 @@
         let entry = next_entry(&new_blockhash, 1, vec![tx]);
         entries.push(entry);
 
-<<<<<<< HEAD
-        process_entries_for_tests_without_scheduler(&bank0, entries, true).unwrap();
-=======
-        process_entries_for_tests(&bank0, entries, None, None).unwrap();
->>>>>>> 05ddbf3b
+        process_entries_for_tests_without_scheduler(&bank0, entries).unwrap();
         assert_eq!(bank0.get_balance(&keypair.pubkey()), 1)
     }
 
@@ -4099,17 +4006,12 @@
             .collect();
         let entry = next_entry(&bank_1_blockhash, 1, vote_txs);
         let (replay_vote_sender, replay_vote_receiver) = crossbeam_channel::unbounded();
-<<<<<<< HEAD
         let _ = process_entries_for_tests(
             &BankWithScheduler::new_without_scheduler(bank1),
             vec![entry],
-            true,
             None,
             Some(&replay_vote_sender),
         );
-=======
-        let _ = process_entries_for_tests(&bank1, vec![entry], None, Some(&replay_vote_sender));
->>>>>>> 05ddbf3b
         let successes: BTreeSet<Pubkey> = replay_vote_receiver
             .try_iter()
             .map(|(vote_pubkey, ..)| vote_pubkey)
