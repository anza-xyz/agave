--- conflicted
+++ resolved
@@ -346,7 +346,6 @@
                 let transaction_count =
                     transaction_batch.batch.sanitized_transactions().len() as u64;
                 let mut timings = ExecuteTimings::default();
-<<<<<<< HEAD
                 let (result, execute_batches_us) = measure_us!(execute_batch(
                     transaction_batch,
                     bank,
@@ -355,24 +354,8 @@
                     &mut timings,
                     log_messages_bytes_limit,
                     prioritization_fee_cache,
+                    None::<fn() -> bool>,
                 ));
-=======
-                let (result, execute_batches_time): (Result<()>, Measure) = measure!(
-                    {
-                        execute_batch(
-                            transaction_batch,
-                            bank,
-                            transaction_status_sender,
-                            replay_vote_sender,
-                            &mut timings,
-                            log_messages_bytes_limit,
-                            prioritization_fee_cache,
-                            None::<fn() -> bool>,
-                        )
-                    },
-                    "execute_batch",
-                );
->>>>>>> 1b356279
 
                 let thread_index = replay_tx_thread_pool.current_thread_index().unwrap();
                 execution_timings_per_thread
