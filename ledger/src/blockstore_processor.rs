use {
    crate::{
        block_error::BlockError,
        blockstore::{Blockstore, BlockstoreError},
        blockstore_meta::SlotMeta,
        entry_notifier_service::{EntryNotification, EntryNotifierSender},
        leader_schedule_cache::LeaderScheduleCache,
        token_balances::collect_token_balances,
        use_snapshot_archives_at_startup::UseSnapshotArchivesAtStartup,
    },
    chrono_humanize::{Accuracy, HumanTime, Tense},
    crossbeam_channel::Sender,
    itertools::Itertools,
    log::*,
    rayon::{prelude::*, ThreadPool},
    scopeguard::defer,
    solana_accounts_db::{
        accounts_db::AccountsDbConfig, accounts_update_notifier_interface::AccountsUpdateNotifier,
        epoch_accounts_hash::EpochAccountsHash,
    },
    solana_cost_model::{cost_model::CostModel, transaction_cost::TransactionCost},
    solana_entry::entry::{
        self, create_ticks, Entry, EntrySlice, EntryType, EntryVerificationStatus, VerifyRecyclers,
    },
    solana_measure::{measure::Measure, measure_us},
    solana_metrics::datapoint_error,
    solana_rayon_threadlimit::get_max_thread_count,
    solana_runtime::{
        accounts_background_service::SnapshotRequestKind,
        bank::{Bank, PreCommitResult, TransactionBalancesSet},
        bank_forks::{BankForks, SetRootError},
        bank_utils,
        commitment::VOTE_THRESHOLD_SIZE,
        installed_scheduler_pool::BankWithScheduler,
        prioritization_fee_cache::PrioritizationFeeCache,
        runtime_config::RuntimeConfig,
        snapshot_config::SnapshotConfig,
        snapshot_controller::SnapshotController,
        transaction_batch::{OwnedOrBorrowed, TransactionBatch},
        vote_sender_types::ReplayVoteSender,
    },
    solana_runtime_transaction::{
        runtime_transaction::RuntimeTransaction, transaction_with_meta::TransactionWithMeta,
    },
    solana_sdk::{
        clock::{Slot, MAX_PROCESSING_AGE},
        genesis_config::GenesisConfig,
        hash::Hash,
        pubkey::Pubkey,
        signature::{Keypair, Signature},
        transaction::{
            Result, SanitizedTransaction, TransactionError, TransactionVerificationMode,
            VersionedTransaction,
        },
    },
    solana_svm::{
        transaction_commit_result::{TransactionCommitResult, TransactionCommitResultExtensions},
        transaction_processing_result::ProcessedTransaction,
        transaction_processor::ExecutionRecordingConfig,
    },
    solana_svm_transaction::{svm_message::SVMMessage, svm_transaction::SVMTransaction},
    solana_timings::{report_execute_timings, ExecuteTimingType, ExecuteTimings},
    solana_transaction_status::token_balances::TransactionTokenBalancesSet,
    solana_vote::vote_account::VoteAccountsHashMap,
    std::{
        borrow::Cow,
        collections::{HashMap, HashSet},
        num::Saturating,
        ops::Index,
        path::PathBuf,
        result,
        sync::{
            atomic::{AtomicBool, Ordering::Relaxed},
            Arc, Mutex, RwLock,
        },
        time::{Duration, Instant},
        vec::Drain,
    },
    thiserror::Error,
    ExecuteTimingType::{NumExecuteBatches, TotalBatchesLen},
};
#[cfg(feature = "dev-context-only-utils")]
use {qualifier_attr::qualifiers, solana_runtime::bank::HashOverrides};

pub struct TransactionBatchWithIndexes<'a, 'b, Tx: SVMMessage> {
    pub batch: TransactionBatch<'a, 'b, Tx>,
    pub transaction_indexes: Vec<usize>,
}

// `TransactionBatchWithIndexes` but without the `Drop` that prevents
// us from nicely unwinding these with manual unlocking.
pub struct LockedTransactionsWithIndexes<Tx: SVMMessage> {
    lock_results: Vec<Result<()>>,
    transactions: Vec<RuntimeTransaction<Tx>>,
    starting_index: usize,
}

struct ReplayEntry {
    entry: EntryType<RuntimeTransaction<SanitizedTransaction>>,
    starting_index: usize,
}

fn first_err(results: &[Result<()>]) -> Result<()> {
    for r in results {
        if r.is_err() {
            return r.clone();
        }
    }
    Ok(())
}

// Includes transaction signature for unit-testing
fn do_get_first_error<T, Tx: SVMTransaction>(
    batch: &TransactionBatch<Tx>,
    results: &[Result<T>],
) -> Option<(Result<()>, Signature)> {
    let mut first_err = None;
    for (result, transaction) in results.iter().zip(batch.sanitized_transactions()) {
        if let Err(err) = result {
            if first_err.is_none() {
                first_err = Some((Err(err.clone()), *transaction.signature()));
            }
            warn!(
                "Unexpected validator error: {:?}, transaction: {:?}",
                err, transaction
            );
            datapoint_error!(
                "validator_process_entry_error",
                (
                    "error",
                    format!("error: {err:?}, transaction: {transaction:?}"),
                    String
                )
            );
        }
    }
    first_err
}

fn get_first_error<T, Tx: SVMTransaction>(
    batch: &TransactionBatch<Tx>,
    commit_results: &[Result<T>],
) -> Result<()> {
    do_get_first_error(batch, commit_results)
        .map(|(error, _signature)| error)
        .unwrap_or(Ok(()))
}

fn create_thread_pool(num_threads: usize) -> ThreadPool {
    rayon::ThreadPoolBuilder::new()
        .num_threads(num_threads)
        .thread_name(|i| format!("solReplayTx{i:02}"))
        .build()
        .expect("new rayon threadpool")
}

pub fn execute_batch<'a>(
    batch: &'a TransactionBatchWithIndexes<impl TransactionWithMeta>,
    bank: &'a Arc<Bank>,
    transaction_status_sender: Option<&'a TransactionStatusSender>,
    replay_vote_sender: Option<&'a ReplayVoteSender>,
    timings: &'a mut ExecuteTimings,
    log_messages_bytes_limit: Option<usize>,
    prioritization_fee_cache: &'a PrioritizationFeeCache,
    extra_pre_commit_callback: Option<
        impl FnOnce(&Result<ProcessedTransaction>) -> Result<Option<usize>>,
    >,
) -> Result<()> {
    let TransactionBatchWithIndexes {
        batch,
        transaction_indexes,
    } = batch;

    // extra_pre_commit_callback allows for reuse of this function between the
    // unified scheduler block production path and block verification path(s)
    //   Some(_) => unified scheduler block production path
    //   None    => block verification path(s)
    let block_verification = extra_pre_commit_callback.is_none();
    let record_transaction_meta = transaction_status_sender.is_some();

    let mut transaction_indexes = Cow::from(transaction_indexes);
    let mut mint_decimals: HashMap<Pubkey, u8> = HashMap::new();

    let pre_token_balances = if record_transaction_meta {
        collect_token_balances(bank, batch, &mut mint_decimals)
    } else {
        vec![]
    };

    let pre_commit_callback = |_timings: &mut _, processing_results: &_| -> PreCommitResult {
        match extra_pre_commit_callback {
            None => {
<<<<<<< HEAD
                // We're entering into the block verifying mode.
=======
                // We're entering into one of the block-verification methods.
>>>>>>> 78d5f029
                get_first_error(batch, processing_results)?;
                Ok(None)
            }
            Some(extra_pre_commit_callback) => {
                // We're entering into the block-production unified scheduler special case...
                // `processing_results` should always contain exactly only 1 result in that case.
                let [result] = processing_results else {
                    panic!("unexpected result count: {}", processing_results.len());
                };
                // transaction_indexes is intended to be populated later; so barely-initialized vec
                // should be provided.
                assert!(transaction_indexes.is_empty());

                // From now on, we need to freeze-lock the tpu bank, in order to prevent it from
                // freezing in the middle of this code-path. Otherwise, the assertion at the start
                // of commit_transactions() would trigger panic because it's fatal runtime
                // invariant violation.
                let freeze_lock = bank.freeze_lock();

<<<<<<< HEAD
                // Note that extra_pre_commit_callback is also responsible for checking the very
                // basic precondition of successful execution of transactions!
                if let Some(index) = extra_pre_commit_callback(&processing_results[0])? {
=======
                // `result` won't be examined at all here. Rather, `extra_pre_commit_callback` is
                // responsible for all result handling, including the very basic precondition of
                // successful execution of transactions as well.
                let committed_index = extra_pre_commit_callback(result)?;

                // The callback succeeded. Optionally, update transaction_indexes as well.
                // Refer to TaskHandler::handle()'s transaction_indexes initialization for further
                // background.
                if let Some(index) = committed_index {
>>>>>>> 78d5f029
                    let transaction_indexes = transaction_indexes.to_mut();
                    // Adjust the empty new vec with the exact needed capacity. Otherwise, excess
                    // cap would be reserved on `.push()` in it.
                    transaction_indexes.reserve_exact(1);
                    transaction_indexes.push(index);
                }
                // At this point, poh should have been succeeded so it's guaranteed that the bank
                // hasn't been frozen yet and we're still holding the lock. So, it's okay to pass
                // down freeze_lock without any introspection here to be unconditionally dropped
                // after commit_transactions(). This reasoning is same as
                // solana_core::banking_stage::Consumer::execute_and_commit_transactions_locked()
                Ok(Some(freeze_lock))
            }
        }
    };

    let (commit_results, balances) = batch
        .bank()
        .load_execute_and_commit_transactions_with_pre_commit_callback(
            batch,
            MAX_PROCESSING_AGE,
            transaction_status_sender.is_some(),
            ExecutionRecordingConfig::new_single_setting(transaction_status_sender.is_some()),
            timings,
            log_messages_bytes_limit,
            pre_commit_callback,
        )?;

    let mut check_block_costs_elapsed = Measure::start("check_block_costs");
    let tx_costs = if block_verification {
        // Block verification (including unified scheduler) case;
        // collect and check transaction costs
        let tx_costs = get_transaction_costs(bank, &commit_results, batch.sanitized_transactions());
        check_block_cost_limits(bank, &tx_costs).map(|_| tx_costs)
    } else if record_transaction_meta {
        // Unified scheduler block production case;
        // the scheduler will track costs elsewhere but costs are recalculated
        // here so they can be recorded with other transaction metadata
        Ok(get_transaction_costs(
            bank,
            &commit_results,
            batch.sanitized_transactions(),
        ))
    } else {
        // Unified scheduler block production wihout metadata recording
        Ok(vec![])
    };
    check_block_costs_elapsed.stop();
    timings.saturating_add_in_place(
        ExecuteTimingType::CheckBlockLimitsUs,
        check_block_costs_elapsed.as_us(),
    );
    let tx_costs = tx_costs?;

    bank_utils::find_and_send_votes(
        batch.sanitized_transactions(),
        &commit_results,
        replay_vote_sender,
    );

    let committed_transactions = commit_results
        .iter()
        .zip(batch.sanitized_transactions())
        .filter_map(|(commit_result, tx)| commit_result.was_committed().then_some(tx));
    prioritization_fee_cache.update(bank, committed_transactions);

    if let Some(transaction_status_sender) = transaction_status_sender {
        let transactions: Vec<SanitizedTransaction> = batch
            .sanitized_transactions()
            .iter()
            .map(|tx| tx.as_sanitized_transaction().into_owned())
            .collect();
        let post_token_balances = if record_transaction_meta {
            collect_token_balances(bank, batch, &mut mint_decimals)
        } else {
            vec![]
        };

        let token_balances =
            TransactionTokenBalancesSet::new(pre_token_balances, post_token_balances);

        // The length of costs vector needs to be consistent with all other
        // vectors that are sent over (such as `transactions`). So, replace the
        // None elements with Some(0)
        let tx_costs = tx_costs
            .into_iter()
            .map(|tx_cost_option| tx_cost_option.map(|tx_cost| tx_cost.sum()).or(Some(0)))
            .collect();

        transaction_status_sender.send_transaction_status_batch(
            bank.slot(),
            transactions,
            commit_results,
            balances,
            token_balances,
            tx_costs,
            transaction_indexes.into_owned(),
        );
    }

    Ok(())
}

// Get actual transaction execution costs from transaction commit results
fn get_transaction_costs<'a, Tx: TransactionWithMeta>(
    bank: &Bank,
    commit_results: &[TransactionCommitResult],
    sanitized_transactions: &'a [Tx],
) -> Vec<Option<TransactionCost<'a, Tx>>> {
    assert_eq!(sanitized_transactions.len(), commit_results.len());

    commit_results
        .iter()
        .zip(sanitized_transactions)
        .map(|(commit_result, tx)| {
            if let Ok(committed_tx) = commit_result {
                Some(CostModel::calculate_cost_for_executed_transaction(
                    tx,
                    committed_tx.executed_units,
                    committed_tx.loaded_account_stats.loaded_accounts_data_size,
                    &bank.feature_set,
                ))
            } else {
                None
            }
        })
<<<<<<< HEAD
        .collect();

    {
        let mut cost_tracker = bank.write_cost_tracker().unwrap();
        for tx_cost in &tx_costs_with_actual_execution_units {
            cost_tracker.try_add(tx_cost)?;
        }
    }
    Ok(())
=======
        .collect()
>>>>>>> 78d5f029
}

fn check_block_cost_limits<Tx: TransactionWithMeta>(
    bank: &Bank,
    tx_costs: &[Option<TransactionCost<'_, Tx>>],
) -> Result<()> {
    let mut cost_tracker = bank.write_cost_tracker().unwrap();
    for tx_cost in tx_costs.iter().flatten() {
        cost_tracker
            .try_add(tx_cost)
            .map_err(TransactionError::from)?;
    }

    Ok(())
}

#[derive(Default)]
pub struct ExecuteBatchesInternalMetrics {
    execution_timings_per_thread: HashMap<usize, ThreadExecuteTimings>,
    total_batches_len: u64,
    execute_batches_us: u64,
}

impl ExecuteBatchesInternalMetrics {
    pub fn new_with_timings_from_all_threads(execute_timings: ExecuteTimings) -> Self {
        const DUMMY_THREAD_INDEX: usize = 999;
        let mut new = Self::default();
        new.execution_timings_per_thread.insert(
            DUMMY_THREAD_INDEX,
            ThreadExecuteTimings {
                execute_timings,
                ..ThreadExecuteTimings::default()
            },
        );
        new
    }
}

fn execute_batches_internal(
    bank: &Arc<Bank>,
    replay_tx_thread_pool: &ThreadPool,
    batches: &[TransactionBatchWithIndexes<RuntimeTransaction<SanitizedTransaction>>],
    transaction_status_sender: Option<&TransactionStatusSender>,
    replay_vote_sender: Option<&ReplayVoteSender>,
    log_messages_bytes_limit: Option<usize>,
    prioritization_fee_cache: &PrioritizationFeeCache,
) -> Result<ExecuteBatchesInternalMetrics> {
    assert!(!batches.is_empty());
    let execution_timings_per_thread: Mutex<HashMap<usize, ThreadExecuteTimings>> =
        Mutex::new(HashMap::new());

    let mut execute_batches_elapsed = Measure::start("execute_batches_elapsed");
    let results: Vec<Result<()>> = replay_tx_thread_pool.install(|| {
        batches
            .into_par_iter()
            .map(|transaction_batch| {
                let transaction_count =
                    transaction_batch.batch.sanitized_transactions().len() as u64;
                let mut timings = ExecuteTimings::default();
                let (result, execute_batches_us) = measure_us!(execute_batch(
                    transaction_batch,
                    bank,
                    transaction_status_sender,
                    replay_vote_sender,
                    &mut timings,
                    log_messages_bytes_limit,
                    prioritization_fee_cache,
                    None::<fn(&_) -> _>,
                ));

                let thread_index = replay_tx_thread_pool.current_thread_index().unwrap();
                execution_timings_per_thread
                    .lock()
                    .unwrap()
                    .entry(thread_index)
                    .and_modify(|thread_execution_time| {
                        let ThreadExecuteTimings {
                            total_thread_us,
                            total_transactions_executed,
                            execute_timings: total_thread_execute_timings,
                        } = thread_execution_time;
                        *total_thread_us += execute_batches_us;
                        *total_transactions_executed += transaction_count;
                        total_thread_execute_timings
                            .saturating_add_in_place(ExecuteTimingType::TotalBatchesLen, 1);
                        total_thread_execute_timings.accumulate(&timings);
                    })
                    .or_insert(ThreadExecuteTimings {
                        total_thread_us: Saturating(execute_batches_us),
                        total_transactions_executed: Saturating(transaction_count),
                        execute_timings: timings,
                    });
                result
            })
            .collect()
    });
    execute_batches_elapsed.stop();

    first_err(&results)?;

    Ok(ExecuteBatchesInternalMetrics {
        execution_timings_per_thread: execution_timings_per_thread.into_inner().unwrap(),
        total_batches_len: batches.len() as u64,
        execute_batches_us: execute_batches_elapsed.as_us(),
    })
}

// This fn diverts the code-path into two variants. Both must provide exactly the same set of
// validations. For this reason, this fn is deliberately inserted into the code path to be called
// inside process_entries(), so that Bank::prepare_sanitized_batch() has been called on all of
// batches already, while minimizing code duplication (thus divergent behavior risk) at the cost of
// acceptable overhead of meaningless buffering of batches for the scheduler variant.
//
// Also note that the scheduler variant can't implement the batch-level sanitization naively, due
// to the nature of individual tx processing. That's another reason of this particular placement of
// divergent point in the code-path (i.e. not one layer up with its own prepare_sanitized_batch()
// invocation).
fn process_batches(
    bank: &BankWithScheduler,
    replay_tx_thread_pool: &ThreadPool,
    locked_entries: impl ExactSizeIterator<Item = LockedTransactionsWithIndexes<SanitizedTransaction>>,
    transaction_status_sender: Option<&TransactionStatusSender>,
    replay_vote_sender: Option<&ReplayVoteSender>,
    batch_execution_timing: &mut BatchExecutionTiming,
    log_messages_bytes_limit: Option<usize>,
    prioritization_fee_cache: &PrioritizationFeeCache,
) -> Result<()> {
    if bank.has_installed_scheduler() {
        debug!(
            "process_batches()/schedule_batches_for_execution({} batches)",
            locked_entries.len()
        );
        // Scheduling usually succeeds (immediately returns `Ok(())`) here without being blocked on
        // the actual transaction executions.
        //
        // As an exception, this code path could propagate the transaction execution _errors of
        // previously-scheduled transactions_ to notify the replay stage. Then, the replay stage
        // will bail out the further processing of the malformed (possibly malicious) block
        // immediately, not to waste any system resources. Note that this propagation is of early
        // hints. Even if errors won't be propagated in this way, they are guaranteed to be
        // propagated eventually via the blocking fn called
        // BankWithScheduler::wait_for_completed_scheduler().
        //
        // To recite, the returned error is completely unrelated to the argument's `locked_entries`
        // at the hand. While being awkward, the _async_ unified scheduler is abusing this existing
        // error propagation code path to the replay stage for compatibility and ease of
        // integration, exploiting the fact that the replay stage doesn't care _which transaction
        // the returned error is originating from_.
        //
        // In the future, more proper error propagation mechanism will be introduced once after we
        // fully transition to the unified scheduler for the block verification. That one would be
        // a push based one from the unified scheduler to the replay stage to eliminate the current
        // overhead: 1 read lock per batch in
        // `BankWithScheduler::schedule_transaction_executions()`.
        schedule_batches_for_execution(bank, locked_entries)
    } else {
        debug!(
            "process_batches()/execute_batches({} batches)",
            locked_entries.len()
        );
        execute_batches(
            bank,
            replay_tx_thread_pool,
            locked_entries,
            transaction_status_sender,
            replay_vote_sender,
            batch_execution_timing,
            log_messages_bytes_limit,
            prioritization_fee_cache,
        )
    }
}

fn schedule_batches_for_execution(
    bank: &BankWithScheduler,
    locked_entries: impl Iterator<Item = LockedTransactionsWithIndexes<SanitizedTransaction>>,
) -> Result<()> {
    // Track the first error encountered in the loop below, if any.
    // This error will be propagated to the replay stage, or Ok(()).
    let mut first_err = Ok(());

    for LockedTransactionsWithIndexes {
        lock_results,
        transactions,
        starting_index,
    } in locked_entries
    {
        // unlock before sending to scheduler.
        bank.unlock_accounts(transactions.iter().zip(lock_results.iter()));
        // give ownership to scheduler. capture the first error, but continue the loop
        // to unlock.
        // scheduling is skipped if we have already detected an error in this loop
        let indexes = starting_index..starting_index + transactions.len();
        first_err = first_err.and_then(|()| {
            bank.schedule_transaction_executions(transactions.into_iter().zip_eq(indexes))
        });
    }
    first_err
}

fn execute_batches(
    bank: &Arc<Bank>,
    replay_tx_thread_pool: &ThreadPool,
    locked_entries: impl ExactSizeIterator<Item = LockedTransactionsWithIndexes<SanitizedTransaction>>,
    transaction_status_sender: Option<&TransactionStatusSender>,
    replay_vote_sender: Option<&ReplayVoteSender>,
    timing: &mut BatchExecutionTiming,
    log_messages_bytes_limit: Option<usize>,
    prioritization_fee_cache: &PrioritizationFeeCache,
) -> Result<()> {
    if locked_entries.len() == 0 {
        return Ok(());
    }

    let tx_batches: Vec<_> = locked_entries
        .into_iter()
        .map(
            |LockedTransactionsWithIndexes {
                 lock_results,
                 transactions,
                 starting_index,
             }| {
                let ending_index = starting_index + transactions.len();
                TransactionBatchWithIndexes {
                    batch: TransactionBatch::new(
                        lock_results,
                        bank,
                        OwnedOrBorrowed::Owned(transactions),
                    ),
                    transaction_indexes: (starting_index..ending_index).collect(),
                }
            },
        )
        .collect();

    let execute_batches_internal_metrics = execute_batches_internal(
        bank,
        replay_tx_thread_pool,
        &tx_batches,
        transaction_status_sender,
        replay_vote_sender,
        log_messages_bytes_limit,
        prioritization_fee_cache,
    )?;

    // Pass false because this code-path is never touched by unified scheduler.
    timing.accumulate(execute_batches_internal_metrics, false);
    Ok(())
}

/// Process an ordered list of entries in parallel
/// 1. In order lock accounts for each entry while the lock succeeds, up to a Tick entry
/// 2. Process the locked group in parallel
/// 3. Register the `Tick` if it's available
/// 4. Update the leader scheduler, goto 1
///
/// This method is for use testing against a single Bank, and assumes `Bank::transaction_count()`
/// represents the number of transactions executed in this Bank
pub fn process_entries_for_tests(
    bank: &BankWithScheduler,
    entries: Vec<Entry>,
    transaction_status_sender: Option<&TransactionStatusSender>,
    replay_vote_sender: Option<&ReplayVoteSender>,
) -> Result<()> {
    let replay_tx_thread_pool = create_thread_pool(1);
    let verify_transaction = {
        let bank = bank.clone_with_scheduler();
        move |versioned_tx: VersionedTransaction| -> Result<RuntimeTransaction<SanitizedTransaction>> {
            bank.verify_transaction(versioned_tx, TransactionVerificationMode::FullVerification)
        }
    };

    let mut entry_starting_index: usize = bank.transaction_count().try_into().unwrap();
    let mut batch_timing = BatchExecutionTiming::default();
    let replay_entries: Vec<_> = entry::verify_transactions(
        entries,
        &replay_tx_thread_pool,
        Arc::new(verify_transaction),
    )?
    .into_iter()
    .map(|entry| {
        let starting_index = entry_starting_index;
        if let EntryType::Transactions(ref transactions) = entry {
            entry_starting_index = entry_starting_index.saturating_add(transactions.len());
        }
        ReplayEntry {
            entry,
            starting_index,
        }
    })
    .collect();

    let ignored_prioritization_fee_cache = PrioritizationFeeCache::new(0u64);
    let result = process_entries(
        bank,
        &replay_tx_thread_pool,
        replay_entries,
        transaction_status_sender,
        replay_vote_sender,
        &mut batch_timing,
        None,
        &ignored_prioritization_fee_cache,
    );

    debug!("process_entries: {:?}", batch_timing);
    result
}

fn process_entries(
    bank: &BankWithScheduler,
    replay_tx_thread_pool: &ThreadPool,
    entries: Vec<ReplayEntry>,
    transaction_status_sender: Option<&TransactionStatusSender>,
    replay_vote_sender: Option<&ReplayVoteSender>,
    batch_timing: &mut BatchExecutionTiming,
    log_messages_bytes_limit: Option<usize>,
    prioritization_fee_cache: &PrioritizationFeeCache,
) -> Result<()> {
    // accumulator for entries that can be processed in parallel
    let mut batches = vec![];
    let mut tick_hashes = vec![];

    for ReplayEntry {
        entry,
        starting_index,
    } in entries
    {
        match entry {
            EntryType::Tick(hash) => {
                // If it's a tick, save it for later
                tick_hashes.push(hash);
                if bank.is_block_boundary(bank.tick_height() + tick_hashes.len() as u64) {
                    // If it's a tick that will cause a new blockhash to be created,
                    // execute the group and register the tick
                    process_batches(
                        bank,
                        replay_tx_thread_pool,
                        batches.drain(..),
                        transaction_status_sender,
                        replay_vote_sender,
                        batch_timing,
                        log_messages_bytes_limit,
                        prioritization_fee_cache,
                    )?;
                    for hash in tick_hashes.drain(..) {
                        bank.register_tick(&hash);
                    }
                }
            }
            EntryType::Transactions(transactions) => {
                queue_batches_with_lock_retry(
                    bank,
                    starting_index,
                    transactions,
                    &mut batches,
                    |batches| {
                        process_batches(
                            bank,
                            replay_tx_thread_pool,
                            batches,
                            transaction_status_sender,
                            replay_vote_sender,
                            batch_timing,
                            log_messages_bytes_limit,
                            prioritization_fee_cache,
                        )
                    },
                )?;
            }
        }
    }
    process_batches(
        bank,
        replay_tx_thread_pool,
        batches.into_iter(),
        transaction_status_sender,
        replay_vote_sender,
        batch_timing,
        log_messages_bytes_limit,
        prioritization_fee_cache,
    )?;
    for hash in tick_hashes {
        bank.register_tick(&hash);
    }
    Ok(())
}

/// If an entry can be locked without failure, the transactions are pushed
/// as a batch to `batches`. If the lock fails, the transactions are unlocked
/// and the batches are processed.
/// The locking process is retried, and if it fails again the block is marked
/// as dead.
/// If the lock retry succeeds, then the batch is pushed into `batches`.
fn queue_batches_with_lock_retry(
    bank: &Bank,
    starting_index: usize,
    transactions: Vec<RuntimeTransaction<SanitizedTransaction>>,
    batches: &mut Vec<LockedTransactionsWithIndexes<SanitizedTransaction>>,
    mut process_batches: impl FnMut(
        Drain<LockedTransactionsWithIndexes<SanitizedTransaction>>,
    ) -> Result<()>,
) -> Result<()> {
    // try to lock the accounts
    let lock_results = bank.try_lock_accounts(&transactions);
    let first_lock_err = first_err(&lock_results);
    if first_lock_err.is_ok() {
        batches.push(LockedTransactionsWithIndexes {
            lock_results,
            transactions,
            starting_index,
        });
        return Ok(());
    }

    // We need to unlock the transactions that succeeded to lock before the
    // retry.
    bank.unlock_accounts(transactions.iter().zip(lock_results.iter()));

    // We failed to lock, there are 2 possible reasons:
    // 1. A batch already in `batches` holds the lock.
    // 2. The batch is "self-conflicting" (i.e. the batch has account lock conflicts with itself)

    // Use the callback to process batches, and clear them.
    // Clearing the batches will `Drop` the batches which will unlock the accounts.
    process_batches(batches.drain(..))?;

    // Retry the lock
    let lock_results = bank.try_lock_accounts(&transactions);
    match first_err(&lock_results) {
        Ok(()) => {
            batches.push(LockedTransactionsWithIndexes {
                lock_results,
                transactions,
                starting_index,
            });
            Ok(())
        }
        Err(err) => {
            // We still may have succeeded to lock some accounts, unlock them.
            bank.unlock_accounts(transactions.iter().zip(lock_results.iter()));

            // An entry has account lock conflicts with *itself*, which should not happen
            // if generated by a properly functioning leader
            datapoint_error!(
                "validator_process_entry_error",
                (
                    "error",
                    format!(
                        "Lock accounts error, entry conflicts with itself, txs: {transactions:?}"
                    ),
                    String
                )
            );
            Err(err)
        }
    }
}

#[derive(Error, Debug)]
pub enum BlockstoreProcessorError {
    #[error("failed to load entries, error: {0}")]
    FailedToLoadEntries(#[from] BlockstoreError),

    #[error("failed to load meta")]
    FailedToLoadMeta,

    #[error("failed to replay bank 0, did you forget to provide a snapshot")]
    FailedToReplayBank0,

    #[error("invalid block error: {0}")]
    InvalidBlock(#[from] BlockError),

    #[error("invalid transaction error: {0}")]
    InvalidTransaction(#[from] TransactionError),

    #[error("no valid forks found")]
    NoValidForksFound,

    #[error("invalid hard fork slot {0}")]
    InvalidHardFork(Slot),

    #[error("root bank with mismatched capitalization at {0}")]
    RootBankWithMismatchedCapitalization(Slot),

    #[error("set root error {0}")]
    SetRootError(#[from] SetRootError),

    #[error("incomplete final fec set")]
    IncompleteFinalFecSet,

    #[error("invalid retransmitter signature final fec set")]
    InvalidRetransmitterSignatureFinalFecSet,
}

/// Callback for accessing bank state after each slot is confirmed while
/// processing the blockstore
pub type ProcessSlotCallback = Arc<dyn Fn(&Bank) + Sync + Send>;

#[derive(Default, Clone)]
pub struct ProcessOptions {
    /// Run PoH, transaction signature and other transaction verifications on the entries.
    pub run_verification: bool,
    pub full_leader_cache: bool,
    pub halt_at_slot: Option<Slot>,
    pub slot_callback: Option<ProcessSlotCallback>,
    pub new_hard_forks: Option<Vec<Slot>>,
    pub debug_keys: Option<Arc<HashSet<Pubkey>>>,
    pub limit_load_slot_count_from_snapshot: Option<usize>,
    pub allow_dead_slots: bool,
    pub accounts_db_test_hash_calculation: bool,
    pub accounts_db_skip_shrink: bool,
    pub accounts_db_force_initial_clean: bool,
    pub accounts_db_config: Option<AccountsDbConfig>,
    pub verify_index: bool,
    pub runtime_config: RuntimeConfig,
    pub on_halt_store_hash_raw_data_for_debug: bool,
    /// true if after processing the contents of the blockstore at startup, we should run an accounts hash calc
    /// This is useful for debugging.
    pub run_final_accounts_hash_calc: bool,
    pub use_snapshot_archives_at_startup: UseSnapshotArchivesAtStartup,
    #[cfg(feature = "dev-context-only-utils")]
    pub hash_overrides: Option<HashOverrides>,
    pub abort_on_invalid_block: bool,
    pub no_block_cost_limits: bool,
}

pub fn test_process_blockstore(
    genesis_config: &GenesisConfig,
    blockstore: &Blockstore,
    opts: &ProcessOptions,
    exit: Arc<AtomicBool>,
) -> (Arc<RwLock<BankForks>>, LeaderScheduleCache) {
    let snapshot_config = SnapshotConfig::new_disabled();
    let (bank_forks, leader_schedule_cache, ..) = crate::bank_forks_utils::load_bank_forks(
        genesis_config,
        blockstore,
        Vec::new(),
        &snapshot_config,
        opts,
        None,
        None,
        None,
        exit.clone(),
    )
    .unwrap();

    // Spin up a thread to be a fake Accounts Background Service.  Need to intercept and handle all
    // EpochAccountsHash requests so future rooted banks do not hang in Bank::freeze() waiting for
    // an in-flight EAH calculation to complete.
    let (snapshot_request_sender, snapshot_request_receiver) = crossbeam_channel::unbounded();
    let snapshot_controller = SnapshotController::new(
        snapshot_request_sender,
        snapshot_config,
        bank_forks.read().unwrap().root(),
    );
    let bg_exit = Arc::new(AtomicBool::new(false));
    let bg_thread = {
        let exit = Arc::clone(&bg_exit);
        std::thread::spawn(move || {
            while !exit.load(Relaxed) {
                snapshot_request_receiver
                    .try_iter()
                    .filter(|snapshot_request| {
                        snapshot_request.request_kind == SnapshotRequestKind::EpochAccountsHash
                    })
                    .for_each(|snapshot_request| {
                        snapshot_request
                            .snapshot_root_bank
                            .rc
                            .accounts
                            .accounts_db
                            .epoch_accounts_hash_manager
                            .set_valid(
                                EpochAccountsHash::new(Hash::new_unique()),
                                snapshot_request.snapshot_root_bank.slot(),
                            )
                    });
                std::thread::sleep(Duration::from_millis(100));
            }
        })
    };

    process_blockstore_from_root(
        blockstore,
        &bank_forks,
        &leader_schedule_cache,
        opts,
        None,
        None,
        None,
        Some(&snapshot_controller),
    )
    .unwrap();

    bg_exit.store(true, Relaxed);
    bg_thread.join().unwrap();

    (bank_forks, leader_schedule_cache)
}

pub(crate) fn process_blockstore_for_bank_0(
    genesis_config: &GenesisConfig,
    blockstore: &Blockstore,
    account_paths: Vec<PathBuf>,
    opts: &ProcessOptions,
    block_meta_sender: Option<&BlockMetaSender>,
    entry_notification_sender: Option<&EntryNotifierSender>,
    accounts_update_notifier: Option<AccountsUpdateNotifier>,
    exit: Arc<AtomicBool>,
) -> result::Result<Arc<RwLock<BankForks>>, BlockstoreProcessorError> {
    // Setup bank for slot 0
    let bank0 = Bank::new_with_paths(
        genesis_config,
        Arc::new(opts.runtime_config.clone()),
        account_paths,
        opts.debug_keys.clone(),
        None,
        false,
        opts.accounts_db_config.clone(),
        accounts_update_notifier,
        None,
        exit,
        None,
        None,
    );
    let bank0_slot = bank0.slot();
    let bank_forks = BankForks::new_rw_arc(bank0);

    info!("Processing ledger for slot 0...");
    let replay_tx_thread_pool = create_thread_pool(get_max_thread_count());
    process_bank_0(
        &bank_forks
            .read()
            .unwrap()
            .get_with_scheduler(bank0_slot)
            .unwrap(),
        blockstore,
        &replay_tx_thread_pool,
        opts,
        &VerifyRecyclers::default(),
        block_meta_sender,
        entry_notification_sender,
    )?;

    Ok(bank_forks)
}

/// Process blockstore from a known root bank
#[allow(clippy::too_many_arguments)]
pub fn process_blockstore_from_root(
    blockstore: &Blockstore,
    bank_forks: &RwLock<BankForks>,
    leader_schedule_cache: &LeaderScheduleCache,
    opts: &ProcessOptions,
    transaction_status_sender: Option<&TransactionStatusSender>,
    block_meta_sender: Option<&BlockMetaSender>,
    entry_notification_sender: Option<&EntryNotifierSender>,
    snapshot_controller: Option<&SnapshotController>,
) -> result::Result<(), BlockstoreProcessorError> {
    let (start_slot, start_slot_hash) = {
        // Starting slot must be a root, and thus has no parents
        assert_eq!(bank_forks.read().unwrap().banks().len(), 1);
        let bank = bank_forks.read().unwrap().root_bank();
        #[cfg(feature = "dev-context-only-utils")]
        if let Some(hash_overrides) = &opts.hash_overrides {
            info!(
                "Will override following slots' hashes: {:#?}",
                hash_overrides
            );
            bank.set_hash_overrides(hash_overrides.clone());
        }
        if opts.no_block_cost_limits {
            warn!("setting block cost limits to MAX");
            bank.write_cost_tracker()
                .unwrap()
                .set_limits(u64::MAX, u64::MAX, u64::MAX);
        }
        assert!(bank.parent().is_none());
        (bank.slot(), bank.hash())
    };

    info!("Processing ledger from slot {}...", start_slot);
    let now = Instant::now();

    // Ensure start_slot is rooted for correct replay; also ensure start_slot and
    // qualifying children are marked as connected
    if blockstore.is_primary_access() {
        blockstore
            .mark_slots_as_if_rooted_normally_at_startup(
                vec![(start_slot, Some(start_slot_hash))],
                true,
            )
            .expect("Couldn't mark start_slot as root in startup");
        blockstore
            .set_and_chain_connected_on_root_and_next_slots(start_slot)
            .expect("Couldn't mark start_slot as connected during startup")
    } else {
        info!(
            "Start slot {} isn't a root, and won't be updated due to secondary blockstore access",
            start_slot
        );
    }

    if let Ok(Some(highest_slot)) = blockstore.highest_slot() {
        info!("ledger holds data through slot {}", highest_slot);
    }

    let mut timing = ExecuteTimings::default();
    let (num_slots_processed, num_new_roots_found) = if let Some(start_slot_meta) = blockstore
        .meta(start_slot)
        .unwrap_or_else(|_| panic!("Failed to get meta for slot {start_slot}"))
    {
        let replay_tx_thread_pool = create_thread_pool(get_max_thread_count());
        load_frozen_forks(
            bank_forks,
            &start_slot_meta,
            blockstore,
            &replay_tx_thread_pool,
            leader_schedule_cache,
            opts,
            transaction_status_sender,
            block_meta_sender,
            entry_notification_sender,
            &mut timing,
            snapshot_controller,
        )?
    } else {
        // If there's no meta in the blockstore for the input `start_slot`,
        // then we started from a snapshot and are unable to process anything.
        //
        // If the ledger has any data at all, the snapshot was likely taken at
        // a slot that is not within the range of ledger min/max slot(s).
        warn!(
            "Starting slot {} is not in Blockstore, unable to process",
            start_slot
        );
        (0, 0)
    };

    let processing_time = now.elapsed();

    datapoint_info!(
        "process_blockstore_from_root",
        ("total_time_us", processing_time.as_micros(), i64),
        (
            "frozen_banks",
            bank_forks.read().unwrap().frozen_banks().len(),
            i64
        ),
        ("slot", bank_forks.read().unwrap().root(), i64),
        ("num_slots_processed", num_slots_processed, i64),
        ("num_new_roots_found", num_new_roots_found, i64),
        ("forks", bank_forks.read().unwrap().banks().len(), i64),
    );

    info!("ledger processing timing: {:?}", timing);
    {
        let bank_forks = bank_forks.read().unwrap();
        let mut bank_slots = bank_forks.banks().keys().copied().collect::<Vec<_>>();
        bank_slots.sort_unstable();

        info!(
            "ledger processed in {}. root slot is {}, {} bank{}: {}",
            HumanTime::from(chrono::Duration::from_std(processing_time).unwrap())
                .to_text_en(Accuracy::Precise, Tense::Present),
            bank_forks.root(),
            bank_slots.len(),
            if bank_slots.len() > 1 { "s" } else { "" },
            bank_slots.iter().map(|slot| slot.to_string()).join(", "),
        );
        assert!(bank_forks.active_bank_slots().is_empty());
    }

    Ok(())
}

/// Verify that a segment of entries has the correct number of ticks and hashes
fn verify_ticks(
    bank: &Bank,
    entries: &[Entry],
    slot_full: bool,
    tick_hash_count: &mut u64,
) -> std::result::Result<(), BlockError> {
    let next_bank_tick_height = bank.tick_height() + entries.tick_count();
    let max_bank_tick_height = bank.max_tick_height();

    if next_bank_tick_height > max_bank_tick_height {
        warn!("Too many entry ticks found in slot: {}", bank.slot());
        return Err(BlockError::TooManyTicks);
    }

    if next_bank_tick_height < max_bank_tick_height && slot_full {
        info!("Too few entry ticks found in slot: {}", bank.slot());
        return Err(BlockError::TooFewTicks);
    }

    if next_bank_tick_height == max_bank_tick_height {
        let has_trailing_entry = entries.last().map(|e| !e.is_tick()).unwrap_or_default();
        if has_trailing_entry {
            warn!("Slot: {} did not end with a tick entry", bank.slot());
            return Err(BlockError::TrailingEntry);
        }

        if !slot_full {
            warn!("Slot: {} was not marked full", bank.slot());
            return Err(BlockError::InvalidLastTick);
        }
    }

    let hashes_per_tick = bank.hashes_per_tick().unwrap_or(0);
    if !entries.verify_tick_hash_count(tick_hash_count, hashes_per_tick) {
        warn!(
            "Tick with invalid number of hashes found in slot: {}",
            bank.slot()
        );
        return Err(BlockError::InvalidTickHashCount);
    }

    Ok(())
}

#[allow(clippy::too_many_arguments)]
#[cfg_attr(feature = "dev-context-only-utils", qualifiers(pub))]
fn confirm_full_slot(
    blockstore: &Blockstore,
    bank: &BankWithScheduler,
    replay_tx_thread_pool: &ThreadPool,
    opts: &ProcessOptions,
    recyclers: &VerifyRecyclers,
    progress: &mut ConfirmationProgress,
    transaction_status_sender: Option<&TransactionStatusSender>,
    entry_notification_sender: Option<&EntryNotifierSender>,
    replay_vote_sender: Option<&ReplayVoteSender>,
    timing: &mut ExecuteTimings,
) -> result::Result<(), BlockstoreProcessorError> {
    let mut confirmation_timing = ConfirmationTiming::default();
    let skip_verification = !opts.run_verification;
    let ignored_prioritization_fee_cache = PrioritizationFeeCache::new(0u64);

    confirm_slot(
        blockstore,
        bank,
        replay_tx_thread_pool,
        &mut confirmation_timing,
        progress,
        skip_verification,
        transaction_status_sender,
        entry_notification_sender,
        replay_vote_sender,
        recyclers,
        opts.allow_dead_slots,
        opts.runtime_config.log_messages_bytes_limit,
        &ignored_prioritization_fee_cache,
    )?;

    timing.accumulate(&confirmation_timing.batch_execute.totals);

    if !bank.is_complete() {
        Err(BlockstoreProcessorError::InvalidBlock(
            BlockError::Incomplete,
        ))
    } else {
        Ok(())
    }
}

/// Measures different parts of the slot confirmation processing pipeline.
#[derive(Debug)]
pub struct ConfirmationTiming {
    /// Moment when the `ConfirmationTiming` instance was created.  Used to track the total wall
    /// clock time from the moment the first shard for the slot is received and to the moment the
    /// slot is complete.
    pub started: Instant,

    /// Wall clock time used by the slot confirmation code, including PoH/signature verification,
    /// and replay.  As replay can run in parallel with the verification, this value can not be
    /// recovered from the `replay_elapsed` and or `{poh,transaction}_verify_elapsed`.  This
    /// includes failed cases, when `confirm_slot_entries` exist with an error.  In microseconds.
    /// When unified scheduler is enabled, replay excludes the transaction execution, only
    /// accounting for task creation and submission to the scheduler.
    pub confirmation_elapsed: u64,

    /// Wall clock time used by the entry replay code.  Does not include the PoH or the transaction
    /// signature/precompiles verification, but can overlap with the PoH and signature verification.
    /// In microseconds.
    /// When unified scheduler is enabled, replay excludes the transaction execution, only
    /// accounting for task creation and submission to the scheduler.
    pub replay_elapsed: u64,

    /// Wall clock times, used for the PoH verification of entries.  In microseconds.
    pub poh_verify_elapsed: u64,

    /// Wall clock time, used for the signature verification as well as precompiles verification.
    /// In microseconds.
    pub transaction_verify_elapsed: u64,

    /// Wall clock time spent loading data sets (and entries) from the blockstore.  This does not
    /// include the case when the blockstore load failed.  In microseconds.
    pub fetch_elapsed: u64,

    /// Same as `fetch_elapsed` above, but for the case when the blockstore load fails.  In
    /// microseconds.
    pub fetch_fail_elapsed: u64,

    /// `batch_execute()` measurements.
    pub batch_execute: BatchExecutionTiming,
}

impl Default for ConfirmationTiming {
    fn default() -> Self {
        Self {
            started: Instant::now(),
            confirmation_elapsed: 0,
            replay_elapsed: 0,
            poh_verify_elapsed: 0,
            transaction_verify_elapsed: 0,
            fetch_elapsed: 0,
            fetch_fail_elapsed: 0,
            batch_execute: BatchExecutionTiming::default(),
        }
    }
}

/// Measures times related to transaction execution in a slot.
#[derive(Debug, Default)]
pub struct BatchExecutionTiming {
    /// Time used by transaction execution.  Accumulated across multiple threads that are running
    /// `execute_batch()`.
    pub totals: ExecuteTimings,

    /// Wall clock time used by the transaction execution part of pipeline.
    /// [`ConfirmationTiming::replay_elapsed`] includes this time.  In microseconds.
    wall_clock_us: Saturating<u64>,

    /// Time used to execute transactions, via `execute_batch()`, in the thread that consumed the
    /// most time (in terms of total_thread_us) among rayon threads. Note that the slowest thread
    /// is determined each time a given group of batches is newly processed. So, this is a coarse
    /// approximation of wall-time single-threaded linearized metrics, discarding all metrics other
    /// than the arbitrary set of batches mixed with various transactions, which replayed slowest
    /// as a whole for each rayon processing session.
    ///
    /// When unified scheduler is enabled, this field isn't maintained, because it's not batched at
    /// all.
    slowest_thread: ThreadExecuteTimings,
}

impl BatchExecutionTiming {
    pub fn accumulate(
        &mut self,
        new_batch: ExecuteBatchesInternalMetrics,
        is_unified_scheduler_enabled: bool,
    ) {
        let Self {
            totals,
            wall_clock_us,
            slowest_thread,
        } = self;

        // These metric fields aren't applicable for the unified scheduler
        if !is_unified_scheduler_enabled {
            *wall_clock_us += new_batch.execute_batches_us;

            totals.saturating_add_in_place(TotalBatchesLen, new_batch.total_batches_len);
            totals.saturating_add_in_place(NumExecuteBatches, 1);
        }

        for thread_times in new_batch.execution_timings_per_thread.values() {
            totals.accumulate(&thread_times.execute_timings);
        }

        // This whole metric (replay-slot-end-to-end-stats) isn't applicable for the unified
        // scheduler.
        if !is_unified_scheduler_enabled {
            let slowest = new_batch
                .execution_timings_per_thread
                .values()
                .max_by_key(|thread_times| thread_times.total_thread_us);

            if let Some(slowest) = slowest {
                slowest_thread.accumulate(slowest);
                slowest_thread
                    .execute_timings
                    .saturating_add_in_place(NumExecuteBatches, 1);
            };
        }
    }
}

#[derive(Debug, Default)]
pub struct ThreadExecuteTimings {
    pub total_thread_us: Saturating<u64>,
    pub total_transactions_executed: Saturating<u64>,
    pub execute_timings: ExecuteTimings,
}

impl ThreadExecuteTimings {
    pub fn report_stats(&self, slot: Slot) {
        lazy! {
            datapoint_info!(
                "replay-slot-end-to-end-stats",
                ("slot", slot as i64, i64),
                ("total_thread_us", self.total_thread_us.0 as i64, i64),
                ("total_transactions_executed", self.total_transactions_executed.0 as i64, i64),
                // Everything inside the `eager!` block will be eagerly expanded before
                // evaluation of the rest of the surrounding macro.
                // Pass false because this code-path is never touched by unified scheduler.
                eager!{report_execute_timings!(self.execute_timings, false)}
            );
        };
    }

    pub fn accumulate(&mut self, other: &ThreadExecuteTimings) {
        self.execute_timings.accumulate(&other.execute_timings);
        self.total_thread_us += other.total_thread_us;
        self.total_transactions_executed += other.total_transactions_executed;
    }
}

#[derive(Default)]
pub struct ReplaySlotStats(ConfirmationTiming);
impl std::ops::Deref for ReplaySlotStats {
    type Target = ConfirmationTiming;
    fn deref(&self) -> &Self::Target {
        &self.0
    }
}
impl std::ops::DerefMut for ReplaySlotStats {
    fn deref_mut(&mut self) -> &mut Self::Target {
        &mut self.0
    }
}

impl ReplaySlotStats {
    pub fn report_stats(
        &self,
        slot: Slot,
        num_txs: usize,
        num_entries: usize,
        num_shreds: u64,
        bank_complete_time_us: u64,
        is_unified_scheduler_enabled: bool,
    ) {
        let confirmation_elapsed = if is_unified_scheduler_enabled {
            "confirmation_without_replay_us"
        } else {
            "confirmation_time_us"
        };
        let replay_elapsed = if is_unified_scheduler_enabled {
            "task_submission_us"
        } else {
            "replay_time"
        };
        let execute_batches_us = if is_unified_scheduler_enabled {
            None
        } else {
            Some(self.batch_execute.wall_clock_us.0 as i64)
        };

        lazy! {
            datapoint_info!(
                "replay-slot-stats",
                ("slot", slot as i64, i64),
                ("fetch_entries_time", self.fetch_elapsed as i64, i64),
                (
                    "fetch_entries_fail_time",
                    self.fetch_fail_elapsed as i64,
                    i64
                ),
                (
                    "entry_poh_verification_time",
                    self.poh_verify_elapsed as i64,
                    i64
                ),
                (
                    "entry_transaction_verification_time",
                    self.transaction_verify_elapsed as i64,
                    i64
                ),
                (confirmation_elapsed, self.confirmation_elapsed as i64, i64),
                (replay_elapsed, self.replay_elapsed as i64, i64),
                ("execute_batches_us", execute_batches_us, Option<i64>),
                (
                    "replay_total_elapsed",
                    self.started.elapsed().as_micros() as i64,
                    i64
                ),
                ("bank_complete_time_us", bank_complete_time_us, i64),
                ("total_transactions", num_txs as i64, i64),
                ("total_entries", num_entries as i64, i64),
                ("total_shreds", num_shreds as i64, i64),
                // Everything inside the `eager!` block will be eagerly expanded before
                // evaluation of the rest of the surrounding macro.
                eager!{report_execute_timings!(self.batch_execute.totals, is_unified_scheduler_enabled)}
            );
        };

        // Skip reporting replay-slot-end-to-end-stats entirely if unified scheduler is enabled,
        // because the whole metrics itself is only meaningful for rayon-based worker threads.
        //
        // See slowest_thread doc comment for details.
        if !is_unified_scheduler_enabled {
            self.batch_execute.slowest_thread.report_stats(slot);
        }

        let mut per_pubkey_timings: Vec<_> = self
            .batch_execute
            .totals
            .details
            .per_program_timings
            .iter()
            .collect();
        per_pubkey_timings.sort_by(|a, b| b.1.accumulated_us.cmp(&a.1.accumulated_us));
        let (total_us, total_units, total_count, total_errored_units, total_errored_count) =
            per_pubkey_timings.iter().fold(
                (0, 0, 0, 0, 0),
                |(sum_us, sum_units, sum_count, sum_errored_units, sum_errored_count), a| {
                    (
                        sum_us + a.1.accumulated_us.0,
                        sum_units + a.1.accumulated_units.0,
                        sum_count + a.1.count.0,
                        sum_errored_units + a.1.total_errored_units.0,
                        sum_errored_count + a.1.errored_txs_compute_consumed.len(),
                    )
                },
            );

        for (pubkey, time) in per_pubkey_timings.iter().take(5) {
            datapoint_trace!(
                "per_program_timings",
                ("slot", slot as i64, i64),
                ("pubkey", pubkey.to_string(), String),
                ("execute_us", time.accumulated_us.0, i64),
                ("accumulated_units", time.accumulated_units.0, i64),
                ("errored_units", time.total_errored_units.0, i64),
                ("count", time.count.0, i64),
                (
                    "errored_count",
                    time.errored_txs_compute_consumed.len(),
                    i64
                ),
            );
        }
        datapoint_info!(
            "per_program_timings",
            ("slot", slot as i64, i64),
            ("pubkey", "all", String),
            ("execute_us", total_us, i64),
            ("accumulated_units", total_units, i64),
            ("count", total_count, i64),
            ("errored_units", total_errored_units, i64),
            ("errored_count", total_errored_count, i64)
        );
    }
}

#[derive(Default)]
pub struct ConfirmationProgress {
    pub last_entry: Hash,
    pub tick_hash_count: u64,
    pub num_shreds: u64,
    pub num_entries: usize,
    pub num_txs: usize,
}

impl ConfirmationProgress {
    pub fn new(last_entry: Hash) -> Self {
        Self {
            last_entry,
            ..Self::default()
        }
    }
}

#[allow(clippy::too_many_arguments)]
pub fn confirm_slot(
    blockstore: &Blockstore,
    bank: &BankWithScheduler,
    replay_tx_thread_pool: &ThreadPool,
    timing: &mut ConfirmationTiming,
    progress: &mut ConfirmationProgress,
    skip_verification: bool,
    transaction_status_sender: Option<&TransactionStatusSender>,
    entry_notification_sender: Option<&EntryNotifierSender>,
    replay_vote_sender: Option<&ReplayVoteSender>,
    recyclers: &VerifyRecyclers,
    allow_dead_slots: bool,
    log_messages_bytes_limit: Option<usize>,
    prioritization_fee_cache: &PrioritizationFeeCache,
) -> result::Result<(), BlockstoreProcessorError> {
    let slot = bank.slot();

    let slot_entries_load_result = {
        let mut load_elapsed = Measure::start("load_elapsed");
        let load_result = blockstore
            .get_slot_entries_with_shred_info(slot, progress.num_shreds, allow_dead_slots)
            .map_err(BlockstoreProcessorError::FailedToLoadEntries);
        load_elapsed.stop();
        if load_result.is_err() {
            timing.fetch_fail_elapsed += load_elapsed.as_us();
        } else {
            timing.fetch_elapsed += load_elapsed.as_us();
        }
        load_result
    }?;

    confirm_slot_entries(
        bank,
        replay_tx_thread_pool,
        slot_entries_load_result,
        timing,
        progress,
        skip_verification,
        transaction_status_sender,
        entry_notification_sender,
        replay_vote_sender,
        recyclers,
        log_messages_bytes_limit,
        prioritization_fee_cache,
    )
}

#[allow(clippy::too_many_arguments)]
fn confirm_slot_entries(
    bank: &BankWithScheduler,
    replay_tx_thread_pool: &ThreadPool,
    slot_entries_load_result: (Vec<Entry>, u64, bool),
    timing: &mut ConfirmationTiming,
    progress: &mut ConfirmationProgress,
    skip_verification: bool,
    transaction_status_sender: Option<&TransactionStatusSender>,
    entry_notification_sender: Option<&EntryNotifierSender>,
    replay_vote_sender: Option<&ReplayVoteSender>,
    recyclers: &VerifyRecyclers,
    log_messages_bytes_limit: Option<usize>,
    prioritization_fee_cache: &PrioritizationFeeCache,
) -> result::Result<(), BlockstoreProcessorError> {
    let ConfirmationTiming {
        confirmation_elapsed,
        replay_elapsed,
        poh_verify_elapsed,
        transaction_verify_elapsed,
        batch_execute: batch_execute_timing,
        ..
    } = timing;

    let confirmation_elapsed_timer = Measure::start("confirmation_elapsed");
    defer! {
        *confirmation_elapsed += confirmation_elapsed_timer.end_as_us();
    };

    let slot = bank.slot();
    let (entries, num_shreds, slot_full) = slot_entries_load_result;
    let num_entries = entries.len();
    let mut entry_tx_starting_indexes = Vec::with_capacity(num_entries);
    let mut entry_tx_starting_index = progress.num_txs;
    let num_txs = entries
        .iter()
        .enumerate()
        .map(|(i, entry)| {
            if let Some(entry_notification_sender) = entry_notification_sender {
                let entry_index = progress.num_entries.saturating_add(i);
                if let Err(err) = entry_notification_sender.send(EntryNotification {
                    slot,
                    index: entry_index,
                    entry: entry.into(),
                    starting_transaction_index: entry_tx_starting_index,
                }) {
                    warn!(
                        "Slot {}, entry {} entry_notification_sender send failed: {:?}",
                        slot, entry_index, err
                    );
                }
            }
            let num_txs = entry.transactions.len();
            let next_tx_starting_index = entry_tx_starting_index.saturating_add(num_txs);
            entry_tx_starting_indexes.push(entry_tx_starting_index);
            entry_tx_starting_index = next_tx_starting_index;
            num_txs
        })
        .sum::<usize>();
    trace!(
        "Fetched entries for slot {}, num_entries: {}, num_shreds: {}, num_txs: {}, slot_full: {}",
        slot,
        num_entries,
        num_shreds,
        num_txs,
        slot_full,
    );

    if !skip_verification {
        let tick_hash_count = &mut progress.tick_hash_count;
        verify_ticks(bank, &entries, slot_full, tick_hash_count).map_err(|err| {
            warn!(
                "{:#?}, slot: {}, entry len: {}, tick_height: {}, last entry: {}, last_blockhash: \
                 {}, shred_index: {}, slot_full: {}",
                err,
                slot,
                num_entries,
                bank.tick_height(),
                progress.last_entry,
                bank.last_blockhash(),
                num_shreds,
                slot_full,
            );
            err
        })?;
    }

    let last_entry_hash = entries.last().map(|e| e.hash);
    let verifier = if !skip_verification {
        datapoint_debug!("verify-batch-size", ("size", num_entries as i64, i64));
        let entry_state = entries.start_verify(
            &progress.last_entry,
            replay_tx_thread_pool,
            recyclers.clone(),
        );
        if entry_state.status() == EntryVerificationStatus::Failure {
            warn!("Ledger proof of history failed at slot: {}", slot);
            return Err(BlockError::InvalidEntryHash.into());
        }
        Some(entry_state)
    } else {
        None
    };

    let verify_transaction = {
        let bank = bank.clone_with_scheduler();
        move |versioned_tx: VersionedTransaction,
              verification_mode: TransactionVerificationMode|
              -> Result<RuntimeTransaction<SanitizedTransaction>> {
            bank.verify_transaction(versioned_tx, verification_mode)
        }
    };

    let transaction_verification_start = Instant::now();
    let transaction_verification_result = entry::start_verify_transactions(
        entries,
        skip_verification,
        replay_tx_thread_pool,
        recyclers.clone(),
        Arc::new(verify_transaction),
    );
    let transaction_cpu_duration_us = transaction_verification_start.elapsed().as_micros() as u64;

    let mut transaction_verification_result = match transaction_verification_result {
        Ok(transaction_verification_result) => transaction_verification_result,
        Err(err) => {
            warn!(
                "Ledger transaction signature verification failed at slot: {}",
                bank.slot()
            );
            return Err(err.into());
        }
    };

    let entries = transaction_verification_result
        .entries()
        .expect("Transaction verification generates entries");

    let mut replay_timer = Measure::start("replay_elapsed");
    let replay_entries: Vec<_> = entries
        .into_iter()
        .zip(entry_tx_starting_indexes)
        .map(|(entry, tx_starting_index)| ReplayEntry {
            entry,
            starting_index: tx_starting_index,
        })
        .collect();
    let process_result = process_entries(
        bank,
        replay_tx_thread_pool,
        replay_entries,
        transaction_status_sender,
        replay_vote_sender,
        batch_execute_timing,
        log_messages_bytes_limit,
        prioritization_fee_cache,
    )
    .map_err(BlockstoreProcessorError::from);
    replay_timer.stop();
    *replay_elapsed += replay_timer.as_us();

    {
        // If running signature verification on the GPU, wait for that computation to finish, and
        // get the result of it. If we did the signature verification on the CPU, this just returns
        // the already-computed result produced in start_verify_transactions.  Either way, check the
        // result of the signature verification.
        let valid = transaction_verification_result.finish_verify();

        // The GPU Entry verification (if any) is kicked off right when the CPU-side Entry
        // verification finishes, so these times should be disjoint
        *transaction_verify_elapsed +=
            transaction_cpu_duration_us + transaction_verification_result.gpu_verify_duration();

        if !valid {
            warn!(
                "Ledger transaction signature verification failed at slot: {}",
                bank.slot()
            );
            return Err(TransactionError::SignatureFailure.into());
        }
    }

    if let Some(mut verifier) = verifier {
        let verified = verifier.finish_verify(replay_tx_thread_pool);
        *poh_verify_elapsed += verifier.poh_duration_us();
        if !verified {
            warn!("Ledger proof of history failed at slot: {}", bank.slot());
            return Err(BlockError::InvalidEntryHash.into());
        }
    }

    process_result?;

    progress.num_shreds += num_shreds;
    progress.num_entries += num_entries;
    progress.num_txs += num_txs;
    if let Some(last_entry_hash) = last_entry_hash {
        progress.last_entry = last_entry_hash;
    }

    Ok(())
}

// Special handling required for processing the entries in slot 0
#[cfg_attr(feature = "dev-context-only-utils", qualifiers(pub))]
fn process_bank_0(
    bank0: &BankWithScheduler,
    blockstore: &Blockstore,
    replay_tx_thread_pool: &ThreadPool,
    opts: &ProcessOptions,
    recyclers: &VerifyRecyclers,
    block_meta_sender: Option<&BlockMetaSender>,
    entry_notification_sender: Option<&EntryNotifierSender>,
) -> result::Result<(), BlockstoreProcessorError> {
    assert_eq!(bank0.slot(), 0);
    let mut progress = ConfirmationProgress::new(bank0.last_blockhash());
    confirm_full_slot(
        blockstore,
        bank0,
        replay_tx_thread_pool,
        opts,
        recyclers,
        &mut progress,
        None,
        entry_notification_sender,
        None,
        &mut ExecuteTimings::default(),
    )
    .map_err(|_| BlockstoreProcessorError::FailedToReplayBank0)?;
    if let Some((result, _timings)) = bank0.wait_for_completed_scheduler() {
        result.unwrap();
    }
    bank0.freeze();
    if blockstore.is_primary_access() {
        blockstore.insert_bank_hash(bank0.slot(), bank0.hash(), false);
    }
    send_block_meta(bank0, block_meta_sender);

    Ok(())
}

// Given a bank, add its children to the pending slots queue if those children slots are
// complete
fn process_next_slots(
    bank: &Arc<Bank>,
    meta: &SlotMeta,
    blockstore: &Blockstore,
    leader_schedule_cache: &LeaderScheduleCache,
    pending_slots: &mut Vec<(SlotMeta, Bank, Hash)>,
    opts: &ProcessOptions,
) -> result::Result<(), BlockstoreProcessorError> {
    if meta.next_slots.is_empty() {
        return Ok(());
    }

    // This is a fork point if there are multiple children, create a new child bank for each fork
    for next_slot in &meta.next_slots {
        if opts
            .halt_at_slot
            .is_some_and(|halt_at_slot| *next_slot > halt_at_slot)
        {
            continue;
        }
        if !opts.allow_dead_slots && blockstore.is_dead(*next_slot) {
            continue;
        }

        let next_meta = blockstore
            .meta(*next_slot)
            .map_err(|err| {
                warn!("Failed to load meta for slot {}: {:?}", next_slot, err);
                BlockstoreProcessorError::FailedToLoadMeta
            })?
            .unwrap();

        // Only process full slots in blockstore_processor, replay_stage
        // handles any partials
        if next_meta.is_full() {
            let next_bank = Bank::new_from_parent(
                bank.clone(),
                &leader_schedule_cache
                    .slot_leader_at(*next_slot, Some(bank))
                    .unwrap(),
                *next_slot,
            );
            trace!(
                "New bank for slot {}, parent slot is {}",
                next_slot,
                bank.slot(),
            );
            pending_slots.push((next_meta, next_bank, bank.last_blockhash()));
        }
    }

    // Reverse sort by slot, so the next slot to be processed can be popped
    pending_slots.sort_by(|a, b| b.1.slot().cmp(&a.1.slot()));
    Ok(())
}

/// Starting with the root slot corresponding to `start_slot_meta`, iteratively
/// find and process children slots from the blockstore.
///
/// Returns a tuple (a, b) where a is the number of slots processed and b is
/// the number of newly found cluster roots.
#[allow(clippy::too_many_arguments)]
fn load_frozen_forks(
    bank_forks: &RwLock<BankForks>,
    start_slot_meta: &SlotMeta,
    blockstore: &Blockstore,
    replay_tx_thread_pool: &ThreadPool,
    leader_schedule_cache: &LeaderScheduleCache,
    opts: &ProcessOptions,
    transaction_status_sender: Option<&TransactionStatusSender>,
    block_meta_sender: Option<&BlockMetaSender>,
    entry_notification_sender: Option<&EntryNotifierSender>,
    timing: &mut ExecuteTimings,
    snapshot_controller: Option<&SnapshotController>,
) -> result::Result<(u64, usize), BlockstoreProcessorError> {
    let blockstore_max_root = blockstore.max_root();
    let mut root = bank_forks.read().unwrap().root();
    let max_root = std::cmp::max(root, blockstore_max_root);
    info!(
        "load_frozen_forks() latest root from blockstore: {}, max_root: {}",
        blockstore_max_root, max_root,
    );

    // The total number of slots processed
    let mut total_slots_processed = 0;
    // The total number of newly identified root slots
    let mut total_rooted_slots = 0;

    let mut pending_slots = vec![];
    process_next_slots(
        &bank_forks
            .read()
            .unwrap()
            .get(start_slot_meta.slot)
            .unwrap(),
        start_slot_meta,
        blockstore,
        leader_schedule_cache,
        &mut pending_slots,
        opts,
    )?;

    let on_halt_store_hash_raw_data_for_debug = opts.on_halt_store_hash_raw_data_for_debug;
    if Some(bank_forks.read().unwrap().root()) != opts.halt_at_slot {
        let recyclers = VerifyRecyclers::default();
        let mut all_banks = HashMap::new();

        const STATUS_REPORT_INTERVAL: Duration = Duration::from_secs(2);
        let mut last_status_report = Instant::now();
        let mut slots_processed = 0;
        let mut txs = 0;
        let mut set_root_us = 0;
        let mut root_retain_us = 0;
        let mut process_single_slot_us = 0;
        let mut voting_us = 0;

        while !pending_slots.is_empty() {
            timing.details.per_program_timings.clear();
            let (meta, bank, last_entry_hash) = pending_slots.pop().unwrap();
            let slot = bank.slot();
            if last_status_report.elapsed() > STATUS_REPORT_INTERVAL {
                let secs = last_status_report.elapsed().as_secs() as f32;
                let slots_per_sec = slots_processed as f32 / secs;
                let txs_per_sec = txs as f32 / secs;
                info!(
                    "processing ledger: slot={slot}, root_slot={root} slots={slots_processed}, \
                     slots/s={slots_per_sec}, txs/s={txs_per_sec}"
                );
                debug!(
                    "processing ledger timing: set_root_us={set_root_us}, \
                     root_retain_us={root_retain_us}, \
                     process_single_slot_us:{process_single_slot_us}, voting_us: {voting_us}"
                );

                last_status_report = Instant::now();
                slots_processed = 0;
                txs = 0;
                set_root_us = 0;
                root_retain_us = 0;
                process_single_slot_us = 0;
                voting_us = 0;
            }

            let mut progress = ConfirmationProgress::new(last_entry_hash);
            let mut m = Measure::start("process_single_slot");
            let bank = bank_forks.write().unwrap().insert_from_ledger(bank);
            if let Err(error) = process_single_slot(
                blockstore,
                &bank,
                replay_tx_thread_pool,
                opts,
                &recyclers,
                &mut progress,
                transaction_status_sender,
                block_meta_sender,
                entry_notification_sender,
                None,
                timing,
            ) {
                assert!(bank_forks.write().unwrap().remove(bank.slot()).is_some());
                if opts.abort_on_invalid_block {
                    Err(error)?
                }
                continue;
            }
            txs += progress.num_txs;

            // Block must be frozen by this point; otherwise,
            // process_single_slot() would have errored above.
            assert!(bank.is_frozen());
            all_banks.insert(bank.slot(), bank.clone_with_scheduler());
            m.stop();
            process_single_slot_us += m.as_us();

            let mut m = Measure::start("voting");
            // If we've reached the last known root in blockstore, start looking
            // for newer cluster confirmed roots
            let new_root_bank = {
                if bank_forks.read().unwrap().root() >= max_root {
                    supermajority_root_from_vote_accounts(
                        bank.total_epoch_stake(),
                        &bank.vote_accounts(),
                    ).and_then(|supermajority_root| {
                        if supermajority_root > root {
                            // If there's a cluster confirmed root greater than our last
                            // replayed root, then because the cluster confirmed root should
                            // be descended from our last root, it must exist in `all_banks`
                            let cluster_root_bank = all_banks.get(&supermajority_root).unwrap();

                            // cluster root must be a descendant of our root, otherwise something
                            // is drastically wrong
                            assert!(cluster_root_bank.ancestors.contains_key(&root));
                            info!(
                                "blockstore processor found new cluster confirmed root: {}, observed in bank: {}",
                                cluster_root_bank.slot(), bank.slot()
                            );

                            // Ensure cluster-confirmed root and parents are set as root in blockstore
                            let mut rooted_slots = vec![];
                            let mut new_root_bank = cluster_root_bank.clone_without_scheduler();
                            loop {
                                if new_root_bank.slot() == root { break; } // Found the last root in the chain, yay!
                                assert!(new_root_bank.slot() > root);

                                rooted_slots.push((new_root_bank.slot(), Some(new_root_bank.hash())));
                                // As noted, the cluster confirmed root should be descended from
                                // our last root; therefore parent should be set
                                new_root_bank = new_root_bank.parent().unwrap();
                            }
                            total_rooted_slots += rooted_slots.len();
                            if blockstore.is_primary_access() {
                                blockstore
                                    .mark_slots_as_if_rooted_normally_at_startup(rooted_slots, true)
                                    .expect("Blockstore::mark_slots_as_if_rooted_normally_at_startup() should succeed");
                            }
                            Some(cluster_root_bank)
                        } else {
                            None
                        }
                    })
                } else if blockstore.is_root(slot) {
                    Some(&bank)
                } else {
                    None
                }
            };
            m.stop();
            voting_us += m.as_us();

            if let Some(new_root_bank) = new_root_bank {
                let mut m = Measure::start("set_root");
                root = new_root_bank.slot();

                leader_schedule_cache.set_root(new_root_bank);
                new_root_bank.prune_program_cache(root, new_root_bank.epoch());
                let _ = bank_forks
                    .write()
                    .unwrap()
                    .set_root(root, snapshot_controller, None)?;
                m.stop();
                set_root_us += m.as_us();

                // Filter out all non descendants of the new root
                let mut m = Measure::start("filter pending slots");
                pending_slots
                    .retain(|(_, pending_bank, _)| pending_bank.ancestors.contains_key(&root));
                all_banks.retain(|_, bank| bank.ancestors.contains_key(&root));
                m.stop();
                root_retain_us += m.as_us();
            }

            slots_processed += 1;
            total_slots_processed += 1;

            trace!(
                "Bank for {}slot {} is complete",
                if root == slot { "root " } else { "" },
                slot,
            );

            let done_processing = opts
                .halt_at_slot
                .map(|halt_at_slot| slot >= halt_at_slot)
                .unwrap_or(false);
            if done_processing {
                if opts.run_final_accounts_hash_calc {
                    bank.run_final_hash_calc(on_halt_store_hash_raw_data_for_debug);
                }
                break;
            }

            process_next_slots(
                &bank,
                &meta,
                blockstore,
                leader_schedule_cache,
                &mut pending_slots,
                opts,
            )?;
        }
    } else if on_halt_store_hash_raw_data_for_debug {
        bank_forks
            .read()
            .unwrap()
            .root_bank()
            .run_final_hash_calc(on_halt_store_hash_raw_data_for_debug);
    }

    Ok((total_slots_processed, total_rooted_slots))
}

// `roots` is sorted largest to smallest by root slot
fn supermajority_root(roots: &[(Slot, u64)], total_epoch_stake: u64) -> Option<Slot> {
    if roots.is_empty() {
        return None;
    }

    // Find latest root
    let mut total = 0;
    let mut prev_root = roots[0].0;
    for (root, stake) in roots.iter() {
        assert!(*root <= prev_root);
        total += stake;
        if total as f64 / total_epoch_stake as f64 > VOTE_THRESHOLD_SIZE {
            return Some(*root);
        }
        prev_root = *root;
    }

    None
}

fn supermajority_root_from_vote_accounts(
    total_epoch_stake: u64,
    vote_accounts: &VoteAccountsHashMap,
) -> Option<Slot> {
    let mut roots_stakes: Vec<(Slot, u64)> = vote_accounts
        .values()
        .filter_map(|(stake, account)| {
            if *stake == 0 {
                return None;
            }

            Some((account.vote_state_view().root_slot()?, *stake))
        })
        .collect();

    // Sort from greatest to smallest slot
    roots_stakes.sort_unstable_by(|a, b| a.0.cmp(&b.0).reverse());

    // Find latest root
    supermajority_root(&roots_stakes, total_epoch_stake)
}

// Processes and replays the contents of a single slot, returns Error
// if failed to play the slot
#[allow(clippy::too_many_arguments)]
pub fn process_single_slot(
    blockstore: &Blockstore,
    bank: &BankWithScheduler,
    replay_tx_thread_pool: &ThreadPool,
    opts: &ProcessOptions,
    recyclers: &VerifyRecyclers,
    progress: &mut ConfirmationProgress,
    transaction_status_sender: Option<&TransactionStatusSender>,
    block_meta_sender: Option<&BlockMetaSender>,
    entry_notification_sender: Option<&EntryNotifierSender>,
    replay_vote_sender: Option<&ReplayVoteSender>,
    timing: &mut ExecuteTimings,
) -> result::Result<(), BlockstoreProcessorError> {
    let slot = bank.slot();
    // Mark corrupt slots as dead so validators don't replay this slot and
    // see AlreadyProcessed errors later in ReplayStage
    confirm_full_slot(
        blockstore,
        bank,
        replay_tx_thread_pool,
        opts,
        recyclers,
        progress,
        transaction_status_sender,
        entry_notification_sender,
        replay_vote_sender,
        timing,
    )
    .and_then(|()| {
        if let Some((result, completed_timings)) = bank.wait_for_completed_scheduler() {
            timing.accumulate(&completed_timings);
            result?
        }
        Ok(())
    })
    .map_err(|err| {
        warn!("slot {} failed to verify: {}", slot, err);
        if blockstore.is_primary_access() {
            blockstore
                .set_dead_slot(slot)
                .expect("Failed to mark slot as dead in blockstore");
        } else {
            info!(
                "Failed slot {} won't be marked dead due to being secondary blockstore access",
                slot
            );
        }
        err
    })?;

    if let Some((result, _timings)) = bank.wait_for_completed_scheduler() {
        result?
    }

    let block_id = blockstore.check_last_fec_set_and_get_block_id(slot, bank.hash(), &bank.feature_set)
        .inspect_err(|err| {
            warn!("slot {} failed last fec set checks: {}", slot, err);
            if blockstore.is_primary_access() {
                blockstore.set_dead_slot(slot).expect("Failed to mark slot as dead in blockstore");
            } else {
                info!("Failed last fec set checks slot {slot} won't be marked dead due to being secondary blockstore access");
            }
    })?;
    bank.set_block_id(block_id);
    bank.freeze(); // all banks handled by this routine are created from complete slots

    if let Some(slot_callback) = &opts.slot_callback {
        slot_callback(bank);
    }

    if blockstore.is_primary_access() {
        blockstore.insert_bank_hash(bank.slot(), bank.hash(), false);
    }
    send_block_meta(bank, block_meta_sender);

    Ok(())
}

#[allow(clippy::large_enum_variant)]
#[derive(Debug)]
pub enum TransactionStatusMessage {
    Batch(TransactionStatusBatch),
    Freeze(Slot),
}

#[derive(Debug)]
pub struct TransactionStatusBatch {
    pub slot: Slot,
    pub transactions: Vec<SanitizedTransaction>,
    pub commit_results: Vec<TransactionCommitResult>,
    pub balances: TransactionBalancesSet,
    pub token_balances: TransactionTokenBalancesSet,
    pub costs: Vec<Option<u64>>,
    pub transaction_indexes: Vec<usize>,
}

#[derive(Clone, Debug)]
pub struct TransactionStatusSender {
    pub sender: Sender<TransactionStatusMessage>,
}

impl TransactionStatusSender {
    pub fn send_transaction_status_batch(
        &self,
        slot: Slot,
        transactions: Vec<SanitizedTransaction>,
        commit_results: Vec<TransactionCommitResult>,
        balances: TransactionBalancesSet,
        token_balances: TransactionTokenBalancesSet,
        costs: Vec<Option<u64>>,
        transaction_indexes: Vec<usize>,
    ) {
        if let Err(e) = self
            .sender
            .send(TransactionStatusMessage::Batch(TransactionStatusBatch {
                slot,
                transactions,
                commit_results,
                balances,
                token_balances,
                costs,
                transaction_indexes,
            }))
        {
            trace!(
                "Slot {} transaction_status send batch failed: {:?}",
                slot,
                e
            );
        }
    }

    pub fn send_transaction_status_freeze_message(&self, bank: &Arc<Bank>) {
        let slot = bank.slot();
        if let Err(e) = self.sender.send(TransactionStatusMessage::Freeze(slot)) {
            trace!(
                "Slot {} transaction_status send freeze message failed: {:?}",
                slot,
                e
            );
        }
    }
}

pub type BlockMetaSender = Sender<Arc<Bank>>;

pub fn send_block_meta(bank: &Arc<Bank>, block_meta_sender: Option<&BlockMetaSender>) {
    if let Some(block_meta_sender) = block_meta_sender {
        block_meta_sender
            .send(bank.clone())
            .unwrap_or_else(|err| warn!("block_meta_sender failed: {:?}", err));
    }
}

// used for tests only
pub fn fill_blockstore_slot_with_ticks(
    blockstore: &Blockstore,
    ticks_per_slot: u64,
    slot: u64,
    parent_slot: u64,
    last_entry_hash: Hash,
) -> Hash {
    // Only slot 0 can be equal to the parent_slot
    assert!(slot.saturating_sub(1) >= parent_slot);
    let num_slots = (slot - parent_slot).max(1);
    let entries = create_ticks(num_slots * ticks_per_slot, 0, last_entry_hash);
    let last_entry_hash = entries.last().unwrap().hash;

    blockstore
        .write_entries(
            slot,
            0,
            0,
            ticks_per_slot,
            Some(parent_slot),
            true,
            &Arc::new(Keypair::new()),
            entries,
            0,
        )
        .unwrap();

    last_entry_hash
}

#[cfg(test)]
pub mod tests {
    use {
        super::*,
        crate::{
            blockstore_options::{AccessType, BlockstoreOptions},
            genesis_utils::{
                create_genesis_config, create_genesis_config_with_leader,
                create_genesis_config_with_mint_keypair, GenesisConfigInfo,
            },
        },
        assert_matches::assert_matches,
        rand::{thread_rng, Rng},
        solana_cost_model::transaction_cost::TransactionCost,
        solana_entry::entry::{create_ticks, next_entry, next_entry_mut},
        solana_program_runtime::declare_process_instruction,
        solana_runtime::{
            bank::bank_hash_details::SlotDetails,
            genesis_utils::{
                self, create_genesis_config_with_vote_accounts, ValidatorVoteKeypairs,
            },
            installed_scheduler_pool::{
                MockInstalledScheduler, MockUninstalledScheduler, SchedulerAborted,
                SchedulingContext,
            },
        },
        solana_sdk::{
            account::{AccountSharedData, WritableAccount},
            epoch_schedule::EpochSchedule,
            hash::Hash,
            instruction::{Instruction, InstructionError},
            native_token::LAMPORTS_PER_SOL,
            pubkey::Pubkey,
            signature::{Keypair, Signer},
            signer::SeedDerivable,
            system_instruction::SystemError,
            system_transaction,
            transaction::{Transaction, TransactionError},
        },
        solana_svm::transaction_processor::ExecutionRecordingConfig,
        solana_vote::{vote_account::VoteAccount, vote_transaction},
        solana_vote_program::{
            self,
            vote_state::{TowerSync, VoteState, VoteStateVersions, MAX_LOCKOUT_HISTORY},
        },
        std::{collections::BTreeSet, slice, sync::RwLock},
        test_case::{test_case, test_matrix},
        trees::tr,
    };

    // Convenience wrapper to optionally process blockstore with Secondary access.
    //
    // Setting up the ledger for a test requires Primary access as items will need to be inserted.
    // However, once a Secondary access has been opened, it won't automaticaly see updates made by
    // the Primary access. So, open (and close) the Secondary access within this function to ensure
    // that "stale" Secondary accesses don't propagate.
    fn test_process_blockstore_with_custom_options(
        genesis_config: &GenesisConfig,
        blockstore: &Blockstore,
        opts: &ProcessOptions,
        access_type: AccessType,
    ) -> (Arc<RwLock<BankForks>>, LeaderScheduleCache) {
        match access_type {
            AccessType::Primary | AccessType::PrimaryForMaintenance => {
                // Attempting to open a second Primary access would fail, so
                // just pass the original session if it is a Primary variant
                test_process_blockstore(genesis_config, blockstore, opts, Arc::default())
            }
            AccessType::Secondary => {
                let secondary_blockstore = Blockstore::open_with_options(
                    blockstore.ledger_path(),
                    BlockstoreOptions {
                        access_type,
                        ..BlockstoreOptions::default()
                    },
                )
                .expect("Unable to open access to blockstore");
                test_process_blockstore(genesis_config, &secondary_blockstore, opts, Arc::default())
            }
        }
    }

    fn process_entries_for_tests_without_scheduler(
        bank: &Arc<Bank>,
        entries: Vec<Entry>,
    ) -> Result<()> {
        process_entries_for_tests(
            &BankWithScheduler::new_without_scheduler(bank.clone()),
            entries,
            None,
            None,
        )
    }

    #[test]
    fn test_process_blockstore_with_missing_hashes() {
        do_test_process_blockstore_with_missing_hashes(AccessType::Primary);
    }

    #[test]
    fn test_process_blockstore_with_missing_hashes_secondary_access() {
        do_test_process_blockstore_with_missing_hashes(AccessType::Secondary);
    }

    // Intentionally make slot 1 faulty and ensure that processing sees it as dead
    fn do_test_process_blockstore_with_missing_hashes(blockstore_access_type: AccessType) {
        solana_logger::setup();

        let hashes_per_tick = 2;
        let GenesisConfigInfo {
            mut genesis_config, ..
        } = create_genesis_config(10_000);
        genesis_config.poh_config.hashes_per_tick = Some(hashes_per_tick);
        let ticks_per_slot = genesis_config.ticks_per_slot;

        let (ledger_path, blockhash) = create_new_tmp_ledger_auto_delete!(&genesis_config);
        let blockstore = Blockstore::open(ledger_path.path()).unwrap();

        let parent_slot = 0;
        let slot = 1;
        let entries = create_ticks(ticks_per_slot, hashes_per_tick - 1, blockhash);
        assert_matches!(
            blockstore.write_entries(
                slot,
                0,
                0,
                ticks_per_slot,
                Some(parent_slot),
                true,
                &Arc::new(Keypair::new()),
                entries,
                0,
            ),
            Ok(_)
        );

        let (bank_forks, ..) = test_process_blockstore_with_custom_options(
            &genesis_config,
            &blockstore,
            &ProcessOptions {
                run_verification: true,
                ..ProcessOptions::default()
            },
            blockstore_access_type.clone(),
        );
        assert_eq!(frozen_bank_slots(&bank_forks.read().unwrap()), vec![0]);

        let dead_slots: Vec<Slot> = blockstore.dead_slots_iterator(0).unwrap().collect();
        match blockstore_access_type {
            // Secondary access is immutable so even though a dead slot
            // will be identified, it won't actually be marked dead.
            AccessType::Secondary => {
                assert_eq!(dead_slots.len(), 0);
            }
            AccessType::Primary | AccessType::PrimaryForMaintenance => {
                assert_eq!(&dead_slots, &[1]);
            }
        }
    }

    #[test]
    fn test_process_blockstore_with_invalid_slot_tick_count() {
        solana_logger::setup();

        let GenesisConfigInfo { genesis_config, .. } = create_genesis_config(10_000);
        let ticks_per_slot = genesis_config.ticks_per_slot;

        // Create a new ledger with slot 0 full of ticks
        let (ledger_path, blockhash) = create_new_tmp_ledger_auto_delete!(&genesis_config);
        let blockstore = Blockstore::open(ledger_path.path()).unwrap();

        // Write slot 1 with one tick missing
        let parent_slot = 0;
        let slot = 1;
        let entries = create_ticks(ticks_per_slot - 1, 0, blockhash);
        assert_matches!(
            blockstore.write_entries(
                slot,
                0,
                0,
                ticks_per_slot,
                Some(parent_slot),
                true,
                &Arc::new(Keypair::new()),
                entries,
                0,
            ),
            Ok(_)
        );

        // Should return slot 0, the last slot on the fork that is valid
        let (bank_forks, ..) = test_process_blockstore(
            &genesis_config,
            &blockstore,
            &ProcessOptions {
                run_verification: true,
                ..ProcessOptions::default()
            },
            Arc::default(),
        );
        assert_eq!(frozen_bank_slots(&bank_forks.read().unwrap()), vec![0]);

        // Write slot 2 fully
        let _last_slot2_entry_hash =
            fill_blockstore_slot_with_ticks(&blockstore, ticks_per_slot, 2, 0, blockhash);

        let (bank_forks, ..) = test_process_blockstore(
            &genesis_config,
            &blockstore,
            &ProcessOptions {
                run_verification: true,
                ..ProcessOptions::default()
            },
            Arc::default(),
        );

        // One valid fork, one bad fork.  process_blockstore() should only return the valid fork
        assert_eq!(frozen_bank_slots(&bank_forks.read().unwrap()), vec![0, 2]);
        assert_eq!(bank_forks.read().unwrap().working_bank().slot(), 2);
        assert_eq!(bank_forks.read().unwrap().root(), 0);
    }

    #[test]
    fn test_process_blockstore_with_slot_with_trailing_entry() {
        solana_logger::setup();

        let GenesisConfigInfo {
            mint_keypair,
            genesis_config,
            ..
        } = create_genesis_config(10_000);
        let ticks_per_slot = genesis_config.ticks_per_slot;

        let (ledger_path, blockhash) = create_new_tmp_ledger_auto_delete!(&genesis_config);
        let blockstore = Blockstore::open(ledger_path.path()).unwrap();

        let mut entries = create_ticks(ticks_per_slot, 0, blockhash);
        let trailing_entry = {
            let keypair = Keypair::new();
            let tx = system_transaction::transfer(&mint_keypair, &keypair.pubkey(), 1, blockhash);
            next_entry(&blockhash, 1, vec![tx])
        };
        entries.push(trailing_entry);

        // Tricks blockstore into writing the trailing entry by lying that there is one more tick
        // per slot.
        let parent_slot = 0;
        let slot = 1;
        assert_matches!(
            blockstore.write_entries(
                slot,
                0,
                0,
                ticks_per_slot + 1,
                Some(parent_slot),
                true,
                &Arc::new(Keypair::new()),
                entries,
                0,
            ),
            Ok(_)
        );

        let opts = ProcessOptions {
            run_verification: true,
            accounts_db_test_hash_calculation: true,
            ..ProcessOptions::default()
        };
        let (bank_forks, ..) =
            test_process_blockstore(&genesis_config, &blockstore, &opts, Arc::default());
        assert_eq!(frozen_bank_slots(&bank_forks.read().unwrap()), vec![0]);
    }

    #[test]
    fn test_process_blockstore_with_incomplete_slot() {
        solana_logger::setup();

        let GenesisConfigInfo { genesis_config, .. } = create_genesis_config(10_000);
        let ticks_per_slot = genesis_config.ticks_per_slot;

        /*
          Build a blockstore in the ledger with the following fork structure:

               slot 0 (all ticks)
                 |
               slot 1 (all ticks but one)
                 |
               slot 2 (all ticks)

           where slot 1 is incomplete (missing 1 tick at the end)
        */

        // Create a new ledger with slot 0 full of ticks
        let (ledger_path, mut blockhash) = create_new_tmp_ledger_auto_delete!(&genesis_config);
        debug!("ledger_path: {:?}", ledger_path);

        let blockstore = Blockstore::open(ledger_path.path()).unwrap();

        // Write slot 1
        // slot 1, points at slot 0.  Missing one tick
        {
            let parent_slot = 0;
            let slot = 1;
            let mut entries = create_ticks(ticks_per_slot, 0, blockhash);
            blockhash = entries.last().unwrap().hash;

            // throw away last one
            entries.pop();

            assert_matches!(
                blockstore.write_entries(
                    slot,
                    0,
                    0,
                    ticks_per_slot,
                    Some(parent_slot),
                    false,
                    &Arc::new(Keypair::new()),
                    entries,
                    0,
                ),
                Ok(_)
            );
        }

        // slot 2, points at slot 1
        fill_blockstore_slot_with_ticks(&blockstore, ticks_per_slot, 2, 1, blockhash);

        let opts = ProcessOptions {
            run_verification: true,
            accounts_db_test_hash_calculation: true,
            ..ProcessOptions::default()
        };
        let (bank_forks, ..) =
            test_process_blockstore(&genesis_config, &blockstore, &opts, Arc::default());

        assert_eq!(frozen_bank_slots(&bank_forks.read().unwrap()), vec![0]); // slot 1 isn't "full", we stop at slot zero

        /* Add a complete slot such that the store looks like:

                                 slot 0 (all ticks)
                               /                  \
               slot 1 (all ticks but one)        slot 3 (all ticks)
                      |
               slot 2 (all ticks)
        */
        let opts = ProcessOptions {
            run_verification: true,
            accounts_db_test_hash_calculation: true,
            ..ProcessOptions::default()
        };
        fill_blockstore_slot_with_ticks(&blockstore, ticks_per_slot, 3, 0, blockhash);
        // Slot 0 should not show up in the ending bank_forks_info
        let (bank_forks, ..) =
            test_process_blockstore(&genesis_config, &blockstore, &opts, Arc::default());

        // slot 1 isn't "full", we stop at slot zero
        assert_eq!(frozen_bank_slots(&bank_forks.read().unwrap()), vec![0, 3]);
    }

    #[test]
    fn test_process_blockstore_with_two_forks_and_squash() {
        solana_logger::setup();

        let GenesisConfigInfo { genesis_config, .. } = create_genesis_config(10_000);
        let ticks_per_slot = genesis_config.ticks_per_slot;

        // Create a new ledger with slot 0 full of ticks
        let (ledger_path, blockhash) = create_new_tmp_ledger_auto_delete!(&genesis_config);
        debug!("ledger_path: {:?}", ledger_path);
        let mut last_entry_hash = blockhash;

        /*
            Build a blockstore in the ledger with the following fork structure:

                 slot 0
                   |
                 slot 1
                 /   \
            slot 2   |
               /     |
            slot 3   |
                     |
                   slot 4 <-- set_root(true)

        */
        let blockstore = Blockstore::open(ledger_path.path()).unwrap();

        // Fork 1, ending at slot 3
        let last_slot1_entry_hash =
            fill_blockstore_slot_with_ticks(&blockstore, ticks_per_slot, 1, 0, last_entry_hash);
        last_entry_hash = fill_blockstore_slot_with_ticks(
            &blockstore,
            ticks_per_slot,
            2,
            1,
            last_slot1_entry_hash,
        );
        let last_fork1_entry_hash =
            fill_blockstore_slot_with_ticks(&blockstore, ticks_per_slot, 3, 2, last_entry_hash);

        // Fork 2, ending at slot 4
        let last_fork2_entry_hash = fill_blockstore_slot_with_ticks(
            &blockstore,
            ticks_per_slot,
            4,
            1,
            last_slot1_entry_hash,
        );

        info!("last_fork1_entry.hash: {:?}", last_fork1_entry_hash);
        info!("last_fork2_entry.hash: {:?}", last_fork2_entry_hash);

        blockstore.set_roots([0, 1, 4].iter()).unwrap();

        let opts = ProcessOptions {
            run_verification: true,
            accounts_db_test_hash_calculation: true,
            ..ProcessOptions::default()
        };
        let (bank_forks, ..) =
            test_process_blockstore(&genesis_config, &blockstore, &opts, Arc::default());
        let bank_forks = bank_forks.read().unwrap();

        // One fork, other one is ignored b/c not a descendant of the root
        assert_eq!(frozen_bank_slots(&bank_forks), vec![4]);

        assert!(&bank_forks[4]
            .parents()
            .iter()
            .map(|bank| bank.slot())
            .next()
            .is_none());

        // Ensure bank_forks holds the right banks
        verify_fork_infos(&bank_forks);

        assert_eq!(bank_forks.root(), 4);
    }

    #[test]
    fn test_process_blockstore_with_two_forks() {
        solana_logger::setup();

        let GenesisConfigInfo { genesis_config, .. } = create_genesis_config(10_000);
        let ticks_per_slot = genesis_config.ticks_per_slot;

        // Create a new ledger with slot 0 full of ticks
        let (ledger_path, blockhash) = create_new_tmp_ledger_auto_delete!(&genesis_config);
        debug!("ledger_path: {:?}", ledger_path);
        let mut last_entry_hash = blockhash;

        /*
            Build a blockstore in the ledger with the following fork structure:

                 slot 0
                   |
                 slot 1  <-- set_root(true)
                 /   \
            slot 2   |
               /     |
            slot 3   |
                     |
                   slot 4

        */
        let blockstore = Blockstore::open(ledger_path.path()).unwrap();

        // Fork 1, ending at slot 3
        let last_slot1_entry_hash =
            fill_blockstore_slot_with_ticks(&blockstore, ticks_per_slot, 1, 0, last_entry_hash);
        last_entry_hash = fill_blockstore_slot_with_ticks(
            &blockstore,
            ticks_per_slot,
            2,
            1,
            last_slot1_entry_hash,
        );
        let last_fork1_entry_hash =
            fill_blockstore_slot_with_ticks(&blockstore, ticks_per_slot, 3, 2, last_entry_hash);

        // Fork 2, ending at slot 4
        let last_fork2_entry_hash = fill_blockstore_slot_with_ticks(
            &blockstore,
            ticks_per_slot,
            4,
            1,
            last_slot1_entry_hash,
        );

        info!("last_fork1_entry.hash: {:?}", last_fork1_entry_hash);
        info!("last_fork2_entry.hash: {:?}", last_fork2_entry_hash);

        blockstore.set_roots([0, 1].iter()).unwrap();

        let opts = ProcessOptions {
            run_verification: true,
            accounts_db_test_hash_calculation: true,
            ..ProcessOptions::default()
        };
        let (bank_forks, ..) =
            test_process_blockstore(&genesis_config, &blockstore, &opts, Arc::default());
        let bank_forks = bank_forks.read().unwrap();

        assert_eq!(frozen_bank_slots(&bank_forks), vec![1, 2, 3, 4]);
        assert_eq!(bank_forks.working_bank().slot(), 4);
        assert_eq!(bank_forks.root(), 1);

        assert_eq!(
            &bank_forks[3]
                .parents()
                .iter()
                .map(|bank| bank.slot())
                .collect::<Vec<_>>(),
            &[2, 1]
        );
        assert_eq!(
            &bank_forks[4]
                .parents()
                .iter()
                .map(|bank| bank.slot())
                .collect::<Vec<_>>(),
            &[1]
        );

        assert_eq!(bank_forks.root(), 1);

        // Ensure bank_forks holds the right banks
        verify_fork_infos(&bank_forks);
    }

    #[test]
    fn test_process_blockstore_with_dead_slot() {
        solana_logger::setup();

        let GenesisConfigInfo { genesis_config, .. } = create_genesis_config(10_000);
        let ticks_per_slot = genesis_config.ticks_per_slot;
        let (ledger_path, blockhash) = create_new_tmp_ledger_auto_delete!(&genesis_config);
        debug!("ledger_path: {:?}", ledger_path);

        /*
                   slot 0
                     |
                   slot 1
                  /     \
                 /       \
           slot 2 (dead)  \
                           \
                        slot 3
        */
        let blockstore = Blockstore::open(ledger_path.path()).unwrap();
        let slot1_blockhash =
            fill_blockstore_slot_with_ticks(&blockstore, ticks_per_slot, 1, 0, blockhash);
        fill_blockstore_slot_with_ticks(&blockstore, ticks_per_slot, 2, 1, slot1_blockhash);
        blockstore.set_dead_slot(2).unwrap();
        fill_blockstore_slot_with_ticks(&blockstore, ticks_per_slot, 3, 1, slot1_blockhash);

        let (bank_forks, ..) = test_process_blockstore(
            &genesis_config,
            &blockstore,
            &ProcessOptions::default(),
            Arc::default(),
        );
        let bank_forks = bank_forks.read().unwrap();

        assert_eq!(frozen_bank_slots(&bank_forks), vec![0, 1, 3]);
        assert_eq!(bank_forks.working_bank().slot(), 3);
        assert_eq!(
            &bank_forks[3]
                .parents()
                .iter()
                .map(|bank| bank.slot())
                .collect::<Vec<_>>(),
            &[1, 0]
        );
        verify_fork_infos(&bank_forks);
    }

    #[test]
    fn test_process_blockstore_with_dead_child() {
        solana_logger::setup();

        let GenesisConfigInfo { genesis_config, .. } = create_genesis_config(10_000);
        let ticks_per_slot = genesis_config.ticks_per_slot;
        let (ledger_path, blockhash) = create_new_tmp_ledger_auto_delete!(&genesis_config);
        debug!("ledger_path: {:?}", ledger_path);

        /*
                   slot 0
                     |
                   slot 1
                  /     \
                 /       \
              slot 2      \
               /           \
           slot 4 (dead)   slot 3
        */
        let blockstore = Blockstore::open(ledger_path.path()).unwrap();
        let slot1_blockhash =
            fill_blockstore_slot_with_ticks(&blockstore, ticks_per_slot, 1, 0, blockhash);
        let slot2_blockhash =
            fill_blockstore_slot_with_ticks(&blockstore, ticks_per_slot, 2, 1, slot1_blockhash);
        fill_blockstore_slot_with_ticks(&blockstore, ticks_per_slot, 4, 2, slot2_blockhash);
        blockstore.set_dead_slot(4).unwrap();
        fill_blockstore_slot_with_ticks(&blockstore, ticks_per_slot, 3, 1, slot1_blockhash);

        let (bank_forks, ..) = test_process_blockstore(
            &genesis_config,
            &blockstore,
            &ProcessOptions::default(),
            Arc::default(),
        );
        let bank_forks = bank_forks.read().unwrap();

        // Should see the parent of the dead child
        assert_eq!(frozen_bank_slots(&bank_forks), vec![0, 1, 2, 3]);
        assert_eq!(bank_forks.working_bank().slot(), 3);

        assert_eq!(
            &bank_forks[3]
                .parents()
                .iter()
                .map(|bank| bank.slot())
                .collect::<Vec<_>>(),
            &[1, 0]
        );
        assert_eq!(
            &bank_forks[2]
                .parents()
                .iter()
                .map(|bank| bank.slot())
                .collect::<Vec<_>>(),
            &[1, 0]
        );
        assert_eq!(bank_forks.working_bank().slot(), 3);
        verify_fork_infos(&bank_forks);
    }

    #[test]
    fn test_root_with_all_dead_children() {
        solana_logger::setup();

        let GenesisConfigInfo { genesis_config, .. } = create_genesis_config(10_000);
        let ticks_per_slot = genesis_config.ticks_per_slot;
        let (ledger_path, blockhash) = create_new_tmp_ledger_auto_delete!(&genesis_config);
        debug!("ledger_path: {:?}", ledger_path);

        /*
                   slot 0
                 /        \
                /          \
           slot 1 (dead)  slot 2 (dead)
        */
        let blockstore = Blockstore::open(ledger_path.path()).unwrap();
        fill_blockstore_slot_with_ticks(&blockstore, ticks_per_slot, 1, 0, blockhash);
        fill_blockstore_slot_with_ticks(&blockstore, ticks_per_slot, 2, 0, blockhash);
        blockstore.set_dead_slot(1).unwrap();
        blockstore.set_dead_slot(2).unwrap();
        let (bank_forks, ..) = test_process_blockstore(
            &genesis_config,
            &blockstore,
            &ProcessOptions::default(),
            Arc::default(),
        );
        let bank_forks = bank_forks.read().unwrap();

        // Should see only the parent of the dead children
        assert_eq!(frozen_bank_slots(&bank_forks), vec![0]);
        verify_fork_infos(&bank_forks);
    }

    #[test]
    fn test_process_blockstore_epoch_boundary_root() {
        solana_logger::setup();

        let GenesisConfigInfo { genesis_config, .. } = create_genesis_config(10_000);
        let ticks_per_slot = genesis_config.ticks_per_slot;

        // Create a new ledger with slot 0 full of ticks
        let (ledger_path, blockhash) = create_new_tmp_ledger_auto_delete!(&genesis_config);
        let mut last_entry_hash = blockhash;

        let blockstore = Blockstore::open(ledger_path.path()).unwrap();

        // Let `last_slot` be the number of slots in the first two epochs
        let epoch_schedule = get_epoch_schedule(&genesis_config);
        let last_slot = epoch_schedule.get_last_slot_in_epoch(1);

        // Create a single chain of slots with all indexes in the range [0, v + 1]
        for i in 1..=last_slot + 1 {
            last_entry_hash = fill_blockstore_slot_with_ticks(
                &blockstore,
                ticks_per_slot,
                i,
                i - 1,
                last_entry_hash,
            );
        }

        // Set a root on the last slot of the last confirmed epoch
        let rooted_slots: Vec<Slot> = (0..=last_slot).collect();
        blockstore.set_roots(rooted_slots.iter()).unwrap();

        // Set a root on the next slot of the confirmed epoch
        blockstore
            .set_roots(std::iter::once(&(last_slot + 1)))
            .unwrap();

        // Check that we can properly restart the ledger / leader scheduler doesn't fail
        let opts = ProcessOptions {
            run_verification: true,
            accounts_db_test_hash_calculation: true,
            ..ProcessOptions::default()
        };
        let (bank_forks, ..) =
            test_process_blockstore(&genesis_config, &blockstore, &opts, Arc::default());
        let bank_forks = bank_forks.read().unwrap();

        // There is one fork, head is last_slot + 1
        assert_eq!(frozen_bank_slots(&bank_forks), vec![last_slot + 1]);

        // The latest root should have purged all its parents
        assert!(&bank_forks[last_slot + 1]
            .parents()
            .iter()
            .map(|bank| bank.slot())
            .next()
            .is_none());
    }

    #[test]
    fn test_first_err() {
        assert_eq!(first_err(&[Ok(())]), Ok(()));
        assert_eq!(
            first_err(&[Ok(()), Err(TransactionError::AlreadyProcessed)]),
            Err(TransactionError::AlreadyProcessed)
        );
        assert_eq!(
            first_err(&[
                Ok(()),
                Err(TransactionError::AlreadyProcessed),
                Err(TransactionError::AccountInUse)
            ]),
            Err(TransactionError::AlreadyProcessed)
        );
        assert_eq!(
            first_err(&[
                Ok(()),
                Err(TransactionError::AccountInUse),
                Err(TransactionError::AlreadyProcessed)
            ]),
            Err(TransactionError::AccountInUse)
        );
        assert_eq!(
            first_err(&[
                Err(TransactionError::AccountInUse),
                Ok(()),
                Err(TransactionError::AlreadyProcessed)
            ]),
            Err(TransactionError::AccountInUse)
        );
    }

    #[test]
    fn test_process_empty_entry_is_registered() {
        solana_logger::setup();

        let GenesisConfigInfo {
            genesis_config,
            mint_keypair,
            ..
        } = create_genesis_config(2);
        let (bank, _bank_forks) = Bank::new_with_bank_forks_for_tests(&genesis_config);
        let keypair = Keypair::new();
        let slot_entries = create_ticks(genesis_config.ticks_per_slot, 1, genesis_config.hash());
        let tx = system_transaction::transfer(
            &mint_keypair,
            &keypair.pubkey(),
            1,
            slot_entries.last().unwrap().hash,
        );

        // First, ensure the TX is rejected because of the unregistered last ID
        assert_eq!(
            bank.process_transaction(&tx),
            Err(TransactionError::BlockhashNotFound)
        );

        // Now ensure the TX is accepted despite pointing to the ID of an empty entry.
        process_entries_for_tests_without_scheduler(&bank, slot_entries).unwrap();
        assert_eq!(bank.process_transaction(&tx), Ok(()));
    }

    #[test]
    fn test_process_ledger_simple() {
        solana_logger::setup();
        let leader_pubkey = solana_pubkey::new_rand();
        let mint = 100;
        let hashes_per_tick = 10;
        let GenesisConfigInfo {
            mut genesis_config,
            mint_keypair,
            ..
        } = create_genesis_config_with_leader(mint, &leader_pubkey, 50);
        genesis_config.poh_config.hashes_per_tick = Some(hashes_per_tick);
        let (ledger_path, mut last_entry_hash) =
            create_new_tmp_ledger_auto_delete!(&genesis_config);
        debug!("ledger_path: {:?}", ledger_path);

        let deducted_from_mint = 3;
        let mut entries = vec![];
        let blockhash = genesis_config.hash();
        for _ in 0..deducted_from_mint {
            // Transfer one token from the mint to a random account
            let keypair = Keypair::new();
            let tx = system_transaction::transfer(&mint_keypair, &keypair.pubkey(), 1, blockhash);
            let entry = next_entry_mut(&mut last_entry_hash, 1, vec![tx]);
            entries.push(entry);

            // Add a second Transaction that will produce a
            // InstructionError<0, ResultWithNegativeLamports> error when processed
            let keypair2 = Keypair::new();
            let tx =
                system_transaction::transfer(&mint_keypair, &keypair2.pubkey(), 101, blockhash);
            let entry = next_entry_mut(&mut last_entry_hash, 1, vec![tx]);
            entries.push(entry);
        }

        let remaining_hashes = hashes_per_tick - entries.len() as u64;
        let tick_entry = next_entry_mut(&mut last_entry_hash, remaining_hashes, vec![]);
        entries.push(tick_entry);

        // Fill up the rest of slot 1 with ticks
        entries.extend(create_ticks(
            genesis_config.ticks_per_slot - 1,
            genesis_config.poh_config.hashes_per_tick.unwrap(),
            last_entry_hash,
        ));
        let last_blockhash = entries.last().unwrap().hash;

        let blockstore = Blockstore::open(ledger_path.path()).unwrap();
        blockstore
            .write_entries(
                1,
                0,
                0,
                genesis_config.ticks_per_slot,
                None,
                true,
                &Arc::new(Keypair::new()),
                entries,
                0,
            )
            .unwrap();
        let opts = ProcessOptions {
            run_verification: true,
            accounts_db_test_hash_calculation: true,
            ..ProcessOptions::default()
        };
        let (bank_forks, ..) =
            test_process_blockstore(&genesis_config, &blockstore, &opts, Arc::default());
        let bank_forks = bank_forks.read().unwrap();

        assert_eq!(frozen_bank_slots(&bank_forks), vec![0, 1]);
        assert_eq!(bank_forks.root(), 0);
        assert_eq!(bank_forks.working_bank().slot(), 1);

        let bank = bank_forks[1].clone();
        assert_eq!(
            bank.get_balance(&mint_keypair.pubkey()),
            mint - deducted_from_mint
        );
        assert_eq!(bank.tick_height(), 2 * genesis_config.ticks_per_slot);
        assert_eq!(bank.last_blockhash(), last_blockhash);
    }

    #[test]
    fn test_process_ledger_with_one_tick_per_slot() {
        let GenesisConfigInfo {
            mut genesis_config, ..
        } = create_genesis_config(123);
        genesis_config.ticks_per_slot = 1;
        let (ledger_path, _blockhash) = create_new_tmp_ledger_auto_delete!(&genesis_config);

        let blockstore = Blockstore::open(ledger_path.path()).unwrap();
        let opts = ProcessOptions {
            run_verification: true,
            accounts_db_test_hash_calculation: true,
            ..ProcessOptions::default()
        };
        let (bank_forks, ..) =
            test_process_blockstore(&genesis_config, &blockstore, &opts, Arc::default());
        let bank_forks = bank_forks.read().unwrap();

        assert_eq!(frozen_bank_slots(&bank_forks), vec![0]);
        let bank = bank_forks[0].clone();
        assert_eq!(bank.tick_height(), 1);
    }

    #[test]
    fn test_process_ledger_options_full_leader_cache() {
        let GenesisConfigInfo { genesis_config, .. } = create_genesis_config(123);
        let (ledger_path, _blockhash) = create_new_tmp_ledger_auto_delete!(&genesis_config);

        let blockstore = Blockstore::open(ledger_path.path()).unwrap();
        let opts = ProcessOptions {
            full_leader_cache: true,
            accounts_db_test_hash_calculation: true,
            ..ProcessOptions::default()
        };
        let (_bank_forks, leader_schedule) =
            test_process_blockstore(&genesis_config, &blockstore, &opts, Arc::default());
        assert_eq!(leader_schedule.max_schedules(), usize::MAX);
    }

    #[test]
    fn test_process_entries_tick() {
        let GenesisConfigInfo { genesis_config, .. } = create_genesis_config(1000);
        let bank = Arc::new(Bank::new_for_tests(&genesis_config));

        // ensure bank can process a tick
        assert_eq!(bank.tick_height(), 0);
        let tick = next_entry(&genesis_config.hash(), 1, vec![]);
        assert_eq!(
            process_entries_for_tests_without_scheduler(&bank, vec![tick]),
            Ok(())
        );
        assert_eq!(bank.tick_height(), 1);
    }

    #[test]
    fn test_process_entries_2_entries_collision() {
        let GenesisConfigInfo {
            genesis_config,
            mint_keypair,
            ..
        } = create_genesis_config(1000);
        let (bank, _bank_forks) = Bank::new_with_bank_forks_for_tests(&genesis_config);
        let keypair1 = Keypair::new();
        let keypair2 = Keypair::new();

        let blockhash = bank.last_blockhash();

        // ensure bank can process 2 entries that have a common account and no tick is registered
        let tx = system_transaction::transfer(
            &mint_keypair,
            &keypair1.pubkey(),
            2,
            bank.last_blockhash(),
        );
        let entry_1 = next_entry(&blockhash, 1, vec![tx]);
        let tx = system_transaction::transfer(
            &mint_keypair,
            &keypair2.pubkey(),
            2,
            bank.last_blockhash(),
        );
        let entry_2 = next_entry(&entry_1.hash, 1, vec![tx]);
        assert_eq!(
            process_entries_for_tests_without_scheduler(&bank, vec![entry_1, entry_2]),
            Ok(())
        );
        assert_eq!(bank.get_balance(&keypair1.pubkey()), 2);
        assert_eq!(bank.get_balance(&keypair2.pubkey()), 2);
        assert_eq!(bank.last_blockhash(), blockhash);
    }

    #[test]
    fn test_process_entries_2_txes_collision() {
        let GenesisConfigInfo {
            genesis_config,
            mint_keypair,
            ..
        } = create_genesis_config(1000);
        let (bank, _bank_forks) = Bank::new_with_bank_forks_for_tests(&genesis_config);
        let keypair1 = Keypair::new();
        let keypair2 = Keypair::new();
        let keypair3 = Keypair::new();

        // fund: put 4 in each of 1 and 2
        assert_matches!(bank.transfer(4, &mint_keypair, &keypair1.pubkey()), Ok(_));
        assert_matches!(bank.transfer(4, &mint_keypair, &keypair2.pubkey()), Ok(_));

        // construct an Entry whose 2nd transaction would cause a lock conflict with previous entry
        let entry_1_to_mint = next_entry(
            &bank.last_blockhash(),
            1,
            vec![system_transaction::transfer(
                &keypair1,
                &mint_keypair.pubkey(),
                1,
                bank.last_blockhash(),
            )],
        );

        let entry_2_to_3_mint_to_1 = next_entry(
            &entry_1_to_mint.hash,
            1,
            vec![
                system_transaction::transfer(
                    &keypair2,
                    &keypair3.pubkey(),
                    2,
                    bank.last_blockhash(),
                ), // should be fine
                system_transaction::transfer(
                    &keypair1,
                    &mint_keypair.pubkey(),
                    2,
                    bank.last_blockhash(),
                ), // will collide
            ],
        );

        assert_eq!(
            process_entries_for_tests_without_scheduler(
                &bank,
                vec![entry_1_to_mint, entry_2_to_3_mint_to_1],
            ),
            Ok(())
        );

        assert_eq!(bank.get_balance(&keypair1.pubkey()), 1);
        assert_eq!(bank.get_balance(&keypair2.pubkey()), 2);
        assert_eq!(bank.get_balance(&keypair3.pubkey()), 2);
    }

    #[test]
    fn test_process_entries_2_txes_collision_and_error() {
        let GenesisConfigInfo {
            genesis_config,
            mint_keypair,
            ..
        } = create_genesis_config(1000);
        let (bank, _bank_forks) = Bank::new_with_bank_forks_for_tests(&genesis_config);
        let keypair1 = Keypair::new();
        let keypair2 = Keypair::new();
        let keypair3 = Keypair::new();
        let keypair4 = Keypair::new();

        // fund: put 4 in each of 1 and 2
        assert_matches!(bank.transfer(4, &mint_keypair, &keypair1.pubkey()), Ok(_));
        assert_matches!(bank.transfer(4, &mint_keypair, &keypair2.pubkey()), Ok(_));
        assert_matches!(bank.transfer(4, &mint_keypair, &keypair4.pubkey()), Ok(_));

        let good_tx = system_transaction::transfer(
            &keypair1,
            &mint_keypair.pubkey(),
            1,
            bank.last_blockhash(),
        );

        // construct an Entry whose 2nd transaction would cause a lock conflict with previous entry
        let entry_1_to_mint = next_entry(
            &bank.last_blockhash(),
            1,
            vec![
                good_tx.clone(),
                system_transaction::transfer(
                    &keypair4,
                    &keypair4.pubkey(),
                    1,
                    Hash::default(), // Should cause a transaction failure with BlockhashNotFound
                ),
            ],
        );

        let entry_2_to_3_mint_to_1 = next_entry(
            &entry_1_to_mint.hash,
            1,
            vec![
                system_transaction::transfer(
                    &keypair2,
                    &keypair3.pubkey(),
                    2,
                    bank.last_blockhash(),
                ), // should be fine
                system_transaction::transfer(
                    &keypair1,
                    &mint_keypair.pubkey(),
                    2,
                    bank.last_blockhash(),
                ), // will collide
            ],
        );

        assert_matches!(
            process_entries_for_tests_without_scheduler(
                &bank,
                vec![entry_1_to_mint.clone(), entry_2_to_3_mint_to_1.clone()],
            ),
            Err(TransactionError::BlockhashNotFound)
        );

        // First transaction in first entry was rolled-back, so keypair1 didn't lost 1 lamport
        assert_eq!(bank.get_balance(&keypair1.pubkey()), 4);
        assert_eq!(bank.get_balance(&keypair2.pubkey()), 4);

        // Check all accounts are unlocked
        let txs1 = entry_1_to_mint.transactions;
        let txs2 = entry_2_to_3_mint_to_1.transactions;
        let batch1 = bank.prepare_entry_batch(txs1).unwrap();
        for result in batch1.lock_results() {
            assert!(result.is_ok());
        }
        // txs1 and txs2 have accounts that conflict, so we must drop txs1 first
        drop(batch1);
        let batch2 = bank.prepare_entry_batch(txs2).unwrap();
        for result in batch2.lock_results() {
            assert!(result.is_ok());
        }
        drop(batch2);

        // ensure good_tx will succeed and was just rolled back above due to other failing tx
        let entry_3 = next_entry(&entry_2_to_3_mint_to_1.hash, 1, vec![good_tx]);
        assert_matches!(
            process_entries_for_tests_without_scheduler(&bank, vec![entry_3]),
            Ok(())
        );
        // First transaction in third entry succeeded, so keypair1 lost 1 lamport
        assert_eq!(bank.get_balance(&keypair1.pubkey()), 3);
    }

    #[test_case(true, true; "rent_collected")]
    #[test_case(false, true; "rent_not_collected")]
    #[test_case(true, false; "rent_not-collected_part_rent_disabled")]
    fn test_transaction_result_does_not_affect_bankhash(
        fee_payer_in_rent_partition: bool,
        should_run_partitioned_rent_collection: bool,
    ) {
        solana_logger::setup();
        let GenesisConfigInfo {
            mut genesis_config,
            mint_keypair,
            ..
        } = if fee_payer_in_rent_partition {
            create_genesis_config(1000)
        } else {
            create_genesis_config_with_mint_keypair(Keypair::from_seed(&[1u8; 32]).unwrap(), 1000)
        };

        if should_run_partitioned_rent_collection {
            genesis_config
                .accounts
                .remove(&agave_feature_set::disable_partitioned_rent_collection::id());
        }

        fn get_instruction_errors() -> Vec<InstructionError> {
            vec![
                InstructionError::GenericError,
                InstructionError::InvalidArgument,
                InstructionError::InvalidInstructionData,
                InstructionError::InvalidAccountData,
                InstructionError::AccountDataTooSmall,
                InstructionError::InsufficientFunds,
                InstructionError::IncorrectProgramId,
                InstructionError::MissingRequiredSignature,
                InstructionError::AccountAlreadyInitialized,
                InstructionError::UninitializedAccount,
                InstructionError::UnbalancedInstruction,
                InstructionError::ModifiedProgramId,
                InstructionError::ExternalAccountLamportSpend,
                InstructionError::ExternalAccountDataModified,
                InstructionError::ReadonlyLamportChange,
                InstructionError::ReadonlyDataModified,
                InstructionError::DuplicateAccountIndex,
                InstructionError::ExecutableModified,
                InstructionError::RentEpochModified,
                InstructionError::NotEnoughAccountKeys,
                InstructionError::AccountDataSizeChanged,
                InstructionError::AccountNotExecutable,
                InstructionError::AccountBorrowFailed,
                InstructionError::AccountBorrowOutstanding,
                InstructionError::DuplicateAccountOutOfSync,
                InstructionError::Custom(0),
                InstructionError::InvalidError,
                InstructionError::ExecutableDataModified,
                InstructionError::ExecutableLamportChange,
                InstructionError::ExecutableAccountNotRentExempt,
                InstructionError::UnsupportedProgramId,
                InstructionError::CallDepth,
                InstructionError::MissingAccount,
                InstructionError::ReentrancyNotAllowed,
                InstructionError::MaxSeedLengthExceeded,
                InstructionError::InvalidSeeds,
                InstructionError::InvalidRealloc,
                InstructionError::ComputationalBudgetExceeded,
                InstructionError::PrivilegeEscalation,
                InstructionError::ProgramEnvironmentSetupFailure,
                InstructionError::ProgramFailedToComplete,
                InstructionError::ProgramFailedToCompile,
                InstructionError::Immutable,
                InstructionError::IncorrectAuthority,
                InstructionError::BorshIoError("error".to_string()),
                InstructionError::AccountNotRentExempt,
                InstructionError::InvalidAccountOwner,
                InstructionError::ArithmeticOverflow,
                InstructionError::UnsupportedSysvar,
                InstructionError::IllegalOwner,
                InstructionError::MaxAccountsDataAllocationsExceeded,
                InstructionError::MaxAccountsExceeded,
                InstructionError::MaxInstructionTraceLengthExceeded,
                InstructionError::BuiltinProgramsMustConsumeComputeUnits,
            ]
        }

        declare_process_instruction!(MockBuiltinOk, 1, |_invoke_context| {
            // Always succeeds
            Ok(())
        });

        let mock_program_id = Pubkey::new_unique();

        let (bank, _bank_forks) = Bank::new_with_mockup_builtin_for_tests(
            &genesis_config,
            mock_program_id,
            MockBuiltinOk::vm,
        );

        let tx = Transaction::new_signed_with_payer(
            &[Instruction::new_with_bincode(
                mock_program_id,
                &10,
                Vec::new(),
            )],
            Some(&mint_keypair.pubkey()),
            &[&mint_keypair],
            bank.last_blockhash(),
        );

        let entry = next_entry(&bank.last_blockhash(), 1, vec![tx]);
        let result = process_entries_for_tests_without_scheduler(&bank, vec![entry]);
        bank.freeze();
        let ok_bank_details = SlotDetails::new_from_bank(&bank, true).unwrap();
        assert!(result.is_ok());

        declare_process_instruction!(MockBuiltinErr, 1, |invoke_context| {
            let instruction_errors = get_instruction_errors();

            let err = invoke_context
                .transaction_context
                .get_current_instruction_context()
                .expect("Failed to get instruction context")
                .get_instruction_data()
                .first()
                .expect("Failed to get instruction data");
            Err(instruction_errors
                .get(*err as usize)
                .expect("Invalid error index")
                .clone())
        });

        // Store details to compare against subsequent iterations
        let mut err_bank_details = None;

        (0..get_instruction_errors().len()).for_each(|err| {
            let (bank, _bank_forks) = Bank::new_with_mockup_builtin_for_tests(
                &genesis_config,
                mock_program_id,
                MockBuiltinErr::vm,
            );

            let tx = Transaction::new_signed_with_payer(
                &[Instruction::new_with_bincode(
                    mock_program_id,
                    &(err as u8),
                    Vec::new(),
                )],
                Some(&mint_keypair.pubkey()),
                &[&mint_keypair],
                bank.last_blockhash(),
            );

            let entry = next_entry(&bank.last_blockhash(), 1, vec![tx]);
            let bank = Arc::new(bank);
            let result = process_entries_for_tests_without_scheduler(&bank, vec![entry]);
            assert!(result.is_ok()); // No failing transaction error - only instruction errors
            bank.freeze();
            let bank_details = SlotDetails::new_from_bank(&bank, true).unwrap();

            // Transaction success/failure should not affect block hash ...
            assert_eq!(
                ok_bank_details
                    .bank_hash_components
                    .as_ref()
                    .unwrap()
                    .last_blockhash,
                bank_details
                    .bank_hash_components
                    .as_ref()
                    .unwrap()
                    .last_blockhash
            );
            // AND should not affect bankhash IF the rent is collected during freeze.
            assert_eq!(
                ok_bank_details == bank_details,
                fee_payer_in_rent_partition && should_run_partitioned_rent_collection
            );
            // Different types of transaction failure should not affect bank hash
            if let Some(prev_bank_details) = &err_bank_details {
                assert_eq!(
                    *prev_bank_details,
                    bank_details,
                    "bank hash mismatched for tx error: {:?}",
                    get_instruction_errors()[err]
                );
            } else {
                err_bank_details = Some(bank_details);
            }
        });
    }

    #[test]
    fn test_process_entries_2nd_entry_collision_with_self_and_error() {
        solana_logger::setup();

        let GenesisConfigInfo {
            genesis_config,
            mint_keypair,
            ..
        } = create_genesis_config(1000);
        let (bank, _bank_forks) = Bank::new_with_bank_forks_for_tests(&genesis_config);
        let keypair1 = Keypair::new();
        let keypair2 = Keypair::new();
        let keypair3 = Keypair::new();

        // fund: put some money in each of 1 and 2
        assert_matches!(bank.transfer(5, &mint_keypair, &keypair1.pubkey()), Ok(_));
        assert_matches!(bank.transfer(4, &mint_keypair, &keypair2.pubkey()), Ok(_));

        // 3 entries: first has a transfer, 2nd has a conflict with 1st, 3rd has a conflict with itself
        let entry_1_to_mint = next_entry(
            &bank.last_blockhash(),
            1,
            vec![system_transaction::transfer(
                &keypair1,
                &mint_keypair.pubkey(),
                1,
                bank.last_blockhash(),
            )],
        );
        // should now be:
        // keypair1=4
        // keypair2=4
        // keypair3=0

        let entry_2_to_3_and_1_to_mint = next_entry(
            &entry_1_to_mint.hash,
            1,
            vec![
                system_transaction::transfer(
                    &keypair2,
                    &keypair3.pubkey(),
                    2,
                    bank.last_blockhash(),
                ), // should be fine
                system_transaction::transfer(
                    &keypair1,
                    &mint_keypair.pubkey(),
                    2,
                    bank.last_blockhash(),
                ), // will collide with predecessor
            ],
        );
        // should now be:
        // keypair1=2
        // keypair2=2
        // keypair3=2

        let entry_conflict_itself = next_entry(
            &entry_2_to_3_and_1_to_mint.hash,
            1,
            vec![
                system_transaction::transfer(
                    &keypair1,
                    &keypair3.pubkey(),
                    1,
                    bank.last_blockhash(),
                ),
                system_transaction::transfer(
                    &keypair1,
                    &keypair2.pubkey(),
                    1,
                    bank.last_blockhash(),
                ), // should be fine
            ],
        );
        // would now be:
        // keypair1=0
        // keypair2=3
        // keypair3=3

        assert!(process_entries_for_tests_without_scheduler(
            &bank,
            vec![
                entry_1_to_mint,
                entry_2_to_3_and_1_to_mint,
                entry_conflict_itself,
            ],
        )
        .is_err());

        // last entry should have been aborted before par_execute_entries
        assert_eq!(bank.get_balance(&keypair1.pubkey()), 2);
        assert_eq!(bank.get_balance(&keypair2.pubkey()), 2);
        assert_eq!(bank.get_balance(&keypair3.pubkey()), 2);
    }

    #[test]
    fn test_process_entries_2_entries_par() {
        let GenesisConfigInfo {
            genesis_config,
            mint_keypair,
            ..
        } = create_genesis_config(1000);
        let (bank, _bank_forks) = Bank::new_with_bank_forks_for_tests(&genesis_config);
        let keypair1 = Keypair::new();
        let keypair2 = Keypair::new();
        let keypair3 = Keypair::new();
        let keypair4 = Keypair::new();

        //load accounts
        let tx = system_transaction::transfer(
            &mint_keypair,
            &keypair1.pubkey(),
            1,
            bank.last_blockhash(),
        );
        assert_eq!(bank.process_transaction(&tx), Ok(()));
        let tx = system_transaction::transfer(
            &mint_keypair,
            &keypair2.pubkey(),
            1,
            bank.last_blockhash(),
        );
        assert_eq!(bank.process_transaction(&tx), Ok(()));

        // ensure bank can process 2 entries that do not have a common account and no tick is registered
        let blockhash = bank.last_blockhash();
        let tx =
            system_transaction::transfer(&keypair1, &keypair3.pubkey(), 1, bank.last_blockhash());
        let entry_1 = next_entry(&blockhash, 1, vec![tx]);
        let tx =
            system_transaction::transfer(&keypair2, &keypair4.pubkey(), 1, bank.last_blockhash());
        let entry_2 = next_entry(&entry_1.hash, 1, vec![tx]);
        assert_eq!(
            process_entries_for_tests_without_scheduler(&bank, vec![entry_1, entry_2]),
            Ok(())
        );
        assert_eq!(bank.get_balance(&keypair3.pubkey()), 1);
        assert_eq!(bank.get_balance(&keypair4.pubkey()), 1);
        assert_eq!(bank.last_blockhash(), blockhash);
    }

    #[test]
    fn test_process_entry_tx_random_execution_with_error() {
        let GenesisConfigInfo {
            genesis_config,
            mint_keypair,
            ..
        } = create_genesis_config(1_000_000_000);
        let (bank, _bank_forks) = Bank::new_with_bank_forks_for_tests(&genesis_config);

        const NUM_TRANSFERS_PER_ENTRY: usize = 8;
        const NUM_TRANSFERS: usize = NUM_TRANSFERS_PER_ENTRY * 32;
        // large enough to scramble locks and results

        let keypairs: Vec<_> = (0..NUM_TRANSFERS * 2).map(|_| Keypair::new()).collect();

        // give everybody one lamport
        for keypair in &keypairs {
            bank.transfer(1, &mint_keypair, &keypair.pubkey())
                .expect("funding failed");
        }
        let mut hash = bank.last_blockhash();

        let present_account_key = Keypair::new();
        let present_account = AccountSharedData::new(1, 10, &Pubkey::default());
        bank.store_account(&present_account_key.pubkey(), &present_account);

        let entries: Vec<_> = (0..NUM_TRANSFERS)
            .step_by(NUM_TRANSFERS_PER_ENTRY)
            .map(|i| {
                let mut transactions = (0..NUM_TRANSFERS_PER_ENTRY)
                    .map(|j| {
                        system_transaction::transfer(
                            &keypairs[i + j],
                            &keypairs[i + j + NUM_TRANSFERS].pubkey(),
                            1,
                            bank.last_blockhash(),
                        )
                    })
                    .collect::<Vec<_>>();

                transactions.push(system_transaction::create_account(
                    &mint_keypair,
                    &present_account_key, // puts a TX error in results
                    bank.last_blockhash(),
                    1,
                    0,
                    &solana_pubkey::new_rand(),
                ));

                next_entry_mut(&mut hash, 0, transactions)
            })
            .collect();
        assert_eq!(
            process_entries_for_tests_without_scheduler(&bank, entries),
            Ok(())
        );
    }

    #[test]
    fn test_process_entry_tx_random_execution_no_error() {
        // entropy multiplier should be big enough to provide sufficient entropy
        // but small enough to not take too much time while executing the test.
        let entropy_multiplier: usize = 25;
        let initial_lamports = 100;

        // number of accounts need to be in multiple of 4 for correct
        // execution of the test.
        let num_accounts = entropy_multiplier * 4;
        let GenesisConfigInfo {
            genesis_config,
            mint_keypair,
            ..
        } = create_genesis_config((num_accounts + 1) as u64 * initial_lamports);

        let (bank, _bank_forks) = Bank::new_with_bank_forks_for_tests(&genesis_config);

        let mut keypairs: Vec<Keypair> = vec![];

        for _ in 0..num_accounts {
            let keypair = Keypair::new();
            let create_account_tx = system_transaction::transfer(
                &mint_keypair,
                &keypair.pubkey(),
                0,
                bank.last_blockhash(),
            );
            assert_eq!(bank.process_transaction(&create_account_tx), Ok(()));
            assert_matches!(
                bank.transfer(initial_lamports, &mint_keypair, &keypair.pubkey()),
                Ok(_)
            );
            keypairs.push(keypair);
        }

        let mut tx_vector: Vec<Transaction> = vec![];

        for i in (0..num_accounts).step_by(4) {
            tx_vector.append(&mut vec![
                system_transaction::transfer(
                    &keypairs[i + 1],
                    &keypairs[i].pubkey(),
                    initial_lamports,
                    bank.last_blockhash(),
                ),
                system_transaction::transfer(
                    &keypairs[i + 3],
                    &keypairs[i + 2].pubkey(),
                    initial_lamports,
                    bank.last_blockhash(),
                ),
            ]);
        }

        // Transfer lamports to each other
        let entry = next_entry(&bank.last_blockhash(), 1, tx_vector);
        assert_eq!(
            process_entries_for_tests_without_scheduler(&bank, vec![entry]),
            Ok(())
        );
        bank.squash();

        // Even number keypair should have balance of 2 * initial_lamports and
        // odd number keypair should have balance of 0, which proves
        // that even in case of random order of execution, overall state remains
        // consistent.
        for (i, keypair) in keypairs.iter().enumerate() {
            if i % 2 == 0 {
                assert_eq!(bank.get_balance(&keypair.pubkey()), 2 * initial_lamports);
            } else {
                assert_eq!(bank.get_balance(&keypair.pubkey()), 0);
            }
        }
    }

    #[test]
    fn test_process_entries_2_entries_tick() {
        let GenesisConfigInfo {
            genesis_config,
            mint_keypair,
            ..
        } = create_genesis_config(1000);
        let (bank, _bank_forks) = Bank::new_with_bank_forks_for_tests(&genesis_config);
        let keypair1 = Keypair::new();
        let keypair2 = Keypair::new();
        let keypair3 = Keypair::new();
        let keypair4 = Keypair::new();

        //load accounts
        let tx = system_transaction::transfer(
            &mint_keypair,
            &keypair1.pubkey(),
            1,
            bank.last_blockhash(),
        );
        assert_eq!(bank.process_transaction(&tx), Ok(()));
        let tx = system_transaction::transfer(
            &mint_keypair,
            &keypair2.pubkey(),
            1,
            bank.last_blockhash(),
        );
        assert_eq!(bank.process_transaction(&tx), Ok(()));

        let blockhash = bank.last_blockhash();
        while blockhash == bank.last_blockhash() {
            bank.register_default_tick_for_test();
        }

        // ensure bank can process 2 entries that do not have a common account and tick is registered
        let tx = system_transaction::transfer(&keypair2, &keypair3.pubkey(), 1, blockhash);
        let entry_1 = next_entry(&blockhash, 1, vec![tx]);
        let tick = next_entry(&entry_1.hash, 1, vec![]);
        let tx =
            system_transaction::transfer(&keypair1, &keypair4.pubkey(), 1, bank.last_blockhash());
        let entry_2 = next_entry(&tick.hash, 1, vec![tx]);
        assert_eq!(
            process_entries_for_tests_without_scheduler(
                &bank,
                vec![entry_1, tick, entry_2.clone()],
            ),
            Ok(())
        );
        assert_eq!(bank.get_balance(&keypair3.pubkey()), 1);
        assert_eq!(bank.get_balance(&keypair4.pubkey()), 1);

        // ensure that an error is returned for an empty account (keypair2)
        let tx =
            system_transaction::transfer(&keypair2, &keypair3.pubkey(), 1, bank.last_blockhash());
        let entry_3 = next_entry(&entry_2.hash, 1, vec![tx]);
        assert_eq!(
            process_entries_for_tests_without_scheduler(&bank, vec![entry_3]),
            Err(TransactionError::AccountNotFound)
        );
    }

    #[test]
    fn test_update_transaction_statuses() {
        let GenesisConfigInfo {
            genesis_config,
            mint_keypair,
            ..
        } = create_genesis_config(11_000);
        let (bank, _bank_forks) = Bank::new_with_bank_forks_for_tests(&genesis_config);

        // Make sure instruction errors still update the signature cache
        let pubkey = solana_pubkey::new_rand();
        bank.transfer(1_000, &mint_keypair, &pubkey).unwrap();
        assert_eq!(bank.transaction_count(), 1);
        assert_eq!(bank.get_balance(&pubkey), 1_000);
        assert_eq!(
            bank.transfer(10_001, &mint_keypair, &pubkey),
            Err(TransactionError::InstructionError(
                0,
                SystemError::ResultWithNegativeLamports.into(),
            ))
        );
        assert_eq!(
            bank.transfer(10_001, &mint_keypair, &pubkey),
            Err(TransactionError::AlreadyProcessed)
        );

        // Make sure fees-only transactions still update the signature cache
        let missing_program_id = Pubkey::new_unique();
        let tx = Transaction::new_signed_with_payer(
            &[Instruction::new_with_bincode(
                missing_program_id,
                &10,
                Vec::new(),
            )],
            Some(&mint_keypair.pubkey()),
            &[&mint_keypair],
            bank.last_blockhash(),
        );
        // First process attempt will fail but still update status cache
        assert_eq!(
            bank.process_transaction(&tx),
            Err(TransactionError::ProgramAccountNotFound)
        );
        // Second attempt will be rejected since tx was already in status cache
        assert_eq!(
            bank.process_transaction(&tx),
            Err(TransactionError::AlreadyProcessed)
        );

        // Make sure other errors don't update the signature cache
        let tx = system_transaction::transfer(&mint_keypair, &pubkey, 1000, Hash::default());
        let signature = tx.signatures[0];

        // Should fail with blockhash not found
        assert_eq!(
            bank.process_transaction(&tx).map(|_| signature),
            Err(TransactionError::BlockhashNotFound)
        );

        // Should fail again with blockhash not found
        assert_eq!(
            bank.process_transaction(&tx).map(|_| signature),
            Err(TransactionError::BlockhashNotFound)
        );
    }

    #[test]
    fn test_update_transaction_statuses_fail() {
        let GenesisConfigInfo {
            genesis_config,
            mint_keypair,
            ..
        } = create_genesis_config(11_000);
        let (bank, _bank_forks) = Bank::new_with_bank_forks_for_tests(&genesis_config);
        let keypair1 = Keypair::new();
        let keypair2 = Keypair::new();
        let success_tx = system_transaction::transfer(
            &mint_keypair,
            &keypair1.pubkey(),
            1,
            bank.last_blockhash(),
        );
        let fail_tx = system_transaction::transfer(
            &mint_keypair,
            &keypair2.pubkey(),
            2,
            bank.last_blockhash(),
        );

        let entry_1_to_mint = next_entry(
            &bank.last_blockhash(),
            1,
            vec![
                success_tx,
                fail_tx.clone(), // will collide
            ],
        );

        assert_eq!(
            process_entries_for_tests_without_scheduler(&bank, vec![entry_1_to_mint]),
            Err(TransactionError::AccountInUse)
        );

        // Should not see duplicate signature error
        assert_eq!(bank.process_transaction(&fail_tx), Ok(()));
    }

    #[test]
    fn test_halt_at_slot_starting_snapshot_root() {
        let GenesisConfigInfo { genesis_config, .. } = create_genesis_config(123);

        // Create roots at slots 0, 1
        let forks = tr(0) / tr(1);
        let ledger_path = get_tmp_ledger_path_auto_delete!();
        let blockstore = Blockstore::open(ledger_path.path()).unwrap();
        blockstore.add_tree(
            forks,
            false,
            true,
            genesis_config.ticks_per_slot,
            genesis_config.hash(),
        );
        blockstore.set_roots([0, 1].iter()).unwrap();

        // Specify halting at slot 0
        let opts = ProcessOptions {
            run_verification: true,
            halt_at_slot: Some(0),
            accounts_db_test_hash_calculation: true,
            ..ProcessOptions::default()
        };
        let (bank_forks, ..) =
            test_process_blockstore(&genesis_config, &blockstore, &opts, Arc::default());
        let bank_forks = bank_forks.read().unwrap();

        // Should be able to fetch slot 0 because we specified halting at slot 0, even
        // if there is a greater root at slot 1.
        assert!(bank_forks.get(0).is_some());
    }

    #[test]
    fn test_process_blockstore_from_root() {
        let GenesisConfigInfo {
            mut genesis_config, ..
        } = create_genesis_config(123);

        let ticks_per_slot = 1;
        genesis_config.ticks_per_slot = ticks_per_slot;
        let (ledger_path, blockhash) = create_new_tmp_ledger_auto_delete!(&genesis_config);
        let blockstore = Blockstore::open(ledger_path.path()).unwrap();

        /*
          Build a blockstore in the ledger with the following fork structure:

               slot 0 (all ticks)
                 |
               slot 1 (all ticks)
                 |
               slot 2 (all ticks)
                 |
               slot 3 (all ticks) -> root
                 |
               slot 4 (all ticks)
                 |
               slot 5 (all ticks) -> root
                 |
               slot 6 (all ticks)
        */

        let mut last_hash = blockhash;
        for i in 0..6 {
            last_hash =
                fill_blockstore_slot_with_ticks(&blockstore, ticks_per_slot, i + 1, i, last_hash);
        }
        blockstore.set_roots([3, 5].iter()).unwrap();

        // Set up bank1
        let bank_forks = BankForks::new_rw_arc(Bank::new_for_tests(&genesis_config));
        let bank0 = bank_forks.read().unwrap().get_with_scheduler(0).unwrap();
        let opts = ProcessOptions {
            run_verification: true,
            accounts_db_test_hash_calculation: true,
            ..ProcessOptions::default()
        };
        let recyclers = VerifyRecyclers::default();
        let replay_tx_thread_pool = create_thread_pool(1);
        process_bank_0(
            &bank0,
            &blockstore,
            &replay_tx_thread_pool,
            &opts,
            &recyclers,
            None,
            None,
        )
        .unwrap();
        let bank0_last_blockhash = bank0.last_blockhash();
        let bank1 = bank_forks.write().unwrap().insert(Bank::new_from_parent(
            bank0.clone_without_scheduler(),
            &Pubkey::default(),
            1,
        ));
        confirm_full_slot(
            &blockstore,
            &bank1,
            &replay_tx_thread_pool,
            &opts,
            &recyclers,
            &mut ConfirmationProgress::new(bank0_last_blockhash),
            None,
            None,
            None,
            &mut ExecuteTimings::default(),
        )
        .unwrap();
        bank_forks.write().unwrap().set_root(1, None, None).unwrap();

        let leader_schedule_cache = LeaderScheduleCache::new_from_bank(&bank1);

        // Test process_blockstore_from_root() from slot 1 onwards
        process_blockstore_from_root(
            &blockstore,
            &bank_forks,
            &leader_schedule_cache,
            &opts,
            None,
            None,
            None,
            None, // snapshot_controller
        )
        .unwrap();

        let bank_forks = bank_forks.read().unwrap();

        assert_eq!(frozen_bank_slots(&bank_forks), vec![5, 6]);
        assert_eq!(bank_forks.working_bank().slot(), 6);
        assert_eq!(bank_forks.root(), 5);

        // Verify the parents of the head of the fork
        assert_eq!(
            &bank_forks[6]
                .parents()
                .iter()
                .map(|bank| bank.slot())
                .collect::<Vec<_>>(),
            &[5]
        );

        // Check that bank forks has the correct banks
        verify_fork_infos(&bank_forks);
    }

    #[test]
    #[ignore]
    fn test_process_entries_stress() {
        // this test throws lots of rayon threads at process_entries()
        //  finds bugs in very low-layer stuff
        solana_logger::setup();
        let GenesisConfigInfo {
            genesis_config,
            mint_keypair,
            ..
        } = create_genesis_config(1_000_000_000);
        let mut bank = Arc::new(Bank::new_for_tests(&genesis_config));

        const NUM_TRANSFERS_PER_ENTRY: usize = 8;
        const NUM_TRANSFERS: usize = NUM_TRANSFERS_PER_ENTRY * 32;

        let keypairs: Vec<_> = (0..NUM_TRANSFERS * 2).map(|_| Keypair::new()).collect();

        // give everybody one lamport
        for keypair in &keypairs {
            bank.transfer(1, &mint_keypair, &keypair.pubkey())
                .expect("funding failed");
        }

        let present_account_key = Keypair::new();
        let present_account = AccountSharedData::new(1, 10, &Pubkey::default());
        bank.store_account(&present_account_key.pubkey(), &present_account);

        let mut i = 0;
        let mut hash = bank.last_blockhash();
        let mut root: Option<Arc<Bank>> = None;
        loop {
            let entries: Vec<_> = (0..NUM_TRANSFERS)
                .step_by(NUM_TRANSFERS_PER_ENTRY)
                .map(|i| {
                    next_entry_mut(&mut hash, 0, {
                        let mut transactions = (i..i + NUM_TRANSFERS_PER_ENTRY)
                            .map(|i| {
                                system_transaction::transfer(
                                    &keypairs[i],
                                    &keypairs[i + NUM_TRANSFERS].pubkey(),
                                    1,
                                    bank.last_blockhash(),
                                )
                            })
                            .collect::<Vec<_>>();

                        transactions.push(system_transaction::create_account(
                            &mint_keypair,
                            &present_account_key, // puts a TX error in results
                            bank.last_blockhash(),
                            100,
                            100,
                            &solana_pubkey::new_rand(),
                        ));
                        transactions
                    })
                })
                .collect();
            info!("paying iteration {}", i);
            process_entries_for_tests_without_scheduler(&bank, entries).expect("paying failed");

            let entries: Vec<_> = (0..NUM_TRANSFERS)
                .step_by(NUM_TRANSFERS_PER_ENTRY)
                .map(|i| {
                    next_entry_mut(
                        &mut hash,
                        0,
                        (i..i + NUM_TRANSFERS_PER_ENTRY)
                            .map(|i| {
                                system_transaction::transfer(
                                    &keypairs[i + NUM_TRANSFERS],
                                    &keypairs[i].pubkey(),
                                    1,
                                    bank.last_blockhash(),
                                )
                            })
                            .collect::<Vec<_>>(),
                    )
                })
                .collect();

            info!("refunding iteration {}", i);
            process_entries_for_tests_without_scheduler(&bank, entries).expect("refunding failed");

            // advance to next block
            process_entries_for_tests_without_scheduler(
                &bank,
                (0..bank.ticks_per_slot())
                    .map(|_| next_entry_mut(&mut hash, 1, vec![]))
                    .collect::<Vec<_>>(),
            )
            .expect("process ticks failed");

            if i % 16 == 0 {
                if let Some(old_root) = root {
                    old_root.squash();
                }
                root = Some(bank.clone());
            }
            i += 1;

            let slot = bank.slot() + thread_rng().gen_range(1..3);
            bank = Arc::new(Bank::new_from_parent(bank, &Pubkey::default(), slot));
        }
    }

    #[test]
    fn test_process_ledger_ticks_ordering() {
        let GenesisConfigInfo {
            genesis_config,
            mint_keypair,
            ..
        } = create_genesis_config(100);
        let (bank0, _bank_forks) = Bank::new_with_bank_forks_for_tests(&genesis_config);
        let genesis_hash = genesis_config.hash();
        let keypair = Keypair::new();

        // Simulate a slot of virtual ticks, creates a new blockhash
        let mut entries = create_ticks(genesis_config.ticks_per_slot, 1, genesis_hash);

        // The new blockhash is going to be the hash of the last tick in the block
        let new_blockhash = entries.last().unwrap().hash;
        // Create an transaction that references the new blockhash, should still
        // be able to find the blockhash if we process transactions all in the same
        // batch
        let tx = system_transaction::transfer(&mint_keypair, &keypair.pubkey(), 1, new_blockhash);
        let entry = next_entry(&new_blockhash, 1, vec![tx]);
        entries.push(entry);

        process_entries_for_tests_without_scheduler(&bank0, entries).unwrap();
        assert_eq!(bank0.get_balance(&keypair.pubkey()), 1)
    }

    fn get_epoch_schedule(genesis_config: &GenesisConfig) -> EpochSchedule {
        let bank = Bank::new_for_tests(genesis_config);
        bank.epoch_schedule().clone()
    }

    fn frozen_bank_slots(bank_forks: &BankForks) -> Vec<Slot> {
        let mut slots: Vec<_> = bank_forks.frozen_banks().keys().cloned().collect();
        slots.sort_unstable();
        slots
    }

    // Check that `bank_forks` contains all the ancestors and banks for each fork identified in
    // `bank_forks_info`
    fn verify_fork_infos(bank_forks: &BankForks) {
        for slot in frozen_bank_slots(bank_forks) {
            let head_bank = &bank_forks[slot];
            let mut parents = head_bank.parents();
            parents.push(head_bank.clone());

            // Ensure the tip of each fork and all its parents are in the given bank_forks
            for parent in parents {
                let parent_bank = &bank_forks[parent.slot()];
                assert_eq!(parent_bank.slot(), parent.slot());
                assert!(parent_bank.is_frozen());
            }
        }
    }

    #[test]
    fn test_get_first_error() {
        let GenesisConfigInfo {
            genesis_config,
            mint_keypair,
            ..
        } = create_genesis_config(1_000_000_000);
        let (bank, _bank_forks) = Bank::new_with_bank_forks_for_tests(&genesis_config);

        let present_account_key = Keypair::new();
        let present_account = AccountSharedData::new(1, 10, &Pubkey::default());
        bank.store_account(&present_account_key.pubkey(), &present_account);

        let keypair = Keypair::new();

        // Create array of two transactions which throw different errors
        let account_not_found_tx = system_transaction::transfer(
            &keypair,
            &solana_pubkey::new_rand(),
            42,
            bank.last_blockhash(),
        );
        let account_not_found_sig = account_not_found_tx.signatures[0];
        let invalid_blockhash_tx = system_transaction::transfer(
            &mint_keypair,
            &solana_pubkey::new_rand(),
            42,
            Hash::default(),
        );
        let txs = vec![account_not_found_tx, invalid_blockhash_tx];
        let batch = bank.prepare_batch_for_tests(txs);
        let (commit_results, _) = batch.bank().load_execute_and_commit_transactions(
            &batch,
            MAX_PROCESSING_AGE,
            false,
            ExecutionRecordingConfig::new_single_setting(false),
            &mut ExecuteTimings::default(),
            None,
        );
        let (err, signature) = do_get_first_error(&batch, &commit_results).unwrap();
        assert_eq!(err.unwrap_err(), TransactionError::AccountNotFound);
        assert_eq!(signature, account_not_found_sig);
    }

    #[test]
    fn test_replay_vote_sender() {
        let validator_keypairs: Vec<_> =
            (0..10).map(|_| ValidatorVoteKeypairs::new_rand()).collect();
        let GenesisConfigInfo {
            genesis_config,
            voting_keypair: _,
            ..
        } = create_genesis_config_with_vote_accounts(
            1_000_000_000,
            &validator_keypairs,
            vec![100; validator_keypairs.len()],
        );
        let (bank0, bank_forks) = Bank::new_with_bank_forks_for_tests(&genesis_config);
        bank0.freeze();

        let bank1 = bank_forks
            .write()
            .unwrap()
            .insert(Bank::new_from_parent(
                bank0.clone(),
                &solana_pubkey::new_rand(),
                1,
            ))
            .clone_without_scheduler();

        // The new blockhash is going to be the hash of the last tick in the block
        let bank_1_blockhash = bank1.last_blockhash();

        // Create an transaction that references the new blockhash, should still
        // be able to find the blockhash if we process transactions all in the same
        // batch
        let mut expected_successful_voter_pubkeys = BTreeSet::new();
        let vote_txs: Vec<_> = validator_keypairs
            .iter()
            .enumerate()
            .map(|(i, validator_keypairs)| {
                let tower_sync = TowerSync::new_from_slots(vec![0], bank0.hash(), None);
                if i % 3 == 0 {
                    // These votes are correct
                    expected_successful_voter_pubkeys
                        .insert(validator_keypairs.vote_keypair.pubkey());
                    vote_transaction::new_tower_sync_transaction(
                        tower_sync,
                        bank_1_blockhash,
                        &validator_keypairs.node_keypair,
                        &validator_keypairs.vote_keypair,
                        &validator_keypairs.vote_keypair,
                        None,
                    )
                } else if i % 3 == 1 {
                    // These have the wrong authorized voter
                    vote_transaction::new_tower_sync_transaction(
                        tower_sync,
                        bank_1_blockhash,
                        &validator_keypairs.node_keypair,
                        &validator_keypairs.vote_keypair,
                        &Keypair::new(),
                        None,
                    )
                } else {
                    // These have an invalid vote for non-existent bank 2
                    vote_transaction::new_tower_sync_transaction(
                        TowerSync::from(vec![(bank1.slot() + 1, 1)]),
                        bank_1_blockhash,
                        &validator_keypairs.node_keypair,
                        &validator_keypairs.vote_keypair,
                        &validator_keypairs.vote_keypair,
                        None,
                    )
                }
            })
            .collect();
        let entry = next_entry(&bank_1_blockhash, 1, vote_txs);
        let (replay_vote_sender, replay_vote_receiver) = crossbeam_channel::unbounded();
        let _ = process_entries_for_tests(
            &BankWithScheduler::new_without_scheduler(bank1),
            vec![entry],
            None,
            Some(&replay_vote_sender),
        );
        let successes: BTreeSet<Pubkey> = replay_vote_receiver
            .try_iter()
            .map(|(vote_pubkey, ..)| vote_pubkey)
            .collect();
        assert_eq!(successes, expected_successful_voter_pubkeys);
    }

    fn make_slot_with_vote_tx(
        blockstore: &Blockstore,
        ticks_per_slot: u64,
        tx_landed_slot: Slot,
        parent_slot: Slot,
        parent_blockhash: &Hash,
        vote_tx: Transaction,
        slot_leader_keypair: &Arc<Keypair>,
    ) {
        // Add votes to `last_slot` so that `root` will be confirmed
        let vote_entry = next_entry(parent_blockhash, 1, vec![vote_tx]);
        let mut entries = create_ticks(ticks_per_slot, 0, vote_entry.hash);
        entries.insert(0, vote_entry);
        blockstore
            .write_entries(
                tx_landed_slot,
                0,
                0,
                ticks_per_slot,
                Some(parent_slot),
                true,
                slot_leader_keypair,
                entries,
                0,
            )
            .unwrap();
    }

    fn run_test_process_blockstore_with_supermajority_root(
        blockstore_root: Option<Slot>,
        blockstore_access_type: AccessType,
    ) {
        solana_logger::setup();
        /*
            Build fork structure:
                 slot 0
                   |
                 slot 1 <- (blockstore root)
                 /    \
            slot 2    |
               |      |
            slot 4    |
                    slot 5
                      |
                `expected_root_slot`
                     /    \
                  ...    minor fork
                  /
            `last_slot`
                 |
            `really_last_slot`
        */
        let starting_fork_slot = 5;
        let mut main_fork = tr(starting_fork_slot);
        let mut main_fork_ref = main_fork.root_mut().get_mut();

        // Make enough slots to make a root slot > blockstore_root
        let expected_root_slot = starting_fork_slot + blockstore_root.unwrap_or(0);
        let really_expected_root_slot = expected_root_slot + 1;
        let last_main_fork_slot = expected_root_slot + MAX_LOCKOUT_HISTORY as u64 + 1;
        let really_last_main_fork_slot = last_main_fork_slot + 1;

        // Make `minor_fork`
        let last_minor_fork_slot = really_last_main_fork_slot + 1;
        let minor_fork = tr(last_minor_fork_slot);

        // Make 'main_fork`
        for slot in starting_fork_slot + 1..last_main_fork_slot {
            if slot - 1 == expected_root_slot {
                main_fork_ref.push_front(minor_fork.clone());
            }
            main_fork_ref.push_front(tr(slot));
            main_fork_ref = main_fork_ref.front_mut().unwrap().get_mut();
        }
        let forks = tr(0) / (tr(1) / (tr(2) / (tr(4))) / main_fork);
        let validator_keypairs = ValidatorVoteKeypairs::new_rand();
        let GenesisConfigInfo { genesis_config, .. } =
            genesis_utils::create_genesis_config_with_vote_accounts(
                10_000,
                &[&validator_keypairs],
                vec![100],
            );
        let ticks_per_slot = genesis_config.ticks_per_slot();
        let ledger_path = get_tmp_ledger_path_auto_delete!();
        let blockstore = Blockstore::open(ledger_path.path()).unwrap();
        blockstore.add_tree(forks, false, true, ticks_per_slot, genesis_config.hash());

        if let Some(blockstore_root) = blockstore_root {
            blockstore
                .set_roots(std::iter::once(&blockstore_root))
                .unwrap();
        }

        let opts = ProcessOptions {
            run_verification: true,
            accounts_db_test_hash_calculation: true,
            ..ProcessOptions::default()
        };

        let (bank_forks, ..) = test_process_blockstore_with_custom_options(
            &genesis_config,
            &blockstore,
            &opts,
            blockstore_access_type.clone(),
        );
        let bank_forks = bank_forks.read().unwrap();

        // prepare to add votes
        let last_vote_bank_hash = bank_forks.get(last_main_fork_slot - 1).unwrap().hash();
        let last_vote_blockhash = bank_forks
            .get(last_main_fork_slot - 1)
            .unwrap()
            .last_blockhash();
        let tower_sync = TowerSync::new_from_slot(last_main_fork_slot - 1, last_vote_bank_hash);
        let vote_tx = vote_transaction::new_tower_sync_transaction(
            tower_sync,
            last_vote_blockhash,
            &validator_keypairs.node_keypair,
            &validator_keypairs.vote_keypair,
            &validator_keypairs.vote_keypair,
            None,
        );

        // Add votes to `last_slot` so that `root` will be confirmed
        let leader_keypair = Arc::new(validator_keypairs.node_keypair);
        make_slot_with_vote_tx(
            &blockstore,
            ticks_per_slot,
            last_main_fork_slot,
            last_main_fork_slot - 1,
            &last_vote_blockhash,
            vote_tx,
            &leader_keypair,
        );

        let (bank_forks, ..) = test_process_blockstore_with_custom_options(
            &genesis_config,
            &blockstore,
            &opts,
            blockstore_access_type.clone(),
        );
        let bank_forks = bank_forks.read().unwrap();

        assert_eq!(bank_forks.root(), expected_root_slot);
        assert_eq!(
            bank_forks.frozen_banks().len() as u64,
            last_minor_fork_slot - really_expected_root_slot + 1
        );

        // Minor fork at `last_main_fork_slot + 1` was above the `expected_root_slot`
        // so should not have been purged
        //
        // Fork at slot 2 was purged because it was below the `expected_root_slot`
        for slot in 0..=last_minor_fork_slot {
            // this slot will be created below
            if slot == really_last_main_fork_slot {
                continue;
            }
            if slot >= expected_root_slot {
                let bank = bank_forks.get(slot).unwrap();
                assert_eq!(bank.slot(), slot);
                assert!(bank.is_frozen());
            } else {
                assert!(bank_forks.get(slot).is_none());
            }
        }

        // really prepare to add votes
        let last_vote_bank_hash = bank_forks.get(last_main_fork_slot).unwrap().hash();
        let last_vote_blockhash = bank_forks
            .get(last_main_fork_slot)
            .unwrap()
            .last_blockhash();
        let tower_sync = TowerSync::new_from_slot(last_main_fork_slot, last_vote_bank_hash);
        let vote_tx = vote_transaction::new_tower_sync_transaction(
            tower_sync,
            last_vote_blockhash,
            &leader_keypair,
            &validator_keypairs.vote_keypair,
            &validator_keypairs.vote_keypair,
            None,
        );

        // Add votes to `really_last_slot` so that `root` will be confirmed again
        make_slot_with_vote_tx(
            &blockstore,
            ticks_per_slot,
            really_last_main_fork_slot,
            last_main_fork_slot,
            &last_vote_blockhash,
            vote_tx,
            &leader_keypair,
        );

        let (bank_forks, ..) = test_process_blockstore_with_custom_options(
            &genesis_config,
            &blockstore,
            &opts,
            blockstore_access_type,
        );
        let bank_forks = bank_forks.read().unwrap();

        assert_eq!(bank_forks.root(), really_expected_root_slot);
    }

    #[test]
    fn test_process_blockstore_with_supermajority_root_without_blockstore_root() {
        run_test_process_blockstore_with_supermajority_root(None, AccessType::Primary);
    }

    #[test]
    fn test_process_blockstore_with_supermajority_root_without_blockstore_root_secondary_access() {
        run_test_process_blockstore_with_supermajority_root(None, AccessType::Secondary);
    }

    #[test]
    fn test_process_blockstore_with_supermajority_root_with_blockstore_root() {
        run_test_process_blockstore_with_supermajority_root(Some(1), AccessType::Primary)
    }

    #[test]
    #[allow(clippy::field_reassign_with_default)]
    fn test_supermajority_root_from_vote_accounts() {
        let convert_to_vote_accounts = |roots_stakes: Vec<(Slot, u64)>| -> VoteAccountsHashMap {
            roots_stakes
                .into_iter()
                .map(|(root, stake)| {
                    let mut vote_state = VoteState::default();
                    vote_state.root_slot = Some(root);
                    let mut vote_account =
                        AccountSharedData::new(1, VoteState::size_of(), &solana_vote_program::id());
                    let versioned = VoteStateVersions::new_current(vote_state);
                    VoteState::serialize(&versioned, vote_account.data_as_mut_slice()).unwrap();
                    (
                        solana_pubkey::new_rand(),
                        (stake, VoteAccount::try_from(vote_account).unwrap()),
                    )
                })
                .collect()
        };

        let total_stake = 10;

        // Supermajority root should be None
        assert!(supermajority_root_from_vote_accounts(total_stake, &HashMap::default()).is_none());

        // Supermajority root should be None
        let roots_stakes = vec![(8, 1), (3, 1), (4, 1), (8, 1)];
        let accounts = convert_to_vote_accounts(roots_stakes);
        assert!(supermajority_root_from_vote_accounts(total_stake, &accounts).is_none());

        // Supermajority root should be 4, has 7/10 of the stake
        let roots_stakes = vec![(8, 1), (3, 1), (4, 1), (8, 5)];
        let accounts = convert_to_vote_accounts(roots_stakes);
        assert_eq!(
            supermajority_root_from_vote_accounts(total_stake, &accounts).unwrap(),
            4
        );

        // Supermajority root should be 8, it has 7/10 of the stake
        let roots_stakes = vec![(8, 1), (3, 1), (4, 1), (8, 6)];
        let accounts = convert_to_vote_accounts(roots_stakes);
        assert_eq!(
            supermajority_root_from_vote_accounts(total_stake, &accounts).unwrap(),
            8
        );
    }

    fn confirm_slot_entries_for_tests(
        bank: &Arc<Bank>,
        slot_entries: Vec<Entry>,
        slot_full: bool,
        prev_entry_hash: Hash,
    ) -> result::Result<(), BlockstoreProcessorError> {
        let replay_tx_thread_pool = create_thread_pool(1);
        confirm_slot_entries(
            &BankWithScheduler::new_without_scheduler(bank.clone()),
            &replay_tx_thread_pool,
            (slot_entries, 0, slot_full),
            &mut ConfirmationTiming::default(),
            &mut ConfirmationProgress::new(prev_entry_hash),
            false,
            None,
            None,
            None,
            &VerifyRecyclers::default(),
            None,
            &PrioritizationFeeCache::new(0u64),
        )
    }

    fn create_test_transactions(
        mint_keypair: &Keypair,
        genesis_hash: &Hash,
    ) -> Vec<RuntimeTransaction<SanitizedTransaction>> {
        let pubkey = solana_pubkey::new_rand();
        let keypair2 = Keypair::new();
        let pubkey2 = solana_pubkey::new_rand();
        let keypair3 = Keypair::new();
        let pubkey3 = solana_pubkey::new_rand();

        vec![
            RuntimeTransaction::from_transaction_for_tests(system_transaction::transfer(
                mint_keypair,
                &pubkey,
                1,
                *genesis_hash,
            )),
            RuntimeTransaction::from_transaction_for_tests(system_transaction::transfer(
                &keypair2,
                &pubkey2,
                1,
                *genesis_hash,
            )),
            RuntimeTransaction::from_transaction_for_tests(system_transaction::transfer(
                &keypair3,
                &pubkey3,
                1,
                *genesis_hash,
            )),
        ]
    }

    #[test]
    fn test_confirm_slot_entries_progress_num_txs_indexes() {
        let GenesisConfigInfo {
            genesis_config,
            mint_keypair,
            ..
        } = create_genesis_config(100 * LAMPORTS_PER_SOL);
        let genesis_hash = genesis_config.hash();
        let (bank, _bank_forks) = Bank::new_with_bank_forks_for_tests(&genesis_config);
        let bank = BankWithScheduler::new_without_scheduler(bank);
        let replay_tx_thread_pool = create_thread_pool(1);
        let mut timing = ConfirmationTiming::default();
        let mut progress = ConfirmationProgress::new(genesis_hash);
        let amount = genesis_config.rent.minimum_balance(0);
        let keypair1 = Keypair::new();
        let keypair2 = Keypair::new();
        let keypair3 = Keypair::new();
        let keypair4 = Keypair::new();
        bank.transfer(LAMPORTS_PER_SOL, &mint_keypair, &keypair1.pubkey())
            .unwrap();
        bank.transfer(LAMPORTS_PER_SOL, &mint_keypair, &keypair2.pubkey())
            .unwrap();

        let (transaction_status_sender, transaction_status_receiver) =
            crossbeam_channel::unbounded();
        let transaction_status_sender = TransactionStatusSender {
            sender: transaction_status_sender,
        };

        let blockhash = bank.last_blockhash();
        let tx1 = system_transaction::transfer(
            &keypair1,
            &keypair3.pubkey(),
            amount,
            bank.last_blockhash(),
        );
        let tx2 = system_transaction::transfer(
            &keypair2,
            &keypair4.pubkey(),
            amount,
            bank.last_blockhash(),
        );
        let entry = next_entry(&blockhash, 1, vec![tx1, tx2]);
        let new_hash = entry.hash;

        confirm_slot_entries(
            &bank,
            &replay_tx_thread_pool,
            (vec![entry], 0, false),
            &mut timing,
            &mut progress,
            false,
            Some(&transaction_status_sender),
            None,
            None,
            &VerifyRecyclers::default(),
            None,
            &PrioritizationFeeCache::new(0u64),
        )
        .unwrap();
        assert_eq!(progress.num_txs, 2);
        let batch = transaction_status_receiver.recv().unwrap();
        if let TransactionStatusMessage::Batch(batch) = batch {
            assert_eq!(batch.transactions.len(), 2);
            assert_eq!(batch.transaction_indexes.len(), 2);
            assert_eq!(batch.transaction_indexes, [0, 1]);
        } else {
            panic!("batch should have been sent");
        }

        let tx1 = system_transaction::transfer(
            &keypair1,
            &keypair3.pubkey(),
            amount + 1,
            bank.last_blockhash(),
        );
        let tx2 = system_transaction::transfer(
            &keypair2,
            &keypair4.pubkey(),
            amount + 1,
            bank.last_blockhash(),
        );
        let tx3 = system_transaction::transfer(
            &mint_keypair,
            &Pubkey::new_unique(),
            amount,
            bank.last_blockhash(),
        );
        let entry = next_entry(&new_hash, 1, vec![tx1, tx2, tx3]);

        confirm_slot_entries(
            &bank,
            &replay_tx_thread_pool,
            (vec![entry], 0, false),
            &mut timing,
            &mut progress,
            false,
            Some(&transaction_status_sender),
            None,
            None,
            &VerifyRecyclers::default(),
            None,
            &PrioritizationFeeCache::new(0u64),
        )
        .unwrap();
        assert_eq!(progress.num_txs, 5);
        let batch = transaction_status_receiver.recv().unwrap();
        if let TransactionStatusMessage::Batch(batch) = batch {
            assert_eq!(batch.transactions.len(), 3);
            assert_eq!(batch.transaction_indexes.len(), 3);
            assert_eq!(batch.transaction_indexes, [2, 3, 4]);
        } else {
            panic!("batch should have been sent");
        }
    }

    fn do_test_schedule_batches_for_execution(should_succeed: bool) {
        solana_logger::setup();
        let dummy_leader_pubkey = solana_pubkey::new_rand();
        let GenesisConfigInfo {
            genesis_config,
            mint_keypair,
            ..
        } = create_genesis_config_with_leader(500, &dummy_leader_pubkey, 100);
        let bank = Arc::new(Bank::new_for_tests(&genesis_config));
        let context = SchedulingContext::for_verification(bank.clone());

        let txs = create_test_transactions(&mint_keypair, &genesis_config.hash());

        let mut mocked_scheduler = MockInstalledScheduler::new();
        let seq = Arc::new(Mutex::new(mockall::Sequence::new()));
        let seq_cloned = seq.clone();
        mocked_scheduler
            .expect_context()
            .times(1)
            .in_sequence(&mut seq.lock().unwrap())
            .return_const(context);
        if should_succeed {
            mocked_scheduler
                .expect_schedule_execution()
                .times(txs.len())
                .returning(|_, _| Ok(()));
        } else {
            // mocked_scheduler isn't async; so short-circuiting behavior is quite visible in that
            // .times(1) is called instead of .times(txs.len()), not like the succeeding case
            mocked_scheduler
                .expect_schedule_execution()
                .times(1)
                .returning(|_, _| Err(SchedulerAborted));
            mocked_scheduler
                .expect_recover_error_after_abort()
                .times(1)
                .returning(|| TransactionError::InsufficientFundsForFee);
        }
        mocked_scheduler
            .expect_wait_for_termination()
            .with(mockall::predicate::eq(true))
            .times(1)
            .in_sequence(&mut seq.lock().unwrap())
            .returning(move |_| {
                let mut mocked_uninstalled_scheduler = MockUninstalledScheduler::new();
                mocked_uninstalled_scheduler
                    .expect_return_to_pool()
                    .times(1)
                    .in_sequence(&mut seq_cloned.lock().unwrap())
                    .returning(|| ());
                (
                    (Ok(()), ExecuteTimings::default()),
                    Box::new(mocked_uninstalled_scheduler),
                )
            });
        let bank = BankWithScheduler::new(bank, Some(Box::new(mocked_scheduler)));

        let locked_entry = LockedTransactionsWithIndexes {
            lock_results: bank.try_lock_accounts(&txs),
            transactions: txs,
            starting_index: 0,
        };

        let replay_tx_thread_pool = create_thread_pool(1);
        let mut batch_execution_timing = BatchExecutionTiming::default();
        let ignored_prioritization_fee_cache = PrioritizationFeeCache::new(0u64);
        let result = process_batches(
            &bank,
            &replay_tx_thread_pool,
            [locked_entry].into_iter(),
            None,
            None,
            &mut batch_execution_timing,
            None,
            &ignored_prioritization_fee_cache,
        );
        if should_succeed {
            assert_matches!(result, Ok(()));
        } else {
            assert_matches!(result, Err(TransactionError::InsufficientFundsForFee));
        }
    }

    #[test]
    fn test_schedule_batches_for_execution_success() {
        do_test_schedule_batches_for_execution(true);
    }

    #[test]
    fn test_schedule_batches_for_execution_failure() {
        do_test_schedule_batches_for_execution(false);
    }

    enum TxResult {
        ExecutedWithSuccess,
        ExecutedWithFailure,
        NotExecuted,
    }

    #[test_matrix(
        [TxResult::ExecutedWithSuccess, TxResult::ExecutedWithFailure, TxResult::NotExecuted],
        [Ok(None), Ok(Some(4)), Err(TransactionError::CommitCancelled)]
    )]
    fn test_execute_batch_pre_commit_callback(
        tx_result: TxResult,
        poh_result: Result<Option<usize>>,
    ) {
        solana_logger::setup();
        let dummy_leader_pubkey = solana_sdk::pubkey::new_rand();
        let GenesisConfigInfo {
            genesis_config,
            mint_keypair,
            ..
        } = create_genesis_config_with_leader(500, &dummy_leader_pubkey, 100);
        let bank = Bank::new_for_tests(&genesis_config);
        let (bank, _bank_forks) = bank.wrap_with_bank_forks_for_tests();
        let bank = Arc::new(bank);
        let pubkey = solana_sdk::pubkey::new_rand();
        let (tx, expected_tx_result) = match tx_result {
            TxResult::ExecutedWithSuccess => (
                RuntimeTransaction::from_transaction_for_tests(system_transaction::transfer(
                    &mint_keypair,
                    &pubkey,
                    1,
                    genesis_config.hash(),
                )),
                Ok(()),
            ),
            TxResult::ExecutedWithFailure => (
                RuntimeTransaction::from_transaction_for_tests(system_transaction::transfer(
                    &mint_keypair,
                    &pubkey,
                    100000000,
                    genesis_config.hash(),
                )),
                Ok(()),
            ),
            TxResult::NotExecuted => (
                RuntimeTransaction::from_transaction_for_tests(system_transaction::transfer(
                    &mint_keypair,
                    &pubkey,
                    1,
                    Hash::default(),
                )),
                Err(TransactionError::BlockhashNotFound),
            ),
        };
        let mut batch = TransactionBatch::new(
            vec![Ok(()); 1],
            &bank,
            OwnedOrBorrowed::Borrowed(slice::from_ref(&tx)),
        );
        batch.set_needs_unlock(false);
        let poh_with_index = matches!(&poh_result, Ok(Some(_)));
        let batch = TransactionBatchWithIndexes {
            batch,
            transaction_indexes: vec![],
        };
        let prioritization_fee_cache = PrioritizationFeeCache::default();
        let mut timing = ExecuteTimings::default();
        let (sender, receiver) = crossbeam_channel::unbounded();

        assert_eq!(bank.transaction_count(), 0);
        assert_eq!(bank.transaction_error_count(), 0);
        let should_commit = poh_result.is_ok();
        let mut is_called = false;
        let result = execute_batch(
            &batch,
            &bank,
            Some(&TransactionStatusSender { sender }),
            None,
            &mut timing,
            None,
            &prioritization_fee_cache,
            Some(|processing_result: &'_ Result<_>| {
                is_called = true;
                let ok = poh_result?;
                if let Err(error) = processing_result {
                    Err(error.clone())?;
                };
                Ok(ok)
            }),
        );

        // pre_commit_callback() should alwasy be called regardless of tx_result
        assert!(is_called);

        if should_commit {
            assert_eq!(result, expected_tx_result);
            if expected_tx_result.is_ok() {
                assert_eq!(bank.transaction_count(), 1);
                if matches!(tx_result, TxResult::ExecutedWithFailure) {
                    assert_eq!(bank.transaction_error_count(), 1);
                } else {
                    assert_eq!(bank.transaction_error_count(), 0);
                }
            } else {
                assert_eq!(bank.transaction_count(), 0);
            }
        } else {
            assert_matches!(result, Err(TransactionError::CommitCancelled));
            assert_eq!(bank.transaction_count(), 0);
        }
        if poh_with_index && expected_tx_result.is_ok() {
            assert_matches!(
                receiver.try_recv(),
                Ok(TransactionStatusMessage::Batch(TransactionStatusBatch{transaction_indexes, ..}))
                    if transaction_indexes == vec![4_usize]
            );
        } else if should_commit && expected_tx_result.is_ok() {
            assert_matches!(
                receiver.try_recv(),
                Ok(TransactionStatusMessage::Batch(TransactionStatusBatch{transaction_indexes, ..}))
                    if transaction_indexes.is_empty()
            );
        } else {
            assert_matches!(receiver.try_recv(), Err(_));
        }
    }

    #[test]
    fn test_confirm_slot_entries_with_fix() {
        const HASHES_PER_TICK: u64 = 10;
        const TICKS_PER_SLOT: u64 = 2;

        let collector_id = Pubkey::new_unique();

        let GenesisConfigInfo {
            mut genesis_config,
            mint_keypair,
            ..
        } = create_genesis_config(10_000);
        genesis_config.poh_config.hashes_per_tick = Some(HASHES_PER_TICK);
        genesis_config.ticks_per_slot = TICKS_PER_SLOT;
        let genesis_hash = genesis_config.hash();

        let (slot_0_bank, bank_forks) = Bank::new_with_bank_forks_for_tests(&genesis_config);
        assert_eq!(slot_0_bank.slot(), 0);
        assert_eq!(slot_0_bank.tick_height(), 0);
        assert_eq!(slot_0_bank.max_tick_height(), 2);
        assert_eq!(slot_0_bank.last_blockhash(), genesis_hash);
        assert_eq!(slot_0_bank.get_hash_age(&genesis_hash), Some(0));

        let slot_0_entries = entry::create_ticks(TICKS_PER_SLOT, HASHES_PER_TICK, genesis_hash);
        let slot_0_hash = slot_0_entries.last().unwrap().hash;
        confirm_slot_entries_for_tests(&slot_0_bank, slot_0_entries, true, genesis_hash).unwrap();
        assert_eq!(slot_0_bank.tick_height(), slot_0_bank.max_tick_height());
        assert_eq!(slot_0_bank.last_blockhash(), slot_0_hash);
        assert_eq!(slot_0_bank.get_hash_age(&genesis_hash), Some(1));
        assert_eq!(slot_0_bank.get_hash_age(&slot_0_hash), Some(0));

        let new_bank = Bank::new_from_parent(slot_0_bank, &collector_id, 2);
        let slot_2_bank = bank_forks
            .write()
            .unwrap()
            .insert(new_bank)
            .clone_without_scheduler();
        assert_eq!(slot_2_bank.slot(), 2);
        assert_eq!(slot_2_bank.tick_height(), 2);
        assert_eq!(slot_2_bank.max_tick_height(), 6);
        assert_eq!(slot_2_bank.last_blockhash(), slot_0_hash);

        let slot_1_entries = entry::create_ticks(TICKS_PER_SLOT, HASHES_PER_TICK, slot_0_hash);
        let slot_1_hash = slot_1_entries.last().unwrap().hash;
        confirm_slot_entries_for_tests(&slot_2_bank, slot_1_entries, false, slot_0_hash).unwrap();
        assert_eq!(slot_2_bank.tick_height(), 4);
        assert_eq!(slot_2_bank.last_blockhash(), slot_0_hash);
        assert_eq!(slot_2_bank.get_hash_age(&genesis_hash), Some(1));
        assert_eq!(slot_2_bank.get_hash_age(&slot_0_hash), Some(0));

        struct TestCase {
            recent_blockhash: Hash,
            expected_result: result::Result<(), BlockstoreProcessorError>,
        }

        let test_cases = [
            TestCase {
                recent_blockhash: slot_1_hash,
                expected_result: Err(BlockstoreProcessorError::InvalidTransaction(
                    TransactionError::BlockhashNotFound,
                )),
            },
            TestCase {
                recent_blockhash: slot_0_hash,
                expected_result: Ok(()),
            },
        ];

        // Check that slot 2 transactions can only use hashes for completed blocks.
        for TestCase {
            recent_blockhash,
            expected_result,
        } in test_cases
        {
            let slot_2_entries = {
                let to_pubkey = Pubkey::new_unique();
                let mut prev_entry_hash = slot_1_hash;
                let mut remaining_entry_hashes = HASHES_PER_TICK;

                let tx =
                    system_transaction::transfer(&mint_keypair, &to_pubkey, 1, recent_blockhash);
                remaining_entry_hashes = remaining_entry_hashes.checked_sub(1).unwrap();
                let mut entries = vec![next_entry_mut(&mut prev_entry_hash, 1, vec![tx])];

                entries.push(next_entry_mut(
                    &mut prev_entry_hash,
                    remaining_entry_hashes,
                    vec![],
                ));
                entries.push(next_entry_mut(
                    &mut prev_entry_hash,
                    HASHES_PER_TICK,
                    vec![],
                ));

                entries
            };

            let slot_2_hash = slot_2_entries.last().unwrap().hash;
            let result =
                confirm_slot_entries_for_tests(&slot_2_bank, slot_2_entries, true, slot_1_hash);
            match (result, expected_result) {
                (Ok(()), Ok(())) => {
                    assert_eq!(slot_2_bank.tick_height(), slot_2_bank.max_tick_height());
                    assert_eq!(slot_2_bank.last_blockhash(), slot_2_hash);
                    assert_eq!(slot_2_bank.get_hash_age(&genesis_hash), Some(2));
                    assert_eq!(slot_2_bank.get_hash_age(&slot_0_hash), Some(1));
                    assert_eq!(slot_2_bank.get_hash_age(&slot_2_hash), Some(0));
                }
                (
                    Err(BlockstoreProcessorError::InvalidTransaction(err)),
                    Err(BlockstoreProcessorError::InvalidTransaction(expected_err)),
                ) => {
                    assert_eq!(err, expected_err);
                }
                (result, expected_result) => {
                    panic!("actual result {result:?} != expected result {expected_result:?}");
                }
            }
        }
    }

    #[test]
    fn test_check_block_cost_limit() {
        let dummy_leader_pubkey = solana_pubkey::new_rand();
        let GenesisConfigInfo {
            genesis_config,
            mint_keypair,
            ..
        } = create_genesis_config_with_leader(500, &dummy_leader_pubkey, 100);
        let bank = Bank::new_for_tests(&genesis_config);

        let tx = RuntimeTransaction::from_transaction_for_tests(system_transaction::transfer(
            &mint_keypair,
            &Pubkey::new_unique(),
            1,
            genesis_config.hash(),
        ));
        let mut tx_cost = CostModel::calculate_cost(&tx, &bank.feature_set);
        let actual_execution_cu = 1;
        let actual_loaded_accounts_data_size = 64 * 1024;
        let TransactionCost::Transaction(ref mut usage_cost_details) = tx_cost else {
            unreachable!("test tx is non-vote tx");
        };
        usage_cost_details.programs_execution_cost = actual_execution_cu;
        usage_cost_details.loaded_accounts_data_size_cost =
            CostModel::calculate_loaded_accounts_data_size_cost(
                actual_loaded_accounts_data_size,
                &bank.feature_set,
            );
        // set block-limit to be able to just have one transaction
        let block_limit = tx_cost.sum();
        bank.write_cost_tracker()
            .unwrap()
            .set_limits(u64::MAX, block_limit, u64::MAX);

        let tx_costs = vec![None, Some(tx_cost), None];
        // The transaction will fit when added the first time
        assert!(check_block_cost_limits(&bank, &tx_costs).is_ok());
        // But adding a second time will exceed the block limit
        assert_eq!(
            Err(TransactionError::WouldExceedMaxBlockCostLimit),
            check_block_cost_limits(&bank, &tx_costs)
        );
        // Adding another None will noop (even though the block is already full)
        assert!(check_block_cost_limits(&bank, &tx_costs[0..1]).is_ok());
    }
}<|MERGE_RESOLUTION|>--- conflicted
+++ resolved
@@ -190,11 +190,7 @@
     let pre_commit_callback = |_timings: &mut _, processing_results: &_| -> PreCommitResult {
         match extra_pre_commit_callback {
             None => {
-<<<<<<< HEAD
-                // We're entering into the block verifying mode.
-=======
                 // We're entering into one of the block-verification methods.
->>>>>>> 78d5f029
                 get_first_error(batch, processing_results)?;
                 Ok(None)
             }
@@ -214,11 +210,6 @@
                 // invariant violation.
                 let freeze_lock = bank.freeze_lock();
 
-<<<<<<< HEAD
-                // Note that extra_pre_commit_callback is also responsible for checking the very
-                // basic precondition of successful execution of transactions!
-                if let Some(index) = extra_pre_commit_callback(&processing_results[0])? {
-=======
                 // `result` won't be examined at all here. Rather, `extra_pre_commit_callback` is
                 // responsible for all result handling, including the very basic precondition of
                 // successful execution of transactions as well.
@@ -228,7 +219,6 @@
                 // Refer to TaskHandler::handle()'s transaction_indexes initialization for further
                 // background.
                 if let Some(index) = committed_index {
->>>>>>> 78d5f029
                     let transaction_indexes = transaction_indexes.to_mut();
                     // Adjust the empty new vec with the exact needed capacity. Otherwise, excess
                     // cap would be reserved on `.push()` in it.
@@ -355,19 +345,7 @@
                 None
             }
         })
-<<<<<<< HEAD
-        .collect();
-
-    {
-        let mut cost_tracker = bank.write_cost_tracker().unwrap();
-        for tx_cost in &tx_costs_with_actual_execution_units {
-            cost_tracker.try_add(tx_cost)?;
-        }
-    }
-    Ok(())
-=======
         .collect()
->>>>>>> 78d5f029
 }
 
 fn check_block_cost_limits<Tx: TransactionWithMeta>(
