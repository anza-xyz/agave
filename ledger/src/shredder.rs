--- conflicted
+++ resolved
@@ -309,15 +309,9 @@
             &keypair,
             &entries,
             is_last_in_slot,
-<<<<<<< HEAD
-            SliceRoot(Hash::new_from_array(rand::thread_rng().gen())),
+            SliceRoot(Hash::new_from_array(rand::rng().random())),
             start_index, // next_shred_index
             start_index, // next_code_index
-=======
-            Hash::new_from_array(rand::rng().random()), // chained_merkle_root
-            start_index,                                // next_shred_index
-            start_index,                                // next_code_index
->>>>>>> a1556213
             &ReedSolomonCache::default(),
             &mut ProcessShredsStats::default(),
         );
@@ -401,15 +395,9 @@
             &keypair,
             &entries,
             is_last_in_slot,
-<<<<<<< HEAD
-            SliceRoot(Hash::new_from_array(rand::thread_rng().gen())),
+            SliceRoot(Hash::new_from_array(rand::rng().random())),
             369, // next_shred_index
             776, // next_code_index
-=======
-            Hash::new_from_array(rand::rng().random()), // chained_merkle_root
-            369,                                        // next_shred_index
-            776,                                        // next_code_index
->>>>>>> a1556213
             &ReedSolomonCache::default(),
             &mut ProcessShredsStats::default(),
         );
@@ -439,15 +427,9 @@
             &keypair,
             &entries,
             is_last_in_slot,
-<<<<<<< HEAD
-            SliceRoot(Hash::new_from_array(rand::thread_rng().gen())),
+            SliceRoot(Hash::new_from_array(rand::rng().random())),
             0, // next_shred_index
             0, // next_code_index
-=======
-            Hash::new_from_array(rand::rng().random()), // chained_merkle_root
-            0,                                          // next_shred_index
-            0,                                          // next_code_index
->>>>>>> a1556213
             &ReedSolomonCache::default(),
             &mut ProcessShredsStats::default(),
         );
@@ -482,15 +464,9 @@
             &keypair,
             &entries,
             is_last_in_slot,
-<<<<<<< HEAD
-            SliceRoot(Hash::new_from_array(rand::thread_rng().gen())),
+            SliceRoot(Hash::new_from_array(rand::rng().random())),
             0, // next_shred_index
             0, // next_code_index
-=======
-            Hash::new_from_array(rand::rng().random()), // chained_merkle_root
-            0,                                          // next_shred_index
-            0,                                          // next_code_index
->>>>>>> a1556213
             &ReedSolomonCache::default(),
             &mut ProcessShredsStats::default(),
         );
@@ -535,15 +511,9 @@
             &keypair,
             &entries,
             is_last_in_slot,
-<<<<<<< HEAD
-            SliceRoot(Hash::new_from_array(rand::thread_rng().gen())),
+            SliceRoot(Hash::new_from_array(rand::rng().random())),
             0, // next_shred_index
             0, // next_code_index
-=======
-            Hash::new_from_array(rand::rng().random()), // chained_merkle_root
-            0,                                          // next_shred_index
-            0,                                          // next_code_index
->>>>>>> a1556213
             &ReedSolomonCache::default(),
             &mut ProcessShredsStats::default(),
         );
@@ -591,15 +561,9 @@
             &keypair,
             &entries,
             is_last_in_slot,
-<<<<<<< HEAD
-            SliceRoot(Hash::new_from_array(rand::thread_rng().gen())),
+            SliceRoot(Hash::new_from_array(rand::rng().random())),
             0, // next_shred_index
             0, // next_code_index
-=======
-            Hash::new_from_array(rand::rng().random()), // chained_merkle_root
-            0,                                          // next_shred_index
-            0,                                          // next_code_index
->>>>>>> a1556213
             &ReedSolomonCache::default(),
             &mut ProcessShredsStats::default(),
         );
@@ -631,15 +595,9 @@
             &keypair,
             &entries,
             is_last_in_slot,
-<<<<<<< HEAD
-            SliceRoot(Hash::new_from_array(rand::thread_rng().gen())),
+            SliceRoot(Hash::new_from_array(rand::rng().random())),
             start_index, // next_shred_index
             start_index, // next_code_index
-=======
-            Hash::new_from_array(rand::rng().random()), // chained_merkle_root
-            start_index,                                // next_shred_index
-            start_index,                                // next_code_index
->>>>>>> a1556213
             &ReedSolomonCache::default(),
             &mut ProcessShredsStats::default(),
         );
