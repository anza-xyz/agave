use {
    crate::blockstore_meta::SlotMeta,
    bitflags::bitflags,
    lru::LruCache,
    solana_clock::Slot,
    std::{collections::HashMap, sync::Mutex},
};

const SLOTS_STATS_CACHE_CAPACITY: usize = 300;

#[derive(Copy, Clone, Debug)]
pub(crate) enum ShredSource {
    Turbine,
    Repaired,
    Recovered,
}

bitflags! {
    #[derive(Copy, Clone, Default)]
    struct SlotFlags: u8 {
        const DEAD   = 0b00000001;
        const FULL   = 0b00000010;
        const ROOTED = 0b00000100;
    }
}

#[derive(Clone, Default)]
pub struct SlotStats {
    turbine_fec_set_index_counts: HashMap</*fec_set_index*/ u32, /*count*/ usize>,
    num_repaired: usize,
    num_recovered: usize,
    last_index: u64,
    flags: SlotFlags,
}

impl SlotStats {
    pub fn get_min_index_count(&self) -> usize {
        self.turbine_fec_set_index_counts
            .values()
            .min()
            .copied()
            .unwrap_or_default()
    }

    fn report(&self, slot: Slot) {
        let min_fec_set_count = self.get_min_index_count();
        datapoint_info!(
            "slot_stats_tracking_complete",
            ("slot", slot, i64),
            ("last_index", self.last_index, i64),
            ("num_repaired", self.num_repaired, i64),
            ("num_recovered", self.num_recovered, i64),
            ("min_turbine_fec_set_count", min_fec_set_count, i64),
            ("is_full", self.flags.contains(SlotFlags::FULL), bool),
            ("is_rooted", self.flags.contains(SlotFlags::ROOTED), bool),
            ("is_dead", self.flags.contains(SlotFlags::DEAD), bool),
        );
    }
}

pub struct SlotsStats {
    pub stats: Mutex<LruCache<Slot, SlotStats>>,
}

impl Default for SlotsStats {
    fn default() -> Self {
        Self {
            stats: Mutex::new(LruCache::new(SLOTS_STATS_CACHE_CAPACITY)),
        }
    }
}

impl SlotsStats {
<<<<<<< HEAD
    fn get_or_default_with_eviction_check(
        stats: &mut LruCache<Slot, SlotStats>,
        slot: Slot,
    ) -> (&mut SlotStats, Option<(Slot, SlotStats)>) {
        let evicted = if stats.len() == stats.cap() {
            match stats.peek_lru() {
                Some((s, _)) if *s == slot => None,
                _ => stats.pop_lru(),
            }
        } else {
=======
    /// Returns a mutable reference to [`SlotStats`] associated with the slot in the stats LruCache
    /// and a possibly evicted cache entry.
    ///
    /// A new SlotStats entry will be inserted if there is not one present for `slot`; insertion
    /// may cause an existing entry to be evicted.
    fn get_or_default_with_eviction_check<'a>(
        stats: &'a mut MutexGuard<LruCache<Slot, SlotStats>>,
        slot: Slot,
    ) -> (&'a mut SlotStats, Option<(Slot, SlotStats)>) {
        let evicted = if stats.contains(&slot) {
>>>>>>> 592bb0cb
            None
        } else {
            // insert slot in cache which might potentially evict an entry
            let evicted = stats.push(slot, SlotStats::default());
            if let Some((evicted_slot, _)) = evicted {
                assert_ne!(evicted_slot, slot);
            }
            evicted
        };
        (stats.get_mut(&slot).unwrap(), evicted)
    }

    pub(crate) fn record_shred(
        &self,
        slot: Slot,
        fec_set_index: u32,
        source: ShredSource,
        slot_meta: Option<&SlotMeta>,
    ) {
        let (slot_full_reporting_info, evicted) = {
            let mut stats = self.stats.lock().unwrap();
            let (slot_stats, evicted) = Self::get_or_default_with_eviction_check(&mut stats, slot);
            match source {
                ShredSource::Recovered => slot_stats.num_recovered += 1,
                ShredSource::Repaired => slot_stats.num_repaired += 1,
                ShredSource::Turbine => {
                    *slot_stats
                        .turbine_fec_set_index_counts
                        .entry(fec_set_index)
                        .or_default() += 1
                }
            }
            let mut slot_full_reporting_info = None;
            if let Some(meta) = slot_meta {
                if meta.is_full() {
                    slot_stats.last_index = meta.last_index.unwrap();
                    if !slot_stats.flags.contains(SlotFlags::FULL) {
                        slot_stats.flags |= SlotFlags::FULL;
                        slot_full_reporting_info =
                            Some((slot_stats.num_repaired, slot_stats.num_recovered));
                    }
                }
            }
            (slot_full_reporting_info, evicted)
        };
        if let Some((num_repaired, num_recovered)) = slot_full_reporting_info {
            let slot_meta = slot_meta.unwrap();
            let total_time_ms =
                solana_time_utils::timestamp().saturating_sub(slot_meta.first_shred_timestamp);
            let last_index = slot_meta
                .last_index
                .and_then(|ix| i64::try_from(ix).ok())
                .unwrap_or(-1);
            datapoint_info!(
                "shred_insert_is_full",
                ("slot", slot, i64),
                ("total_time_ms", total_time_ms, i64),
                ("last_index", last_index, i64),
                ("num_repaired", num_repaired, i64),
                ("num_recovered", num_recovered, i64),
            );
        }
        if let Some((evicted_slot, evicted_stats)) = evicted {
            evicted_stats.report(evicted_slot);
        }
    }

    fn add_flag(&self, slot: Slot, flag: SlotFlags) {
        let evicted = {
            let mut stats = self.stats.lock().unwrap();
            let (slot_stats, evicted) = Self::get_or_default_with_eviction_check(&mut stats, slot);
            slot_stats.flags |= flag;
            evicted
        };
        if let Some((evicted_slot, evicted_stats)) = evicted {
            evicted_stats.report(evicted_slot);
        }
    }

    pub fn mark_dead(&self, slot: Slot) {
        self.add_flag(slot, SlotFlags::DEAD);
    }

    pub fn mark_rooted(&self, slot: Slot) {
        self.add_flag(slot, SlotFlags::ROOTED);
    }
}<|MERGE_RESOLUTION|>--- conflicted
+++ resolved
@@ -71,7 +71,11 @@
 }
 
 impl SlotsStats {
-<<<<<<< HEAD
+    /// Returns a mutable reference to [`SlotStats`] associated with the slot in the stats LruCache
+    /// and a possibly evicted cache entry.
+    ///
+    /// A new SlotStats entry will be inserted if there is not one present for `slot`; insertion
+    /// may cause an existing entry to be evicted.
     fn get_or_default_with_eviction_check(
         stats: &mut LruCache<Slot, SlotStats>,
         slot: Slot,
@@ -82,26 +86,7 @@
                 _ => stats.pop_lru(),
             }
         } else {
-=======
-    /// Returns a mutable reference to [`SlotStats`] associated with the slot in the stats LruCache
-    /// and a possibly evicted cache entry.
-    ///
-    /// A new SlotStats entry will be inserted if there is not one present for `slot`; insertion
-    /// may cause an existing entry to be evicted.
-    fn get_or_default_with_eviction_check<'a>(
-        stats: &'a mut MutexGuard<LruCache<Slot, SlotStats>>,
-        slot: Slot,
-    ) -> (&'a mut SlotStats, Option<(Slot, SlotStats)>) {
-        let evicted = if stats.contains(&slot) {
->>>>>>> 592bb0cb
             None
-        } else {
-            // insert slot in cache which might potentially evict an entry
-            let evicted = stats.push(slot, SlotStats::default());
-            if let Some((evicted_slot, _)) = evicted {
-                assert_ne!(evicted_slot, slot);
-            }
-            evicted
         };
         (stats.get_mut(&slot).unwrap(), evicted)
     }
