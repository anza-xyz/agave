#![allow(clippy::arithmetic_side_effects)]
use {
    clap::{crate_description, crate_name, value_t, values_t, values_t_or_exit, App, Arg},
    log::*,
    rand::{thread_rng, Rng},
    rayon::prelude::*,
    solana_clap_utils::{
        hidden_unless_forced, input_parsers::pubkey_of, input_validators::is_url_or_moniker,
    },
    solana_cli_config::{ConfigInput, CONFIG_FILE},
    solana_client::{
        rpc_client::SerializableTransaction, transaction_executor::TransactionExecutor,
    },
    solana_gossip::gossip_service::discover,
    solana_inline_spl::token,
    solana_measure::measure::Measure,
    solana_rpc_client::rpc_client::RpcClient,
    solana_rpc_client_api::request::TokenAccountsFilter,
    solana_sdk::{
        commitment_config::CommitmentConfig,
        hash::Hash,
        instruction::{AccountMeta, Instruction},
        message::Message,
        program_pack::Pack,
        pubkey::Pubkey,
        signature::{read_keypair_file, Keypair, Signature, Signer},
        system_instruction, system_program,
        transaction::Transaction,
    },
    solana_streamer::socket::SocketAddrSpace,
    solana_transaction_status::UiTransactionEncoding,
    spl_token::state::Account,
    std::{
        cmp::min,
        collections::VecDeque,
        ops::Deref,
        process::exit,
        str::FromStr,
        sync::{
            atomic::{AtomicBool, AtomicU64, Ordering},
            Arc, Barrier, RwLock,
        },
        thread::{sleep, Builder, JoinHandle},
        time::{Duration, Instant},
    },
};

pub const MAX_RPC_CALL_RETRIES: usize = 5;

pub fn poll_get_latest_blockhash(client: &RpcClient) -> Option<Hash> {
    let mut num_retries = MAX_RPC_CALL_RETRIES;
    loop {
        let response = client.get_latest_blockhash();
        if let Ok(blockhash) = response {
            return Some(blockhash);
        } else {
            num_retries -= 1;
            warn!(
                "get_latest_blockhash failure: {:?}. remaining retries {}",
                response, num_retries
            );
        }
        if num_retries == 0 {
            panic!("failed to get_latest_blockhash(), rpc node down?")
        }
        sleep(Duration::from_millis(100));
    }
}

pub fn poll_get_fee_for_message(client: &RpcClient, message: &mut Message) -> (Option<u64>, Hash) {
    let mut num_retries = MAX_RPC_CALL_RETRIES;
    loop {
        let response = client.get_fee_for_message(message);

        if let Ok(fee) = response {
            return (Some(fee), message.recent_blockhash);
        } else {
            num_retries -= 1;
            warn!(
                "get_fee_for_message failure: {:?}. remaining retries {}",
                response, num_retries
            );

            let blockhash = poll_get_latest_blockhash(client).expect("blockhash");
            message.recent_blockhash = blockhash;
        }
        if num_retries == 0 {
            panic!("failed to get_fee_for_message(), rpc node down?")
        }
        sleep(Duration::from_millis(100));
    }
}

fn airdrop_lamports(client: &RpcClient, id: &Keypair, desired_balance: u64) -> bool {
    let starting_balance = client.get_balance(&id.pubkey()).unwrap_or(0);
    info!("starting balance {}", starting_balance);

    if starting_balance < desired_balance {
        let airdrop_amount = desired_balance - starting_balance;
        info!(
            "Airdropping {:?} lamports from {} for {}",
            airdrop_amount,
            client.url(),
            id.pubkey(),
        );

        let blockhash = client.get_latest_blockhash().unwrap();
        if let Err(err) =
            client.request_airdrop_with_blockhash(&id.pubkey(), airdrop_amount, &blockhash)
        {
            panic!(
                "Error requesting airdrop: {err:?} to addr: {0:?} amount: {airdrop_amount}",
                id.pubkey()
            );
        }

        let current_balance = client.get_balance(&id.pubkey()).unwrap_or_else(|e| {
            panic!("airdrop error {e}");
        });
        info!("current balance {}...", current_balance);

        if current_balance - starting_balance != airdrop_amount {
            info!(
                "Airdrop failed? {} {} {} {}",
                id.pubkey(),
                current_balance,
                starting_balance,
                airdrop_amount,
            );
        }
    }
    true
}

struct SeedTracker {
    max_created: Arc<AtomicU64>,
    max_closed: Arc<AtomicU64>,
}

#[derive(Clone)]
struct TransactionSignatureTracker(Arc<RwLock<VecDeque<Signature>>>);

impl TransactionSignatureTracker {
    fn get_random(&self) -> Option<Signature> {
        let signatures = self.read().unwrap();
        if signatures.is_empty() {
            None
        } else {
            let random_index = thread_rng().gen_range(0..signatures.len());
            let random_signature = signatures.get(random_index);
            random_signature.cloned()
        }
    }
    fn track_transactions(&self, transactions: &[Transaction]) {
        let mut lock = self.write().unwrap();
        for signature in transactions.iter().map(Transaction::get_signature) {
            lock.push_back(*signature);
        }
    }
}

impl Deref for TransactionSignatureTracker {
    type Target = Arc<RwLock<VecDeque<Signature>>>;
    fn deref(&self) -> &Self::Target {
        &self.0
    }
}

fn make_create_message(
    keypair: &Keypair,
    base_keypair: &Keypair,
    max_created_seed: Arc<AtomicU64>,
    num_instructions: usize,
    balance: u64,
    maybe_space: Option<u64>,
    mint: Option<Pubkey>,
) -> Message {
    let space = if mint.is_some() {
        Account::get_packed_len() as u64
    } else {
        maybe_space.unwrap_or_else(|| thread_rng().gen_range(0..1000))
    };

    let instructions: Vec<_> = (0..num_instructions)
        .flat_map(|_| {
            let program_id = if mint.is_some() {
                token::id()
            } else {
                system_program::id()
            };
            let seed = max_created_seed.fetch_add(1, Ordering::Relaxed).to_string();
            let to_pubkey =
                Pubkey::create_with_seed(&base_keypair.pubkey(), &seed, &program_id).unwrap();
            let mut instructions = vec![system_instruction::create_account_with_seed(
                &keypair.pubkey(),
                &to_pubkey,
                &base_keypair.pubkey(),
                &seed,
                balance,
                space,
                &program_id,
            )];
            if let Some(mint_address) = mint {
                instructions.push(
                    spl_token::instruction::initialize_account(
                        &spl_token::id(),
                        &to_pubkey,
                        &mint_address,
                        &base_keypair.pubkey(),
                    )
                    .unwrap(),
                );
                instructions.push(
                    spl_token::instruction::approve(
                        &spl_token::id(),
                        &to_pubkey,
                        &base_keypair.pubkey(),
                        &base_keypair.pubkey(),
                        &[&base_keypair.pubkey()],
                        1,
                    )
                    .unwrap(),
                );
            }

            instructions
        })
        .collect();

    Message::new(&instructions, Some(&keypair.pubkey()))
}

fn make_close_message(
    keypair: &Keypair,
    base_keypair: &Keypair,
    max_created: &AtomicU64,
    max_closed: &AtomicU64,
    num_instructions: usize,
    balance: u64,
    spl_token: bool,
) -> Message {
    let instructions: Vec<_> = (0..num_instructions)
        .filter_map(|_| {
            let program_id = if spl_token {
                token::id()
            } else {
                system_program::id()
            };
            let max_created_seed = max_created.load(Ordering::Relaxed);
            let max_closed_seed = max_closed.load(Ordering::Relaxed);
            if max_closed_seed >= max_created_seed {
                return None;
            }
            let seed = max_closed.fetch_add(1, Ordering::Relaxed).to_string();
            let address =
                Pubkey::create_with_seed(&base_keypair.pubkey(), &seed, &program_id).unwrap();
            if spl_token {
                Some(
                    spl_token::instruction::close_account(
                        &spl_token::id(),
                        &address,
                        &keypair.pubkey(),
                        &base_keypair.pubkey(),
                        &[],
                    )
                    .unwrap(),
                )
            } else {
                Some(system_instruction::transfer_with_seed(
                    &address,
                    &base_keypair.pubkey(),
                    seed,
                    &program_id,
                    &keypair.pubkey(),
                    balance,
                ))
            }
        })
        .collect();

    Message::new(&instructions, Some(&keypair.pubkey()))
}

#[derive(Clone, Copy, Debug)]
pub enum RpcBench {
    Version,
    Slot,
    MultipleAccounts,
    ProgramAccounts,
    TokenAccountsByOwner,
    Supply,
    TokenAccountsByDelegate,
<<<<<<< HEAD
    Transaction,
    TransactionParsed,
=======
    AccountInfo,
>>>>>>> bd04d777
}

#[derive(Debug)]
pub enum RpcParseError {
    InvalidOption,
}

impl FromStr for RpcBench {
    type Err = RpcParseError;

    fn from_str(s: &str) -> Result<Self, Self::Err> {
        match s {
            "account-info" => Ok(RpcBench::AccountInfo),
            "slot" => Ok(RpcBench::Slot),
            "supply" => Ok(RpcBench::Supply),
            "multiple-accounts" => Ok(RpcBench::MultipleAccounts),
            "token-accounts-by-delegate" => Ok(RpcBench::TokenAccountsByDelegate),
            "token-accounts-by-owner" => Ok(RpcBench::TokenAccountsByOwner),
            "transaction" => Ok(RpcBench::Transaction),
            "transaction-parsed" => Ok(RpcBench::TransactionParsed),
            "version" => Ok(RpcBench::Version),
            _ => Err(RpcParseError::InvalidOption),
        }
    }
}

fn process_get_multiple_accounts(
    max_closed: &AtomicU64,
    max_created: &AtomicU64,
    stats: &mut RpcBenchStats,
    last_error: &mut Instant,
    base_keypair_pubkey: &Pubkey,
    program_id: &Pubkey,
    client: &RpcClient,
) {
    let start = max_closed.load(Ordering::Relaxed);
    let end = max_created.load(Ordering::Relaxed);
    let mut chunk_start = start;
    let chunk_size = 10;
    while chunk_start < end {
        let chunk_end = std::cmp::min(chunk_start + chunk_size, end);

        let addresses: Vec<_> = (chunk_start..chunk_end)
            .map(|seed| {
                Pubkey::create_with_seed(base_keypair_pubkey, &seed.to_string(), program_id)
                    .unwrap()
            })
            .collect();
        chunk_start = chunk_end;
        let mut rpc_time = Measure::start("rpc-get-multiple-accounts");
        match client.get_multiple_accounts(&addresses) {
            Ok(accounts) => {
                rpc_time.stop();
                for account in accounts.into_iter().flatten() {
                    if thread_rng().gen_ratio(1, 10_000) {
                        info!(
                            "account: lamports {:?} size: {} owner: {:?}",
                            account.lamports,
                            account.data.len(),
                            account.owner
                        );
                    }
                }
                stats.total_success_time_us += rpc_time.as_us();
                stats.success += 1;
            }
            Err(e) => {
                rpc_time.stop();
                stats.total_errors_time_us += rpc_time.as_us();
                stats.errors += 1;
                if last_error.elapsed().as_secs() > 2 {
                    info!("error: {:?}", e);
                    *last_error = Instant::now();
                }
                debug!("error: {:?}", e);
            }
        }
    }
}

fn process_get_transaction(
    test_name: &'static str,
    transaction_signature_tracker: &TransactionSignatureTracker,
    client: &RpcClient,
    stats: &mut RpcBenchStats,
    last_error: &mut Instant,
    encoding: UiTransactionEncoding,
) {
    let Some(signature) = transaction_signature_tracker.get_random() else {
        info!("transaction: No transactions have yet been made; skipping");
        return;
    };
    let mut measure = Measure::start(test_name);
    match client.get_transaction(&signature, encoding) {
        Ok(_tx) => {
            measure.stop();
            stats.success += 1;
            stats.total_success_time_us += measure.as_us();
        }
        Err(e) => {
            measure.stop();
            stats.errors += 1;
            stats.total_errors_time_us += measure.as_us();
            if last_error.elapsed().as_secs() > 2 {
                info!("get_transaction error: {:?}", &e);
                *last_error = Instant::now();
            }
        }
    };
}

#[derive(Default)]
struct RpcBenchStats {
    errors: u64,
    success: u64,
    total_errors_time_us: u64,
    total_success_time_us: u64,
}

#[allow(clippy::too_many_arguments)]
fn run_rpc_bench_loop(
    rpc_bench: RpcBench,
    thread: usize,
    client: &RpcClient,
    base_keypair_pubkey: &Pubkey,
    exit: &AtomicBool,
    program_id: &Pubkey,
    max_closed: &AtomicU64,
    max_created: &AtomicU64,
    mint: &Option<Pubkey>,
    transaction_signature_tracker: &TransactionSignatureTracker,
) {
    let mut stats = RpcBenchStats::default();
    let mut iters = 0;
    let mut last_error = Instant::now();
    let mut last_print = Instant::now();
    fn flush_stats(
        iters: &i32,
        last_print: &mut Instant,
        rpc_bench: &RpcBench,
        stats: &mut RpcBenchStats,
        thread: &usize,
    ) {
        info!(
            "t({}) rpc({:?}) iters: {} success: {} errors: {}",
            thread, rpc_bench, iters, stats.success, stats.errors
        );
        if stats.success > 0 {
            info!(
                " t({}) rpc({:?} average success_time: {} us",
                thread,
                rpc_bench,
                stats.total_success_time_us / stats.success
            );
        }
        if stats.errors > 0 {
            info!(
                " rpc average average errors time: {} us",
                stats.total_errors_time_us / stats.errors
            );
        }
        *last_print = Instant::now();
        *stats = RpcBenchStats::default();
    }
    loop {
        if exit.load(Ordering::Relaxed) {
            flush_stats(&iters, &mut last_print, &rpc_bench, &mut stats, &thread);
            break;
        }
        match rpc_bench {
            RpcBench::AccountInfo => {
                let start: u64 = max_closed.load(Ordering::Relaxed);
                let end: u64 = max_created.load(Ordering::Relaxed);
                let seed_range = start..end;
                if seed_range.is_empty() {
                    info!("get_account_info: No accounts have yet been created; skipping");
                    continue;
                }
                let seed = thread_rng().gen_range(seed_range).to_string();
                let account_pubkey =
                    Pubkey::create_with_seed(base_keypair_pubkey, &seed, program_id).unwrap();
                let mut rpc_time = Measure::start("rpc-get-account-info");
                match client.get_account(&account_pubkey) {
                    Ok(_account) => {
                        rpc_time.stop();
                        stats.success += 1;
                        stats.total_success_time_us += rpc_time.as_us();
                    }
                    Err(e) => {
                        rpc_time.stop();
                        stats.total_errors_time_us += rpc_time.as_us();
                        stats.errors += 1;
                        if last_error.elapsed().as_secs() > 2 {
                            info!("get_account_info error: {:?}", e);
                            last_error = Instant::now();
                        }
                    }
                }
            }
            RpcBench::Slot => {
                let mut rpc_time = Measure::start("rpc-get-slot");
                match client.get_slot() {
                    Ok(_slot) => {
                        rpc_time.stop();
                        stats.success += 1;
                        stats.total_success_time_us += rpc_time.as_us();
                    }
                    Err(e) => {
                        rpc_time.stop();
                        stats.total_errors_time_us += rpc_time.as_us();
                        stats.errors += 1;
                        if last_error.elapsed().as_secs() > 2 {
                            info!("get_slot error: {:?}", e);
                            last_error = Instant::now();
                        }
                    }
                }
            }
            RpcBench::Supply => {
                let mut rpc_time = Measure::start("rpc-get-token-supply");
                match client.get_token_supply(&mint.unwrap()) {
                    Ok(_ui_token_amount) => {
                        rpc_time.stop();
                        stats.success += 1;
                        stats.total_success_time_us += rpc_time.as_us();
                    }
                    Err(e) => {
                        rpc_time.stop();
                        stats.total_errors_time_us += rpc_time.as_us();
                        stats.errors += 1;
                        if last_error.elapsed().as_secs() > 2 {
                            info!("get_token_supply error: {:?}", e);
                            last_error = Instant::now();
                        }
                    }
                }
            }
            RpcBench::MultipleAccounts => {
                process_get_multiple_accounts(
                    max_closed,
                    max_created,
                    &mut stats,
                    &mut last_error,
                    base_keypair_pubkey,
                    program_id,
                    client,
                );
            }
            RpcBench::ProgramAccounts => {
                let mut rpc_time = Measure::start("rpc-get-program-accounts");
                match client.get_program_accounts(program_id) {
                    Ok(accounts) => {
                        rpc_time.stop();
                        stats.success += 1;
                        stats.total_success_time_us += rpc_time.as_us();
                        if thread_rng().gen_ratio(1, 100) {
                            info!("accounts: {} first: {:?}", accounts.len(), accounts.first());
                        }
                    }
                    Err(e) => {
                        rpc_time.stop();
                        stats.errors += 1;
                        stats.total_errors_time_us += rpc_time.as_us();
                        if last_error.elapsed().as_secs() > 2 {
                            info!("get-program-accounts error: {:?}", e);
                            last_error = Instant::now();
                        }
                    }
                }
            }
            RpcBench::TokenAccountsByDelegate => {
                let mut rpc_time = Measure::start("rpc-get-token-accounts-by-delegate");
                let filter = TokenAccountsFilter::Mint(*mint.as_ref().unwrap());
                match client.get_token_accounts_by_delegate(base_keypair_pubkey, filter) {
                    Ok(_accounts) => {
                        rpc_time.stop();
                        stats.success += 1;
                        stats.total_success_time_us += rpc_time.as_us();
                    }
                    Err(e) => {
                        rpc_time.stop();
                        stats.errors += 1;
                        stats.total_errors_time_us += rpc_time.as_us();
                        if last_error.elapsed().as_secs() > 2 {
                            info!("get-token-accounts-by-delegate error: {:?}", e);
                            last_error = Instant::now();
                        }
                    }
                }
            }
            RpcBench::TokenAccountsByOwner => {
                let mut rpc_time = Measure::start("rpc-get-token-accounts-by-owner");
                let filter = TokenAccountsFilter::Mint(*mint.as_ref().unwrap());
                match client.get_token_accounts_by_owner(base_keypair_pubkey, filter) {
                    Ok(_accounts) => {
                        rpc_time.stop();
                        stats.success += 1;
                        stats.total_success_time_us += rpc_time.as_us();
                    }
                    Err(e) => {
                        rpc_time.stop();
                        stats.errors += 1;
                        stats.total_errors_time_us += rpc_time.as_us();
                        if last_error.elapsed().as_secs() > 2 {
                            info!("get-token-accounts-by-owner error: {:?}", e);
                            last_error = Instant::now();
                        }
                    }
                }
            }
            RpcBench::Transaction => {
                process_get_transaction(
                    "rpc-get-transaction-base64",
                    transaction_signature_tracker,
                    client,
                    &mut stats,
                    &mut last_error,
                    UiTransactionEncoding::Base64,
                );
            }
            RpcBench::TransactionParsed => {
                process_get_transaction(
                    "rpc-get-transaction-parsed",
                    transaction_signature_tracker,
                    client,
                    &mut stats,
                    &mut last_error,
                    UiTransactionEncoding::JsonParsed,
                );
            }
            RpcBench::Version => {
                let mut rpc_time = Measure::start("rpc-get-version");
                match client.get_version() {
                    Ok(_r) => {
                        rpc_time.stop();
                        stats.success += 1;
                        stats.total_success_time_us += rpc_time.as_us();
                    }
                    Err(_e) => {
                        rpc_time.stop();
                        stats.errors += 1;
                        stats.total_errors_time_us += rpc_time.as_us();
                    }
                }
            }
        }

        if last_print.elapsed().as_secs() > 3 {
            flush_stats(&iters, &mut last_print, &rpc_bench, &mut stats, &thread);
        }

        iters += 1;
    }
}

fn make_rpc_bench_threads(
    rpc_benches: Vec<RpcBench>,
    mint: &Option<Pubkey>,
    start_bench_barrier: &Arc<Barrier>,
    exit: &Arc<AtomicBool>,
    client: &Arc<RpcClient>,
    seed_tracker: &SeedTracker,
    base_keypair_pubkey: Pubkey,
    num_rpc_bench_threads: usize,
    transaction_signature_tracker: &TransactionSignatureTracker,
) -> Vec<JoinHandle<()>> {
    let program_id = if mint.is_some() {
        token::id()
    } else {
        system_program::id()
    };
    rpc_benches
        .into_iter()
        .flat_map(|rpc_bench| {
            (0..num_rpc_bench_threads).map(move |thread| {
                let client = client.clone();
                let start_bench = start_bench_barrier.clone();
                let exit = exit.clone();
                let max_closed = seed_tracker.max_closed.clone();
                let max_created = seed_tracker.max_created.clone();
                let transaction_signature_tracker = transaction_signature_tracker.clone();
                let mint = *mint;
                Builder::new()
                    .name(format!("rpc-bench-{}", thread))
                    .spawn(move || {
                        start_bench.wait();
                        run_rpc_bench_loop(
                            rpc_bench,
                            thread,
                            &client,
                            &base_keypair_pubkey,
                            &exit,
                            &program_id,
                            &max_closed,
                            &max_created,
                            &mint,
                            &transaction_signature_tracker,
                        )
                    })
                    .unwrap()
            })
        })
        .collect()
}

#[allow(clippy::too_many_arguments)]
fn run_accounts_bench(
    client: Arc<RpcClient>,
    payer_keypairs: &[&Keypair],
    iterations: usize,
    maybe_space: Option<u64>,
    batch_size: usize,
    close_nth_batch: u64,
    maybe_lamports: Option<u64>,
    num_instructions: usize,
    max_accounts: Option<usize>,
    mint: Option<Pubkey>,
    reclaim_accounts: bool,
    rpc_benches: Option<Vec<RpcBench>>,
    num_rpc_bench_threads: usize,
) {
    assert!(num_instructions > 0);
    info!("Targeting {}", client.url());

    let mut latest_blockhash = Instant::now();
    let mut last_log = Instant::now();
    let mut count = 0;
    let mut blockhash = poll_get_latest_blockhash(&client).expect("blockhash");
    let mut tx_sent_count = 0;
    let mut total_accounts_created = 0;
    let mut total_accounts_closed = 0;
    let mut balances: Vec<_> = payer_keypairs
        .iter()
        .map(|keypair| client.get_balance(&keypair.pubkey()).unwrap_or(0))
        .collect();
    let mut last_balance = Instant::now();

    let default_max_lamports = 1000;
    let min_balance = maybe_lamports.unwrap_or_else(|| {
        let space = maybe_space.unwrap_or(default_max_lamports);
        client
            .get_minimum_balance_for_rent_exemption(space as usize)
            .expect("min balance")
    });

    let base_keypair = Keypair::new();
    let seed_tracker = SeedTracker {
        max_created: Arc::new(AtomicU64::default()),
        max_closed: Arc::new(AtomicU64::default()),
    };
    let transaction_signature_tracker =
        TransactionSignatureTracker(Arc::new(RwLock::new(VecDeque::with_capacity(5000))));

    info!("Starting balance(s): {:?}", balances);

    let executor = TransactionExecutor::new_with_rpc_client(client.clone());

    // Create and close messages both require 2 signatures, fake a 2 signature message to calculate fees
    let mut message = Message::new(
        &[
            Instruction::new_with_bytes(
                Pubkey::new_unique(),
                &[],
                vec![AccountMeta::new(Pubkey::new_unique(), true)],
            ),
            Instruction::new_with_bytes(
                Pubkey::new_unique(),
                &[],
                vec![AccountMeta::new(Pubkey::new_unique(), true)],
            ),
        ],
        None,
    );

    let exit = Arc::new(AtomicBool::new(false));
    let mut start_bench_barrier = Some(Arc::new(Barrier::new(
        // In order to unlock the benchmark threads, `wait()` must be called on each thread and then
        // once from this thread, after the first pass through the account creation loop.
        num_rpc_bench_threads + 1,
    )));
    let base_keypair_pubkey = base_keypair.pubkey();
    let rpc_bench_threads: Vec<_> = if let Some(rpc_benches) = rpc_benches {
        make_rpc_bench_threads(
            rpc_benches,
            &mint,
            start_bench_barrier.as_ref().unwrap(),
            &exit,
            &client,
            &seed_tracker,
            base_keypair_pubkey,
            num_rpc_bench_threads,
            &transaction_signature_tracker,
        )
    } else {
        Vec::new()
    };

    loop {
        if latest_blockhash.elapsed().as_millis() > 10_000 {
            blockhash = poll_get_latest_blockhash(&client).expect("blockhash");
            latest_blockhash = Instant::now();
        }

        message.recent_blockhash = blockhash;
        let (fee, blockhash) = poll_get_fee_for_message(&client, &mut message);
        let fee = fee.expect("get_fee_for_message");
        let lamports = min_balance + fee;

        for (i, balance) in balances.iter_mut().enumerate() {
            if *balance < lamports || last_balance.elapsed().as_millis() > 2000 {
                if let Ok(b) = client.get_balance(&payer_keypairs[i].pubkey()) {
                    *balance = b;
                }
                last_balance = Instant::now();
                if *balance < lamports * 2 {
                    info!(
                        "Balance {} is less than needed: {}, doing airdrop...",
                        balance, lamports
                    );
                    if !airdrop_lamports(&client, payer_keypairs[i], lamports * 100_000) {
                        warn!("failed airdrop, exiting");
                        return;
                    }
                }
            }
        }

        // Create accounts
        let sigs_len = executor.num_outstanding();
        if sigs_len < batch_size {
            let num_to_create = batch_size - sigs_len;
            if num_to_create >= payer_keypairs.len() {
                info!("creating {} new", num_to_create);
                let chunk_size = num_to_create / payer_keypairs.len();
                if chunk_size > 0 {
                    for (i, keypair) in payer_keypairs.iter().enumerate() {
                        let txs: Vec<_> = (0..chunk_size)
                            .into_par_iter()
                            .map(|_| {
                                let message = make_create_message(
                                    keypair,
                                    &base_keypair,
                                    seed_tracker.max_created.clone(),
                                    num_instructions,
                                    min_balance,
                                    maybe_space,
                                    mint,
                                );
                                let signers: Vec<&Keypair> = vec![keypair, &base_keypair];
                                Transaction::new(&signers, message, blockhash)
                            })
                            .collect();
                        balances[i] = balances[i].saturating_sub(lamports * txs.len() as u64);
                        info!("txs: {}", txs.len());
                        transaction_signature_tracker.track_transactions(&txs);
                        let new_ids = executor.push_transactions(txs);
                        info!("ids: {}", new_ids.len());
                        tx_sent_count += new_ids.len();
                        total_accounts_created += num_instructions * new_ids.len();
                    }
                }
            }

            if close_nth_batch > 0 {
                let num_batches_to_close =
                    total_accounts_created as u64 / (close_nth_batch * batch_size as u64);
                let expected_closed = num_batches_to_close * batch_size as u64;
                let max_closed_seed = seed_tracker.max_closed.load(Ordering::Relaxed);
                // Close every account we've created with seed between max_closed_seed..expected_closed
                if max_closed_seed < expected_closed {
                    let txs: Vec<_> = (0..expected_closed - max_closed_seed)
                        .into_par_iter()
                        .map(|_| {
                            let message = make_close_message(
                                payer_keypairs[0],
                                &base_keypair,
                                &seed_tracker.max_created,
                                &seed_tracker.max_closed,
                                1,
                                min_balance,
                                mint.is_some(),
                            );
                            let signers: Vec<&Keypair> = vec![payer_keypairs[0], &base_keypair];
                            Transaction::new(&signers, message, blockhash)
                        })
                        .collect();
                    balances[0] = balances[0].saturating_sub(fee * txs.len() as u64);
                    info!("close txs: {}", txs.len());
                    transaction_signature_tracker.track_transactions(&txs);
                    let new_ids = executor.push_transactions(txs);
                    info!("close ids: {}", new_ids.len());
                    tx_sent_count += new_ids.len();
                    total_accounts_closed += new_ids.len() as u64;
                }
            }
        } else {
            let _ = executor.drain_cleared();
        }

        if let Some(start_bench) = &start_bench_barrier {
            // As the final barrier participant, this call to `wait()` unlocks all the bench threads
            start_bench.wait();
        }
        start_bench_barrier = None;

        count += 1;
        let max_accounts_met = if let Some(max_accounts) = max_accounts {
            total_accounts_created >= max_accounts
        } else {
            false
        };
        if last_log.elapsed().as_millis() > 3000
            || (count >= iterations && iterations != 0)
            || max_accounts_met
        {
            info!(
                "total_accounts_created: {} total_accounts_closed: {} tx_sent_count: {} loop_count: {} balance(s): {:?}",
                total_accounts_created, total_accounts_closed, tx_sent_count, count, balances
            );
            last_log = Instant::now();
        }
        if iterations != 0 && count >= iterations {
            info!("{iterations} iterations reached");
            break;
        }
        if max_accounts_met {
            info!(
                "Max account limit of {:?} reached",
                max_accounts.unwrap_or_default()
            );
            break;
        }
        if executor.num_outstanding() >= batch_size {
            sleep(Duration::from_millis(500));
        }
    }
    executor.close();

    if reclaim_accounts {
        let executor = TransactionExecutor::new_with_rpc_client(client.clone());
        loop {
            let max_closed_seed = seed_tracker.max_closed.load(Ordering::Relaxed);
            let max_created_seed = seed_tracker.max_created.load(Ordering::Relaxed);

            if latest_blockhash.elapsed().as_millis() > 10_000 {
                blockhash = poll_get_latest_blockhash(&client).expect("blockhash");
                latest_blockhash = Instant::now();
            }
            message.recent_blockhash = blockhash;
            let (fee, blockhash) = poll_get_fee_for_message(&client, &mut message);
            let fee = fee.expect("get_fee_for_message");

            let sigs_len = executor.num_outstanding();
            if sigs_len < batch_size && max_closed_seed < max_created_seed {
                let num_to_close = min(
                    batch_size - sigs_len,
                    (max_created_seed - max_closed_seed) as usize,
                );
                if num_to_close >= payer_keypairs.len() {
                    info!("closing {} accounts", num_to_close);
                    let chunk_size = num_to_close / payer_keypairs.len();
                    info!("{:?} chunk_size", chunk_size);
                    if chunk_size > 0 {
                        for (i, keypair) in payer_keypairs.iter().enumerate() {
                            let txs: Vec<_> = (0..chunk_size)
                                .into_par_iter()
                                .filter_map(|_| {
                                    let message = make_close_message(
                                        keypair,
                                        &base_keypair,
                                        &seed_tracker.max_created,
                                        &seed_tracker.max_closed,
                                        num_instructions,
                                        min_balance,
                                        mint.is_some(),
                                    );
                                    if message.instructions.is_empty() {
                                        return None;
                                    }
                                    let signers: Vec<&Keypair> = vec![keypair, &base_keypair];
                                    Some(Transaction::new(&signers, message, blockhash))
                                })
                                .collect();
                            balances[i] = balances[i].saturating_sub(fee * txs.len() as u64);
                            info!("close txs: {}", txs.len());
                            transaction_signature_tracker.track_transactions(&txs);
                            let new_ids = executor.push_transactions(txs);
                            info!("close ids: {}", new_ids.len());
                            tx_sent_count += new_ids.len();
                            total_accounts_closed += (num_instructions * new_ids.len()) as u64;
                        }
                    }
                }
            } else {
                let _ = executor.drain_cleared();
            }
            count += 1;
            if last_log.elapsed().as_millis() > 3000 || max_closed_seed >= max_created_seed {
                info!(
                    "total_accounts_closed: {} tx_sent_count: {} loop_count: {} balance(s): {:?}",
                    total_accounts_closed, tx_sent_count, count, balances
                );
                last_log = Instant::now();
            }

            if max_closed_seed >= max_created_seed {
                break;
            }
            if executor.num_outstanding() >= batch_size {
                sleep(Duration::from_millis(500));
            }
        }
        executor.close();
    }

    exit.store(true, Ordering::Relaxed);
    for t in rpc_bench_threads {
        t.join().unwrap();
    }
}

fn main() {
    solana_logger::setup_with_default("solana=info");
    let matches = App::new(crate_name!())
        .about(crate_description!())
        .version(solana_version::version!())
        .arg({
            let arg = Arg::with_name("config_file")
                .short("C")
                .long("config")
                .value_name("FILEPATH")
                .takes_value(true)
                .help("Configuration file to use");
            if let Some(ref config_file) = *CONFIG_FILE {
                arg.default_value(config_file)
            } else {
                arg
            }
        })
        .arg(
            Arg::with_name("json_rpc_url")
                .short("u")
                .long("url")
                .value_name("URL_OR_MONIKER")
                .takes_value(true)
                .validator(is_url_or_moniker)
                .conflicts_with("entrypoint")
                .help(
                    "URL for Solana's JSON RPC or moniker (or their first letter): \
                       [mainnet-beta, testnet, devnet, localhost]",
                ),
        )
        .arg(
            Arg::with_name("entrypoint")
                .long("entrypoint")
                .takes_value(true)
                .value_name("HOST:PORT")
                .conflicts_with("json_rpc_url")
                .help("RPC entrypoint address. Usually <ip>:8899"),
        )
        .arg(
            Arg::with_name("faucet_addr")
                .long("faucet")
                .takes_value(true)
                .value_name("HOST:PORT")
                .hidden(hidden_unless_forced())
                .help("Faucet entrypoint address. Usually <ip>:9900"),
        )
        .arg(
            Arg::with_name("space")
                .long("space")
                .takes_value(true)
                .value_name("BYTES")
                .conflicts_with("mint")
                .help("Size of accounts to create"),
        )
        .arg(
            Arg::with_name("lamports")
                .long("lamports")
                .takes_value(true)
                .value_name("LAMPORTS")
                .help("How many lamports to fund each account"),
        )
        .arg(
            Arg::with_name("identity")
                .long("identity")
                .takes_value(true)
                .multiple(true)
                .value_name("FILE")
                .help("keypair file"),
        )
        .arg(
            Arg::with_name("batch_size")
                .long("batch-size")
                .takes_value(true)
                .value_name("BYTES")
                .help("Number of transactions to send per batch"),
        )
        .arg(
            Arg::with_name("close_nth_batch")
                .long("close-frequency")
                .takes_value(true)
                .value_name("BYTES")
                .help(
                    "Every `n` batches, create a batch of close transactions for
                    the earliest remaining batch of accounts created.
                    Note: Should be > 1 to avoid situations where the close \
                    transactions will be submitted before the corresponding \
                    create transactions have been confirmed",
                ),
        )
        .arg(
            Arg::with_name("num_instructions")
                .long("num-instructions")
                .takes_value(true)
                .value_name("NUM_INSTRUCTIONS")
                .help("Number of accounts to create on each transaction"),
        )
        .arg(
            Arg::with_name("iterations")
                .long("iterations")
                .takes_value(true)
                .value_name("NUM_ITERATIONS")
                .help("Number of iterations to make. 0 = unlimited iterations."),
        )
        .arg(
            Arg::with_name("max_accounts")
                .long("max-accounts")
                .takes_value(true)
                .value_name("NUM_ACCOUNTS")
                .help("Halt after client has created this number of accounts. Does not count closed accounts."),
        )
        .arg(
            Arg::with_name("check_gossip")
                .long("check-gossip")
                .help("Just use entrypoint address directly"),
        )
        .arg(
            Arg::with_name("mint")
                .long("mint")
                .takes_value(true)
                .value_name("MINT_ADDRESS")
                .help("Mint address to initialize account"),
        )
        .arg(
            Arg::with_name("reclaim_accounts")
                .long("reclaim-accounts")
                .takes_value(false)
                .help("Reclaim accounts after session ends; incompatible with --iterations 0"),
        )
        .arg(
            Arg::with_name("num_rpc_bench_threads")
                .long("num-rpc-bench-threads")
                .takes_value(true)
                .value_name("NUM_THREADS")
                .help("Spawn this many RPC benching threads for each type passed by --rpc-bench"),
        )
        .arg(
            Arg::with_name("rpc_bench")
                .long("rpc-bench")
                .takes_value(true)
                .value_name("RPC_BENCH_TYPE(S)")
                .multiple(true)
                .requires_ifs(&[
                    ("supply", "mint"),
                    ("token-accounts-by-owner", "mint"),
                ])
                .help("Spawn a thread which calls a specific RPC method in a loop to benchmark it"),
        )
        .get_matches();

    let skip_gossip = !matches.is_present("check_gossip");

    let space = value_t!(matches, "space", u64).ok();
    let lamports = value_t!(matches, "lamports", u64).ok();
    let batch_size = value_t!(matches, "batch_size", usize).unwrap_or(4);
    let close_nth_batch = value_t!(matches, "close_nth_batch", u64).unwrap_or(0);
    let iterations = value_t!(matches, "iterations", usize).unwrap_or(10);
    let max_accounts = value_t!(matches, "max_accounts", usize).ok();
    let num_instructions = value_t!(matches, "num_instructions", usize).unwrap_or(1);
    if num_instructions == 0 || num_instructions > 500 {
        eprintln!("bad num_instructions: {num_instructions}");
        exit(1);
    }
    let rpc_benches = values_t!(matches, "rpc_bench", String)
        .map(|benches| {
            benches
                .into_iter()
                .map(|bench| RpcBench::from_str(&bench).unwrap())
                .collect()
        })
        .ok();
    let num_rpc_bench_threads = if rpc_benches.is_none() {
        0
    } else {
        value_t!(matches, "num_rpc_bench_threads", usize).unwrap_or(1)
    };

    let mint = pubkey_of(&matches, "mint");

    let payer_keypairs: Vec<_> = values_t_or_exit!(matches, "identity", String)
        .iter()
        .map(|keypair_string| {
            read_keypair_file(keypair_string)
                .unwrap_or_else(|_| panic!("bad keypair {keypair_string:?}"))
        })
        .collect();
    let mut payer_keypair_refs: Vec<&Keypair> = vec![];
    for keypair in payer_keypairs.iter() {
        payer_keypair_refs.push(keypair);
    }

    let client = if let Some(addr) = matches.value_of("entrypoint") {
        let entrypoint_addr = solana_net_utils::parse_host_port(addr).unwrap_or_else(|e| {
            eprintln!("failed to parse entrypoint address: {e}");
            exit(1)
        });

        let rpc_addr = if !skip_gossip {
            info!("Finding cluster entry: {:?}", entrypoint_addr);
            let (gossip_nodes, _validators) = discover(
                None, // keypair
                Some(&entrypoint_addr),
                None,                    // num_nodes
                Duration::from_secs(60), // timeout
                None,                    // find_nodes_by_pubkey
                Some(&entrypoint_addr),  // find_node_by_gossip_addr
                None,                    // my_gossip_addr
                0,                       // my_shred_version
                SocketAddrSpace::Unspecified,
            )
            .unwrap_or_else(|err| {
                eprintln!("Failed to discover {entrypoint_addr} node: {err:?}");
                exit(1);
            });

            info!("done found {} nodes", gossip_nodes.len());
            gossip_nodes[0].rpc().unwrap()
        } else {
            info!("Using {:?} as the RPC address", entrypoint_addr);
            entrypoint_addr
        };

        Arc::new(RpcClient::new_socket_with_commitment(
            rpc_addr,
            CommitmentConfig::confirmed(),
        ))
    } else {
        let config = if let Some(config_file) = matches.value_of("config_file") {
            solana_cli_config::Config::load(config_file).unwrap_or_default()
        } else {
            solana_cli_config::Config::default()
        };
        let (_, json_rpc_url) = ConfigInput::compute_json_rpc_url_setting(
            matches.value_of("json_rpc_url").unwrap_or(""),
            &config.json_rpc_url,
        );
        Arc::new(RpcClient::new_with_commitment(
            json_rpc_url,
            CommitmentConfig::confirmed(),
        ))
    };

    run_accounts_bench(
        client,
        &payer_keypair_refs,
        iterations,
        space,
        batch_size,
        close_nth_batch,
        lamports,
        num_instructions,
        max_accounts,
        mint,
        matches.is_present("reclaim_accounts"),
        rpc_benches,
        num_rpc_bench_threads,
    );
}

#[cfg(test)]
pub mod test {
    use {
        super::*,
        solana_accounts_db::{
            accounts_db::ACCOUNTS_DB_CONFIG_FOR_BENCHMARKS,
            accounts_index::{AccountIndex, AccountSecondaryIndexes},
        },
        solana_core::validator::ValidatorConfig,
        solana_faucet::faucet::run_local_faucet,
        solana_local_cluster::{
            local_cluster::{ClusterConfig, LocalCluster},
            validator_configs::make_identical_validator_configs,
        },
        solana_measure::measure::Measure,
        solana_sdk::{native_token::sol_to_lamports, poh_config::PohConfig},
        solana_test_validator::TestValidator,
        spl_token::{
            solana_program::program_pack::Pack,
            state::{Account, Mint},
        },
    };

    fn initialize_and_add_secondary_indexes(validator_config: &mut ValidatorConfig) {
        if validator_config.accounts_db_config.is_none() {
            validator_config.accounts_db_config = Some(ACCOUNTS_DB_CONFIG_FOR_BENCHMARKS);
        }

        let account_indexes = &mut validator_config
            .accounts_db_config
            .as_mut()
            .unwrap()
            .account_indexes;
        if account_indexes.is_none() {
            *account_indexes = Some(AccountSecondaryIndexes::default());
        }
        add_secondary_indexes(account_indexes.as_mut().unwrap());

        add_secondary_indexes(&mut validator_config.rpc_config.account_indexes);
    }

    fn add_secondary_indexes(indexes: &mut AccountSecondaryIndexes) {
        indexes.indexes.insert(AccountIndex::SplTokenOwner);
        indexes.indexes.insert(AccountIndex::SplTokenMint);
        indexes.indexes.insert(AccountIndex::ProgramId);
    }

    #[test]
    fn test_accounts_cluster_bench() {
        solana_logger::setup();
        let mut validator_config = ValidatorConfig::default_for_test();
        initialize_and_add_secondary_indexes(&mut validator_config);
        let num_nodes = 1;
        let mut config = ClusterConfig {
            cluster_lamports: 10_000_000,
            poh_config: PohConfig::new_sleep(Duration::from_millis(50)),
            node_stakes: vec![100; num_nodes],
            validator_configs: make_identical_validator_configs(&validator_config, num_nodes),
            ..ClusterConfig::default()
        };

        let cluster = LocalCluster::new(&mut config, SocketAddrSpace::Unspecified);
        let iterations = 10;
        let maybe_space = None;
        let batch_size = 100;
        let close_nth_batch = 100;
        let maybe_lamports = None;
        let num_instructions = 2;
        let mut start = Measure::start("total accounts run");
        let rpc_addr = cluster.entry_point_info.rpc().unwrap();
        let client = Arc::new(RpcClient::new_socket_with_commitment(
            rpc_addr,
            CommitmentConfig::confirmed(),
        ));
        let mint = None;
        let reclaim_accounts = false;
        let pre_txs = client.get_transaction_count().unwrap();
        run_accounts_bench(
            client.clone(),
            &[&cluster.funding_keypair],
            iterations,
            maybe_space,
            batch_size,
            close_nth_batch,
            maybe_lamports,
            num_instructions,
            None,
            mint,
            reclaim_accounts,
            Some(vec![RpcBench::ProgramAccounts]),
            1,
        );
        let post_txs = client.get_transaction_count().unwrap();
        start.stop();
        info!("{} pre {} post {}", start, pre_txs, post_txs);
    }

    #[test]
    fn test_halt_accounts_creation_at_max() {
        solana_logger::setup();
        let mut validator_config = ValidatorConfig::default_for_test();
        initialize_and_add_secondary_indexes(&mut validator_config);
        let num_nodes = 1;
        let mut config = ClusterConfig {
            cluster_lamports: 10_000_000,
            poh_config: PohConfig::new_sleep(Duration::from_millis(50)),
            node_stakes: vec![100; num_nodes],
            validator_configs: make_identical_validator_configs(&validator_config, num_nodes),
            ..ClusterConfig::default()
        };

        let cluster = LocalCluster::new(&mut config, SocketAddrSpace::Unspecified);
        let iterations = 100;
        let maybe_space = None;
        let batch_size = 20;
        let close_nth_batch = 0;
        let maybe_lamports = None;
        let num_instructions = 2;
        let mut start = Measure::start("total accounts run");
        let rpc_addr = cluster.entry_point_info.rpc().unwrap();
        let client = Arc::new(RpcClient::new_socket_with_commitment(
            rpc_addr,
            CommitmentConfig::confirmed(),
        ));
        let mint = None;
        let reclaim_accounts = false;
        let pre_txs = client.get_transaction_count().unwrap();
        run_accounts_bench(
            client.clone(),
            &[&cluster.funding_keypair],
            iterations,
            maybe_space,
            batch_size,
            close_nth_batch,
            maybe_lamports,
            num_instructions,
            Some(90),
            mint,
            reclaim_accounts,
            Some(vec![RpcBench::ProgramAccounts]),
            1,
        );
        let post_txs = client.get_transaction_count().unwrap();
        start.stop();
        info!("{} pre {} post {}", start, pre_txs, post_txs);
    }

    #[test]
    fn test_create_then_reclaim_spl_token_accounts() {
        solana_logger::setup();
        let mint_keypair = Keypair::new();
        let mint_pubkey = mint_keypair.pubkey();
        let faucet_addr = run_local_faucet(mint_keypair, None);
        let test_validator = TestValidator::with_custom_fees(
            mint_pubkey,
            1,
            Some(faucet_addr),
            SocketAddrSpace::Unspecified,
        );
        let rpc_client = Arc::new(RpcClient::new_with_commitment(
            test_validator.rpc_url(),
            CommitmentConfig::processed(),
        ));

        // Created funder
        let funder = Keypair::new();
        let latest_blockhash = rpc_client.get_latest_blockhash().unwrap();
        let signature = rpc_client
            .request_airdrop_with_blockhash(
                &funder.pubkey(),
                sol_to_lamports(1.0),
                &latest_blockhash,
            )
            .unwrap();
        rpc_client
            .confirm_transaction_with_spinner(
                &signature,
                &latest_blockhash,
                CommitmentConfig::confirmed(),
            )
            .unwrap();

        // Create Mint
        let spl_mint_keypair = Keypair::new();
        let spl_mint_len = Mint::get_packed_len();
        let spl_mint_rent = rpc_client
            .get_minimum_balance_for_rent_exemption(spl_mint_len)
            .unwrap();
        let transaction = Transaction::new_signed_with_payer(
            &[
                system_instruction::create_account(
                    &funder.pubkey(),
                    &spl_mint_keypair.pubkey(),
                    spl_mint_rent,
                    spl_mint_len as u64,
                    &token::id(),
                ),
                spl_token::instruction::initialize_mint(
                    &spl_token::id(),
                    &spl_mint_keypair.pubkey(),
                    &spl_mint_keypair.pubkey(),
                    None,
                    2,
                )
                .unwrap(),
            ],
            Some(&funder.pubkey()),
            &[&funder, &spl_mint_keypair],
            latest_blockhash,
        );
        let _sig = rpc_client
            .send_and_confirm_transaction(&transaction)
            .unwrap();

        let account_len = Account::get_packed_len();
        let minimum_balance = rpc_client
            .get_minimum_balance_for_rent_exemption(account_len)
            .unwrap();

        let iterations = 5;
        let batch_size = 100;
        let close_nth_batch = 0;
        let num_instructions = 4;
        let mut start = Measure::start("total accounts run");
        let keypair0 = Keypair::new();
        let keypair1 = Keypair::new();
        let keypair2 = Keypair::new();
        run_accounts_bench(
            rpc_client,
            &[&keypair0, &keypair1, &keypair2],
            iterations,
            Some(account_len as u64),
            batch_size,
            close_nth_batch,
            Some(minimum_balance),
            num_instructions,
            None,
            Some(spl_mint_keypair.pubkey()),
            true,
            None,
            0,
        );
        start.stop();
        info!("{}", start);
    }
}<|MERGE_RESOLUTION|>--- conflicted
+++ resolved
@@ -290,12 +290,9 @@
     TokenAccountsByOwner,
     Supply,
     TokenAccountsByDelegate,
-<<<<<<< HEAD
+    AccountInfo,
     Transaction,
     TransactionParsed,
-=======
-    AccountInfo,
->>>>>>> bd04d777
 }
 
 #[derive(Debug)]
