--- conflicted
+++ resolved
@@ -9,12 +9,8 @@
     },
     solana_cli_config::{ConfigInput, CONFIG_FILE},
     solana_client::{
-<<<<<<< HEAD
-        rpc_config::RpcBlockConfig, rpc_request::MAX_GET_CONFIRMED_BLOCKS_RANGE,
-        transaction_executor::TransactionExecutor,
-=======
-        rpc_client::SerializableTransaction, transaction_executor::TransactionExecutor,
->>>>>>> a8265812
+        rpc_client::SerializableTransaction, rpc_config::RpcBlockConfig,
+        rpc_request::MAX_GET_CONFIRMED_BLOCKS_RANGE, transaction_executor::TransactionExecutor,
     },
     solana_gossip::gossip_service::discover,
     solana_inline_spl::token,
@@ -335,12 +331,9 @@
     fn from_str(s: &str) -> Result<Self, Self::Err> {
         match s {
             "account-info" => Ok(RpcBench::AccountInfo),
-<<<<<<< HEAD
             "block" => Ok(RpcBench::Block),
             "blocks" => Ok(RpcBench::Blocks),
-=======
             "first-available-block" => Ok(RpcBench::FirstAvailableBlock),
->>>>>>> a8265812
             "slot" => Ok(RpcBench::Slot),
             "supply" => Ok(RpcBench::Supply),
             "multiple-accounts" => Ok(RpcBench::MultipleAccounts),
@@ -528,7 +521,6 @@
                     }
                 }
             }
-<<<<<<< HEAD
             RpcBench::Block => {
                 let slot_height = slot_height.load(Ordering::Relaxed);
                 let mut rpc_time = Measure::start("rpc-get-block");
@@ -540,12 +532,6 @@
                     },
                 ) {
                     Ok(_block) => {
-=======
-            RpcBench::FirstAvailableBlock => {
-                let mut rpc_time = Measure::start("rpc-get-first-available-block");
-                match client.get_first_available_block() {
-                    Ok(_slot) => {
->>>>>>> a8265812
                         rpc_time.stop();
                         stats.success += 1;
                         stats.total_success_time_us += rpc_time.as_us();
@@ -555,7 +541,6 @@
                         stats.total_errors_time_us += rpc_time.as_us();
                         stats.errors += 1;
                         if last_error.elapsed().as_secs() > 2 {
-<<<<<<< HEAD
                             info!("get_block error: {:?}", e);
                             last_error = Instant::now();
                         }
@@ -581,9 +566,25 @@
                         stats.errors += 1;
                         if last_error.elapsed().as_secs() > 2 {
                             info!("get_blocks error: {:?}", e);
-=======
+                            last_error = Instant::now();
+                        }
+                    }
+                }
+            }
+            RpcBench::FirstAvailableBlock => {
+                let mut rpc_time = Measure::start("rpc-get-first-available-block");
+                match client.get_first_available_block() {
+                    Ok(_slot) => {
+                        rpc_time.stop();
+                        stats.success += 1;
+                        stats.total_success_time_us += rpc_time.as_us();
+                    }
+                    Err(e) => {
+                        rpc_time.stop();
+                        stats.total_errors_time_us += rpc_time.as_us();
+                        stats.errors += 1;
+                        if last_error.elapsed().as_secs() > 2 {
                             info!("get_first_available_block error: {:?}", e);
->>>>>>> a8265812
                             last_error = Instant::now();
                         }
                     }
@@ -771,11 +772,8 @@
                 let exit = exit.clone();
                 let max_closed = seed_tracker.max_closed.clone();
                 let max_created = seed_tracker.max_created.clone();
-<<<<<<< HEAD
                 let slot_height = slot_height.clone();
-=======
                 let transaction_signature_tracker = transaction_signature_tracker.clone();
->>>>>>> a8265812
                 let mint = *mint;
                 Builder::new()
                     .name(format!("rpc-bench-{}", thread))
