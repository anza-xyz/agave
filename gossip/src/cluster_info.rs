--- conflicted
+++ resolved
@@ -311,11 +311,7 @@
 #[cfg_attr(
     feature = "frozen-abi",
     derive(AbiExample, AbiEnumVisitor),
-<<<<<<< HEAD
-    frozen_abi(digest = "3kdW4QrwU8Sb3YBBUDa1a5m21AhLWUm7R19hj1N9txdC")
-=======
     frozen_abi(digest = "ANgFTZHXSMbjYEuvf9YphECo47tWWrqKdPDD6B9D1YGB")
->>>>>>> 9eee3f2d
 )]
 #[derive(Serialize, Deserialize, Debug)]
 #[allow(clippy::large_enum_variant)]
