//! The `cluster_info` module defines a data structure that is shared by all the nodes in the network over
//! a gossip control plane.  The goal is to share small bits of off-chain information and detect and
//! repair partitions.
//!
//! This CRDT only supports a very limited set of types.  A map of Pubkey -> Versioned Struct.
//! The last version is always picked during an update.
//!
//! The network is arranged in layers:
//!
//! * layer 0 - Leader.
//! * layer 1 - As many nodes as we can fit
//! * layer 2 - Everyone else, if layer 1 is `2^10`, layer 2 should be able to fit `2^20` number of nodes.
//!
//! Bank needs to provide an interface for us to query the stake weight

use {
    crate::{
        cluster_info_metrics::{Counter, GossipStats, ScopedTimer, TimedGuard},
        contact_info::{self, ContactInfo, ContactInfoQuery, Error as ContactInfoError},
        crds::{Crds, Cursor, GossipRoute},
        crds_data::{self, CrdsData, EpochSlotsIndex, LowestSlot, SnapshotHashes, Vote, MAX_VOTES},
        crds_filter::{should_retain_crds_value, GossipFilterDirection},
        crds_gossip::CrdsGossip,
        crds_gossip_error::CrdsGossipError,
        crds_gossip_pull::{
            get_max_bloom_filter_bytes, CrdsFilter, CrdsTimeouts, ProcessPullStats, PullRequest,
            CRDS_GOSSIP_PULL_CRDS_TIMEOUT_MS,
        },
        crds_value::{CrdsValue, CrdsValueLabel},
        duplicate_shred::DuplicateShred,
        epoch_slots::EpochSlots,
        epoch_specs::EpochSpecs,
        gossip_error::GossipError,
        ping_pong::Pong,
        protocol::{
            split_gossip_messages, Ping, PingCache, Protocol, PruneData,
            DUPLICATE_SHRED_MAX_PAYLOAD_SIZE, MAX_INCREMENTAL_SNAPSHOT_HASHES,
            MAX_PRUNE_DATA_NODES, PULL_RESPONSE_MAX_PAYLOAD_SIZE,
            PULL_RESPONSE_MIN_SERIALIZED_SIZE, PUSH_MESSAGE_MAX_PAYLOAD_SIZE,
        },
        restart_crds_values::{
            RestartHeaviestFork, RestartLastVotedForkSlots, RestartLastVotedForkSlotsError,
        },
        weighted_shuffle::WeightedShuffle,
    },
    crossbeam_channel::{Receiver, TrySendError},
    itertools::{Either, Itertools},
    rand::{seq::SliceRandom, CryptoRng, Rng},
    rayon::{prelude::*, ThreadPool, ThreadPoolBuilder},
    solana_clock::{Slot, DEFAULT_MS_PER_SLOT, DEFAULT_SLOTS_PER_EPOCH},
    solana_hash::Hash,
    solana_keypair::{signable::Signable, Keypair},
    solana_ledger::shred::Shred,
    solana_net_utils::{
        bind_in_range,
        multihomed_sockets::BindIpAddrs,
        sockets::{bind_gossip_port_in_range, bind_to_localhost_unique},
        PortRange, VALIDATOR_PORT_RANGE,
    },
    solana_perf::{
        data_budget::DataBudget,
        packet::{Packet, PacketBatch, PacketBatchRecycler, PacketRef, PinnedPacketBatch},
    },
    solana_pubkey::Pubkey,
    solana_rayon_threadlimit::get_thread_count,
    solana_runtime::bank_forks::BankForks,
    solana_sanitize::Sanitize,
    solana_signature::Signature,
    solana_signer::Signer,
    solana_streamer::{
        packet,
        socket::SocketAddrSpace,
        streamer::{ChannelSend, PacketBatchReceiver},
    },
    solana_time_utils::timestamp,
    solana_transaction::Transaction,
    solana_vote::vote_parser,
    std::{
        borrow::Borrow,
        collections::{HashMap, HashSet},
        fmt::Debug,
        fs::{self, File},
        io::{BufReader, BufWriter, Write},
        iter::repeat,
        net::{IpAddr, Ipv4Addr, SocketAddr, TcpListener, UdpSocket},
        num::NonZeroUsize,
        ops::Div,
        path::{Path, PathBuf},
        rc::Rc,
        result::Result,
        sync::{
            atomic::{AtomicBool, Ordering},
            Arc, Mutex, RwLock, RwLockReadGuard,
        },
        thread::{sleep, Builder, JoinHandle},
        time::{Duration, Instant},
    },
    thiserror::Error,
};

const DEFAULT_EPOCH_DURATION: Duration =
    Duration::from_millis(DEFAULT_SLOTS_PER_EPOCH * DEFAULT_MS_PER_SLOT);
/// milliseconds we sleep for between gossip rounds
pub const GOSSIP_SLEEP_MILLIS: u64 = 100;
/// Interval between pull requests (in gossip rounds)
const PULL_REQUEST_PERIOD: usize = 5;

/// Capacity for the [`ClusterInfo::run_socket_consume`] and [`ClusterInfo::run_listen`]
/// intermediate packet batch buffers.
///
/// To avoid the overhead of dropping large sets of packet batches in each processing loop,
/// we limit the number of packet batches that are pulled from the corresponding channel on each iteration.
/// This ensures that the number of `madvise` system calls is minimized and, as such, that large interruptions
/// to the processing loop are avoided.
const CHANNEL_CONSUME_CAPACITY: usize = 1024;
/// Channel capacity for gossip channels.
///
/// A hard limit on incoming gossip messages.
///
/// 262,144 packets with saturated packet batches (64 packets).
///
/// 114,688 packets with observed average packet batch size (28 packets),
/// putting this within reasonable range of previous hard limit
/// of `MAX_GOSSIP_TRAFFIC` (103,896).
pub(crate) const GOSSIP_CHANNEL_CAPACITY: usize = 4096; // 2^12
const GOSSIP_PING_CACHE_CAPACITY: usize = 126976;
const GOSSIP_PING_CACHE_TTL: Duration = Duration::from_secs(1280);
const GOSSIP_PING_CACHE_RATE_LIMIT_DELAY: Duration = Duration::from_secs(1280 / 64);
pub const DEFAULT_CONTACT_DEBUG_INTERVAL_MILLIS: u64 = 10_000;
pub const DEFAULT_CONTACT_SAVE_INTERVAL_MILLIS: u64 = 60_000;
// Limit number of unique pubkeys in the crds table.
pub(crate) const CRDS_UNIQUE_PUBKEY_CAPACITY: usize = 8192;

// Must have at least one socket to monitor the TVU port
pub const MINIMUM_NUM_TVU_RECEIVE_SOCKETS: NonZeroUsize = NonZeroUsize::new(1).unwrap();
pub const DEFAULT_NUM_TVU_RECEIVE_SOCKETS: NonZeroUsize = MINIMUM_NUM_TVU_RECEIVE_SOCKETS;
pub const MINIMUM_NUM_TVU_RETRANSMIT_SOCKETS: NonZeroUsize = NonZeroUsize::new(1).unwrap();
pub const DEFAULT_NUM_TVU_RETRANSMIT_SOCKETS: NonZeroUsize = NonZeroUsize::new(12).unwrap();

#[derive(Debug, PartialEq, Eq, Error)]
pub enum ClusterInfoError {
    #[error("NoPeers")]
    NoPeers,
    #[error("NoLeader")]
    NoLeader,
    #[error("BadContactInfo")]
    BadContactInfo,
    #[error("BadGossipAddress")]
    BadGossipAddress,
    #[error("TooManyIncrementalSnapshotHashes")]
    TooManyIncrementalSnapshotHashes,
}

pub struct ClusterInfo {
    /// The network
    pub gossip: CrdsGossip,
    /// set the keypair that will be used to sign crds values generated. It is unset only in tests.
    keypair: RwLock<Arc<Keypair>>,
    /// Network entrypoints
    entrypoints: RwLock<Vec<ContactInfo>>,
    outbound_budget: DataBudget,
    my_contact_info: RwLock<ContactInfo>,
    ping_cache: Mutex<PingCache>,
    pub(crate) stats: GossipStats,
    local_message_pending_push_queue: Mutex<Vec<CrdsValue>>,
    contact_debug_interval: u64, // milliseconds, 0 = disabled
    contact_save_interval: u64,  // milliseconds, 0 = disabled
    contact_info_path: PathBuf,
    socket_addr_space: SocketAddrSpace,
    bind_ip_addrs: Arc<BindIpAddrs>,
}

impl ClusterInfo {
    pub fn new(
        contact_info: ContactInfo,
        keypair: Arc<Keypair>,
        socket_addr_space: SocketAddrSpace,
    ) -> Self {
        assert_eq!(contact_info.pubkey(), &keypair.pubkey());
        let me = Self {
            gossip: CrdsGossip::default(),
            keypair: RwLock::new(keypair),
            entrypoints: RwLock::default(),
            outbound_budget: DataBudget::default(),
            my_contact_info: RwLock::new(contact_info),
            ping_cache: Mutex::new(PingCache::new(
                &mut rand::thread_rng(),
                Instant::now(),
                GOSSIP_PING_CACHE_TTL,
                GOSSIP_PING_CACHE_RATE_LIMIT_DELAY,
                GOSSIP_PING_CACHE_CAPACITY,
            )),
            stats: GossipStats::default(),
            local_message_pending_push_queue: Mutex::default(),
            contact_debug_interval: DEFAULT_CONTACT_DEBUG_INTERVAL_MILLIS,
            contact_info_path: PathBuf::default(),
            contact_save_interval: 0, // disabled
            socket_addr_space,
            bind_ip_addrs: Arc::new(BindIpAddrs::default()),
        };
        me.refresh_my_gossip_contact_info();
        me
    }

    pub fn set_contact_debug_interval(&mut self, new: u64) {
        self.contact_debug_interval = new;
    }

    pub fn socket_addr_space(&self) -> &SocketAddrSpace {
        &self.socket_addr_space
    }

    pub fn set_bind_ip_addrs(&mut self, ip_addrs: Arc<BindIpAddrs>) {
        self.bind_ip_addrs = ip_addrs;
    }

    pub fn bind_ip_addrs(&self) -> Arc<BindIpAddrs> {
        self.bind_ip_addrs.clone()
    }

    fn refresh_push_active_set(
        &self,
        recycler: &PacketBatchRecycler,
        stakes: &HashMap<Pubkey, u64>,
        gossip_validators: Option<&HashSet<Pubkey>>,
        sender: &impl ChannelSend<PacketBatch>,
    ) {
        let shred_version = self.my_contact_info.read().unwrap().shred_version();
        let self_keypair = self.keypair();
        let mut pings = Vec::new();
        self.gossip.refresh_push_active_set(
            &self_keypair,
            shred_version,
            stakes,
            gossip_validators,
            &self.ping_cache,
            &mut pings,
            &self.socket_addr_space,
        );
        let pings = pings
            .into_iter()
            .map(|(addr, ping)| (addr, Protocol::PingMessage(ping)));
        send_gossip_packets(pings, recycler, sender, &self.stats);
    }

    // TODO kill insert_info, only used by tests
    pub fn insert_info(&self, node: ContactInfo) {
        let entry = CrdsValue::new(CrdsData::ContactInfo(node), &self.keypair());
        if let Err(err) = {
            let mut gossip_crds = self.gossip.crds.write().unwrap();
            gossip_crds.insert(entry, timestamp(), GossipRoute::LocalMessage)
        } {
            error!("ClusterInfo.insert_info: {err:?}");
        }
    }

    pub fn set_entrypoint(&self, entrypoint: ContactInfo) {
        self.set_entrypoints(vec![entrypoint]);
    }

    pub fn set_entrypoints(&self, entrypoints: Vec<ContactInfo>) {
        *self.entrypoints.write().unwrap() = entrypoints;
    }

    pub fn save_contact_info(&self) {
        let _st = ScopedTimer::from(&self.stats.save_contact_info_time);
        let nodes = {
            let entrypoint_gossip_addrs = self
                .entrypoints
                .read()
                .unwrap()
                .iter()
                .filter_map(ContactInfo::gossip)
                .collect::<HashSet<_>>();
            let self_pubkey = self.id();
            let gossip_crds = self.gossip.crds.read().unwrap();
            gossip_crds
                .get_nodes()
                .filter_map(|v| {
                    // Don't save:
                    // 1. Our ContactInfo. No point
                    // 2. Entrypoint ContactInfo. This will avoid adopting the incorrect shred
                    //    version on restart if the entrypoint shred version changes.  Also
                    //    there's not much point in saving entrypoint ContactInfo since by
                    //    definition that information is already available
                    let contact_info = v.value.contact_info().unwrap();
                    if contact_info.pubkey() != &self_pubkey
                        && contact_info
                            .gossip()
                            .map(|addr| !entrypoint_gossip_addrs.contains(&addr))
                            .unwrap_or_default()
                    {
                        return Some(v.value.clone());
                    }
                    None
                })
                .collect::<Vec<_>>()
        };

        if nodes.is_empty() {
            return;
        }

        let filename = self.contact_info_path.join("contact-info.bin");
        let tmp_filename = &filename.with_extension("tmp");

        match File::create(tmp_filename) {
            Ok(file) => {
                let mut writer = BufWriter::new(file);
                if let Err(err) = bincode::serialize_into(&mut writer, &nodes) {
                    warn!(
                        "Failed to serialize contact info info {}: {}",
                        tmp_filename.display(),
                        err
                    );
                    return;
                }
                if let Err(err) = writer.flush() {
                    warn!("Failed to save contact info: {err}");
                }
            }
            Err(err) => {
                warn!("Failed to create {}: {}", tmp_filename.display(), err);
                return;
            }
        }

        match fs::rename(tmp_filename, &filename) {
            Ok(()) => {
                info!(
                    "Saved contact info for {} nodes into {}",
                    nodes.len(),
                    filename.display()
                );
            }
            Err(err) => {
                warn!(
                    "Failed to rename {} to {}: {}",
                    tmp_filename.display(),
                    filename.display(),
                    err
                );
            }
        }
    }

    pub fn restore_contact_info(&mut self, contact_info_path: &Path, contact_save_interval: u64) {
        self.contact_info_path = contact_info_path.into();
        self.contact_save_interval = contact_save_interval;

        let filename = contact_info_path.join("contact-info.bin");
        if !filename.exists() {
            return;
        }

        let nodes: Vec<CrdsValue> = match File::open(&filename) {
            Ok(file) => {
                bincode::deserialize_from(&mut BufReader::new(file)).unwrap_or_else(|err| {
                    warn!("Failed to deserialize {}: {}", filename.display(), err);
                    vec![]
                })
            }
            Err(err) => {
                warn!("Failed to open {}: {}", filename.display(), err);
                vec![]
            }
        };

        info!(
            "Loaded contact info for {} nodes from {}",
            nodes.len(),
            filename.display()
        );
        let now = timestamp();
        let mut gossip_crds = self.gossip.crds.write().unwrap();
        for node in nodes {
            if let Err(err) = gossip_crds.insert(node, now, GossipRoute::LocalMessage) {
                warn!("crds insert failed {err:?}");
            }
        }
    }

    pub fn id(&self) -> Pubkey {
        self.keypair.read().unwrap().pubkey()
    }

    pub fn keypair(&self) -> Arc<Keypair> {
        self.keypair.read().unwrap().clone()
    }

    pub fn set_keypair(&self, new_keypair: Arc<Keypair>) {
        let id = new_keypair.pubkey();
        *self.keypair.write().unwrap() = new_keypair;
        self.my_contact_info.write().unwrap().hot_swap_pubkey(id);

        self.refresh_my_gossip_contact_info();
    }

    pub fn set_gossip_socket(&self, gossip_addr: SocketAddr) -> Result<(), ContactInfoError> {
        self.my_contact_info
            .write()
            .unwrap()
            .set_gossip(gossip_addr)?;
        self.refresh_my_gossip_contact_info();
        Ok(())
    }

    pub fn set_tvu_socket(&self, tvu_addr: SocketAddr) -> Result<(), ContactInfoError> {
        self.my_contact_info
            .write()
            .unwrap()
            .set_tvu(contact_info::Protocol::UDP, tvu_addr)?;
        self.refresh_my_gossip_contact_info();
        Ok(())
    }

    pub fn set_tpu(&self, tpu_addr: SocketAddr) -> Result<(), ContactInfoError> {
        self.my_contact_info.write().unwrap().set_tpu(tpu_addr)?;
        self.refresh_my_gossip_contact_info();
        Ok(())
    }

    pub fn set_tpu_forwards(&self, tpu_forwards_addr: SocketAddr) -> Result<(), ContactInfoError> {
        self.my_contact_info
            .write()
            .unwrap()
            .set_tpu_forwards(tpu_forwards_addr)?;
        self.refresh_my_gossip_contact_info();
        Ok(())
    }

    pub fn set_tpu_vote(
        &self,
        protocol: contact_info::Protocol,
        tpu_vote_addr: SocketAddr,
    ) -> Result<(), ContactInfoError> {
        self.my_contact_info
            .write()
            .unwrap()
            .set_tpu_vote(protocol, tpu_vote_addr)?;
        self.refresh_my_gossip_contact_info();
        Ok(())
    }

    pub fn lookup_contact_info<R>(
        &self,
        id: &Pubkey,
        query: impl ContactInfoQuery<R>,
    ) -> Option<R> {
        let gossip_crds = self.gossip.crds.read().unwrap();
        gossip_crds.get(*id).map(query)
    }

    pub fn lookup_contact_info_by_gossip_addr(
        &self,
        gossip_addr: &SocketAddr,
    ) -> Option<ContactInfo> {
        let gossip_crds = self.gossip.crds.read().unwrap();
        let mut nodes = gossip_crds.get_nodes_contact_info();
        nodes
            .find(|node| node.gossip() == Some(*gossip_addr))
            .cloned()
    }

    pub fn my_contact_info(&self) -> ContactInfo {
        self.my_contact_info.read().unwrap().clone()
    }

    pub fn my_shred_version(&self) -> u16 {
        self.my_contact_info.read().unwrap().shred_version()
    }

    fn lookup_epoch_slots(&self, ix: EpochSlotsIndex) -> EpochSlots {
        let self_pubkey = self.id();
        let label = CrdsValueLabel::EpochSlots(ix, self_pubkey);
        let gossip_crds = self.gossip.crds.read().unwrap();
        gossip_crds
            .get::<&CrdsValue>(&label)
            .and_then(|v| v.epoch_slots())
            .cloned()
            .unwrap_or_else(|| EpochSlots::new(self_pubkey, timestamp()))
    }

    fn addr_to_string(&self, default_ip: &Option<IpAddr>, addr: &Option<SocketAddr>) -> String {
        addr.filter(|addr| self.socket_addr_space.check(addr))
            .map(|addr| {
                if &Some(addr.ip()) == default_ip {
                    addr.port().to_string()
                } else {
                    addr.to_string()
                }
            })
            .unwrap_or_else(|| String::from("none"))
    }

    pub fn rpc_info_trace(&self) -> String {
        let now = timestamp();
        let my_pubkey = self.id();
        let my_shred_version = self.my_shred_version();
        let nodes: Vec<_> = self
            .all_peers()
            .into_iter()
            .filter_map(|(node, last_updated)| {
                let node_rpc = node
                    .rpc()
                    .filter(|addr| self.socket_addr_space.check(addr))?;
                let node_version = self.get_node_version(node.pubkey());
                if node.shred_version() != my_shred_version {
                    return None;
                }
                let rpc_addr = node_rpc.ip();
                Some(format!(
                    "{:15} {:2}| {:5} | {:44} |{:^9}| {:5}| {:5}| {}\n",
                    rpc_addr.to_string(),
                    if node.pubkey() == &my_pubkey {
                        "me"
                    } else {
                        ""
                    },
                    now.saturating_sub(last_updated),
                    node.pubkey().to_string(),
                    if let Some(node_version) = node_version {
                        node_version.to_string()
                    } else {
                        "-".to_string()
                    },
                    self.addr_to_string(&Some(rpc_addr), &node.rpc()),
                    self.addr_to_string(&Some(rpc_addr), &node.rpc_pubsub()),
                    node.shred_version(),
                ))
            })
            .collect();

        format!(
            "RPC Address       |Age(ms)| Node identifier                              \
             | Version | RPC  |PubSub|ShredVer\n\
             ------------------+-------+----------------------------------------------\
             +---------+------+------+--------\n\
             {}\
             RPC Enabled Nodes: {}",
            nodes.join(""),
            nodes.len(),
        )
    }

    pub fn contact_info_trace(&self) -> String {
        let now = timestamp();
        let mut shred_spy_nodes = 0usize;
        let mut total_spy_nodes = 0usize;
        let mut different_shred_nodes = 0usize;
        let my_pubkey = self.id();
        let my_shred_version = self.my_shred_version();
        let nodes: Vec<_> = self
            .all_peers()
            .into_iter()
            .filter_map(|(node, last_updated)| {
                let is_spy_node = Self::is_spy_node(&node, &self.socket_addr_space);
                if is_spy_node {
                    total_spy_nodes = total_spy_nodes.saturating_add(1);
                }

                let node_version = self.get_node_version(node.pubkey());
                if node.shred_version() != my_shred_version {
                    different_shred_nodes = different_shred_nodes.saturating_add(1);
                    None
                } else {
                    if is_spy_node {
                        shred_spy_nodes = shred_spy_nodes.saturating_add(1);
                    }
                    let ip_addr = node.gossip().as_ref().map(SocketAddr::ip);
                    Some(format!(
                        "{:15} {:2}| {:5} | {:44} |{:^9}| {:5}|  {:5}| {:5}| {:5}| {:5}| {:5}| \
                         {:5}| {:5}| {}\n",
                        node.gossip()
                            .filter(|addr| self.socket_addr_space.check(addr))
                            .as_ref()
                            .map(SocketAddr::ip)
                            .as_ref()
                            .map(IpAddr::to_string)
                            .unwrap_or_else(|| String::from("none")),
                        if node.pubkey() == &my_pubkey {
                            "me"
                        } else {
                            ""
                        },
                        now.saturating_sub(last_updated),
                        node.pubkey().to_string(),
                        if let Some(node_version) = node_version {
                            node_version.to_string()
                        } else {
                            "-".to_string()
                        },
                        self.addr_to_string(&ip_addr, &node.gossip()),
                        self.addr_to_string(&ip_addr, &node.tpu_vote(contact_info::Protocol::UDP)),
                        self.addr_to_string(&ip_addr, &node.tpu(contact_info::Protocol::UDP)),
                        self.addr_to_string(
                            &ip_addr,
                            &node.tpu_forwards(contact_info::Protocol::UDP)
                        ),
                        self.addr_to_string(&ip_addr, &node.tvu(contact_info::Protocol::UDP)),
                        self.addr_to_string(&ip_addr, &node.tvu(contact_info::Protocol::QUIC)),
                        self.addr_to_string(
                            &ip_addr,
                            &node.serve_repair(contact_info::Protocol::UDP)
                        ),
                        self.addr_to_string(&ip_addr, &node.alpenglow()),
                        node.shred_version(),
                    ))
                }
            })
            .collect();

        format!(
            "IP Address        |Age(ms)| Node identifier                              \
             | Version |Gossip|TPUvote| TPU  |TPUfwd| TVU  |TVU Q |ServeR|Alpeng|ShredVer\n\
             ------------------+-------+----------------------------------------------\
             +---------+------+-------+------+------+------+------+------+------+--------\n\
             {}\
             Nodes: {}{}{}",
            nodes.join(""),
            nodes.len().saturating_sub(shred_spy_nodes),
            if total_spy_nodes > 0 {
                format!("\nSpies: {total_spy_nodes}")
            } else {
                "".to_string()
            },
            if different_shred_nodes > 0 {
                format!("\nNodes with different shred version: {different_shred_nodes}")
            } else {
                "".to_string()
            }
        )
    }

    // TODO: This has a race condition if called from more than one thread.
    pub fn push_lowest_slot(&self, min: Slot) {
        let self_pubkey = self.id();
        let last = {
            let gossip_crds = self.gossip.crds.read().unwrap();
            gossip_crds
                .get::<&LowestSlot>(self_pubkey)
                .map(|x| x.lowest)
                .unwrap_or_default()
        };
        if min > last {
            let now = timestamp();
            let entry = CrdsValue::new(
                CrdsData::LowestSlot(0, LowestSlot::new(self_pubkey, min, now)),
                &self.keypair(),
            );
            self.push_message(entry);
        }
    }

    // TODO: If two threads call into this function then epoch_slot_index has a
    // race condition and the threads will overwrite each other in crds table.
    pub fn push_epoch_slots(&self, mut update: &[Slot]) {
        let self_pubkey = self.id();
        let current_slots: Vec<_> = {
            let gossip_crds =
                self.time_gossip_read_lock("lookup_epoch_slots", &self.stats.epoch_slots_lookup);
            (0..crds_data::MAX_EPOCH_SLOTS)
                .filter_map(|ix| {
                    let label = CrdsValueLabel::EpochSlots(ix, self_pubkey);
                    let crds_value = gossip_crds.get::<&CrdsValue>(&label)?;
                    let epoch_slots = crds_value.epoch_slots()?;
                    let first_slot = epoch_slots.first_slot()?;
                    Some((epoch_slots.wallclock, first_slot, ix))
                })
                .collect()
        };
        let min_slot: Slot = current_slots
            .iter()
            .map(|(_wallclock, slot, _index)| *slot)
            .min()
            .unwrap_or_default();
        let max_slot: Slot = update.iter().max().cloned().unwrap_or(0);
        let total_slots = max_slot as isize - min_slot as isize;
        // WARN if CRDS is not storing at least a full epoch worth of slots
        if DEFAULT_SLOTS_PER_EPOCH as isize > total_slots
            && crds_data::MAX_EPOCH_SLOTS as usize <= current_slots.len()
        {
            self.stats.epoch_slots_filled.add_relaxed(1);
            warn!(
                "EPOCH_SLOTS are filling up FAST {}/{}",
                total_slots,
                current_slots.len()
            );
        }
        let mut reset = false;
        let mut epoch_slot_index = match current_slots.iter().max() {
            Some((_wallclock, _slot, index)) => *index,
            None => 0,
        };
        let mut entries = Vec::default();
        let keypair = self.keypair();
        while !update.is_empty() {
            let ix = epoch_slot_index % crds_data::MAX_EPOCH_SLOTS;
            let now = timestamp();
            let mut slots = if !reset {
                self.lookup_epoch_slots(ix)
            } else {
                EpochSlots::new(self_pubkey, now)
            };
            let n = slots.fill(update, now);
            update = &update[n..];
            if n > 0 {
                let epoch_slots = CrdsData::EpochSlots(ix, slots);
                let entry = CrdsValue::new(epoch_slots, &keypair);
                entries.push(entry);
            }
            epoch_slot_index += 1;
            reset = true;
        }
        let mut gossip_crds = self.gossip.crds.write().unwrap();
        let now = timestamp();
        for entry in entries {
            if let Err(err) = gossip_crds.insert(entry, now, GossipRoute::LocalMessage) {
                error!("push_epoch_slots failed: {err:?}");
            }
        }
    }

    pub fn push_restart_last_voted_fork_slots(
        &self,
        fork: &[Slot],
        last_vote_bankhash: Hash,
    ) -> Result<(), RestartLastVotedForkSlotsError> {
        let now = timestamp();
        let last_voted_fork_slots = RestartLastVotedForkSlots::new(
            self.id(),
            now,
            fork,
            last_vote_bankhash,
            self.my_shred_version(),
        )?;
        self.push_message(CrdsValue::new(
            CrdsData::RestartLastVotedForkSlots(last_voted_fork_slots),
            &self.keypair(),
        ));
        Ok(())
    }

    pub fn push_restart_heaviest_fork(
        &self,
        last_slot: Slot,
        last_slot_hash: Hash,
        observed_stake: u64,
    ) {
        let restart_heaviest_fork = RestartHeaviestFork {
            from: self.id(),
            wallclock: timestamp(),
            last_slot,
            last_slot_hash,
            observed_stake,
            shred_version: self.my_shred_version(),
        };
        self.push_message(CrdsValue::new(
            CrdsData::RestartHeaviestFork(restart_heaviest_fork),
            &self.keypair(),
        ));
    }

    fn time_gossip_read_lock<'a>(
        &'a self,
        label: &'static str,
        counter: &'a Counter,
    ) -> TimedGuard<'a, RwLockReadGuard<'a, Crds>> {
        TimedGuard::new(self.gossip.crds.read().unwrap(), label, counter)
    }

    fn push_message(&self, message: CrdsValue) {
        self.local_message_pending_push_queue
            .lock()
            .unwrap()
            .push(message);
    }

    pub fn push_snapshot_hashes(
        &self,
        full: (Slot, Hash),
        incremental: Vec<(Slot, Hash)>,
    ) -> Result<(), ClusterInfoError> {
        if incremental.len() > MAX_INCREMENTAL_SNAPSHOT_HASHES {
            return Err(ClusterInfoError::TooManyIncrementalSnapshotHashes);
        }

        let message = CrdsData::SnapshotHashes(SnapshotHashes {
            from: self.id(),
            full,
            incremental,
            wallclock: timestamp(),
        });
        self.push_message(CrdsValue::new(message, &self.keypair()));

        Ok(())
    }

    pub fn push_vote_at_index(&self, vote: Transaction, vote_index: u8) {
        assert!(vote_index < MAX_VOTES);
        let self_pubkey = self.id();
        let now = timestamp();
        let vote = Vote::new(self_pubkey, vote, now).unwrap();
        let vote = CrdsData::Vote(vote_index, vote);
        let vote = CrdsValue::new(vote, &self.keypair());
        let mut gossip_crds = self.gossip.crds.write().unwrap();
        if let Err(err) = gossip_crds.insert(vote, now, GossipRoute::LocalMessage) {
            error!("push_vote failed: {err:?}");
        }
    }

    /// If there are less than `MAX_LOCKOUT_HISTORY` votes present, returns the next index
    /// without a vote. If there are `MAX_LOCKOUT_HISTORY` votes:
    /// - Finds the oldest wallclock vote and returns its index
    /// - Otherwise returns the total amount of observed votes
    ///
    /// If there exists a newer vote in gossip than `new_vote_slot` return `None` as this indicates
    /// that we might be submitting slashable votes after an improper restart
    fn find_vote_index_to_evict(&self, new_vote_slot: Slot) -> Option<u8> {
        let self_pubkey = self.id();
        let mut num_crds_votes = 0;
        let mut exists_newer_vote = false;
        let vote_index = {
            let gossip_crds =
                self.time_gossip_read_lock("gossip_read_push_vote", &self.stats.push_vote_read);
            (0..MAX_VOTES)
                .filter_map(|ix| {
                    let vote = CrdsValueLabel::Vote(ix, self_pubkey);
                    let vote: &CrdsData = gossip_crds.get(&vote)?;
                    num_crds_votes += 1;
                    match &vote {
                        CrdsData::Vote(_, vote) if vote.slot() < Some(new_vote_slot) => {
                            Some((vote.wallclock, ix))
                        }
                        CrdsData::Vote(_, _) => {
                            exists_newer_vote = true;
                            None
                        }
                        _ => panic!("this should not happen!"),
                    }
                })
                .min() // Boot the oldest evicted vote by wallclock.
                .map(|(_ /*wallclock*/, ix)| ix)
        };
        if exists_newer_vote {
            return None;
        }
        if num_crds_votes < MAX_VOTES {
            // Do not evict if there is space in crds
            Some(num_crds_votes)
        } else {
            vote_index
        }
    }

    pub fn push_vote(&self, tower: &[Slot], vote: Transaction) {
        debug_assert!(tower.iter().tuple_windows().all(|(a, b)| a < b));
        // Find the oldest crds vote by wallclock that has a lower slot than `tower`
        // and recycle its vote-index. If the crds buffer is not full we instead add a new vote-index.
        let Some(vote_index) =
            self.find_vote_index_to_evict(tower.last().copied().expect("Cannot push empty vote"))
        else {
            // In this case we have restarted with a mangled/missing tower and are attempting
            // to push an old vote. This could be a slashable offense so better to panic here.
            let (_, vote, hash, _) = vote_parser::parse_vote_transaction(&vote).unwrap();
            panic!(
                "Submitting old vote, switch: {}, vote slots: {:?}, tower: {:?}",
                hash.is_some(),
                vote.slots(),
                tower
            );
        };
        debug_assert!(vote_index < MAX_VOTES);
        self.push_vote_at_index(vote, vote_index);
    }

    pub fn refresh_vote(&self, refresh_vote: Transaction, refresh_vote_slot: Slot) {
        let vote_index = {
            let self_pubkey = self.id();
            let gossip_crds =
                self.time_gossip_read_lock("gossip_read_push_vote", &self.stats.push_vote_read);
            (0..MAX_VOTES).find(|ix| {
                let vote = CrdsValueLabel::Vote(*ix, self_pubkey);
                let Some(vote) = gossip_crds.get::<&CrdsData>(&vote) else {
                    return false;
                };
                let CrdsData::Vote(_, prev_vote) = &vote else {
                    panic!("this should not happen!");
                };
                match prev_vote.slot() {
                    Some(prev_vote_slot) => prev_vote_slot == refresh_vote_slot,
                    None => {
                        error!("crds vote with no slots!");
                        false
                    }
                }
            })
        };

        // We don't write to an arbitrary index, because it may replace one of this validator's
        // existing votes on the network.
        if let Some(vote_index) = vote_index {
            self.push_vote_at_index(refresh_vote, vote_index);
        } else {
            // If you don't see a vote with the same slot yet, this means you probably
            // restarted, and need to repush and evict the oldest vote
            let Some(vote_index) = self.find_vote_index_to_evict(refresh_vote_slot) else {
                warn!(
                    "trying to refresh slot {refresh_vote_slot} but all votes in gossip table are \
                     for newer slots",
                );
                return;
            };
            debug_assert!(vote_index < MAX_VOTES);
            self.push_vote_at_index(refresh_vote, vote_index);
        }
    }

    /// Returns votes inserted since the given cursor.
    pub fn get_votes(&self, cursor: &mut Cursor) -> Vec<Transaction> {
        let txs: Vec<Transaction> = self
            .time_gossip_read_lock("get_votes", &self.stats.get_votes)
            .get_votes(cursor)
            .map(|vote| {
                let CrdsData::Vote(_, vote) = vote.value.data() else {
                    panic!("this should not happen!");
                };
                vote.transaction().clone()
            })
            .collect();
        self.stats.get_votes_count.add_relaxed(txs.len() as u64);
        txs
    }

    /// Returns votes and the associated labels inserted since the given cursor.
    pub fn get_votes_with_labels(
        &self,
        cursor: &mut Cursor,
    ) -> (Vec<CrdsValueLabel>, Vec<Transaction>) {
        let (labels, txs): (_, Vec<_>) = self
            .time_gossip_read_lock("get_votes", &self.stats.get_votes)
            .get_votes(cursor)
            .map(|vote| {
                let label = vote.value.label();
                let CrdsData::Vote(_, vote) = vote.value.data() else {
                    panic!("this should not happen!");
                };
                (label, vote.transaction().clone())
            })
            .unzip();
        self.stats.get_votes_count.add_relaxed(txs.len() as u64);
        (labels, txs)
    }

    pub fn push_duplicate_shred(
        &self,
        shred: &Shred,
        other_payload: &[u8],
    ) -> Result<(), GossipError> {
        self.gossip.push_duplicate_shred(
            &self.keypair(),
            shred,
            other_payload,
            None::<fn(Slot) -> Option<Pubkey>>, // Leader schedule
            DUPLICATE_SHRED_MAX_PAYLOAD_SIZE,
            self.my_shred_version(),
        )?;
        Ok(())
    }

    pub fn get_snapshot_hashes_for_node(&self, pubkey: &Pubkey) -> Option<SnapshotHashes> {
        self.gossip
            .crds
            .read()
            .unwrap()
            .get::<&SnapshotHashes>(*pubkey)
            .cloned()
    }

    /// Returns epoch-slots inserted since the given cursor.
    /// Excludes entries from nodes with unknown or different shred version.
    pub fn get_epoch_slots(&self, cursor: &mut Cursor) -> Vec<EpochSlots> {
        let self_shred_version = Some(self.my_shred_version());
        let gossip_crds = self.gossip.crds.read().unwrap();
        gossip_crds
            .get_epoch_slots(cursor)
            .filter(|entry| {
                let origin = entry.value.pubkey();
                gossip_crds.get_shred_version(&origin) == self_shred_version
            })
            .map(|entry| match entry.value.data() {
                CrdsData::EpochSlots(_, slots) => slots.clone(),
                _ => panic!("this should not happen!"),
            })
            .collect()
    }

    pub fn get_restart_last_voted_fork_slots(
        &self,
        cursor: &mut Cursor,
    ) -> Vec<RestartLastVotedForkSlots> {
        let self_shred_version = self.my_shred_version();
        let gossip_crds = self.gossip.crds.read().unwrap();
        gossip_crds
            .get_entries(cursor)
            .filter_map(|entry| {
                let CrdsData::RestartLastVotedForkSlots(slots) = entry.value.data() else {
                    return None;
                };
                (slots.shred_version == self_shred_version).then_some(slots)
            })
            .cloned()
            .collect()
    }

    pub fn get_restart_heaviest_fork(&self, cursor: &mut Cursor) -> Vec<RestartHeaviestFork> {
        let self_shred_version = self.my_shred_version();
        let gossip_crds = self.gossip.crds.read().unwrap();
        gossip_crds
            .get_entries(cursor)
            .filter_map(|entry| {
                let CrdsData::RestartHeaviestFork(fork) = entry.value.data() else {
                    return None;
                };
                (fork.shred_version == self_shred_version).then_some(fork)
            })
            .cloned()
            .collect()
    }

    /// Returns duplicate-shreds inserted since the given cursor.
    pub(crate) fn get_duplicate_shreds(&self, cursor: &mut Cursor) -> Vec<DuplicateShred> {
        let gossip_crds = self.gossip.crds.read().unwrap();
        gossip_crds
            .get_duplicate_shreds(cursor)
            .map(|entry| match entry.value.data() {
                CrdsData::DuplicateShred(_, dup) => dup.clone(),
                _ => panic!("this should not happen!"),
            })
            .collect()
    }

    pub fn get_node_version(&self, pubkey: &Pubkey) -> Option<solana_version::Version> {
        let gossip_crds = self.gossip.crds.read().unwrap();
        gossip_crds
            .get::<&ContactInfo>(*pubkey)
            .map(ContactInfo::version)
            .cloned()
    }

    fn check_socket_addr_space(&self, addr: &Option<SocketAddr>) -> bool {
        addr.as_ref()
            .map(|addr| self.socket_addr_space.check(addr))
            .unwrap_or_default()
    }

    /// all validators that have a valid rpc port and are on the same `shred_version`.
    pub fn rpc_peers(&self) -> Vec<ContactInfo> {
        let self_pubkey = self.id();
        let self_shred_version = self.my_shred_version();
        let gossip_crds = self.gossip.crds.read().unwrap();
        gossip_crds
            .get_nodes_contact_info()
            .filter(|node| {
                node.pubkey() != &self_pubkey
                    && self.check_socket_addr_space(&node.rpc())
                    && node.shred_version() == self_shred_version
            })
            .cloned()
            .collect()
    }

    // All nodes in gossip (including spy nodes) and the last time we heard about them
    pub fn all_peers(&self) -> Vec<(ContactInfo, u64)> {
        let self_shred_version = self.my_shred_version();
        let gossip_crds = self.gossip.crds.read().unwrap();
        gossip_crds
            .get_nodes()
            .filter_map(|node| {
                let contact_info = node.value.contact_info()?;
                (contact_info.shred_version() == self_shred_version)
                    .then(|| (contact_info.clone(), node.local_timestamp))
            })
            .collect()
    }

    pub fn gossip_peers(&self) -> Vec<ContactInfo> {
        let me = self.id();
        let self_shred_version = self.my_shred_version();
        let gossip_crds = self.gossip.crds.read().unwrap();
        gossip_crds
            .get_nodes_contact_info()
            .filter(|node| {
                node.pubkey() != &me
                    && self.check_socket_addr_space(&node.gossip())
                    && node.shred_version() == self_shred_version
            })
            .cloned()
            .collect()
    }

    /// all validators that have a valid tvu port and are on the same `shred_version`.
    pub fn tvu_peers<R>(&self, query: impl ContactInfoQuery<R>) -> Vec<R> {
        let self_pubkey = self.id();
        let self_shred_version = self.my_shred_version();
        self.time_gossip_read_lock("tvu_peers", &self.stats.tvu_peers)
            .get_nodes_contact_info()
            .filter(|node| {
                node.pubkey() != &self_pubkey
                    && node.shred_version() == self_shred_version
                    && self.check_socket_addr_space(&node.tvu(contact_info::Protocol::UDP))
            })
            .map(query)
            .collect()
    }

    /// all tvu peers with valid gossip addrs that likely have the slot being requested
    pub fn repair_peers(&self, slot: Slot) -> Vec<ContactInfo> {
        let _st = ScopedTimer::from(&self.stats.repair_peers);
        let self_pubkey = self.id();
        let self_shred_version = self.my_shred_version();
        let gossip_crds = self.gossip.crds.read().unwrap();
        gossip_crds
            .get_nodes_contact_info()
            .filter(|node| {
                node.pubkey() != &self_pubkey
                    && node.shred_version() == self_shred_version
                    && self.check_socket_addr_space(&node.tvu(contact_info::Protocol::UDP))
                    && self.check_socket_addr_space(&node.serve_repair(contact_info::Protocol::UDP))
                    && match gossip_crds.get::<&LowestSlot>(*node.pubkey()) {
                        None => true, // fallback to legacy behavior
                        Some(lowest_slot) => lowest_slot.lowest <= slot,
                    }
            })
            .cloned()
            .collect()
    }

    fn is_spy_node(node: &ContactInfo, socket_addr_space: &SocketAddrSpace) -> bool {
        ![
            node.tpu(contact_info::Protocol::UDP),
            node.gossip(),
            node.tvu(contact_info::Protocol::UDP),
        ]
        .into_iter()
        .all(|addr| {
            addr.map(|addr| socket_addr_space.check(&addr))
                .unwrap_or_default()
        })
    }

    /// compute broadcast table
    pub fn tpu_peers(&self) -> Vec<ContactInfo> {
        let self_pubkey = self.id();
        let gossip_crds = self.gossip.crds.read().unwrap();
        gossip_crds
            .get_nodes_contact_info()
            .filter(|node| {
                node.pubkey() != &self_pubkey
                    && self.check_socket_addr_space(&node.tpu(contact_info::Protocol::UDP))
            })
            .cloned()
            .collect()
    }

    fn refresh_my_gossip_contact_info(&self) {
        let keypair = self.keypair();
        let node = {
            let mut node = self.my_contact_info.write().unwrap();
            node.set_wallclock(timestamp());
            node.clone()
        };
        let node = CrdsValue::new(CrdsData::ContactInfo(node), &keypair);
        if let Err(err) = {
            let mut gossip_crds = self.gossip.crds.write().unwrap();
            gossip_crds.insert(node, timestamp(), GossipRoute::LocalMessage)
        } {
            error!("refresh_my_gossip_contact_info failed: {err:?}");
        }
    }

    // If the network entrypoint hasn't been discovered yet, add it to the crds table
    fn append_entrypoint_to_pulls(
        &self,
        thread_pool: &ThreadPool,
        max_bloom_filter_bytes: usize,
        pulls: impl Iterator<Item = (SocketAddr, CrdsFilter)> + Clone,
    ) -> impl Iterator<Item = (SocketAddr, CrdsFilter)> {
        const THROTTLE_DELAY: u64 = CRDS_GOSSIP_PULL_CRDS_TIMEOUT_MS / 2;
        let mut pulls = pulls.peekable();
        let entrypoint = {
            let mut entrypoints = self.entrypoints.write().unwrap();
            let Some(entrypoint) = entrypoints.choose_mut(&mut rand::thread_rng()) else {
                return Either::Left(pulls);
            };
            if pulls.peek().is_some() {
                let now = timestamp();
                if now <= entrypoint.wallclock().saturating_add(THROTTLE_DELAY) {
                    return Either::Left(pulls);
                }
                entrypoint.set_wallclock(now);
                if let Some(entrypoint_gossip) = entrypoint.gossip() {
                    if self
                        .time_gossip_read_lock("entrypoint", &self.stats.entrypoint)
                        .get_nodes_contact_info()
                        .any(|node| node.gossip() == Some(entrypoint_gossip))
                    {
                        // Found the entrypoint, no need to pull from it.
                        return Either::Left(pulls);
                    }
                }
            }
            let Some(entrypoint) = entrypoint.gossip() else {
                return Either::Left(pulls);
            };
            entrypoint
        };
        let filters = if pulls.peek().is_none() {
            let _st = ScopedTimer::from(&self.stats.entrypoint2);
            Either::Left(
                self.gossip
                    .pull
                    .build_crds_filters(thread_pool, &self.gossip.crds, max_bloom_filter_bytes)
                    .into_iter(),
            )
        } else {
            Either::Right(pulls.clone().map(|(_, filter)| filter))
        };
        self.stats.pull_from_entrypoint_count.add_relaxed(1);
        Either::Right(pulls.chain(repeat(entrypoint).zip(filters)))
    }

    fn new_pull_requests(
        &self,
        thread_pool: &ThreadPool,
        gossip_validators: Option<&HashSet<Pubkey>>,
        stakes: &HashMap<Pubkey, u64>,
    ) -> impl Iterator<Item = (SocketAddr, Protocol)> {
        let now = timestamp();
        let keypair = self.keypair();
        let mut contact_info = self.my_contact_info();
        contact_info.set_wallclock(now);
        let self_info = CrdsValue::new(CrdsData::from(contact_info), &keypair);
        let max_bloom_filter_bytes = get_max_bloom_filter_bytes(&self_info);
        let mut pings = Vec::new();
        let pulls = {
            let _st = ScopedTimer::from(&self.stats.new_pull_requests);
            self.gossip
                .new_pull_request(
                    thread_pool,
                    &keypair,
                    self.my_shred_version(),
                    now,
                    gossip_validators,
                    stakes,
                    max_bloom_filter_bytes,
                    &self.ping_cache,
                    &mut pings,
                    &self.socket_addr_space,
                )
                .into_iter()
                .flatten()
        };
        let pings = pings
            .into_iter()
            .map(|(addr, ping)| (addr, Protocol::PingMessage(ping)));
        self.append_entrypoint_to_pulls(thread_pool, max_bloom_filter_bytes, pulls)
            .map(move |(gossip_addr, filter)| {
                let request = Protocol::PullRequest(filter, self_info.clone());
                (gossip_addr, request)
            })
            .chain(pings)
    }

    pub fn flush_push_queue(&self) {
        let entries: Vec<CrdsValue> =
            std::mem::take(&mut *self.local_message_pending_push_queue.lock().unwrap());
        if !entries.is_empty() {
            let mut gossip_crds = self.gossip.crds.write().unwrap();
            let now = timestamp();
            for entry in entries {
                let _ = gossip_crds.insert(entry, now, GossipRoute::LocalMessage);
            }
        }
    }
    fn new_push_requests(
        &self,
        stakes: &HashMap<Pubkey, u64>,
    ) -> impl Iterator<Item = (SocketAddr, Protocol)> {
        let self_id = self.id();
        let (entries, push_messages, num_pushes) = {
            let _st = ScopedTimer::from(&self.stats.new_push_requests);
            self.flush_push_queue();
            self.gossip
                .new_push_messages(&self_id, timestamp(), stakes, |value| {
                    should_retain_crds_value(value, stakes, GossipFilterDirection::EgressPush)
                })
        };
        self.stats
            .push_fanout_num_entries
            .add_relaxed(entries.len() as u64);
        self.stats
            .push_fanout_num_nodes
            .add_relaxed(num_pushes as u64);
        let push_messages: Vec<_> = {
            let gossip_crds =
                self.time_gossip_read_lock("push_req_lookup", &self.stats.new_push_requests2);
            push_messages
                .into_iter()
                .filter_map(|(pubkey, messages)| {
                    let addr = get_node_addr(
                        pubkey,
                        ContactInfo::gossip,
                        &gossip_crds,
                        &self.socket_addr_space,
                    )?;
                    Some((addr, messages))
                })
                .collect()
        };
        let entries = Rc::new(entries);
        push_messages
            .into_iter()
            .flat_map(move |(peer, msgs): (SocketAddr, Vec<usize>)| {
                let entries = Rc::clone(&entries);
                let msgs = msgs.into_iter().map(move |k| entries[k].clone());
                let msgs = split_gossip_messages(PUSH_MESSAGE_MAX_PAYLOAD_SIZE, msgs)
                    .map(move |msgs| Protocol::PushMessage(self_id, msgs));
                repeat(peer).zip(msgs)
            })
    }

    // Generate new push and pull requests
    fn generate_new_gossip_requests(
        &self,
        thread_pool: &ThreadPool,
        gossip_validators: Option<&HashSet<Pubkey>>,
        stakes: &HashMap<Pubkey, u64>,
        generate_pull_requests: bool,
    ) -> impl Iterator<Item = (SocketAddr, Protocol)> {
        self.trim_crds_table(CRDS_UNIQUE_PUBKEY_CAPACITY, stakes);
        // This will flush local pending push messages before generating
        // pull-request bloom filters, preventing pull responses to return the
        // same values back to the node itself. Note that packets will arrive
        // and are processed out of order.
        let out = self.new_push_requests(stakes);
        if generate_pull_requests {
            let reqs = self.new_pull_requests(thread_pool, gossip_validators, stakes);
            Either::Right(out.chain(reqs))
        } else {
            Either::Left(out)
        }
    }

    /// At random pick a node and try to get updated changes from them
    fn run_gossip(
        &self,
        thread_pool: &ThreadPool,
        gossip_validators: Option<&HashSet<Pubkey>>,
        recycler: &PacketBatchRecycler,
        stakes: &HashMap<Pubkey, u64>,
        sender: &impl ChannelSend<PacketBatch>,
        generate_pull_requests: bool,
    ) -> Result<(), GossipError> {
        let _st = ScopedTimer::from(&self.stats.gossip_transmit_loop_time);
        let mut packet_batch =
            PinnedPacketBatch::new_unpinned_with_recycler(recycler, 0, "run_gossip");
        self.generate_new_gossip_requests(
            thread_pool,
            gossip_validators,
            stakes,
            generate_pull_requests,
        )
        .filter_map(|(addr, data)| make_gossip_packet(addr, &data, &self.stats))
        .for_each(|pkt| packet_batch.push(pkt));
        if !packet_batch.is_empty() {
            if let Err(TrySendError::Full(packet_batch)) = sender.try_send(packet_batch.into()) {
                self.stats
                    .gossip_transmit_packets_dropped_count
                    .add_relaxed(packet_batch.len() as u64);
            }
        }
        self.stats
            .gossip_transmit_loop_iterations_since_last_report
            .add_relaxed(1);
        Ok(())
    }

    fn process_entrypoints(&self) -> bool {
        let mut entrypoints = self.entrypoints.write().unwrap();
        if entrypoints.is_empty() {
            // No entrypoint specified.  Nothing more to process
            return true;
        }
        for entrypoint in entrypoints.iter_mut() {
            if entrypoint.pubkey() == &Pubkey::default() {
                // If a pull from the entrypoint was successful it should exist in the CRDS table
                if let Some(entrypoint_from_gossip) = entrypoint
                    .gossip()
                    .and_then(|addr| self.lookup_contact_info_by_gossip_addr(&addr))
                {
                    // Update the entrypoint's id so future entrypoint pulls correctly reference it
                    *entrypoint = entrypoint_from_gossip;
                }
            }
        }
        entrypoints
            .iter()
            .all(|entrypoint| entrypoint.pubkey() != &Pubkey::default())
    }

    fn handle_purge(
        &self,
        thread_pool: &ThreadPool,
        epoch_duration: Duration,
        stakes: &HashMap<Pubkey, u64>,
    ) {
        let self_pubkey = self.id();
        let timeouts = self
            .gossip
            .make_timeouts(self_pubkey, stakes, epoch_duration);
        let num_purged = {
            let _st = ScopedTimer::from(&self.stats.purge);
            self.gossip
                .purge(&self_pubkey, thread_pool, timestamp(), &timeouts)
        };
        self.stats.purge_count.add_relaxed(num_purged as u64);
    }

    // Trims the CRDS table by dropping all values associated with the pubkeys
    // with the lowest stake, so that the number of unique pubkeys are bounded.
    fn trim_crds_table(&self, cap: usize, stakes: &HashMap<Pubkey, u64>) {
        if !self.gossip.crds.read().unwrap().should_trim(cap) {
            return;
        }
        let keep: Vec<_> = self
            .entrypoints
            .read()
            .unwrap()
            .iter()
            .map(ContactInfo::pubkey)
            .copied()
            .chain(std::iter::once(self.id()))
            .collect();
        self.stats.trim_crds_table.add_relaxed(1);
        let mut gossip_crds = self.gossip.crds.write().unwrap();
        match gossip_crds.trim(cap, &keep, stakes, timestamp()) {
            Err(err) => {
                self.stats.trim_crds_table_failed.add_relaxed(1);
                // TODO: Stakes are coming from the root-bank. Debug why/when
                // they are empty/zero.
                debug!("crds table trim failed: {err:?}");
            }
            Ok(num_purged) => {
                self.stats
                    .trim_crds_table_purged_values_count
                    .add_relaxed(num_purged as u64);
            }
        }
    }

    /// randomly pick a node and ask them for updates asynchronously
    pub fn gossip(
        self: Arc<Self>,
        bank_forks: Option<Arc<RwLock<BankForks>>>,
        sender: impl ChannelSend<PacketBatch>,
        gossip_validators: Option<HashSet<Pubkey>>,
        exit: Arc<AtomicBool>,
    ) -> JoinHandle<()> {
        let thread_pool = ThreadPoolBuilder::new()
            .num_threads(std::cmp::min(get_thread_count(), 8))
            .thread_name(|i| format!("solGossipRun{i:02}"))
            .build()
            .unwrap();
        let mut epoch_specs = bank_forks.map(EpochSpecs::from);
        Builder::new()
            .name("solGossip".to_string())
            .spawn(move || {
                let mut last_push = 0;
                let mut last_contact_info_trace = timestamp();
                let mut last_contact_info_save = timestamp();
                let mut entrypoints_processed = false;
                let recycler = PacketBatchRecycler::default();

                for gossip_round in 0usize.. {
                    if exit.load(Ordering::Relaxed) {
                        break;
                    }
                    let start = timestamp();
                    if self.contact_debug_interval != 0
                        && start - last_contact_info_trace > self.contact_debug_interval
                    {
                        // Log contact info
                        info!(
                            "\n{}\n\n{}",
                            self.contact_info_trace(),
                            self.rpc_info_trace()
                        );
                        last_contact_info_trace = start;
                    }

                    if self.contact_save_interval != 0
                        && start - last_contact_info_save > self.contact_save_interval
                    {
                        self.save_contact_info();
                        last_contact_info_save = start;
                    }
                    let stakes = epoch_specs
                        .as_mut()
                        .map(EpochSpecs::current_epoch_staked_nodes)
                        .cloned()
                        .unwrap_or_default();

                    let _ = self.run_gossip(
                        &thread_pool,
                        gossip_validators.as_ref(),
                        &recycler,
                        &stakes,
                        &sender,
                        // Make pull requests every PULL_REQUEST_PERIOD rounds
                        gossip_round % PULL_REQUEST_PERIOD == 0,
                    );
                    let epoch_duration = epoch_specs
                        .as_mut()
                        .map(EpochSpecs::epoch_duration)
                        .unwrap_or(DEFAULT_EPOCH_DURATION);
                    self.handle_purge(&thread_pool, epoch_duration, &stakes);
                    entrypoints_processed = entrypoints_processed || self.process_entrypoints();
                    //TODO: possibly tune this parameter
                    //we saw a deadlock passing an self.read().unwrap().timeout into sleep
                    if start - last_push > CRDS_GOSSIP_PULL_CRDS_TIMEOUT_MS / 2 {
                        self.refresh_my_gossip_contact_info();
                        self.refresh_push_active_set(
                            &recycler,
                            &stakes,
                            gossip_validators.as_ref(),
                            &sender,
                        );
                        last_push = timestamp();
                    }
                    let elapsed = timestamp() - start;
                    if GOSSIP_SLEEP_MILLIS > elapsed {
                        let time_left = GOSSIP_SLEEP_MILLIS - elapsed;
                        sleep(Duration::from_millis(time_left));
                    }
                }
            })
            .unwrap()
    }

    fn handle_batch_prune_messages(&self, messages: Vec<PruneData>, stakes: &HashMap<Pubkey, u64>) {
        let _st = ScopedTimer::from(&self.stats.handle_batch_prune_messages_time);
        if messages.is_empty() {
            return;
        }
        self.stats
            .prune_message_len
            .add_relaxed(messages.iter().map(|data| data.prunes.len() as u64).sum());
        let mut prune_message_timeout = 0;
        let mut bad_prune_destination = 0;
        let self_pubkey = self.id();
        {
            let _st = ScopedTimer::from(&self.stats.process_prune);
            let now = timestamp();
            for data in messages {
                match self.gossip.process_prune_msg(
                    &self_pubkey,
                    &data.pubkey,
                    &data.destination,
                    &data.prunes,
                    data.wallclock,
                    now,
                    stakes,
                ) {
                    Err(CrdsGossipError::PruneMessageTimeout) => {
                        prune_message_timeout += 1;
                    }
                    Err(CrdsGossipError::BadPruneDestination) => {
                        bad_prune_destination += 1;
                    }
                    _ => (),
                }
            }
        }
        if prune_message_timeout != 0 {
            self.stats
                .prune_message_timeout
                .add_relaxed(prune_message_timeout);
        }
        if bad_prune_destination != 0 {
            self.stats
                .bad_prune_destination
                .add_relaxed(bad_prune_destination);
        }
    }

    fn handle_batch_pull_requests(
        &self,
        requests: Vec<PullRequest>,
        thread_pool: &ThreadPool,
        recycler: &PacketBatchRecycler,
        stakes: &HashMap<Pubkey, u64>,
        response_sender: &impl ChannelSend<PacketBatch>,
    ) {
        let _st = ScopedTimer::from(&self.stats.handle_batch_pull_requests_time);
        if !requests.is_empty() {
            let response = self.handle_pull_requests(thread_pool, recycler, requests, stakes);
            if !response.is_empty() {
                if let Err(TrySendError::Full(response)) = response_sender.try_send(response.into())
                {
                    self.stats
                        .gossip_packets_dropped_count
                        .add_relaxed(response.len() as u64);
                }
            }
        }
    }

    fn update_data_budget(&self, num_staked: usize) -> usize {
        const INTERVAL_MS: u64 = 100;
        // epoch slots + votes ~= 1.5kB/slot ~= 4kB/s
        // Allow 10kB/s per staked validator.
        const BYTES_PER_INTERVAL: usize = 1024;
        const MAX_BUDGET_MULTIPLE: usize = 5; // allow budget build-up to 5x the interval default
        let num_staked = num_staked.max(2);
        self.outbound_budget.update(INTERVAL_MS, |bytes| {
            std::cmp::min(
                bytes + num_staked * BYTES_PER_INTERVAL,
                MAX_BUDGET_MULTIPLE * num_staked * BYTES_PER_INTERVAL,
            )
        })
    }

    // Returns a predicate checking if the pull request is from a valid
    // address, and if the address have responded to a ping request. Also
    // appends ping packets for the addresses which need to be (re)verified.
    fn check_pull_request<'a, R>(
        &'a self,
        now: Instant,
        rng: &'a mut R,
        packet_batch: &'a mut PinnedPacketBatch,
    ) -> impl FnMut(&PullRequest) -> bool + 'a
    where
        R: Rng + CryptoRng,
    {
        let mut cache = HashMap::<(Pubkey, SocketAddr), bool>::new();
        let mut ping_cache = self.ping_cache.lock().unwrap();
        let mut hard_check = move |node| {
            let (check, ping) = ping_cache.check(rng, &self.keypair(), now, node);
            if let Some(ping) = ping {
                let ping = Protocol::PingMessage(ping);
                if let Some(pkt) = make_gossip_packet(node.1, &ping, &self.stats) {
                    packet_batch.push(pkt);
                }
            }
            if !check {
                self.stats
                    .pull_request_ping_pong_check_failed_count
                    .add_relaxed(1)
            }
            check
        };
        // Because pull-responses are sent back to packet.meta().socket_addr() of
        // incoming pull-requests, pings are also sent to request.from_addr (as
        // opposed to caller.gossip address).
        move |request| {
            ContactInfo::is_valid_address(&request.addr, &self.socket_addr_space) && {
                let node = (request.pubkey, request.addr);
                *cache.entry(node).or_insert_with(|| hard_check(node))
            }
        }
    }

    // Pull requests take an incoming bloom filter of contained entries from a node
    // and tries to send back to them the values it detects are missing.
    fn handle_pull_requests(
        &self,
        thread_pool: &ThreadPool,
        recycler: &PacketBatchRecycler,
        mut requests: Vec<PullRequest>,
        stakes: &HashMap<Pubkey, u64>,
    ) -> PinnedPacketBatch {
        const DEFAULT_EPOCH_DURATION_MS: u64 = DEFAULT_SLOTS_PER_EPOCH * DEFAULT_MS_PER_SLOT;
        let output_size_limit =
            self.update_data_budget(stakes.len()) / PULL_RESPONSE_MIN_SERIALIZED_SIZE;
        let mut packet_batch =
            PinnedPacketBatch::new_unpinned_with_recycler(recycler, 64, "handle_pull_requests");
        let mut rng = rand::thread_rng();
        requests.retain({
            let now = Instant::now();
            self.check_pull_request(now, &mut rng, &mut packet_batch)
        });
        let now = timestamp();
        let self_id = self.id();
        let pull_responses = {
            let _st = ScopedTimer::from(&self.stats.generate_pull_responses);
            self.gossip.generate_pull_responses(
                thread_pool,
                &requests,
                output_size_limit,
                now,
                |value| {
                    should_retain_crds_value(
                        value,
                        stakes,
                        GossipFilterDirection::EgressPullResponse,
                    )
                },
                self.my_shred_version(),
                &self.stats,
            )
        };
        // Prioritize more recent values, staked values and ContactInfos.
        let get_score = |value: &CrdsValue| -> u64 {
            let age = now.saturating_sub(value.wallclock());
            // score CrdsValue: 2x score if staked; 2x score if ContactInfo
            let score = DEFAULT_EPOCH_DURATION_MS
                .saturating_sub(age)
                .div(CRDS_GOSSIP_PULL_CRDS_TIMEOUT_MS)
                .max(1);
            let score = if stakes.contains_key(&value.pubkey()) {
                2 * score
            } else {
                score
            };
            let score = match value.data() {
                CrdsData::ContactInfo(_) => 2 * score,
                _ => score,
            };
            score
        };
        let mut num_crds_values = 0;
        let (scores, mut pull_responses): (Vec<_>, Vec<_>) = requests
            .iter()
            .zip(pull_responses)
            .flat_map(|(PullRequest { addr, .. }, values)| {
                num_crds_values += values.len();
                split_gossip_messages(PULL_RESPONSE_MAX_PAYLOAD_SIZE, values).map(move |values| {
                    let score = values.iter().map(get_score).max().unwrap_or_default();
                    (score, (addr, values))
                })
            })
            .collect();
        let (total_bytes, sent_crds_values) = WeightedShuffle::new("handle-pull-requests", scores)
            .shuffle(&mut rng)
            .filter_map(|k| {
                let (addr, values) = &mut pull_responses[k];
                let num_values = values.len();
                let response = Protocol::PullResponse(self_id, std::mem::take(values));
                let packet = make_gossip_packet(*addr, &response, &self.stats)?;
                Some((packet, num_values))
            })
            .take_while(|(packet, _)| {
                if self.outbound_budget.take(packet.meta().size) {
                    true
                } else {
                    self.stats.gossip_pull_request_no_budget.add_relaxed(1);
                    false
                }
            })
            .map(|(packet, num_values)| {
                let num_bytes = packet.meta().size;
                packet_batch.push(packet);
                (num_bytes, num_values)
            })
            .fold((0, 0), |a, b| (a.0 + b.0, a.1 + b.1));
        let dropped_responses = num_crds_values.saturating_sub(sent_crds_values);
        self.stats
            .gossip_pull_request_dropped_requests
            .add_relaxed(dropped_responses as u64);
        self.stats
            .gossip_pull_request_sent_bytes
            .add_relaxed(total_bytes as u64);
        packet_batch
    }

    fn handle_batch_pull_responses(
        &self,
        responses: Vec<CrdsValue>,
        stakes: &HashMap<Pubkey, u64>,
        epoch_duration: Duration,
    ) {
        let _st = ScopedTimer::from(&self.stats.handle_batch_pull_responses_time);
        if !responses.is_empty() {
            let self_pubkey = self.id();
            let timeouts = self
                .gossip
                .make_timeouts(self_pubkey, stakes, epoch_duration);
            self.handle_pull_response(responses, &timeouts);
        }
    }

    // Returns (failed, timeout, success)
    fn handle_pull_response(
        &self,
        crds_values: Vec<CrdsValue>,
        timeouts: &CrdsTimeouts,
    ) -> (usize, usize, usize) {
        let len = crds_values.len();
        let mut pull_stats = ProcessPullStats::default();
        let (filtered_pulls, filtered_pulls_expired_timeout, failed_inserts) = {
            let _st = ScopedTimer::from(&self.stats.filter_pull_response);
            self.gossip
                .filter_pull_responses(timeouts, crds_values, timestamp(), &mut pull_stats)
        };
        if !filtered_pulls.is_empty()
            || !filtered_pulls_expired_timeout.is_empty()
            || !failed_inserts.is_empty()
        {
            let _st = ScopedTimer::from(&self.stats.process_pull_response);
            self.gossip.process_pull_responses(
                filtered_pulls,
                filtered_pulls_expired_timeout,
                failed_inserts,
                timestamp(),
                &mut pull_stats,
            );
        }
        self.stats.process_pull_response_count.add_relaxed(1);
        self.stats.process_pull_response_len.add_relaxed(len as u64);
        self.stats
            .process_pull_response_fail_insert
            .add_relaxed(pull_stats.failed_insert as u64);
        self.stats
            .process_pull_response_fail_timeout
            .add_relaxed(pull_stats.failed_timeout as u64);
        self.stats
            .process_pull_response_success
            .add_relaxed(pull_stats.success as u64);

        (
            pull_stats.failed_insert + pull_stats.failed_timeout,
            pull_stats.failed_timeout,
            pull_stats.success,
        )
    }

    fn handle_batch_ping_messages<S: Borrow<SocketAddr>>(
        &self,
        pings: impl IntoIterator<Item = (S, Ping), IntoIter: ExactSizeIterator>,
        recycler: &PacketBatchRecycler,
        response_sender: &impl ChannelSend<PacketBatch>,
    ) {
        let _st = ScopedTimer::from(&self.stats.handle_batch_ping_messages_time);
        let keypair = self.keypair();
        let pongs = pings.into_iter().map(|(addr, ping)| {
            let pong = Pong::new(&ping, &keypair);
            (addr, Protocol::PongMessage(pong))
        });
        send_gossip_packets(pongs, recycler, response_sender, &self.stats);
    }

    fn handle_batch_pong_messages<I>(&self, pongs: I, now: Instant)
    where
        I: IntoIterator<Item = (SocketAddr, Pong)>,
    {
        let _st = ScopedTimer::from(&self.stats.handle_batch_pong_messages_time);
        let mut pongs = pongs.into_iter().peekable();
        if pongs.peek().is_some() {
            let mut ping_cache = self.ping_cache.lock().unwrap();
            for (addr, pong) in pongs {
                ping_cache.add(&pong, addr, now);
            }
        }
    }

    fn handle_batch_push_messages(
        &self,
        messages: Vec<(Pubkey, Vec<CrdsValue>)>,
        thread_pool: &ThreadPool,
        recycler: &PacketBatchRecycler,
        stakes: &HashMap<Pubkey, u64>,
        response_sender: &impl ChannelSend<PacketBatch>,
    ) {
        let _st = ScopedTimer::from(&self.stats.handle_batch_push_messages_time);
        if messages.is_empty() {
            return;
        }
        // Origins' pubkeys of upserted crds values.
        let origins: HashSet<_> = {
            let _st = ScopedTimer::from(&self.stats.process_push_message);
            let now = timestamp();
            self.gossip.process_push_message(messages, now)
        };
        // Generate prune messages.
        let prune_messages = self.generate_prune_messages(thread_pool, origins, stakes);
        let mut packet_batch = make_gossip_packet_batch(prune_messages, recycler, &self.stats);
        self.new_push_requests(stakes)
            .filter_map(|(addr, data)| make_gossip_packet(addr, &data, &self.stats))
            .for_each(|pkt| packet_batch.push(pkt));
        if !packet_batch.is_empty() {
            if let Err(TrySendError::Full(packet_batch)) =
                response_sender.try_send(packet_batch.into())
            {
                self.stats
                    .gossip_packets_dropped_count
                    .add_relaxed(packet_batch.len() as u64);
            }
        }
    }

    fn generate_prune_messages(
        &self,
        thread_pool: &ThreadPool,
        // Unique origin pubkeys of upserted CRDS values from push messages.
        origins: impl IntoIterator<Item = Pubkey>,
        stakes: &HashMap<Pubkey, u64>,
    ) -> Vec<(SocketAddr, Protocol /*::PruneMessage*/)> {
        let _st = ScopedTimer::from(&self.stats.generate_prune_messages);
        let self_pubkey = self.id();
        // Obtain redundant gossip links which can be pruned.
        let prunes: HashMap</*gossip peer:*/ Pubkey, /*origins:*/ Vec<Pubkey>> = {
            let _st = ScopedTimer::from(&self.stats.prune_received_cache);
            self.gossip
                .prune_received_cache(&self_pubkey, origins, stakes)
        };
        // Look up gossip addresses of destination nodes.
        let prunes: Vec<(
            Pubkey,      // gossip peer to be pruned
            SocketAddr,  // gossip socket-addr of peer
            Vec<Pubkey>, // CRDS value origins
        )> = {
            let gossip_crds = self.gossip.crds.read().unwrap();
            thread_pool.install(|| {
                prunes
                    .into_par_iter()
                    .filter_map(|(pubkey, prunes)| {
                        let addr = get_node_addr(
                            pubkey,
                            ContactInfo::gossip,
                            &gossip_crds,
                            &self.socket_addr_space,
                        )?;
                        Some((pubkey, addr, prunes))
                    })
                    .collect()
            })
        };
        // Create and sign Protocol::PruneMessages.
        thread_pool.install(|| {
            let wallclock = timestamp();
            let keypair = self.keypair();
            prunes
                .into_par_iter()
                .flat_map(|(destination, addr, prunes)| {
                    // Chunk up origins so that each chunk fits into a packet.
                    let prunes = prunes.into_par_iter().chunks(MAX_PRUNE_DATA_NODES);
                    rayon::iter::repeat((destination, addr)).zip(prunes)
                })
                .map(|((destination, addr), prunes)| {
                    let mut prune_data = PruneData {
                        pubkey: self_pubkey,
                        prunes,
                        signature: Signature::default(),
                        destination,
                        wallclock,
                    };
                    prune_data.sign(&keypair);
                    let prune_message = Protocol::PruneMessage(self_pubkey, prune_data);
                    (addr, prune_message)
                })
                .collect()
        })
    }

    fn process_packets(
        &self,
        packets: &mut Vec<Vec<(/*from:*/ SocketAddr, Protocol)>>,
        thread_pool: &ThreadPool,
        recycler: &PacketBatchRecycler,
        response_sender: &impl ChannelSend<PacketBatch>,
        stakes: &HashMap<Pubkey, u64>,
        epoch_duration: Duration,
        should_check_duplicate_instance: bool,
    ) -> Result<(), GossipError> {
        let _st = ScopedTimer::from(&self.stats.process_gossip_packets_time);
        let self_pubkey = self.id();
        // Filter out values if the shred-versions are different.
        let self_shred_version = self.my_shred_version();
        {
            let gossip_crds = self.gossip.crds.read().unwrap();
            let discard_different_shred_version = |msg| {
                discard_different_shred_version(msg, self_shred_version, &gossip_crds, &self.stats)
            };
            if packets.len() < 4 && packets.iter().map(Vec::len).sum::<usize>() < 16 {
                for (_, msg) in packets.iter_mut().flatten() {
                    discard_different_shred_version(msg);
                }
            } else {
                thread_pool.install(|| {
                    packets
                        .par_iter_mut()
                        .flatten()
                        .for_each(|(_, msg)| discard_different_shred_version(msg))
                })
            }
        }
        // Check if there is a duplicate instance of
        // this node with more recent timestamp.
        let check_duplicate_instance = {
            let my_contact_info = self.my_contact_info();
            move |values: &[CrdsValue]| {
                let mut nodes = values.iter().filter_map(CrdsValue::contact_info);
                if nodes.any(|other| my_contact_info.check_duplicate(other)) {
                    Err(GossipError::DuplicateNodeInstance)
                } else {
                    Ok(())
                }
            }
        };
        let mut pings = Vec::new();
        let mut rng = rand::thread_rng();
        let keypair = self.keypair();
        let mut verify_gossip_addr = |value: &CrdsValue| {
            if verify_gossip_addr(
                &mut rng,
                &keypair,
                value,
                &self.socket_addr_space,
                &self.ping_cache,
                &mut pings,
            ) {
                true
            } else {
                self.stats.num_unverifed_gossip_addrs.add_relaxed(1);
                false
            }
        };
        // Split packets based on their types.
        let mut pull_requests = vec![];
        let mut pull_responses = vec![];
        let mut push_messages = vec![];
        let mut prune_messages = vec![];
        let mut ping_messages = vec![];
        let mut pong_messages = vec![];
        for (from_addr, packet) in packets.drain(..).flatten() {
            match packet {
                Protocol::PullRequest(filter, caller) => {
                    if !check_pull_request_shred_version(self_shred_version, &caller) {
                        self.stats.skip_pull_shred_version.add_relaxed(1);
                        continue;
                    }
                    let request = PullRequest {
                        pubkey: caller.pubkey(),
                        addr: from_addr,
                        wallclock: caller.wallclock(),
                        filter,
                    };
                    if request.pubkey == self_pubkey {
                        self.stats.window_request_loopback.add_relaxed(1);
                    } else {
                        pull_requests.push(request);
                    }
                }
                Protocol::PullResponse(_, mut data) => {
                    if should_check_duplicate_instance {
                        check_duplicate_instance(&data)?;
                    }
                    data.retain(&mut verify_gossip_addr);
                    if !data.is_empty() {
                        pull_responses.append(&mut data);
                    }
                }
                Protocol::PushMessage(from, mut data) => {
                    if should_check_duplicate_instance {
                        check_duplicate_instance(&data)?;
                    }
                    data.retain(&mut verify_gossip_addr);
                    if !data.is_empty() {
                        self.stats
                            .push_message_value_count
                            .add_relaxed(data.len() as u64);
                        push_messages.push((from, data));
                    }
                }
                Protocol::PruneMessage(_from, data) => prune_messages.push(data),
                Protocol::PingMessage(ping) => ping_messages.push((from_addr, ping)),
                Protocol::PongMessage(pong) => pong_messages.push((from_addr, pong)),
            }
        }
        let pings = pings
            .into_iter()
            .map(|(addr, ping)| (addr, Protocol::PingMessage(ping)));
        send_gossip_packets(pings, recycler, response_sender, &self.stats);
        self.handle_batch_ping_messages(ping_messages, recycler, response_sender);
        self.handle_batch_prune_messages(prune_messages, stakes);
        self.handle_batch_push_messages(
            push_messages,
            thread_pool,
            recycler,
            stakes,
            response_sender,
        );
        self.handle_batch_pull_responses(pull_responses, stakes, epoch_duration);
        self.trim_crds_table(CRDS_UNIQUE_PUBKEY_CAPACITY, stakes);
        self.handle_batch_pong_messages(pong_messages, Instant::now());
        self.handle_batch_pull_requests(
            pull_requests,
            thread_pool,
            recycler,
            stakes,
            response_sender,
        );
        Ok(())
    }

    // Consumes packets received from the socket, deserializing, sanitizing and
    // verifying them and then sending them down the channel for the actual
    // handling of requests/messages.
    fn run_socket_consume(
        &self,
        thread_pool: &ThreadPool,
        epoch_specs: Option<&mut EpochSpecs>,
        receiver: &PacketBatchReceiver,
        sender: &impl ChannelSend<Vec<(/*from:*/ SocketAddr, Protocol)>>,
        packet_buf: &mut Vec<PacketBatch>,
    ) -> Result<(), GossipError> {
        let mut num_packets = 0;
        for packet_batch in receiver
            .recv()
            .map(std::iter::once)?
            .chain(receiver.try_iter())
        {
            num_packets += packet_batch.len();
            packet_buf.push(packet_batch);
            if packet_buf.len() == CHANNEL_CONSUME_CAPACITY {
                break;
            }
        }
        self.stats
            .packets_received_count
            .add_relaxed(num_packets as u64);
        fn verify_packet(
            packet: PacketRef,
            stakes: &HashMap<Pubkey, u64>,
            stats: &GossipStats,
        ) -> Option<(SocketAddr, Protocol)> {
            let mut protocol: Protocol =
                stats.record_received_packet(packet.deserialize_slice::<Protocol, _>(..))?;
            protocol.sanitize().ok()?;
            if let Protocol::PullResponse(_, values) | Protocol::PushMessage(_, values) =
                &mut protocol
            {
                values.retain(|value| {
                    should_retain_crds_value(value, stakes, GossipFilterDirection::Ingress)
                });
                if values.is_empty() {
                    return None;
                }
            }
            protocol.verify().then(|| {
                stats.packets_received_verified_count.add_relaxed(1);
                (packet.meta().socket_addr(), protocol)
            })
        }
        let stakes = epoch_specs
            .map(EpochSpecs::current_epoch_staked_nodes)
            .cloned()
            .unwrap_or_default();
        let packets_verified: Vec<_> = {
            let _st = ScopedTimer::from(&self.stats.verify_gossip_packets_time);
            thread_pool.install(|| {
                if packet_buf.len() == 1 {
                    packet_buf[0]
                        .par_iter()
                        .filter_map(|packet| verify_packet(packet, &stakes, &self.stats))
                        .collect()
                } else {
                    packet_buf
                        .par_iter()
                        .flatten()
                        .filter_map(|packet| verify_packet(packet, &stakes, &self.stats))
                        .collect()
                }
            })
        };
        if let Err(TrySendError::Full(_)) = sender.try_send(packets_verified) {
            self.stats.gossip_packets_dropped_count.add_relaxed(
                packet_buf
                    .iter()
                    .fold(0, |acc, packet_batch| acc + packet_batch.len()) as u64,
            );
        }
        packet_buf.clear();
        Ok(())
    }

    /// Process messages from the network
    fn run_listen(
        &self,
        recycler: &PacketBatchRecycler,
        mut epoch_specs: Option<&mut EpochSpecs>,
        receiver: &Receiver<Vec<(/*from:*/ SocketAddr, Protocol)>>,
        response_sender: &impl ChannelSend<PacketBatch>,
        thread_pool: &ThreadPool,
        should_check_duplicate_instance: bool,
        packet_buf: &mut Vec<Vec<(/*from:*/ SocketAddr, Protocol)>>,
    ) -> Result<(), GossipError> {
        let _st = ScopedTimer::from(&self.stats.gossip_listen_loop_time);
        for pkts in receiver
            .recv()
            .map(std::iter::once)?
            .chain(receiver.try_iter())
        {
            packet_buf.push(pkts);
            if packet_buf.len() == CHANNEL_CONSUME_CAPACITY {
                break;
            }
        }
        let stakes = epoch_specs
            .as_mut()
            .map(|epoch_specs| epoch_specs.current_epoch_staked_nodes())
            .cloned()
            .unwrap_or_default();
        let epoch_duration = epoch_specs
            .map(EpochSpecs::epoch_duration)
            .unwrap_or(DEFAULT_EPOCH_DURATION);
        self.process_packets(
            packet_buf,
            thread_pool,
            recycler,
            response_sender,
            &stakes,
            epoch_duration,
            should_check_duplicate_instance,
        )?;
        packet_buf.clear();
        self.stats
            .gossip_listen_loop_iterations_since_last_report
            .add_relaxed(1);
        Ok(())
    }

    pub(crate) fn start_socket_consume_thread(
        self: Arc<Self>,
        bank_forks: Option<Arc<RwLock<BankForks>>>,
        receiver: PacketBatchReceiver,
        sender: impl ChannelSend<Vec<(/*from:*/ SocketAddr, Protocol)>>,
        exit: Arc<AtomicBool>,
    ) -> JoinHandle<()> {
        let thread_pool = ThreadPoolBuilder::new()
            .num_threads(get_thread_count().min(8))
            .thread_name(|i| format!("solGossipCons{i:02}"))
            .build()
            .unwrap();
        let mut epoch_specs = bank_forks.map(EpochSpecs::from);
        let mut packet_buf = Vec::with_capacity(CHANNEL_CONSUME_CAPACITY);
        let run_consume = move || {
            while !exit.load(Ordering::Relaxed) {
                let result = self.run_socket_consume(
                    &thread_pool,
                    epoch_specs.as_mut(),
                    &receiver,
                    &sender,
                    &mut packet_buf,
                );
                match result {
                    // A recv operation can only fail if the sending end of a
                    // channel is disconnected.
                    Err(GossipError::RecvError(_)) => break,
                    // A send operation can only fail if the receiving end of a
                    // channel is disconnected.
                    Err(GossipError::SendError) => break,
                    Err(err) => error!("gossip consume: {err}"),
                    Ok(()) => (),
                }
            }
        };
        let thread_name = String::from("solGossipConsum");
        Builder::new().name(thread_name).spawn(run_consume).unwrap()
    }

    pub(crate) fn listen(
        self: Arc<Self>,
        bank_forks: Option<Arc<RwLock<BankForks>>>,
        requests_receiver: Receiver<Vec<(/*from:*/ SocketAddr, Protocol)>>,
        response_sender: impl ChannelSend<PacketBatch>,
        should_check_duplicate_instance: bool,
        exit: Arc<AtomicBool>,
    ) -> JoinHandle<()> {
        let recycler = PacketBatchRecycler::default();
        let thread_pool = ThreadPoolBuilder::new()
            .num_threads(get_thread_count().min(8))
            .thread_name(|i| format!("solGossipWork{i:02}"))
            .build()
            .unwrap();
        let mut epoch_specs = bank_forks.map(EpochSpecs::from);
        let mut packet_buf = Vec::with_capacity(CHANNEL_CONSUME_CAPACITY);
        Builder::new()
            .name("solGossipListen".to_string())
            .spawn(move || {
                while !exit.load(Ordering::Relaxed) {
                    let result = self.run_listen(
                        &recycler,
                        epoch_specs.as_mut(),
                        &requests_receiver,
                        &response_sender,
                        &thread_pool,
                        should_check_duplicate_instance,
                        &mut packet_buf,
                    );
                    if let Err(err) = result {
                        match err {
                            GossipError::RecvError(_) => break,
                            GossipError::DuplicateNodeInstance => {
                                error!(
                                    "duplicate running instances of the same validator node: {}",
                                    self.id()
                                );
                                exit.store(true, Ordering::Relaxed);
                                // TODO: Pass through Exit here so
                                // that this will exit cleanly.
                                std::process::exit(1);
                            }
                            _ => error!("gossip run_listen failed: {err}"),
                        }
                    }
                }
            })
            .unwrap()
    }

    pub fn gossip_contact_info(id: Pubkey, gossip: SocketAddr, shred_version: u16) -> ContactInfo {
        let mut node = ContactInfo::new(id, /*wallclock:*/ timestamp(), shred_version);
        let _ = node.set_gossip(gossip);
        node
    }

    /// An alternative to Spy Node that has a valid gossip address and fully participate in Gossip.
    pub fn gossip_node(
        id: Pubkey,
        gossip_addr: &SocketAddr,
        shred_version: u16,
    ) -> (ContactInfo, UdpSocket, Option<TcpListener>) {
        let bind_ip_addr = IpAddr::V4(Ipv4Addr::UNSPECIFIED);
        let (port, (gossip_socket, ip_echo)) =
            bind_gossip_port_in_range(gossip_addr, VALIDATOR_PORT_RANGE, bind_ip_addr);
        let contact_info =
            Self::gossip_contact_info(id, SocketAddr::new(gossip_addr.ip(), port), shred_version);

        (contact_info, gossip_socket, Some(ip_echo))
    }

    /// A Node with dummy ports to spy on gossip via pull requests
    pub fn spy_node(
        id: Pubkey,
        shred_version: u16,
    ) -> (ContactInfo, UdpSocket, Option<TcpListener>) {
        let bind_ip_addr = IpAddr::V4(Ipv4Addr::UNSPECIFIED);
        let (port, gossip_socket) = bind_in_range(bind_ip_addr, VALIDATOR_PORT_RANGE).unwrap();
        let contact_info = Self::gossip_contact_info(
            id,
            SocketAddr::new(IpAddr::V4(Ipv4Addr::LOCALHOST), port),
            shred_version,
        );
        (contact_info, gossip_socket, None)
    }
}

#[derive(Debug)]
pub struct Sockets {
    pub gossip: Arc<[UdpSocket]>,
    pub ip_echo: Option<TcpListener>,
    pub tvu: Vec<UdpSocket>,
    pub tvu_quic: UdpSocket,
    pub tpu: Vec<UdpSocket>,
    pub tpu_forwards: Vec<UdpSocket>,
    pub tpu_vote: Vec<UdpSocket>,
    pub broadcast: Vec<UdpSocket>,
    // Socket sending out local repair requests,
    // and receiving repair responses from the cluster.
    pub repair: UdpSocket,
    pub repair_quic: UdpSocket,
    pub retransmit_sockets: Vec<UdpSocket>,
    // Socket receiving remote repair requests from the cluster,
    // and sending back repair responses.
    pub serve_repair: UdpSocket,
    pub serve_repair_quic: UdpSocket,
    // Socket sending out local RepairProtocol::AncestorHashes,
    // and receiving AncestorHashesResponse from the cluster.
    pub ancestor_hashes_requests: UdpSocket,
    pub ancestor_hashes_requests_quic: UdpSocket,
    pub tpu_quic: Vec<UdpSocket>,
    pub tpu_forwards_quic: Vec<UdpSocket>,
    pub tpu_vote_quic: Vec<UdpSocket>,

    /// Client-side socket for ForwardingStage vote transactions
    pub tpu_vote_forwarding_client: UdpSocket,
    /// Client-side socket for ForwardingStage non-vote transactions
    pub tpu_transaction_forwarding_clients: Box<[UdpSocket]>,
    /// Socket for alpenglow consensus logic
    pub alpenglow: Option<UdpSocket>,
    /// Connection cache endpoint for QUIC-based Vote
    pub quic_vote_client: UdpSocket,
    /// Connection cache endpoint for QUIC-based Alpenglow messages
    pub quic_alpenglow_client: UdpSocket,
    /// Client-side socket for RPC/SendTransactionService.
    pub rpc_sts_client: UdpSocket,
    pub vortexor_receivers: Option<Vec<UdpSocket>>,
}

pub struct NodeConfig {
    /// The IP address advertised to the cluster in gossip
    pub advertised_ip: IpAddr,
    /// The gossip port advertised to the cluster
    pub gossip_port: u16,
    pub port_range: PortRange,
    /// Multihoming: The IP addresses the node can bind to
    pub bind_ip_addrs: BindIpAddrs,
    pub public_tpu_addr: Option<SocketAddr>,
    pub public_tpu_forwards_addr: Option<SocketAddr>,
    pub vortexor_receiver_addr: Option<SocketAddr>,

    /// The number of TVU receive sockets to create
    pub num_tvu_receive_sockets: NonZeroUsize,
    /// The number of TVU retransmit sockets to create
    pub num_tvu_retransmit_sockets: NonZeroUsize,
    /// The number of QUIC tpu endpoints
    pub num_quic_endpoints: NonZeroUsize,
}

pub fn push_messages_to_peer_for_tests(
    messages: Vec<CrdsValue>,
    self_id: Pubkey,
    peer_gossip: SocketAddr,
    socket_addr_space: &SocketAddrSpace,
) -> Result<(), GossipError> {
    let reqs: Vec<_> = split_gossip_messages(PUSH_MESSAGE_MAX_PAYLOAD_SIZE, messages)
        .map(move |payload| (peer_gossip, Protocol::PushMessage(self_id, payload)))
        .collect();
    let packet_batch = make_gossip_packet_batch(
        reqs,
        &PacketBatchRecycler::default(),
        &GossipStats::default(),
    );
    let sock = bind_to_localhost_unique().expect("should bind");
    packet::send_to(&packet_batch, &sock, socket_addr_space)?;
    Ok(())
}

// Checks shred-version of a pull-request caller and returns false if the
// pull-request should be ignored and discarded.
#[inline]
#[must_use]
fn check_pull_request_shred_version(self_shred_version: u16, caller: &CrdsValue) -> bool {
    let shred_version = match caller.data() {
        CrdsData::ContactInfo(node) => node.shred_version(),
        CrdsData::LegacyContactInfo(node) => node.shred_version(),
        _ => return false,
    };
    shred_version == self_shred_version
}

// Discards CrdsValues in PushMessages and PullResponses from nodes with
// different shred-version.
fn discard_different_shred_version(
    msg: &mut Protocol,
    self_shred_version: u16,
    crds: &Crds,
    stats: &GossipStats,
) {
    let (values, skip_shred_version_counter) = match msg {
        Protocol::PullResponse(_, values) => (values, &stats.skip_pull_response_shred_version),
        Protocol::PushMessage(_, values) => (values, &stats.skip_push_message_shred_version),
        // Shred-version on pull-request callers can be checked without a lock
        // on CRDS table and is so verified separately (by
        // check_pull_request_shred_version).
        Protocol::PullRequest(..) => return,
        // No CRDS values in Prune, Ping and Pong messages.
        Protocol::PruneMessage(_, _) | Protocol::PingMessage(_) | Protocol::PongMessage(_) => {
            return
        }
    };
    let num_values = values.len();
    values.retain(|value| match value.data() {
        CrdsData::ContactInfo(ci) => ci.shred_version() == self_shred_version,
        _ => crds.get_shred_version(&value.pubkey()) == Some(self_shred_version),
    });
    let num_skipped = num_values - values.len();
    if num_skipped != 0 {
        skip_shred_version_counter.add_relaxed(num_skipped as u64);
    }
}

#[inline]
fn get_node_addr(
    pubkey: Pubkey,
    query: impl Fn(&ContactInfo) -> Option<SocketAddr>,
    crds: &Crds,
    socket_addr_space: &SocketAddrSpace,
) -> Option<SocketAddr> {
    let node = crds.get::<&ContactInfo>(pubkey)?;
    query(node).filter(|addr| socket_addr_space.check(addr))
}

// If the CRDS value is an unstaked contact-info, verifies if
// it has responded to ping on its gossip socket address.
// Returns false if the CRDS value should be discarded.
#[must_use]
fn verify_gossip_addr<R: Rng + CryptoRng>(
    rng: &mut R,
    keypair: &Keypair,
    value: &CrdsValue,
    socket_addr_space: &SocketAddrSpace,
    ping_cache: &Mutex<PingCache>,
    pings: &mut Vec<(SocketAddr, Ping)>,
) -> bool {
    let (pubkey, addr) = match value.data() {
        CrdsData::ContactInfo(node) => (node.pubkey(), node.gossip()),
        CrdsData::LegacyContactInfo(node) => (node.pubkey(), node.gossip()),
        _ => return true, // If not a contact-info, nothing to verify.
    };
    // Invalid addresses are not verifiable.
    let Some(addr) = addr.filter(|addr| socket_addr_space.check(addr)) else {
        return false;
    };
    let (out, ping) = {
        let node = (*pubkey, addr);
        let mut ping_cache = ping_cache.lock().unwrap();
        ping_cache.check(rng, keypair, Instant::now(), node)
    };
    if let Some(ping) = ping {
        pings.push((addr, ping));
    }
    out
}

fn send_gossip_packets<S: Borrow<SocketAddr>>(
    pkts: impl IntoIterator<Item = (S, Protocol), IntoIter: ExactSizeIterator>,
    recycler: &PacketBatchRecycler,
    sender: &impl ChannelSend<PacketBatch>,
    stats: &GossipStats,
) {
    let pkts = pkts.into_iter();
    if pkts.len() != 0 {
        let pkts = make_gossip_packet_batch(pkts, recycler, stats);
        if let Err(TrySendError::Full(pkts)) = sender.try_send(pkts.into()) {
            stats
                .gossip_packets_dropped_count
                .add_relaxed(pkts.len() as u64);
        }
    }
}

fn make_gossip_packet_batch<S: Borrow<SocketAddr>>(
    pkts: impl IntoIterator<Item = (S, Protocol), IntoIter: ExactSizeIterator>,
    recycler: &PacketBatchRecycler,
    stats: &GossipStats,
) -> PinnedPacketBatch {
    let record_gossip_packet = |(_, pkt): &(_, Protocol)| stats.record_gossip_packet(pkt);
    let pkts = pkts.into_iter().inspect(record_gossip_packet);
    PinnedPacketBatch::new_unpinned_with_recycler_data_and_dests(
        recycler,
        "gossip_packet_batch",
        pkts,
    )
}

#[inline]
fn make_gossip_packet(
    addr: impl Borrow<SocketAddr>,
    pkt: &Protocol,
    stats: &GossipStats,
) -> Option<Packet> {
    match Packet::from_data(Some(addr.borrow()), pkt) {
        Err(err) => {
            error!("failed to write gossip packet: {err:?}");
            None
        }
        Ok(out) => {
            stats.record_gossip_packet(pkt);
            Some(out)
        }
    }
}

#[cfg(test)]
mod tests {
    use {
        super::*,
        crate::{
            crds_gossip_pull::tests::MIN_NUM_BLOOM_FILTERS,
            crds_value::{CrdsValue, CrdsValueLabel},
            duplicate_shred::tests::new_rand_shred,
            node::Node,
            protocol::tests::new_rand_remote_node,
            socketaddr,
        },
        bincode::serialize,
        itertools::izip,
        solana_keypair::Keypair,
        solana_ledger::shred::Shredder,
        solana_net_utils::sockets::localhost_port_range_for_tests,
        solana_signer::Signer,
        solana_streamer::quic::DEFAULT_QUIC_ENDPOINTS,
        solana_vote_program::{
            vote_instruction,
            vote_state::{Vote, MAX_LOCKOUT_HISTORY},
        },
        std::{
            iter::repeat_with,
            net::{IpAddr, Ipv4Addr},
            ops::Deref,
            panic,
            sync::Arc,
        },
    };
    const DEFAULT_NUM_QUIC_ENDPOINTS: NonZeroUsize =
        NonZeroUsize::new(DEFAULT_QUIC_ENDPOINTS).unwrap();

    impl ClusterInfo {
        // Wrapper for ClusterInfo.new_pull_requests replicating old return
        // type for legacy tests.
        #[allow(clippy::type_complexity)]
        fn old_pull_requests(
            &self,
            thread_pool: &ThreadPool,
            gossip_validators: Option<&HashSet<Pubkey>>,
            stakes: &HashMap<Pubkey, u64>,
        ) -> (
            Vec<(SocketAddr, Ping)>,     // Ping packets
            Vec<(SocketAddr, Protocol)>, // Pull requests
        ) {
            self.new_pull_requests(thread_pool, gossip_validators, stakes)
                .partition_map(|(addr, protocol)| {
                    if let Protocol::PingMessage(ping) = protocol {
                        Either::Left((addr, ping))
                    } else {
                        Either::Right((addr, protocol))
                    }
                })
        }
    }

    #[test]
    fn test_gossip_node() {
        //check that a gossip nodes always show up as spies
        let (node, _, _) = ClusterInfo::spy_node(solana_pubkey::new_rand(), 0);
        assert!(ClusterInfo::is_spy_node(
            &node,
            &SocketAddrSpace::Unspecified
        ));
        let (node, _, _) =
            ClusterInfo::gossip_node(solana_pubkey::new_rand(), &"1.1.1.1:0".parse().unwrap(), 0);
        assert!(ClusterInfo::is_spy_node(
            &node,
            &SocketAddrSpace::Unspecified
        ));
    }

    #[test]
    fn test_handle_pull() {
        agave_logger::setup();
        let cluster_info = Arc::new({
            let keypair = Arc::new(Keypair::new());
            let node = Node::new_localhost_with_pubkey(&keypair.pubkey());
            ClusterInfo::new(node.info, keypair, SocketAddrSpace::Unspecified)
        });
        let entrypoint_pubkey = solana_pubkey::new_rand();
        let data = test_crds_values(entrypoint_pubkey);
        let stakes = HashMap::from([(Pubkey::new_unique(), 1u64)]);
        let timeouts = CrdsTimeouts::new(
            cluster_info.id(),
            CRDS_GOSSIP_PULL_CRDS_TIMEOUT_MS, // default_timeout
            Duration::from_secs(48 * 3600),   // epoch_duration
            &stakes,
        );
        assert_eq!(
            (0, 0, 1),
            cluster_info.handle_pull_response(data.clone(), &timeouts)
        );
        assert_eq!(
            (1, 0, 0),
            cluster_info.handle_pull_response(data, &timeouts)
        );
    }

    #[test]
    fn test_handle_pong_messages() {
        let now = Instant::now();
        let mut rng = rand::thread_rng();
        let this_node = Arc::new(Keypair::new());
        let cluster_info = ClusterInfo::new(
            ContactInfo::new_localhost(&this_node.pubkey(), timestamp()),
            this_node.clone(),
            SocketAddrSpace::Unspecified,
        );
        let remote_nodes: Vec<(Keypair, SocketAddr)> =
            repeat_with(|| new_rand_remote_node(&mut rng))
                .take(128)
                .collect();
        let pings: Vec<_> = {
            let mut ping_cache = cluster_info.ping_cache.lock().unwrap();
            remote_nodes
                .iter()
                .map(|(keypair, socket)| {
                    let node = (keypair.pubkey(), *socket);
                    let (check, ping) = ping_cache.check(&mut rng, &this_node, now, node);
                    // Assert that initially remote nodes will not pass the
                    // ping/pong check.
                    assert!(!check);
                    ping.unwrap()
                })
                .collect()
        };
        let pongs: Vec<(SocketAddr, Pong)> = pings
            .iter()
            .zip(&remote_nodes)
            .map(|(ping, (keypair, socket))| (*socket, Pong::new(ping, keypair)))
            .collect();
        let now = now + Duration::from_millis(1);
        cluster_info.handle_batch_pong_messages(pongs, now);
        // Assert that remote nodes now pass the ping/pong check.
        {
            let mut ping_cache = cluster_info.ping_cache.lock().unwrap();
            for (keypair, socket) in &remote_nodes {
                let node = (keypair.pubkey(), *socket);
                let (check, _) = ping_cache.check(&mut rng, &this_node, now, node);
                assert!(check);
            }
        }
        // Assert that a new random remote node still will not pass the check.
        {
            let mut ping_cache = cluster_info.ping_cache.lock().unwrap();
            let (keypair, socket) = new_rand_remote_node(&mut rng);
            let node = (keypair.pubkey(), socket);
            let (check, _) = ping_cache.check(&mut rng, &this_node, now, node);
            assert!(!check);
        }
    }

    #[test]
    fn test_handle_ping_messages() {
        let mut rng = rand::thread_rng();
        let this_node = Arc::new(Keypair::new());
        let cluster_info = ClusterInfo::new(
            ContactInfo::new_localhost(&this_node.pubkey(), timestamp()),
            this_node.clone(),
            SocketAddrSpace::Unspecified,
        );
        let remote_nodes: Vec<(Keypair, SocketAddr)> =
            repeat_with(|| new_rand_remote_node(&mut rng))
                .filter(|(_, socket)| socket.port() != 0)
                .take(128)
                .collect();
        let pings: Vec<_> = remote_nodes
            .iter()
            .map(|(keypair, _)| Ping::new(rng.gen(), keypair))
            .collect();
        let pongs: Vec<_> = pings
            .iter()
            .map(|ping| Pong::new(ping, &this_node))
            .collect();
        let recycler = PacketBatchRecycler::default();
        let packets = {
            let (sender, receiver) = crossbeam_channel::unbounded();
            cluster_info.handle_batch_ping_messages(
                remote_nodes.iter().map(|(_, socket)| socket).zip(pings),
                &recycler,
                &sender,
            );
            receiver.recv().unwrap()
        };
        assert_eq!(remote_nodes.len(), packets.len());
        for (packet, (_, socket), pong) in izip!(
            packets.into_iter(),
            remote_nodes.into_iter(),
            pongs.into_iter()
        ) {
            assert_eq!(packet.meta().socket_addr(), socket);
            let bytes = serialize(&pong).unwrap();
            match packet.deserialize_slice(..).unwrap() {
                Protocol::PongMessage(pong) => assert_eq!(serialize(&pong).unwrap(), bytes),
                _ => panic!("invalid packet!"),
            }
        }
    }

    fn test_crds_values(pubkey: Pubkey) -> Vec<CrdsValue> {
        let entrypoint = ContactInfo::new_localhost(&pubkey, timestamp());
        let entrypoint_crdsvalue = CrdsValue::new_unsigned(CrdsData::from(entrypoint));
        vec![entrypoint_crdsvalue]
    }

    #[test]
    fn test_cluster_spy_gossip() {
        let thread_pool = ThreadPoolBuilder::new().build().unwrap();
        //check that gossip doesn't try to push to invalid addresses
        let (spy, _, _) = ClusterInfo::spy_node(solana_pubkey::new_rand(), 0);
        let cluster_info = Arc::new({
            let keypair = Arc::new(Keypair::new());
            let node = Node::new_localhost_with_pubkey(&keypair.pubkey());
            ClusterInfo::new(node.info, keypair, SocketAddrSpace::Unspecified)
        });
        cluster_info.insert_info(spy);
        cluster_info.gossip.refresh_push_active_set(
            &cluster_info.keypair(),
            cluster_info.my_shred_version(),
            &HashMap::new(), // stakes
            None,            // gossip validators
            &cluster_info.ping_cache,
            &mut Vec::new(), // pings
            &SocketAddrSpace::Unspecified,
        );
        let mut reqs = cluster_info.generate_new_gossip_requests(
            &thread_pool,
            None,            // gossip_validators
            &HashMap::new(), // stakes
            true,            // generate_pull_requests
        );
        //assert none of the addrs are invalid.
        assert!(reqs.all(|(addr, _)| {
            ContactInfo::is_valid_address(&addr, &SocketAddrSpace::Unspecified)
        }));
    }

    #[test]
    fn test_cluster_info_new() {
        let keypair = Arc::new(Keypair::new());
        let d = ContactInfo::new_localhost(&keypair.pubkey(), timestamp());
        let cluster_info = ClusterInfo::new(d.clone(), keypair, SocketAddrSpace::Unspecified);
        assert_eq!(d.pubkey(), &cluster_info.id());
    }

    #[test]
    fn insert_info_test() {
        let keypair = Arc::new(Keypair::new());
        let d = ContactInfo::new_localhost(&keypair.pubkey(), timestamp());
        let cluster_info = ClusterInfo::new(d, keypair, SocketAddrSpace::Unspecified);
        let d = ContactInfo::new_localhost(&solana_pubkey::new_rand(), timestamp());
        let label = CrdsValueLabel::ContactInfo(*d.pubkey());
        cluster_info.insert_info(d);
        let gossip_crds = cluster_info.gossip.crds.read().unwrap();
        assert!(gossip_crds.get::<&CrdsValue>(&label).is_some());
    }

    fn assert_in_range(x: u16, range: (u16, u16)) {
        assert!(x >= range.0);
        assert!(x < range.1);
    }

    fn check_sockets<T>(sockets: &[T], ip: IpAddr, range: (u16, u16))
    where
        T: Borrow<UdpSocket>,
    {
        assert!(!sockets.is_empty());
        let port = sockets[0].borrow().local_addr().unwrap().port();
        for s in sockets {
            let s = s.borrow();
            let local_addr = s.local_addr().unwrap();
            assert_eq!(local_addr.ip(), ip);
            assert_in_range(local_addr.port(), range);
            assert_eq!(local_addr.port(), port);
        }
    }

    fn check_socket<T>(socket: &T, ip: IpAddr, range: (u16, u16))
    where
        T: Borrow<UdpSocket>,
    {
        check_sockets(std::slice::from_ref(socket), ip, range);
    }

    fn check_node_sockets(node: &Node, ip: IpAddr, range: (u16, u16)) {
        check_socket(&node.sockets.repair, ip, range);
        check_socket(&node.sockets.tvu_quic, ip, range);
        if let Some(alpenglow_port) = &node.sockets.alpenglow {
            check_socket(alpenglow_port, ip, range);
        }
        check_sockets(&node.sockets.gossip, ip, range);
        check_sockets(&node.sockets.tvu, ip, range);
        check_sockets(&node.sockets.tpu, ip, range);
    }

    #[test]
    fn new_with_external_ip_test_random() {
        let ip = Ipv4Addr::LOCALHOST;
        let port_range = localhost_port_range_for_tests();
        let config = NodeConfig {
            advertised_ip: IpAddr::V4(ip),
            gossip_port: 0,
            port_range,
            bind_ip_addrs: BindIpAddrs::new(vec![IpAddr::V4(ip)]).unwrap(),
            public_tpu_addr: None,
            public_tpu_forwards_addr: None,
            num_tvu_receive_sockets: MINIMUM_NUM_TVU_RECEIVE_SOCKETS,
            num_tvu_retransmit_sockets: MINIMUM_NUM_TVU_RECEIVE_SOCKETS,
            num_quic_endpoints: DEFAULT_NUM_QUIC_ENDPOINTS,
            vortexor_receiver_addr: None,
        };

        let node = Node::new_with_external_ip(&solana_pubkey::new_rand(), config);

        check_node_sockets(&node, IpAddr::V4(ip), port_range);
    }

    #[test]
    fn new_with_external_ip_test_gossip() {
        // Can't use VALIDATOR_PORT_RANGE because if this test runs in parallel with others, the
        // port returned by `bind_in_range()` might be snatched up before `Node::new_with_external_ip()` runs
        let port_range = localhost_port_range_for_tests();
        let ip = IpAddr::V4(Ipv4Addr::LOCALHOST);
        let port = port_range.0;
        let config = NodeConfig {
            advertised_ip: ip,
            gossip_port: port,
            port_range,
            bind_ip_addrs: BindIpAddrs::new(vec![ip]).unwrap(),
            public_tpu_addr: None,
            public_tpu_forwards_addr: None,
            num_tvu_receive_sockets: MINIMUM_NUM_TVU_RECEIVE_SOCKETS,
            num_tvu_retransmit_sockets: MINIMUM_NUM_TVU_RECEIVE_SOCKETS,
            num_quic_endpoints: DEFAULT_NUM_QUIC_ENDPOINTS,
            vortexor_receiver_addr: None,
        };

        let node = Node::new_with_external_ip(&solana_pubkey::new_rand(), config);

        check_node_sockets(&node, ip, port_range);
        check_sockets(&node.sockets.gossip, ip, port_range);
    }

    //test that all cluster_info objects only generate signed messages
    //when constructed with keypairs
    #[test]
    fn test_gossip_signature_verification() {
        let thread_pool = ThreadPoolBuilder::new().build().unwrap();
        //create new cluster info, leader, and peer
        let keypair = Keypair::new();
        let peer_keypair = Keypair::new();
        let contact_info = ContactInfo::new_localhost(&keypair.pubkey(), 0);
        let peer = ContactInfo::new_localhost(&peer_keypair.pubkey(), 0);
        let cluster_info = ClusterInfo::new(
            contact_info,
            Arc::new(keypair),
            SocketAddrSpace::Unspecified,
        );
        let stakes = HashMap::<Pubkey, u64>::default();
        cluster_info.ping_cache.lock().unwrap().mock_pong(
            *peer.pubkey(),
            peer.gossip().unwrap(),
            Instant::now(),
        );
        cluster_info.insert_info(peer);
        cluster_info.gossip.refresh_push_active_set(
            &cluster_info.keypair(),
            cluster_info.my_shred_version(),
            &stakes,
            None, // gossip validators
            &cluster_info.ping_cache,
            &mut Vec::new(), // pings
            &SocketAddrSpace::Unspecified,
        );
        //check that all types of gossip messages are signed correctly
        cluster_info.flush_push_queue();
        let (entries, push_messages, _) = cluster_info.gossip.new_push_messages(
            &cluster_info.id(),
            timestamp(),
            &stakes,
            |_| true, // should_retain_crds_value
        );
        let push_messages = push_messages
            .into_iter()
            .map(|(pubkey, indices)| {
                let values = indices.into_iter().map(|k| entries[k].clone()).collect();
                (pubkey, values)
            })
            .collect::<HashMap<_, Vec<_>>>();
        // there should be some pushes ready
        assert!(!push_messages.is_empty());
        push_messages
            .values()
            .for_each(|v| v.par_iter().for_each(|v| assert!(v.verify())));

        let mut pings = Vec::new();
        let _ = cluster_info
            .gossip
            .new_pull_request(
                &thread_pool,
                cluster_info.keypair().deref(),
                cluster_info.my_shred_version(),
                timestamp(),
                None,
                &HashMap::new(),
                992, // max_bloom_filter_bytes
                &cluster_info.ping_cache,
                &mut pings,
                &cluster_info.socket_addr_space,
            )
            .ok()
            .unwrap();
    }

    #[test]
    fn test_refresh_vote_eviction() {
        let keypair = Arc::new(Keypair::new());
        let contact_info = ContactInfo::new_localhost(&keypair.pubkey(), 0);
        let cluster_info = ClusterInfo::new(contact_info, keypair, SocketAddrSpace::Unspecified);

        // Push MAX_LOCKOUT_HISTORY votes into gossip, one for each slot between
        // [lowest_vote_slot, lowest_vote_slot + MAX_LOCKOUT_HISTORY)
        let lowest_vote_slot = 1;
        let max_vote_slot = lowest_vote_slot + MAX_LOCKOUT_HISTORY as Slot;
        let mut first_vote = None;
        let mut prev_votes = vec![];
        for slot in 1..max_vote_slot {
            prev_votes.push(slot);
            let unrefresh_vote = Vote::new(vec![slot], Hash::new_unique());
            let vote_ix = vote_instruction::vote(
                &Pubkey::new_unique(), // vote_pubkey
                &Pubkey::new_unique(), // authorized_voter_pubkey
                unrefresh_vote,
            );
            let vote_tx = Transaction::new_with_payer(
                &[vote_ix], // instructions
                None,       // payer
            );
            if first_vote.is_none() {
                first_vote = Some(vote_tx.clone());
            }
            cluster_info.push_vote(&prev_votes, vote_tx);
        }

        let initial_votes = cluster_info.get_votes(&mut Cursor::default());
        assert_eq!(initial_votes.len(), MAX_VOTES as usize);

        // Trying to refresh a vote less than all votes in gossip should do nothing
        let refresh_slot = lowest_vote_slot - 1;
        let refresh_vote = Vote::new(vec![refresh_slot], Hash::new_unique());
        let refresh_ix = vote_instruction::vote(
            &Pubkey::new_unique(), // vote_pubkey
            &Pubkey::new_unique(), // authorized_voter_pubkey
            refresh_vote.clone(),
        );
        let refresh_tx = Transaction::new_with_payer(
            &[refresh_ix], // instructions
            None,          // payer
        );
        cluster_info.refresh_vote(refresh_tx.clone(), refresh_slot);
        let current_votes = cluster_info.get_votes(&mut Cursor::default());
        assert_eq!(initial_votes, current_votes);
        assert!(!current_votes.contains(&refresh_tx));

        // Trying to refresh a vote should evict the first slot less than the refreshed vote slot
        let refresh_slot = max_vote_slot + 1;
        let refresh_vote = Vote::new(vec![refresh_slot], Hash::new_unique());
        let refresh_ix = vote_instruction::vote(
            &Pubkey::new_unique(), // vote_pubkey
            &Pubkey::new_unique(), // authorized_voter_pubkey
            refresh_vote.clone(),
        );
        let refresh_tx = Transaction::new_with_payer(
            &[refresh_ix], // instructions
            None,          // payer
        );
        cluster_info.refresh_vote(refresh_tx.clone(), refresh_slot);

        // This should evict the latest vote since it's for a slot less than refresh_slot
        let votes = cluster_info.get_votes(&mut Cursor::default());
        assert_eq!(votes.len(), MAX_VOTES as usize);
        assert!(votes.contains(&refresh_tx));
        assert!(!votes.contains(&first_vote.unwrap()));
    }

    #[test]
    fn test_refresh_vote() {
        let keypair = Arc::new(Keypair::new());
        let contact_info = ContactInfo::new_localhost(&keypair.pubkey(), 0);
        let cluster_info = ClusterInfo::new(contact_info, keypair, SocketAddrSpace::Unspecified);

        // Construct and push a vote for some other slot
        let unrefresh_slot = 5;
        let unrefresh_tower = vec![1, 3, unrefresh_slot];
        let unrefresh_vote = Vote::new(unrefresh_tower.clone(), Hash::new_unique());
        let unrefresh_ix = vote_instruction::vote(
            &Pubkey::new_unique(), // vote_pubkey
            &Pubkey::new_unique(), // authorized_voter_pubkey
            unrefresh_vote,
        );
        let unrefresh_tx = Transaction::new_with_payer(
            &[unrefresh_ix], // instructions
            None,            // payer
        );
        cluster_info.push_vote(&unrefresh_tower, unrefresh_tx.clone());
        let mut cursor = Cursor::default();
        let votes = cluster_info.get_votes(&mut cursor);
        assert_eq!(votes, vec![unrefresh_tx.clone()]);

        // Now construct vote for the slot to be refreshed later.
        let refresh_slot = unrefresh_slot + 1;
        let refresh_tower = vec![1, 3, unrefresh_slot, refresh_slot];
        let refresh_vote = Vote::new(refresh_tower.clone(), Hash::new_unique());
        let refresh_ix = vote_instruction::vote(
            &Pubkey::new_unique(), // vote_pubkey
            &Pubkey::new_unique(), // authorized_voter_pubkey
            refresh_vote.clone(),
        );
        let refresh_tx = Transaction::new_with_payer(
            &[refresh_ix], // instructions
            None,          // payer
        );

        // Trying to refresh vote when it doesn't yet exist in gossip
        // should add the vote without eviction if there is room in the gossip table.
        cluster_info.refresh_vote(refresh_tx.clone(), refresh_slot);

        // Should be two votes in gossip
        cursor = Cursor::default();
        let votes = cluster_info.get_votes(&mut cursor);
        assert_eq!(votes.len(), 2);
        assert!(votes.contains(&unrefresh_tx));
        assert!(votes.contains(&refresh_tx));

        // Refresh a few times, we should only have the latest update
        let mut latest_refresh_tx = refresh_tx;
        for _ in 0..10 {
            let latest_refreshed_recent_blockhash = Hash::new_unique();
            let new_signer = Keypair::new();
            let refresh_ix = vote_instruction::vote(
                &new_signer.pubkey(), // vote_pubkey
                &new_signer.pubkey(), // authorized_voter_pubkey
                refresh_vote.clone(),
            );
            latest_refresh_tx = Transaction::new_signed_with_payer(
                &[refresh_ix],
                None,
                &[&new_signer],
                latest_refreshed_recent_blockhash,
            );
            cluster_info.refresh_vote(latest_refresh_tx.clone(), refresh_slot);
            // Sleep to avoid votes with same timestamp causing later vote to not override prior vote
            std::thread::sleep(Duration::from_millis(1));
        }
        // The diff since `max_ts` should only be the latest refreshed vote
        let votes = cluster_info.get_votes(&mut cursor);
        assert_eq!(votes.len(), 1);
        assert_eq!(votes[0], latest_refresh_tx);

        // Should still be two votes in gossip
        let votes = cluster_info.get_votes(&mut Cursor::default());
        assert_eq!(votes.len(), 2);
        assert!(votes.contains(&unrefresh_tx));
        assert!(votes.contains(&latest_refresh_tx));
    }

    #[test]
    fn test_push_vote() {
        let keypair = Arc::new(Keypair::new());
        let contact_info = ContactInfo::new_localhost(&keypair.pubkey(), 0);
        let cluster_info =
            ClusterInfo::new(contact_info, keypair.clone(), SocketAddrSpace::Unspecified);

        // make sure empty crds is handled correctly
        let mut cursor = Cursor::default();
        let votes = cluster_info.get_votes(&mut cursor);
        assert_eq!(votes, vec![]);

        // add a vote
        let vote = Vote::new(
            vec![1, 3, 7], // slots
            Hash::new_unique(),
        );
        let ix = vote_instruction::vote(
            &Pubkey::new_unique(), // vote_pubkey
            &Pubkey::new_unique(), // authorized_voter_pubkey
            vote,
        );
        let tx = Transaction::new_with_payer(
            &[ix], // instructions
            None,  // payer
        );
        let tower = vec![7]; // Last slot in the vote.
        cluster_info.push_vote(&tower, tx.clone());

        let (labels, votes) = cluster_info.get_votes_with_labels(&mut cursor);
        assert_eq!(votes, vec![tx]);
        assert_eq!(labels.len(), 1);
        match labels[0] {
            CrdsValueLabel::Vote(_, pubkey) => {
                assert_eq!(pubkey, keypair.pubkey());
            }

            _ => panic!("Bad match"),
        }
        // make sure timestamp filter works
        let votes = cluster_info.get_votes(&mut cursor);
        assert_eq!(votes, vec![]);
    }

    fn new_vote_transaction(slots: Vec<Slot>) -> Transaction {
        let vote = Vote::new(slots, Hash::new_unique());
        let ix = vote_instruction::vote(
            &Pubkey::new_unique(), // vote_pubkey
            &Pubkey::new_unique(), // authorized_voter_pubkey
            vote,
        );
        Transaction::new_with_payer(
            &[ix], // instructions
            None,  // payer
        )
    }

    #[test]
    fn test_push_votes_with_tower() {
        let get_vote_slots = |cluster_info: &ClusterInfo| -> Vec<Slot> {
            let (labels, _) = cluster_info.get_votes_with_labels(&mut Cursor::default());
            let gossip_crds = cluster_info.gossip.crds.read().unwrap();
            let mut vote_slots = HashSet::new();
            for label in labels {
                let CrdsData::Vote(_, vote) = &gossip_crds.get::<&CrdsData>(&label).unwrap() else {
                    panic!("this should not happen!");
                };
                assert!(vote_slots.insert(vote.slot().unwrap()));
            }
            vote_slots.into_iter().sorted().collect()
        };
        let keypair = Arc::new(Keypair::new());
        let contact_info = ContactInfo::new_localhost(&keypair.pubkey(), 0);
        let cluster_info = ClusterInfo::new(contact_info, keypair, SocketAddrSpace::Unspecified);
        let mut tower = Vec::new();

        // Evict the oldest vote
        for k in 0..2 * MAX_LOCKOUT_HISTORY {
            let slot = k as Slot;
            tower.push(slot);
            let vote = new_vote_transaction(vec![slot]);
            cluster_info.push_vote(&tower, vote);

            let vote_slots = get_vote_slots(&cluster_info);
            let min_vote = k.saturating_sub(MAX_VOTES as usize - 1) as u64;
            assert!(vote_slots.into_iter().eq(min_vote..=(k as u64)));
            sleep(Duration::from_millis(1));
        }

        // Attempting to push an older vote will panic
        let slot = 30;
        tower.clear();
        tower.extend(0..=slot);
        let vote = new_vote_transaction(vec![slot]);
        assert!(panic::catch_unwind(|| cluster_info.push_vote(&tower, vote))
            .err()
            .and_then(|a| a
                .downcast_ref::<String>()
                .map(|s| { s.starts_with("Submitting old vote") }))
            .unwrap_or_default());
    }

    #[test]
    fn test_push_epoch_slots() {
        let keypair = Arc::new(Keypair::new());
        let contact_info = ContactInfo::new_localhost(&keypair.pubkey(), 0);
        let cluster_info = ClusterInfo::new(contact_info, keypair, SocketAddrSpace::Unspecified);
        let slots = cluster_info.get_epoch_slots(&mut Cursor::default());
        assert!(slots.is_empty());
        cluster_info.push_epoch_slots(&[0]);

        let mut cursor = Cursor::default();
        let slots = cluster_info.get_epoch_slots(&mut cursor);
        assert_eq!(slots.len(), 1);

        let slots = cluster_info.get_epoch_slots(&mut cursor);
        assert!(slots.is_empty());

        // Test with different shred versions.
        let mut rng = rand::thread_rng();
        let node_pubkey = Pubkey::new_unique();
        let mut node = ContactInfo::new_rand(&mut rng, Some(node_pubkey));
        node.set_shred_version(42);
        let epoch_slots = EpochSlots::new_rand(&mut rng, Some(node_pubkey));
        let entries = vec![
            CrdsValue::new_unsigned(CrdsData::from(node)),
            CrdsValue::new_unsigned(CrdsData::EpochSlots(0, epoch_slots)),
        ];
        {
            let mut gossip_crds = cluster_info.gossip.crds.write().unwrap();
            for entry in entries {
                assert!(gossip_crds
                    .insert(entry, /*now=*/ 0, GossipRoute::LocalMessage)
                    .is_ok());
            }
        }
        // Should exclude other node's epoch-slot because of different
        // shred-version.
        let slots = cluster_info.get_epoch_slots(&mut Cursor::default());
        assert_eq!(slots.len(), 1);
        assert_eq!(slots[0].from, cluster_info.id());
        // Match shred versions.
        {
            let mut node = cluster_info.my_contact_info.write().unwrap();
            node.set_shred_version(42);
        }
        cluster_info.refresh_my_gossip_contact_info();
        cluster_info.flush_push_queue();
        // Should now include both epoch slots.
        let slots = cluster_info.get_epoch_slots(&mut Cursor::default());
        assert_eq!(slots.len(), 2);
        assert_eq!(slots[0].from, cluster_info.id());
        assert_eq!(slots[1].from, node_pubkey);
    }

    #[test]
    fn test_append_entrypoint_to_pulls() {
        let thread_pool = ThreadPoolBuilder::new().build().unwrap();
        let node_keypair = Arc::new(Keypair::new());
        let cluster_info = ClusterInfo::new(
            ContactInfo::new_localhost(&node_keypair.pubkey(), timestamp()),
            node_keypair,
            SocketAddrSpace::Unspecified,
        );
        let entrypoint_pubkey = solana_pubkey::new_rand();
        let entrypoint = ContactInfo::new_localhost(&entrypoint_pubkey, timestamp());
        cluster_info.set_entrypoint(entrypoint.clone());
        let (pings, pulls) = cluster_info.old_pull_requests(&thread_pool, None, &HashMap::new());
        assert!(pings.is_empty());
        assert_eq!(pulls.len(), MIN_NUM_BLOOM_FILTERS);
        for (addr, msg) in pulls {
            assert_eq!(addr, entrypoint.gossip().unwrap());
            match msg {
                Protocol::PullRequest(_, value) => {
                    assert!(value.verify());
                    assert_eq!(value.pubkey(), cluster_info.id())
                }
                _ => panic!("wrong protocol"),
            }
        }
        // now add this message back to the table and make sure after the next pull, the entrypoint is unset
        let entrypoint_crdsvalue = CrdsValue::new_unsigned(CrdsData::from(&entrypoint));
        let cluster_info = Arc::new(cluster_info);
        let stakes = HashMap::from([(Pubkey::new_unique(), 1u64)]);
        let timeouts = cluster_info.gossip.make_timeouts(
            cluster_info.id(),
            &stakes,
            Duration::from_millis(cluster_info.gossip.pull.crds_timeout),
        );
        cluster_info.handle_pull_response(vec![entrypoint_crdsvalue], &timeouts);
        let (pings, pulls) = cluster_info.old_pull_requests(&thread_pool, None, &HashMap::new());
        assert_eq!(pings.len(), 1);
        assert_eq!(pulls.len(), MIN_NUM_BLOOM_FILTERS);
        assert_eq!(*cluster_info.entrypoints.read().unwrap(), vec![entrypoint]);
    }

    #[test]
    fn test_tvu_peers_and_stakes() {
        let keypair = Arc::new(Keypair::new());
        let d = ContactInfo::new_localhost(&keypair.pubkey(), timestamp());
        let cluster_info = ClusterInfo::new(d.clone(), keypair, SocketAddrSpace::Unspecified);
        let mut stakes = HashMap::new();

        // no stake
        let id = Pubkey::from([1u8; 32]);
        let contact_info = ContactInfo::new_localhost(&id, timestamp());
        cluster_info.insert_info(contact_info);

        // normal
        let id2 = Pubkey::from([2u8; 32]);
        let mut contact_info = ContactInfo::new_localhost(&id2, timestamp());
        cluster_info.insert_info(contact_info.clone());
        stakes.insert(id2, 10);

        // duplicate
        contact_info.set_wallclock(timestamp() + 1);
        cluster_info.insert_info(contact_info);

        // no tvu
        let id3 = Pubkey::from([3u8; 32]);
        let mut contact_info = ContactInfo::new_localhost(&id3, timestamp());
        contact_info.remove_tvu();
        cluster_info.insert_info(contact_info);
        stakes.insert(id3, 10);

        // normal but with different shred version
        let id4 = Pubkey::from([4u8; 32]);
        let mut contact_info = ContactInfo::new_localhost(&id4, timestamp());
        contact_info.set_shred_version(1);
        assert_ne!(contact_info.shred_version(), d.shred_version());
        cluster_info.insert_info(contact_info);
        stakes.insert(id4, 10);
    }

    #[test]
    fn test_pull_from_entrypoint_if_not_present() {
        let thread_pool = ThreadPoolBuilder::new().build().unwrap();
        let node_keypair = Arc::new(Keypair::new());
        let cluster_info = ClusterInfo::new(
            ContactInfo::new_localhost(&node_keypair.pubkey(), timestamp()),
            node_keypair,
            SocketAddrSpace::Unspecified,
        );
        let entrypoint_pubkey = solana_pubkey::new_rand();
        let mut entrypoint = ContactInfo::new_localhost(&entrypoint_pubkey, timestamp());
        entrypoint
            .set_gossip(socketaddr!("127.0.0.2:1234"))
            .unwrap();
        cluster_info.set_entrypoint(entrypoint.clone());

        let mut stakes = HashMap::new();

        let other_node_pubkey = solana_pubkey::new_rand();
        let other_node = ContactInfo::new_localhost(&other_node_pubkey, timestamp());
        assert_ne!(other_node.gossip().unwrap(), entrypoint.gossip().unwrap());
        cluster_info.ping_cache.lock().unwrap().mock_pong(
            *other_node.pubkey(),
            other_node.gossip().unwrap(),
            Instant::now(),
        );
        cluster_info.insert_info(other_node.clone());
        stakes.insert(other_node_pubkey, 10);

        // Pull request 1:  `other_node` is present but `entrypoint` was just added (so it has a
        // fresh timestamp).  There should only be one pull request to `other_node`
        let (pings, pulls) = cluster_info.old_pull_requests(&thread_pool, None, &stakes);
        assert!(pings.is_empty());
        assert_eq!(pulls.len(), MIN_NUM_BLOOM_FILTERS);
        assert!(pulls
            .into_iter()
            .all(|(addr, _)| addr == other_node.gossip().unwrap()));

        // Pull request 2: pretend it's been a while since we've pulled from `entrypoint`.  There should
        // now be two pull requests
        cluster_info.entrypoints.write().unwrap()[0].set_wallclock(0);
        let (pings, pulls) = cluster_info.old_pull_requests(&thread_pool, None, &stakes);
        assert!(pings.is_empty());
        assert_eq!(pulls.len(), 2 * MIN_NUM_BLOOM_FILTERS);
        for node in [&other_node, &entrypoint] {
            assert_eq!(
                pulls
                    .iter()
                    .filter(|(addr, _)| *addr == node.gossip().unwrap())
                    .count(),
                MIN_NUM_BLOOM_FILTERS
            );
        }
        // Pull request 3:  `other_node` is present and `entrypoint` was just pulled from.  There should
        // only be one pull request to `other_node`
        let (pings, pulls) = cluster_info.old_pull_requests(&thread_pool, None, &stakes);
        assert!(pings.is_empty());
        assert_eq!(pulls.len(), MIN_NUM_BLOOM_FILTERS);
        assert!(pulls
            .into_iter()
            .all(|(addr, _)| addr == other_node.gossip().unwrap()));
    }

    #[test]
    fn test_repair_peers() {
        let node_keypair = Arc::new(Keypair::new());
        let cluster_info = ClusterInfo::new(
            ContactInfo::new_localhost(&node_keypair.pubkey(), timestamp()),
            node_keypair,
            SocketAddrSpace::Unspecified,
        );
        for i in 0..10 {
            // make these invalid for the upcoming repair request
            let peer_lowest = if i >= 5 { 10 } else { 0 };
            let other_node_pubkey = solana_pubkey::new_rand();
            let other_node = ContactInfo::new_localhost(&other_node_pubkey, timestamp());
            cluster_info.insert_info(other_node.clone());
            let value = CrdsValue::new_unsigned(CrdsData::LowestSlot(
                0,
                LowestSlot::new(other_node_pubkey, peer_lowest, timestamp()),
            ));
            let mut gossip_crds = cluster_info.gossip.crds.write().unwrap();
            let _ = gossip_crds.insert(value, timestamp(), GossipRoute::LocalMessage);
        }
        // only half the visible peers should be eligible to serve this repair
        assert_eq!(cluster_info.repair_peers(5).len(), 5);
    }

    #[test]
    fn test_push_epoch_slots_large() {
        let node_keypair = Arc::new(Keypair::new());
        let cluster_info = ClusterInfo::new(
            ContactInfo::new_localhost(&node_keypair.pubkey(), timestamp()),
            node_keypair,
            SocketAddrSpace::Unspecified,
        );
        //random should be hard to compress
        let mut rng = rand::thread_rng();
        let range: Vec<Slot> = repeat_with(|| rng.gen_range(1..32))
            .scan(0, |slot, step| {
                *slot += step;
                Some(*slot)
            })
            .take(32000)
            .collect();
        cluster_info.push_epoch_slots(&range[..16000]);
        cluster_info.push_epoch_slots(&range[16000..]);
        let slots = cluster_info.get_epoch_slots(&mut Cursor::default());
        let slots: Vec<_> = slots.iter().flat_map(|x| x.to_slots(0)).collect();
        assert_eq!(slots, range);
    }

    #[test]
    fn test_process_entrypoint_without_adopt_shred_version() {
        let node_keypair = Arc::new(Keypair::new());
        let cluster_info = Arc::new(ClusterInfo::new(
            {
                let mut contact_info =
                    ContactInfo::new_localhost(&node_keypair.pubkey(), timestamp());
                contact_info.set_shred_version(2);
                contact_info
            },
            node_keypair,
            SocketAddrSpace::Unspecified,
        ));
        assert_eq!(cluster_info.my_shred_version(), 2);

        // Simulating starting up with default entrypoint, no known id, only a gossip
        // address
        let entrypoint_gossip_addr = socketaddr!("127.0.0.2:1234");
        let mut entrypoint = ContactInfo::new_localhost(&Pubkey::default(), timestamp());
        entrypoint.set_gossip(entrypoint_gossip_addr).unwrap();
        assert_eq!(entrypoint.shred_version(), 0);
        cluster_info.set_entrypoint(entrypoint);

        // Simulate getting entrypoint ContactInfo from gossip
        let mut gossiped_entrypoint_info =
            ContactInfo::new_localhost(&solana_pubkey::new_rand(), timestamp());
        gossiped_entrypoint_info
            .set_gossip(entrypoint_gossip_addr)
            .unwrap();
        gossiped_entrypoint_info.set_shred_version(1);
        cluster_info.insert_info(gossiped_entrypoint_info.clone());

        // Adopt the entrypoint's gossiped contact info and verify
        let entrypoints_processed = ClusterInfo::process_entrypoints(&cluster_info);
        assert_eq!(cluster_info.entrypoints.read().unwrap().len(), 1);
        assert_eq!(
            cluster_info.entrypoints.read().unwrap()[0],
            gossiped_entrypoint_info,
        );
        assert!(entrypoints_processed);
        assert_eq!(cluster_info.my_shred_version(), 2); // <--- No change to shred version
    }

    #[test]
    #[ignore] // TODO: debug why this is flaky on buildkite!
    fn test_pull_request_time_pruning() {
        let node = Node::new_localhost();
        let cluster_info = Arc::new(ClusterInfo::new(
            node.info,
            Arc::new(Keypair::new()),
            SocketAddrSpace::Unspecified,
        ));
        let entrypoint_pubkey = solana_pubkey::new_rand();
        let entrypoint = ContactInfo::new_localhost(&entrypoint_pubkey, timestamp());
        cluster_info.set_entrypoint(entrypoint);

        let mut rng = rand::thread_rng();
        let shred_version = cluster_info.my_shred_version();
        let mut peers: Vec<Pubkey> = vec![];

        const NO_ENTRIES: usize = CRDS_UNIQUE_PUBKEY_CAPACITY + 128;
        let data: Vec<_> = repeat_with(|| {
            let keypair = Keypair::new();
            peers.push(keypair.pubkey());
            let mut rand_ci = ContactInfo::new_rand(&mut rng, Some(keypair.pubkey()));
            rand_ci.set_shred_version(shred_version);
            rand_ci.set_wallclock(timestamp());
            CrdsValue::new(CrdsData::from(rand_ci), &keypair)
        })
        .take(NO_ENTRIES)
        .collect();
        let stakes = HashMap::from([(Pubkey::new_unique(), 1u64)]);
        let timeouts = CrdsTimeouts::new(
            cluster_info.id(),
            CRDS_GOSSIP_PULL_CRDS_TIMEOUT_MS * 4, // default_timeout
            Duration::from_secs(48 * 3600),       // epoch_duration
            &stakes,
        );
        assert_eq!(
            (0, 0, NO_ENTRIES),
            cluster_info.handle_pull_response(data, &timeouts)
        );
    }

    #[test]
    fn test_get_duplicate_shreds() {
        let host1_key = Arc::new(Keypair::new());
        let node = Node::new_localhost_with_pubkey(&host1_key.pubkey());
        let cluster_info = Arc::new(ClusterInfo::new(
            node.info,
            host1_key.clone(),
            SocketAddrSpace::Unspecified,
        ));
        let mut cursor = Cursor::default();
        assert!(cluster_info.get_duplicate_shreds(&mut cursor).is_empty());

        let mut rng = rand::thread_rng();
        let (slot, parent_slot, reference_tick, version) = (53084024, 53084023, 0, 0);
        let shredder = Shredder::new(slot, parent_slot, reference_tick, version).unwrap();
        let next_shred_index = 353;
        let leader = Arc::new(Keypair::new());
        let shred1 = new_rand_shred(&mut rng, next_shred_index, &shredder, &leader);
        let shred2 = new_rand_shred(&mut rng, next_shred_index, &shredder, &leader);
        assert!(cluster_info
            .push_duplicate_shred(&shred1, shred2.payload())
            .is_ok());
        cluster_info.flush_push_queue();
        let entries = cluster_info.get_duplicate_shreds(&mut cursor);
        // One duplicate shred proof is split into 3 chunks.
        assert_eq!(3, entries.len());
        for (i, shred_data) in entries.iter().enumerate() {
            assert_eq!(shred_data.from, host1_key.pubkey());
            assert_eq!(shred_data.slot, 53084024);
            assert_eq!(shred_data.chunk_index() as usize, i);
        }

        let slot = 53084025;
        let shredder = Shredder::new(slot, parent_slot, reference_tick, version).unwrap();
        let next_shred_index = 354;
        let shred3 = new_rand_shred(&mut rng, next_shred_index, &shredder, &leader);
        let shred4 = new_rand_shred(&mut rng, next_shred_index, &shredder, &leader);
        assert!(cluster_info
            .push_duplicate_shred(&shred3, shred4.payload())
            .is_ok());
        cluster_info.flush_push_queue();
        let entries1 = cluster_info.get_duplicate_shreds(&mut cursor);
        // One duplicate shred proof is split into 3 chunks.
        assert_eq!(3, entries1.len());
        for (i, shred_data) in entries1.iter().enumerate() {
            assert_eq!(shred_data.from, host1_key.pubkey());
            assert_eq!(shred_data.slot, 53084025);
            assert_eq!(shred_data.chunk_index() as usize, i);
        }
    }

    #[test]
    fn test_push_restart_last_voted_fork_slots() {
        let keypair = Arc::new(Keypair::new());
        let contact_info = ContactInfo::new_localhost(&keypair.pubkey(), 0);
        let cluster_info = ClusterInfo::new(contact_info, keypair, SocketAddrSpace::Unspecified);
        let slots = cluster_info.get_restart_last_voted_fork_slots(&mut Cursor::default());
        assert!(slots.is_empty());
        let mut update: Vec<Slot> = vec![0];
        for i in 0..81 {
            for j in 0..1000 {
                update.push(i * 1050 + j);
            }
        }
        assert!(cluster_info
            .push_restart_last_voted_fork_slots(&update, Hash::default())
            .is_ok());
        cluster_info.flush_push_queue();

        let mut cursor = Cursor::default();
        let slots = cluster_info.get_restart_last_voted_fork_slots(&mut cursor);
        assert_eq!(slots.len(), 1);
        let retrieved_slots = slots[0].to_slots(0);
        assert!(retrieved_slots[0] < 69000);
        assert_eq!(retrieved_slots.last(), Some(84999).as_ref());

        let slots = cluster_info.get_restart_last_voted_fork_slots(&mut cursor);
        assert!(slots.is_empty());

        // Test with different shred versions.
        let mut rng = rand::thread_rng();
        let node_pubkey = Pubkey::new_unique();
        let mut node = ContactInfo::new_rand(&mut rng, Some(node_pubkey));
        node.set_shred_version(42);
        let mut slots = RestartLastVotedForkSlots::new_rand(&mut rng, Some(node_pubkey));
        slots.shred_version = 42;
        let entries = vec![
            CrdsValue::new_unsigned(CrdsData::from(node)),
            CrdsValue::new_unsigned(CrdsData::RestartLastVotedForkSlots(slots)),
        ];
        {
            let mut gossip_crds = cluster_info.gossip.crds.write().unwrap();
            for entry in entries {
                assert!(gossip_crds
                    .insert(entry, /*now=*/ 0, GossipRoute::LocalMessage)
                    .is_ok());
            }
        }
        // Should exclude other node's last-voted-fork-slot because of different
        // shred-version.
        let slots = cluster_info.get_restart_last_voted_fork_slots(&mut Cursor::default());
        assert_eq!(slots.len(), 1);
        assert_eq!(slots[0].from, cluster_info.id());

        // Match shred versions.
        {
            let mut node = cluster_info.my_contact_info.write().unwrap();
            node.set_shred_version(42);
        }
        assert!(cluster_info
            .push_restart_last_voted_fork_slots(&update, Hash::default())
            .is_ok());
        cluster_info.flush_push_queue();
        // Should now include both slots.
        let slots = cluster_info.get_restart_last_voted_fork_slots(&mut Cursor::default());
        assert_eq!(slots.len(), 2);
        assert_eq!(slots[0].from, node_pubkey);
        assert_eq!(slots[1].from, cluster_info.id());
    }

    #[test]
    fn test_push_restart_heaviest_fork() {
        agave_logger::setup();
        let keypair = Arc::new(Keypair::new());
        let pubkey = keypair.pubkey();
        let contact_info = ContactInfo::new_localhost(&pubkey, 0);
        let cluster_info = ClusterInfo::new(contact_info, keypair, SocketAddrSpace::Unspecified);

        // make sure empty crds is handled correctly
        let mut cursor = Cursor::default();
        let heaviest_forks = cluster_info.get_restart_heaviest_fork(&mut cursor);
        assert_eq!(heaviest_forks, vec![]);

        // add new message
        let slot1 = 53;
        let hash1 = Hash::new_unique();
        let stake1 = 15_000_000;
        cluster_info.push_restart_heaviest_fork(slot1, hash1, stake1);
        cluster_info.flush_push_queue();

        let heaviest_forks = cluster_info.get_restart_heaviest_fork(&mut cursor);
        assert_eq!(heaviest_forks.len(), 1);
        let fork = &heaviest_forks[0];
        assert_eq!(fork.last_slot, slot1);
        assert_eq!(fork.last_slot_hash, hash1);
        assert_eq!(fork.observed_stake, stake1);
        assert_eq!(fork.from, pubkey);

        // Test with different shred versions.
        let mut rng = rand::thread_rng();
        let pubkey2 = Pubkey::new_unique();
        let mut new_node = ContactInfo::new_rand(&mut rng, Some(pubkey2));
        new_node.set_shred_version(42);
        let slot2 = 54;
        let hash2 = Hash::new_unique();
        let stake2 = 23_000_000;
        let entries = vec![
            CrdsValue::new_unsigned(CrdsData::from(new_node)),
            CrdsValue::new_unsigned(CrdsData::RestartHeaviestFork(RestartHeaviestFork {
                from: pubkey2,
                wallclock: timestamp(),
                last_slot: slot2,
                last_slot_hash: hash2,
                observed_stake: stake2,
                shred_version: 42,
            })),
        ];
        {
            let mut gossip_crds = cluster_info.gossip.crds.write().unwrap();
            for entry in entries {
                assert!(gossip_crds
                    .insert(entry, /*now=*/ 0, GossipRoute::LocalMessage)
                    .is_ok());
            }
        }
        // Should exclude other node's heaviest_fork because of different
        // shred-version.
        let heaviest_forks = cluster_info.get_restart_heaviest_fork(&mut Cursor::default());
        assert_eq!(heaviest_forks.len(), 1);
        assert_eq!(heaviest_forks[0].from, pubkey);
        // Match shred versions.
        {
            let mut node = cluster_info.my_contact_info.write().unwrap();
            node.set_shred_version(42);
        }
        cluster_info.refresh_my_gossip_contact_info();
        cluster_info.flush_push_queue();

        // Should now include the previous heaviest_fork from the other node.
        let heaviest_forks = cluster_info.get_restart_heaviest_fork(&mut Cursor::default());
        assert_eq!(heaviest_forks.len(), 1);
        assert_eq!(heaviest_forks[0].from, pubkey2);
    }

    #[test]
    fn test_contact_trace() {
<<<<<<< HEAD
        solana_logger::setup();
        // If you change the format of cluster_info_trace or rpc_info_trace, please make sure
        // you read the actual output so the headers lign up with the output.
        const CLUSTER_INFO_TRACE_LENGTH: usize = 452;
        const RPC_INFO_TRACE_LENGTH: usize = 335;
=======
        agave_logger::setup();
>>>>>>> 6e0c4306
        let keypair43 = Arc::new(
            Keypair::try_from(
                [
                    198, 203, 8, 178, 196, 71, 119, 152, 31, 96, 221, 142, 115, 224, 45, 34, 173,
                    138, 254, 39, 181, 238, 168, 70, 183, 47, 210, 91, 221, 179, 237, 153, 14, 58,
                    154, 59, 67, 220, 235, 106, 241, 99, 4, 72, 60, 245, 53, 30, 225, 122, 145,
                    225, 8, 40, 30, 174, 26, 228, 125, 127, 125, 21, 96, 28,
                ]
                .as_ref(),
            )
            .unwrap(),
        );
        let keypair44 = Arc::new(
            Keypair::try_from(
                [
                    66, 88, 3, 70, 228, 215, 125, 64, 130, 183, 180, 98, 22, 166, 201, 234, 89, 80,
                    135, 24, 228, 35, 20, 52, 105, 130, 50, 51, 46, 229, 244, 108, 70, 57, 45, 247,
                    57, 177, 39, 126, 190, 238, 50, 96, 186, 208, 28, 168, 148, 56, 9, 106, 92,
                    213, 63, 205, 252, 225, 244, 101, 77, 182, 4, 2,
                ]
                .as_ref(),
            )
            .unwrap(),
        );

        let cluster_info44 = Arc::new({
            let node = Node::new_localhost_with_pubkey(&keypair44.pubkey());
            info!("{node:?}");
            ClusterInfo::new(node.info, keypair44.clone(), SocketAddrSpace::Unspecified)
        });
        let cluster_info43 = Arc::new({
            let node = Node::new_localhost_with_pubkey(&keypair43.pubkey());
            ClusterInfo::new(node.info, keypair43.clone(), SocketAddrSpace::Unspecified)
        });

        assert_eq!(keypair43.pubkey().to_string().len(), 43);
        assert_eq!(keypair44.pubkey().to_string().len(), 44);

        let trace = cluster_info44.contact_info_trace();
        info!("cluster:\n{trace}");
        assert_eq!(trace.len(), CLUSTER_INFO_TRACE_LENGTH);

        let trace = cluster_info44.rpc_info_trace();
        info!("rpc:\n{trace}");
        assert_eq!(trace.len(), RPC_INFO_TRACE_LENGTH);

        let trace = cluster_info43.contact_info_trace();
        info!("cluster:\n{trace}");
        assert_eq!(trace.len(), CLUSTER_INFO_TRACE_LENGTH);

        let trace = cluster_info43.rpc_info_trace();
        info!("rpc:\n{trace}");
        assert_eq!(trace.len(), RPC_INFO_TRACE_LENGTH);
    }

    #[test]
    fn test_discard_different_shred_version_push_message() {
        let self_shred_version = 5555;
        let mut crds = Crds::default();
        let stats = GossipStats::default();
        let mut rng = rand::thread_rng();
        let keypair = Keypair::new();

        // create contact info with matching shred version
        let contact_info = ContactInfo::new(
            keypair.pubkey(),
            /*wallclock:*/ 1234567890,
            self_shred_version,
        );
        let ci = CrdsValue::new(CrdsData::ContactInfo(contact_info), &keypair);

        // Test push message with matching shred version
        let mut msg = Protocol::PushMessage(keypair.pubkey(), vec![ci.clone()]);
        discard_different_shred_version(&mut msg, self_shred_version, &crds, &stats);
        if let Protocol::PushMessage(_, values) = msg {
            assert_eq!(values.len(), 1);
        }

        let contact_info_wrong_shred_version =
            ContactInfo::new(keypair.pubkey(), /*wallclock:*/ 1234567890, 1);
        let ci_wrong_shred_version = CrdsValue::new(
            CrdsData::ContactInfo(contact_info_wrong_shred_version),
            &keypair,
        );

        // Test push message with non-matching shred version
        let mut msg = Protocol::PushMessage(keypair.pubkey(), vec![ci_wrong_shred_version]);
        discard_different_shred_version(&mut msg, self_shred_version, &crds, &stats);
        if let Protocol::PushMessage(_, values) = msg {
            assert_eq!(values.len(), 0);
        }

        // Test EpochSlot w/o previous CI with matching shred version/pubkey -> should be rejected
        let epoch_slots = EpochSlots::new_rand(&mut rng, Some(keypair.pubkey()));
        let es = CrdsValue::new_unsigned(CrdsData::EpochSlots(0, epoch_slots));
        let mut msg = Protocol::PushMessage(keypair.pubkey(), vec![es]);
        discard_different_shred_version(&mut msg, self_shred_version, &crds, &stats);
        if let Protocol::PushMessage(_, ref values) = msg {
            assert_eq!(values.len(), 0);
        }

        // Insert ContactInfo with different pubkey than EpochSlot
        let keypair2 = Keypair::new();
        let ci_wrong_pubkey = CrdsValue::new(
            CrdsData::ContactInfo(ContactInfo::new(
                keypair2.pubkey(),
                /*wallclock:*/ 1234567890,
                self_shred_version,
            )),
            &keypair2,
        );
        assert!(crds
            .insert(ci_wrong_pubkey, /*now=*/ 0, GossipRoute::LocalMessage)
            .is_ok());

        // Test insert EpochSlot w/ previous ContactInfo w/ matching shred version but different pubkey -> should be rejected
        let epoch_slots = EpochSlots::new_rand(&mut rng, Some(keypair.pubkey()));
        let es: CrdsValue = CrdsValue::new_unsigned(CrdsData::EpochSlots(0, epoch_slots));
        let mut msg = Protocol::PushMessage(keypair.pubkey(), vec![es.clone()]);
        discard_different_shred_version(&mut msg, self_shred_version, &crds, &stats);
        if let Protocol::PushMessage(_, ref values) = msg {
            assert_eq!(values.len(), 0);
        }

        // Now insert ContactInfo with same pubkey as EpochSlot
        assert!(crds
            .insert(ci.clone(), /*now=*/ 0, GossipRoute::LocalMessage)
            .is_ok());

        let mut msg = Protocol::PushMessage(keypair.pubkey(), vec![es]);
        discard_different_shred_version(&mut msg, self_shred_version, &crds, &stats);
        if let Protocol::PushMessage(_, ref values) = msg {
            assert_eq!(values.len(), 1);
        }

        // Test multiple ContactInfo/EpochSlot with various shred versions. Crds table contains ContactInfo from `keypair`
        let keypair3 = Keypair::new();
        let keypair4 = Keypair::new();
        let entries = vec![
            CrdsValue::new(
                CrdsData::ContactInfo(ContactInfo::new(
                    keypair2.pubkey(),
                    /*wallclock:*/ 1234567890,
                    self_shred_version,
                )),
                &keypair2,
            ),
            CrdsValue::new(
                CrdsData::ContactInfo(ContactInfo::new(
                    keypair3.pubkey(),
                    /*wallclock:*/ 1234567890,
                    1,
                )),
                &keypair3,
            ),
            CrdsValue::new_unsigned(CrdsData::EpochSlots(
                0,
                EpochSlots::new_rand(&mut rng, Some(keypair.pubkey())),
            )),
            CrdsValue::new(
                CrdsData::ContactInfo(ContactInfo::new(
                    keypair.pubkey(),
                    /*wallclock:*/ 1234567890,
                    self_shred_version,
                )),
                &keypair4,
            ),
        ];
        let mut msg = Protocol::PushMessage(keypair.pubkey(), entries);
        discard_different_shred_version(&mut msg, self_shred_version, &crds, &stats);
        if let Protocol::PushMessage(_, ref values) = msg {
            // Only reject ContactInfo with invalid shred version. EpochSlot with associated ContactInfo is already in the table
            assert_eq!(values.len(), 3);
        }

        // Remove ContactInfo with matching pubkey as EpochSlot
        crds.remove(&ci.label(), /* now */ 0);

        // Test multiple ContactInfo with various shred versions. Crds table is empty
        let entries = vec![
            CrdsValue::new(
                CrdsData::ContactInfo(ContactInfo::new(
                    keypair2.pubkey(),
                    /*wallclock:*/ 1234567890,
                    self_shred_version,
                )),
                &keypair2,
            ),
            CrdsValue::new(
                CrdsData::ContactInfo(ContactInfo::new(
                    keypair3.pubkey(),
                    /*wallclock:*/ 1234567890,
                    1,
                )),
                &keypair3,
            ),
            CrdsValue::new_unsigned(CrdsData::EpochSlots(
                0,
                EpochSlots::new_rand(&mut rng, Some(keypair.pubkey())),
            )),
            CrdsValue::new(
                CrdsData::ContactInfo(ContactInfo::new(
                    keypair.pubkey(),
                    /*wallclock:*/ 1234567890,
                    self_shred_version,
                )),
                &keypair,
            ),
        ];
        let mut msg = Protocol::PushMessage(keypair.pubkey(), entries);
        discard_different_shred_version(&mut msg, self_shred_version, &crds, &stats);
        if let Protocol::PushMessage(_, ref values) = msg {
            // Reject ContactInfo with invalid shred version and EpochSlot with no associated ContactInfo in the table
            assert_eq!(values.len(), 2);
        }
    }
}<|MERGE_RESOLUTION|>--- conflicted
+++ resolved
@@ -3769,15 +3769,11 @@
 
     #[test]
     fn test_contact_trace() {
-<<<<<<< HEAD
-        solana_logger::setup();
+        agave_logger::setup();
         // If you change the format of cluster_info_trace or rpc_info_trace, please make sure
         // you read the actual output so the headers lign up with the output.
         const CLUSTER_INFO_TRACE_LENGTH: usize = 452;
         const RPC_INFO_TRACE_LENGTH: usize = 335;
-=======
-        agave_logger::setup();
->>>>>>> 6e0c4306
         let keypair43 = Arc::new(
             Keypair::try_from(
                 [
