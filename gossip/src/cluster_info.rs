--- conflicted
+++ resolved
@@ -2865,37 +2865,11 @@
             tpu_quic,
             tpu_forwards_quic,
             tpu_vote_quic,
+            tpu_vote_forwards_client,
         };
 
-<<<<<<< HEAD
         info!("Bound all network sockets as follows: {:#?}", &sockets);
         Node { info, sockets }
-=======
-        Node {
-            info,
-            sockets: Sockets {
-                gossip,
-                tvu: tvu_sockets,
-                tvu_quic,
-                tpu: tpu_sockets,
-                tpu_forwards: tpu_forwards_sockets,
-                tpu_vote: tpu_vote_sockets,
-                broadcast,
-                repair,
-                repair_quic,
-                retransmit_sockets,
-                serve_repair,
-                serve_repair_quic,
-                ip_echo: Some(ip_echo),
-                ancestor_hashes_requests,
-                ancestor_hashes_requests_quic,
-                tpu_quic,
-                tpu_forwards_quic,
-                tpu_vote_quic,
-                tpu_vote_forwards_client,
-            },
-        }
->>>>>>> baf8b1cf
     }
 }
 
