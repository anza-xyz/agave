#![allow(clippy::integer_arithmetic)]
use {
    crate::{args::*, bigtable::*, ledger_path::*, ledger_utils::*, output::*, program::*},
    chrono::{DateTime, Utc},
    clap::{
        crate_description, crate_name, value_t, value_t_or_exit, values_t_or_exit, App,
        AppSettings, Arg, ArgMatches, SubCommand,
    },
    dashmap::DashMap,
    itertools::Itertools,
    log::*,
    regex::Regex,
    serde::{
        ser::{SerializeSeq, Serializer},
        Serialize,
    },
    serde_json::json,
    solana_account_decoder::{UiAccount, UiAccountData, UiAccountEncoding},
    solana_accounts_db::{
        accounts::Accounts, accounts_db::CalcAccountsHashDataSource, accounts_index::ScanConfig,
        hardened_unpack::MAX_GENESIS_ARCHIVE_UNPACKED_SIZE,
    },
    solana_clap_utils::{
        hidden_unless_forced,
        input_parsers::{cluster_type_of, pubkey_of, pubkeys_of},
        input_validators::{
            is_parsable, is_pow2, is_pubkey, is_pubkey_or_keypair, is_slot, is_valid_percentage,
            validate_maximum_full_snapshot_archives_to_retain,
            validate_maximum_incremental_snapshot_archives_to_retain,
        },
    },
    solana_cli_output::{CliAccount, CliAccountNewConfig, OutputFormat},
    solana_core::{
        system_monitor_service::{SystemMonitorService, SystemMonitorStatsReportConfig},
        validator::BlockVerificationMethod,
    },
    solana_cost_model::{cost_model::CostModel, cost_tracker::CostTracker},
    solana_entry::entry::Entry,
    solana_ledger::{
        ancestor_iterator::AncestorIterator,
        blockstore::{create_new_ledger, Blockstore, PurgeType},
        blockstore_db::{self, columns as cf, Column, ColumnName, Database},
        blockstore_options::{
            AccessType, BlockstoreRecoveryMode, LedgerColumnOptions,
            BLOCKSTORE_DIRECTORY_ROCKS_FIFO,
        },
        blockstore_processor::ProcessOptions,
        shred::Shred,
        use_snapshot_archives_at_startup::{self, UseSnapshotArchivesAtStartup},
    },
    solana_measure::{measure, measure::Measure},
    solana_runtime::{
        bank::{bank_hash_details, Bank, RewardCalculationEvent, TotalAccountsStats},
        bank_forks::BankForks,
<<<<<<< HEAD
        cost_model::CostModel,
        cost_tracker::CostTracker,
        hardened_unpack::{open_genesis_config, MAX_GENESIS_ARCHIVE_UNPACKED_SIZE},
        prioritization_fee_cache::PrioritizationFeeCache,
=======
>>>>>>> 0f417199
        runtime_config::RuntimeConfig,
        snapshot_archive_info::SnapshotArchiveInfoGetter,
        snapshot_bank_utils,
        snapshot_minimizer::SnapshotMinimizer,
        snapshot_utils::{
            ArchiveFormat, SnapshotVersion, DEFAULT_ARCHIVE_COMPRESSION,
            SUPPORTED_ARCHIVE_COMPRESSION,
        },
        vote_sender_types::ReplayVoteSender,
    },
    solana_scheduler_pool::DefaultSchedulerPool,
    solana_sdk::{
        account::{AccountSharedData, ReadableAccount, WritableAccount},
        account_utils::StateMut,
        clock::{Epoch, Slot, UnixTimestamp},
        feature::{self, Feature},
        feature_set::{self, FeatureSet},
        genesis_config::ClusterType,
        hash::Hash,
        inflation::Inflation,
        native_token::{lamports_to_sol, sol_to_lamports, Sol},
        pubkey::Pubkey,
        rent::Rent,
        shred_version::compute_shred_version,
        stake::{self, state::StakeStateV2},
        system_program,
        transaction::{
            MessageHash, SanitizedTransaction, SimpleAddressLoader, VersionedTransaction,
        },
    },
    solana_stake_program::stake_state::{self, PointValue},
    solana_vote_program::{
        self,
        vote_state::{self, VoteState},
    },
    std::{
        collections::{BTreeMap, BTreeSet, HashMap, HashSet},
        ffi::OsStr,
        fs::File,
        io::{self, stdout, BufRead, BufReader, Write},
        num::NonZeroUsize,
        path::{Path, PathBuf},
        process::{exit, Command, Stdio},
        str::FromStr,
        sync::{
            atomic::{AtomicBool, Ordering},
            Arc, RwLock,
        },
        time::{Duration, UNIX_EPOCH},
    },
};

mod args;
mod bigtable;
mod ledger_path;
mod ledger_utils;
mod output;
mod program;

#[derive(PartialEq, Eq)]
enum LedgerOutputMethod {
    Print,
    Json,
}

fn get_program_ids(tx: &VersionedTransaction) -> impl Iterator<Item = &Pubkey> + '_ {
    let message = &tx.message;
    let account_keys = message.static_account_keys();

    message
        .instructions()
        .iter()
        .map(|ix| ix.program_id(account_keys))
}

fn parse_encoding_format(matches: &ArgMatches<'_>) -> UiAccountEncoding {
    match matches.value_of("encoding") {
        Some("jsonParsed") => UiAccountEncoding::JsonParsed,
        Some("base64") => UiAccountEncoding::Base64,
        Some("base64+zstd") => UiAccountEncoding::Base64Zstd,
        _ => UiAccountEncoding::Base64,
    }
}

fn output_slot_rewards(blockstore: &Blockstore, slot: Slot, method: &LedgerOutputMethod) {
    // Note: rewards are not output in JSON yet
    if *method == LedgerOutputMethod::Print {
        if let Ok(Some(rewards)) = blockstore.read_rewards(slot) {
            if !rewards.is_empty() {
                println!("  Rewards:");
                println!(
                    "    {:<44}  {:^15}  {:<15}  {:<20}  {:>10}",
                    "Address", "Type", "Amount", "New Balance", "Commission",
                );

                for reward in rewards {
                    let sign = if reward.lamports < 0 { "-" } else { "" };
                    println!(
                        "    {:<44}  {:^15}  {}◎{:<14.9}  ◎{:<18.9}   {}",
                        reward.pubkey,
                        if let Some(reward_type) = reward.reward_type {
                            format!("{reward_type}")
                        } else {
                            "-".to_string()
                        },
                        sign,
                        lamports_to_sol(reward.lamports.unsigned_abs()),
                        lamports_to_sol(reward.post_balance),
                        reward
                            .commission
                            .map(|commission| format!("{commission:>9}%"))
                            .unwrap_or_else(|| "    -".to_string())
                    );
                }
            }
        }
    }
}

fn output_entry(
    blockstore: &Blockstore,
    method: &LedgerOutputMethod,
    slot: Slot,
    entry_index: usize,
    entry: Entry,
) {
    match method {
        LedgerOutputMethod::Print => {
            println!(
                "  Entry {} - num_hashes: {}, hash: {}, transactions: {}",
                entry_index,
                entry.num_hashes,
                entry.hash,
                entry.transactions.len()
            );
            for (transactions_index, transaction) in entry.transactions.into_iter().enumerate() {
                println!("    Transaction {transactions_index}");
                let tx_signature = transaction.signatures[0];
                let tx_status_meta = blockstore
                    .read_transaction_status((tx_signature, slot))
                    .unwrap_or_else(|err| {
                        eprintln!(
                            "Failed to read transaction status for {} at slot {}: {}",
                            transaction.signatures[0], slot, err
                        );
                        None
                    })
                    .map(|meta| meta.into());

                solana_cli_output::display::println_transaction(
                    &transaction,
                    tx_status_meta.as_ref(),
                    "      ",
                    None,
                    None,
                );
            }
        }
        LedgerOutputMethod::Json => {
            // Note: transaction status is not output in JSON yet
            serde_json::to_writer(stdout(), &entry).expect("serialize entry");
            stdout().write_all(b",\n").expect("newline");
        }
    }
}

fn output_slot(
    blockstore: &Blockstore,
    slot: Slot,
    allow_dead_slots: bool,
    method: &LedgerOutputMethod,
    verbose_level: u64,
    all_program_ids: &mut HashMap<Pubkey, u64>,
) -> Result<(), String> {
    if blockstore.is_dead(slot) {
        if allow_dead_slots {
            if *method == LedgerOutputMethod::Print {
                println!(" Slot is dead");
            }
        } else {
            return Err("Dead slot".to_string());
        }
    }

    let (entries, num_shreds, is_full) = blockstore
        .get_slot_entries_with_shred_info(slot, 0, allow_dead_slots)
        .map_err(|err| format!("Failed to load entries for slot {slot}: {err:?}"))?;

    if *method == LedgerOutputMethod::Print {
        if let Ok(Some(meta)) = blockstore.meta(slot) {
            if verbose_level >= 1 {
                println!("  {meta:?} is_full: {is_full}");
            } else {
                println!(
                    "  num_shreds: {}, parent_slot: {:?}, next_slots: {:?}, num_entries: {}, is_full: {}",
                    num_shreds,
                    meta.parent_slot,
                    meta.next_slots,
                    entries.len(),
                    is_full,
                );
            }
        }
    }

    if verbose_level >= 2 {
        for (entry_index, entry) in entries.into_iter().enumerate() {
            output_entry(blockstore, method, slot, entry_index, entry);
        }

        output_slot_rewards(blockstore, slot, method);
    } else if verbose_level >= 1 {
        let mut transactions = 0;
        let mut num_hashes = 0;
        let mut program_ids = HashMap::new();
        let blockhash = if let Some(entry) = entries.last() {
            entry.hash
        } else {
            Hash::default()
        };

        for entry in entries {
            transactions += entry.transactions.len();
            num_hashes += entry.num_hashes;
            for transaction in entry.transactions {
                for program_id in get_program_ids(&transaction) {
                    *program_ids.entry(*program_id).or_insert(0) += 1;
                }
            }
        }

        println!("  Transactions: {transactions}, hashes: {num_hashes}, block_hash: {blockhash}",);
        for (pubkey, count) in program_ids.iter() {
            *all_program_ids.entry(*pubkey).or_insert(0) += count;
        }
        println!("  Programs:");
        output_sorted_program_ids(program_ids);
    }
    Ok(())
}

fn output_ledger(
    blockstore: Blockstore,
    starting_slot: Slot,
    ending_slot: Slot,
    allow_dead_slots: bool,
    method: LedgerOutputMethod,
    num_slots: Option<Slot>,
    verbose_level: u64,
    only_rooted: bool,
) {
    let slot_iterator = blockstore
        .slot_meta_iterator(starting_slot)
        .unwrap_or_else(|err| {
            eprintln!("Failed to load entries starting from slot {starting_slot}: {err:?}");
            exit(1);
        });

    if method == LedgerOutputMethod::Json {
        stdout().write_all(b"{\"ledger\":[\n").expect("open array");
    }

    let num_slots = num_slots.unwrap_or(Slot::MAX);
    let mut num_printed = 0;
    let mut all_program_ids = HashMap::new();
    for (slot, slot_meta) in slot_iterator {
        if only_rooted && !blockstore.is_root(slot) {
            continue;
        }
        if slot > ending_slot {
            break;
        }

        match method {
            LedgerOutputMethod::Print => {
                println!("Slot {} root?: {}", slot, blockstore.is_root(slot))
            }
            LedgerOutputMethod::Json => {
                serde_json::to_writer(stdout(), &slot_meta).expect("serialize slot_meta");
                stdout().write_all(b",\n").expect("newline");
            }
        }

        if let Err(err) = output_slot(
            &blockstore,
            slot,
            allow_dead_slots,
            &method,
            verbose_level,
            &mut all_program_ids,
        ) {
            eprintln!("{err}");
        }
        num_printed += 1;
        if num_printed >= num_slots as usize {
            break;
        }
    }

    if method == LedgerOutputMethod::Json {
        stdout().write_all(b"\n]}\n").expect("close array");
    } else {
        println!("Summary of Programs:");
        output_sorted_program_ids(all_program_ids);
    }
}

fn output_sorted_program_ids(program_ids: HashMap<Pubkey, u64>) {
    let mut program_ids_array: Vec<_> = program_ids.into_iter().collect();
    // Sort descending by count of program id
    program_ids_array.sort_by(|a, b| b.1.cmp(&a.1));
    for (program_id, count) in program_ids_array.iter() {
        println!("{:<44}: {}", program_id.to_string(), count);
    }
}

fn output_account(
    pubkey: &Pubkey,
    account: &AccountSharedData,
    modified_slot: Option<Slot>,
    print_account_data: bool,
    encoding: UiAccountEncoding,
) {
    println!("{pubkey}:");
    println!("  balance: {} SOL", lamports_to_sol(account.lamports()));
    println!("  owner: '{}'", account.owner());
    println!("  executable: {}", account.executable());
    if let Some(slot) = modified_slot {
        println!("  slot: {slot}");
    }
    println!("  rent_epoch: {}", account.rent_epoch());
    println!("  data_len: {}", account.data().len());
    if print_account_data {
        let account_data = UiAccount::encode(pubkey, account, encoding, None, None).data;
        match account_data {
            UiAccountData::Binary(data, data_encoding) => {
                println!("  data: '{data}'");
                println!(
                    "  encoding: {}",
                    serde_json::to_string(&data_encoding).unwrap()
                );
            }
            UiAccountData::Json(account_data) => {
                println!(
                    "  data: '{}'",
                    serde_json::to_string(&account_data).unwrap()
                );
                println!("  encoding: \"jsonParsed\"");
            }
            UiAccountData::LegacyBinary(_) => {}
        };
    }
}

fn render_dot(dot: String, output_file: &str, output_format: &str) -> io::Result<()> {
    let mut child = Command::new("dot")
        .arg(format!("-T{output_format}"))
        .arg(format!("-o{output_file}"))
        .stdin(Stdio::piped())
        .spawn()
        .map_err(|err| {
            eprintln!("Failed to spawn dot: {err:?}");
            err
        })?;

    let stdin = child.stdin.as_mut().unwrap();
    stdin.write_all(&dot.into_bytes())?;

    let status = child.wait_with_output()?.status;
    if !status.success() {
        return Err(io::Error::new(
            io::ErrorKind::Other,
            format!("dot failed with error {}", status.code().unwrap_or(-1)),
        ));
    }
    Ok(())
}

#[derive(Clone, Copy, Debug)]
enum GraphVoteAccountMode {
    Disabled,
    LastOnly,
    WithHistory,
}

impl GraphVoteAccountMode {
    const DISABLED: &'static str = "disabled";
    const LAST_ONLY: &'static str = "last-only";
    const WITH_HISTORY: &'static str = "with-history";
    const ALL_MODE_STRINGS: &'static [&'static str] =
        &[Self::DISABLED, Self::LAST_ONLY, Self::WITH_HISTORY];

    fn is_enabled(&self) -> bool {
        !matches!(self, Self::Disabled)
    }
}

impl AsRef<str> for GraphVoteAccountMode {
    fn as_ref(&self) -> &str {
        match self {
            Self::Disabled => Self::DISABLED,
            Self::LastOnly => Self::LAST_ONLY,
            Self::WithHistory => Self::WITH_HISTORY,
        }
    }
}

impl Default for GraphVoteAccountMode {
    fn default() -> Self {
        Self::Disabled
    }
}

struct GraphVoteAccountModeError(String);

impl FromStr for GraphVoteAccountMode {
    type Err = GraphVoteAccountModeError;
    fn from_str(s: &str) -> Result<Self, Self::Err> {
        match s {
            Self::DISABLED => Ok(Self::Disabled),
            Self::LAST_ONLY => Ok(Self::LastOnly),
            Self::WITH_HISTORY => Ok(Self::WithHistory),
            _ => Err(GraphVoteAccountModeError(s.to_string())),
        }
    }
}

struct GraphConfig {
    include_all_votes: bool,
    vote_account_mode: GraphVoteAccountMode,
}

#[allow(clippy::cognitive_complexity)]
fn graph_forks(bank_forks: &BankForks, config: &GraphConfig) -> String {
    let frozen_banks = bank_forks.frozen_banks();
    let mut fork_slots: HashSet<_> = frozen_banks.keys().cloned().collect();
    for (_, bank) in frozen_banks {
        for parent in bank.parents() {
            fork_slots.remove(&parent.slot());
        }
    }

    // Search all forks and collect the last vote made by each validator
    let mut last_votes = HashMap::new();
    let default_vote_state = VoteState::default();
    for fork_slot in &fork_slots {
        let bank = &bank_forks[*fork_slot];

        let total_stake = bank
            .vote_accounts()
            .iter()
            .map(|(_, (stake, _))| stake)
            .sum();
        for (stake, vote_account) in bank.vote_accounts().values() {
            let vote_state = vote_account.vote_state();
            let vote_state = vote_state.unwrap_or(&default_vote_state);
            if let Some(last_vote) = vote_state.votes.iter().last() {
                let entry = last_votes.entry(vote_state.node_pubkey).or_insert((
                    last_vote.slot(),
                    vote_state.clone(),
                    *stake,
                    total_stake,
                ));
                if entry.0 < last_vote.slot() {
                    *entry = (last_vote.slot(), vote_state.clone(), *stake, total_stake);
                }
            }
        }
    }

    // Figure the stake distribution at all the nodes containing the last vote from each
    // validator
    let mut slot_stake_and_vote_count = HashMap::new();
    for (last_vote_slot, _, stake, total_stake) in last_votes.values() {
        let entry = slot_stake_and_vote_count
            .entry(last_vote_slot)
            .or_insert((0, 0, *total_stake));
        entry.0 += 1;
        entry.1 += stake;
        assert_eq!(entry.2, *total_stake)
    }

    let mut dot = vec!["digraph {".to_string()];

    // Build a subgraph consisting of all banks and links to their parent banks
    dot.push("  subgraph cluster_banks {".to_string());
    dot.push("    style=invis".to_string());
    let mut styled_slots = HashSet::new();
    let mut all_votes: HashMap<Pubkey, HashMap<Slot, VoteState>> = HashMap::new();
    for fork_slot in &fork_slots {
        let mut bank = bank_forks[*fork_slot].clone();

        let mut first = true;
        loop {
            for (_, vote_account) in bank.vote_accounts().values() {
                let vote_state = vote_account.vote_state();
                let vote_state = vote_state.unwrap_or(&default_vote_state);
                if let Some(last_vote) = vote_state.votes.iter().last() {
                    let validator_votes = all_votes.entry(vote_state.node_pubkey).or_default();
                    validator_votes
                        .entry(last_vote.slot())
                        .or_insert_with(|| vote_state.clone());
                }
            }

            if !styled_slots.contains(&bank.slot()) {
                dot.push(format!(
                    r#"    "{}"[label="{} (epoch {})\nleader: {}{}{}",style="{}{}"];"#,
                    bank.slot(),
                    bank.slot(),
                    bank.epoch(),
                    bank.collector_id(),
                    if let Some(parent) = bank.parent() {
                        format!(
                            "\ntransactions: {}",
                            bank.transaction_count() - parent.transaction_count(),
                        )
                    } else {
                        "".to_string()
                    },
                    if let Some((votes, stake, total_stake)) =
                        slot_stake_and_vote_count.get(&bank.slot())
                    {
                        format!(
                            "\nvotes: {}, stake: {:.1} SOL ({:.1}%)",
                            votes,
                            lamports_to_sol(*stake),
                            *stake as f64 / *total_stake as f64 * 100.,
                        )
                    } else {
                        "".to_string()
                    },
                    if first { "filled," } else { "" },
                    ""
                ));
                styled_slots.insert(bank.slot());
            }
            first = false;

            match bank.parent() {
                None => {
                    if bank.slot() > 0 {
                        dot.push(format!(r#"    "{}" -> "..." [dir=back]"#, bank.slot(),));
                    }
                    break;
                }
                Some(parent) => {
                    let slot_distance = bank.slot() - parent.slot();
                    let penwidth = if bank.epoch() > parent.epoch() {
                        "5"
                    } else {
                        "1"
                    };
                    let link_label = if slot_distance > 1 {
                        format!("label=\"{} slots\",color=red", slot_distance - 1)
                    } else {
                        "color=blue".to_string()
                    };
                    dot.push(format!(
                        r#"    "{}" -> "{}"[{},dir=back,penwidth={}];"#,
                        bank.slot(),
                        parent.slot(),
                        link_label,
                        penwidth
                    ));

                    bank = parent.clone();
                }
            }
        }
    }
    dot.push("  }".to_string());

    // Strafe the banks with links from validators to the bank they last voted on,
    // while collecting information about the absent votes and stakes
    let mut absent_stake = 0;
    let mut absent_votes = 0;
    let mut lowest_last_vote_slot = std::u64::MAX;
    let mut lowest_total_stake = 0;
    for (node_pubkey, (last_vote_slot, vote_state, stake, total_stake)) in &last_votes {
        all_votes.entry(*node_pubkey).and_modify(|validator_votes| {
            validator_votes.remove(last_vote_slot);
        });

        let maybe_styled_last_vote_slot = styled_slots.get(last_vote_slot);
        if maybe_styled_last_vote_slot.is_none() {
            if *last_vote_slot < lowest_last_vote_slot {
                lowest_last_vote_slot = *last_vote_slot;
                lowest_total_stake = *total_stake;
            }
            absent_votes += 1;
            absent_stake += stake;
        };

        if config.vote_account_mode.is_enabled() {
            let vote_history =
                if matches!(config.vote_account_mode, GraphVoteAccountMode::WithHistory) {
                    format!(
                        "vote history:\n{}",
                        vote_state
                            .votes
                            .iter()
                            .map(|vote| format!(
                                "slot {} (conf={})",
                                vote.slot(),
                                vote.confirmation_count()
                            ))
                            .collect::<Vec<_>>()
                            .join("\n")
                    )
                } else {
                    format!(
                        "last vote slot: {}",
                        vote_state
                            .votes
                            .back()
                            .map(|vote| vote.slot().to_string())
                            .unwrap_or_else(|| "none".to_string())
                    )
                };
            dot.push(format!(
                r#"  "last vote {}"[shape=box,label="Latest validator vote: {}\nstake: {} SOL\nroot slot: {}\n{}"];"#,
                node_pubkey,
                node_pubkey,
                lamports_to_sol(*stake),
                vote_state.root_slot.unwrap_or(0),
                vote_history,
            ));

            dot.push(format!(
                r#"  "last vote {}" -> "{}" [style=dashed,label="latest vote"];"#,
                node_pubkey,
                if let Some(styled_last_vote_slot) = maybe_styled_last_vote_slot {
                    styled_last_vote_slot.to_string()
                } else {
                    "...".to_string()
                },
            ));
        }
    }

    // Annotate the final "..." node with absent vote and stake information
    if absent_votes > 0 {
        dot.push(format!(
            r#"    "..."[label="...\nvotes: {}, stake: {:.1} SOL {:.1}%"];"#,
            absent_votes,
            lamports_to_sol(absent_stake),
            absent_stake as f64 / lowest_total_stake as f64 * 100.,
        ));
    }

    // Add for vote information from all banks.
    if config.include_all_votes {
        for (node_pubkey, validator_votes) in &all_votes {
            for (vote_slot, vote_state) in validator_votes {
                dot.push(format!(
                    r#"  "{} vote {}"[shape=box,style=dotted,label="validator vote: {}\nroot slot: {}\nvote history:\n{}"];"#,
                    node_pubkey,
                    vote_slot,
                    node_pubkey,
                    vote_state.root_slot.unwrap_or(0),
                    vote_state
                        .votes
                        .iter()
                        .map(|vote| format!("slot {} (conf={})", vote.slot(), vote.confirmation_count()))
                        .collect::<Vec<_>>()
                        .join("\n")
                ));

                dot.push(format!(
                    r#"  "{} vote {}" -> "{}" [style=dotted,label="vote"];"#,
                    node_pubkey,
                    vote_slot,
                    if styled_slots.contains(vote_slot) {
                        vote_slot.to_string()
                    } else {
                        "...".to_string()
                    },
                ));
            }
        }
    }

    dot.push("}".to_string());
    dot.join("\n")
}

fn analyze_column<
    C: solana_ledger::blockstore_db::Column + solana_ledger::blockstore_db::ColumnName,
>(
    db: &Database,
    name: &str,
) {
    let mut key_tot: u64 = 0;
    let mut val_hist = histogram::Histogram::new();
    let mut val_tot: u64 = 0;
    let mut row_hist = histogram::Histogram::new();
    let a = C::key_size() as u64;
    for (_x, y) in db.iter::<C>(blockstore_db::IteratorMode::Start).unwrap() {
        let b = y.len() as u64;
        key_tot += a;
        val_hist.increment(b).unwrap();
        val_tot += b;
        row_hist.increment(a + b).unwrap();
    }

    let json_result = if val_hist.entries() > 0 {
        json!({
            "column":name,
            "entries":val_hist.entries(),
            "key_stats":{
                "max":a,
                "total_bytes":key_tot,
            },
            "val_stats":{
                "p50":val_hist.percentile(50.0).unwrap(),
                "p90":val_hist.percentile(90.0).unwrap(),
                "p99":val_hist.percentile(99.0).unwrap(),
                "p999":val_hist.percentile(99.9).unwrap(),
                "min":val_hist.minimum().unwrap(),
                "max":val_hist.maximum().unwrap(),
                "stddev":val_hist.stddev().unwrap(),
                "total_bytes":val_tot,
            },
            "row_stats":{
                "p50":row_hist.percentile(50.0).unwrap(),
                "p90":row_hist.percentile(90.0).unwrap(),
                "p99":row_hist.percentile(99.0).unwrap(),
                "p999":row_hist.percentile(99.9).unwrap(),
                "min":row_hist.minimum().unwrap(),
                "max":row_hist.maximum().unwrap(),
                "stddev":row_hist.stddev().unwrap(),
                "total_bytes":key_tot + val_tot,
            },
        })
    } else {
        json!({
        "column":name,
        "entries":val_hist.entries(),
        "key_stats":{
            "max":a,
            "total_bytes":0,
        },
        "val_stats":{
            "total_bytes":0,
        },
        "row_stats":{
            "total_bytes":0,
        },
        })
    };

    println!("{}", serde_json::to_string_pretty(&json_result).unwrap());
}

fn analyze_storage(database: &Database) {
    use blockstore_db::columns::*;
    analyze_column::<SlotMeta>(database, "SlotMeta");
    analyze_column::<Orphans>(database, "Orphans");
    analyze_column::<DeadSlots>(database, "DeadSlots");
    analyze_column::<DuplicateSlots>(database, "DuplicateSlots");
    analyze_column::<ErasureMeta>(database, "ErasureMeta");
    analyze_column::<BankHash>(database, "BankHash");
    analyze_column::<Root>(database, "Root");
    analyze_column::<Index>(database, "Index");
    analyze_column::<ShredData>(database, "ShredData");
    analyze_column::<ShredCode>(database, "ShredCode");
    analyze_column::<TransactionStatus>(database, "TransactionStatus");
    analyze_column::<AddressSignatures>(database, "AddressSignatures");
    analyze_column::<TransactionMemos>(database, "TransactionMemos");
    analyze_column::<TransactionStatusIndex>(database, "TransactionStatusIndex");
    analyze_column::<Rewards>(database, "Rewards");
    analyze_column::<Blocktime>(database, "Blocktime");
    analyze_column::<PerfSamples>(database, "PerfSamples");
    analyze_column::<BlockHeight>(database, "BlockHeight");
    analyze_column::<ProgramCosts>(database, "ProgramCosts");
    analyze_column::<OptimisticSlots>(database, "OptimisticSlots");
}

fn raw_key_to_slot(key: &[u8], column_name: &str) -> Option<Slot> {
    match column_name {
        cf::SlotMeta::NAME => Some(cf::SlotMeta::slot(cf::SlotMeta::index(key))),
        cf::Orphans::NAME => Some(cf::Orphans::slot(cf::Orphans::index(key))),
        cf::DeadSlots::NAME => Some(cf::SlotMeta::slot(cf::SlotMeta::index(key))),
        cf::DuplicateSlots::NAME => Some(cf::SlotMeta::slot(cf::SlotMeta::index(key))),
        cf::ErasureMeta::NAME => Some(cf::ErasureMeta::slot(cf::ErasureMeta::index(key))),
        cf::BankHash::NAME => Some(cf::BankHash::slot(cf::BankHash::index(key))),
        cf::Root::NAME => Some(cf::Root::slot(cf::Root::index(key))),
        cf::Index::NAME => Some(cf::Index::slot(cf::Index::index(key))),
        cf::ShredData::NAME => Some(cf::ShredData::slot(cf::ShredData::index(key))),
        cf::ShredCode::NAME => Some(cf::ShredCode::slot(cf::ShredCode::index(key))),
        cf::TransactionStatus::NAME => Some(cf::TransactionStatus::slot(
            cf::TransactionStatus::index(key),
        )),
        cf::AddressSignatures::NAME => Some(cf::AddressSignatures::slot(
            cf::AddressSignatures::index(key),
        )),
        cf::TransactionMemos::NAME => None, // does not implement slot()
        cf::TransactionStatusIndex::NAME => None, // does not implement slot()
        cf::Rewards::NAME => Some(cf::Rewards::slot(cf::Rewards::index(key))),
        cf::Blocktime::NAME => Some(cf::Blocktime::slot(cf::Blocktime::index(key))),
        cf::PerfSamples::NAME => Some(cf::PerfSamples::slot(cf::PerfSamples::index(key))),
        cf::BlockHeight::NAME => Some(cf::BlockHeight::slot(cf::BlockHeight::index(key))),
        cf::ProgramCosts::NAME => None, // does not implement slot()
        cf::OptimisticSlots::NAME => {
            Some(cf::OptimisticSlots::slot(cf::OptimisticSlots::index(key)))
        }
        &_ => None,
    }
}

fn print_blockstore_file_metadata(
    blockstore: &Blockstore,
    file_name: &Option<&str>,
) -> Result<(), String> {
    let live_files = blockstore
        .live_files_metadata()
        .map_err(|err| format!("{err:?}"))?;

    // All files under live_files_metadata are prefixed with "/".
    let sst_file_name = file_name.as_ref().map(|name| format!("/{name}"));
    for file in live_files {
        if sst_file_name.is_none() || file.name.eq(sst_file_name.as_ref().unwrap()) {
            println!(
                "[{}] cf_name: {}, level: {}, start_slot: {:?}, end_slot: {:?}, size: {}, num_entries: {}",
                file.name,
                file.column_family_name,
                file.level,
                raw_key_to_slot(&file.start_key.unwrap(), &file.column_family_name),
                raw_key_to_slot(&file.end_key.unwrap(), &file.column_family_name),
                file.size,
                file.num_entries,
            );
            if sst_file_name.is_some() {
                return Ok(());
            }
        }
    }
    if sst_file_name.is_some() {
        return Err(format!(
            "Failed to find or load the metadata of the specified file {file_name:?}"
        ));
    }
    Ok(())
}

<<<<<<< HEAD
// This function is duplicated in validator/src/main.rs...
fn hardforks_of(matches: &ArgMatches<'_>, name: &str) -> Option<Vec<Slot>> {
    if matches.is_present(name) {
        Some(values_t_or_exit!(matches, name, Slot))
    } else {
        None
    }
}

// Build an `AccountsDbConfig` from subcommand arguments. All of the arguments
// matched by this functional are either optional or have a default value.
// Thus, a subcommand need not support all of the arguments that are matched
// by this function.
fn get_accounts_db_config(ledger_path: &Path, arg_matches: &ArgMatches<'_>) -> AccountsDbConfig {
    let accounts_index_bins = value_t!(arg_matches, "accounts_index_bins", usize).ok();
    let accounts_index_index_limit_mb =
        if let Some(limit) = value_t!(arg_matches, "accounts_index_memory_limit_mb", usize).ok() {
            IndexLimitMb::Limit(limit)
        } else if arg_matches.is_present("disable_accounts_disk_index") {
            IndexLimitMb::InMemOnly
        } else {
            IndexLimitMb::Unspecified
        };
    let accounts_index_drives: Vec<PathBuf> = if arg_matches.is_present("accounts_index_path") {
        values_t_or_exit!(arg_matches, "accounts_index_path", String)
            .into_iter()
            .map(PathBuf::from)
            .collect()
    } else {
        vec![ledger_path.join("accounts_index.ledger-tool")]
    };
    let accounts_index_config = AccountsIndexConfig {
        bins: accounts_index_bins,
        index_limit_mb: accounts_index_index_limit_mb,
        drives: Some(accounts_index_drives),
        ..AccountsIndexConfig::default()
    };

    let filler_accounts_config = FillerAccountsConfig {
        count: value_t!(arg_matches, "accounts_filler_count", usize).unwrap_or(0),
        size: value_t!(arg_matches, "accounts_filler_size", usize).unwrap_or(0),
    };

    AccountsDbConfig {
        index: Some(accounts_index_config),
        accounts_hash_cache_path: Some(ledger_path.join(AccountsDb::ACCOUNTS_HASH_CACHE_DIR)),
        filler_accounts_config,
        ancient_append_vec_offset: value_t!(arg_matches, "accounts_db_ancient_append_vecs", i64)
            .ok(),
        exhaustively_verify_refcounts: arg_matches.is_present("accounts_db_verify_refcounts"),
        skip_initial_hash_calc: arg_matches.is_present("accounts_db_skip_initial_hash_calculation"),
        ..AccountsDbConfig::default()
    }
}

fn load_bank_forks(
    arg_matches: &ArgMatches,
    genesis_config: &GenesisConfig,
    blockstore: Arc<Blockstore>,
    process_options: ProcessOptions,
    snapshot_archive_path: Option<PathBuf>,
    incremental_snapshot_archive_path: Option<PathBuf>,
) -> Result<(Arc<RwLock<BankForks>>, Option<StartingSnapshotHashes>), BlockstoreProcessorError> {
    let bank_snapshots_dir = blockstore
        .ledger_path()
        .join(if blockstore.is_primary_access() {
            "snapshot"
        } else {
            "snapshot.ledger-tool"
        });

    let mut starting_slot = 0; // default start check with genesis
    let snapshot_config = if arg_matches.is_present("no_snapshot") {
        None
    } else {
        let full_snapshot_archives_dir =
            snapshot_archive_path.unwrap_or_else(|| blockstore.ledger_path().to_path_buf());
        let incremental_snapshot_archives_dir =
            incremental_snapshot_archive_path.unwrap_or_else(|| full_snapshot_archives_dir.clone());
        if let Some(full_snapshot_slot) =
            snapshot_utils::get_highest_full_snapshot_archive_slot(&full_snapshot_archives_dir)
        {
            let incremental_snapshot_slot =
                snapshot_utils::get_highest_incremental_snapshot_archive_slot(
                    &incremental_snapshot_archives_dir,
                    full_snapshot_slot,
                )
                .unwrap_or_default();
            starting_slot = std::cmp::max(full_snapshot_slot, incremental_snapshot_slot);
        }

        Some(SnapshotConfig {
            full_snapshot_archives_dir,
            incremental_snapshot_archives_dir,
            bank_snapshots_dir: bank_snapshots_dir.clone(),
            ..SnapshotConfig::new_load_only()
        })
    };

    match process_options.halt_at_slot {
        // Skip the following checks for sentinel values of Some(0) and None.
        // For Some(0), no slots will be be replayed after starting_slot.
        // For None, all available children of starting_slot will be replayed.
        None | Some(0) => {}
        Some(halt_slot) => {
            if halt_slot < starting_slot {
                eprintln!(
                "Unable to load bank forks at slot {halt_slot} because it is less than the starting slot {starting_slot}. \
                The starting slot will be the latest snapshot slot, or genesis if --no-snapshot flag specified or no snapshots found."
            );
                exit(1);
            }
            // Check if we have the slot data necessary to replay from starting_slot to >= halt_slot.
            if !blockstore.slot_range_connected(starting_slot, halt_slot) {
                eprintln!(
                    "Unable to load bank forks at slot {halt_slot} due to disconnected blocks.",
                );
                exit(1);
            }
        }
    }

    let account_paths = if let Some(account_paths) = arg_matches.value_of("account_paths") {
        // If this blockstore access is Primary, no other process (solana-validator) can hold
        // Primary access. So, allow a custom accounts path without worry of wiping the accounts
        // of solana-validator.
        if !blockstore.is_primary_access() {
            // Attempt to open the Blockstore in Primary access; if successful, no other process
            // was holding Primary so allow things to proceed with custom accounts path. Release
            // the Primary access instead of holding it to give priority to solana-validator over
            // solana-ledger-tool should solana-validator start before we've finished.
            info!(
                "Checking if another process currently holding Primary access to {:?}",
                blockstore.ledger_path()
            );
            if Blockstore::open_with_options(
                blockstore.ledger_path(),
                BlockstoreOptions {
                    access_type: AccessType::PrimaryForMaintenance,
                    ..BlockstoreOptions::default()
                },
            )
            .is_err()
            {
                // Couldn't get Primary access, error out to be defensive.
                eprintln!("Error: custom accounts path is not supported under secondary access");
                exit(1);
            }
        }
        account_paths.split(',').map(PathBuf::from).collect()
    } else if blockstore.is_primary_access() {
        vec![blockstore.ledger_path().join("accounts")]
    } else {
        let non_primary_accounts_path = blockstore.ledger_path().join("accounts.ledger-tool");
        info!(
            "Default accounts path is switched aligning with Blockstore's secondary access: {:?}",
            non_primary_accounts_path
        );
        vec![non_primary_accounts_path]
    };

    let (account_run_paths, account_snapshot_paths) =
        create_all_accounts_run_and_snapshot_dirs(&account_paths).unwrap_or_else(|err| {
            eprintln!("Error: {err:?}");
            exit(1);
        });

    // From now on, use run/ paths in the same way as the previous account_paths.
    let account_paths = account_run_paths;

    info!("Cleaning contents of account paths: {:?}", account_paths);
    let mut measure = Measure::start("clean_accounts_paths");
    account_paths.iter().for_each(|path| {
        if path.exists() {
            move_and_async_delete_path(path);
        }
    });
    measure.stop();
    info!("done. {}", measure);

    info!(
        "Cleaning contents of account snapshot paths: {:?}",
        account_snapshot_paths
    );
    if let Err(e) =
        clean_orphaned_account_snapshot_dirs(&bank_snapshots_dir, &account_snapshot_paths)
    {
        eprintln!("Failed to clean orphaned account snapshot dirs.  Error: {e:?}");
        exit(1);
    }

    let mut accounts_update_notifier = Option::<AccountsUpdateNotifier>::default();
    let mut transaction_notifier = Option::<TransactionNotifierLock>::default();
    if arg_matches.is_present("geyser_plugin_config") {
        let geyser_config_files = values_t_or_exit!(arg_matches, "geyser_plugin_config", String)
            .into_iter()
            .map(PathBuf::from)
            .collect::<Vec<_>>();

        let (confirmed_bank_sender, confirmed_bank_receiver) = unbounded();
        drop(confirmed_bank_sender);
        let geyser_service =
            GeyserPluginService::new(confirmed_bank_receiver, &geyser_config_files).unwrap_or_else(
                |err| {
                    eprintln!("Failed to setup Geyser service: {err:?}");
                    exit(1);
                },
            );
        accounts_update_notifier = geyser_service.get_accounts_update_notifier();
        transaction_notifier = geyser_service.get_transaction_notifier();
    }

    let (bank_forks, leader_schedule_cache, starting_snapshot_hashes, ..) =
        bank_forks_utils::load_bank_forks(
            genesis_config,
            blockstore.as_ref(),
            account_paths,
            None,
            snapshot_config.as_ref(),
            &process_options,
            None,
            accounts_update_notifier,
            &Arc::default(),
        );
    let block_verification_method = value_t!(
        arg_matches,
        "block_verification_method",
        BlockVerificationMethod
    )
    .unwrap_or_default();
    info!(
        "Using: block-verification-method: {}",
        block_verification_method,
    );
    match block_verification_method {
        BlockVerificationMethod::BlockstoreProcessor => {
            info!("not installing scheduler pool...");
        }
        BlockVerificationMethod::UnifiedScheduler => {
            let no_transaction_status_sender = None;
            let no_replay_vote_sender = None::<ReplayVoteSender>;
            let _ignored_prioritization_fee_cache = Arc::new(PrioritizationFeeCache::new(0u64));
            bank_forks
                .write()
                .unwrap()
                .install_scheduler_pool(DefaultSchedulerPool::new_dyn(
                    process_options.runtime_config.log_messages_bytes_limit,
                    no_transaction_status_sender,
                    no_replay_vote_sender,
                    _ignored_prioritization_fee_cache,
                ));
        }
    }

    let (snapshot_request_sender, snapshot_request_receiver) = crossbeam_channel::unbounded();
    let (accounts_package_sender, _accounts_package_receiver) = crossbeam_channel::unbounded();
    let accounts_background_request_sender = AbsRequestSender::new(snapshot_request_sender.clone());
    let snapshot_request_handler = SnapshotRequestHandler {
        snapshot_config: SnapshotConfig::new_load_only(),
        snapshot_request_sender,
        snapshot_request_receiver,
        accounts_package_sender,
    };
    let pruned_banks_receiver =
        AccountsBackgroundService::setup_bank_drop_callback(bank_forks.clone());
    let pruned_banks_request_handler = PrunedBanksRequestHandler {
        pruned_banks_receiver,
    };
    let abs_request_handler = AbsRequestHandlers {
        snapshot_request_handler,
        pruned_banks_request_handler,
    };
    let exit = Arc::new(AtomicBool::new(false));
    let accounts_background_service = AccountsBackgroundService::new(
        bank_forks.clone(),
        &exit,
        abs_request_handler,
        process_options.accounts_db_test_hash_calculation,
        None,
    );

    let (transaction_status_sender, transaction_status_service) = if transaction_notifier.is_some()
    {
        let (transaction_status_sender, transaction_status_receiver) = unbounded();
        let transaction_status_service = TransactionStatusService::new(
            transaction_status_receiver,
            Arc::default(),
            false,
            transaction_notifier,
            blockstore.clone(),
            false,
            &exit,
        );
        (
            Some(TransactionStatusSender {
                sender: transaction_status_sender,
            }),
            Some(transaction_status_service),
        )
    } else {
        (None, None)
    };

    let result = blockstore_processor::process_blockstore_from_root(
        blockstore.as_ref(),
        &bank_forks,
        &leader_schedule_cache,
        &process_options,
        transaction_status_sender.as_ref(),
        None,
        &accounts_background_request_sender,
    )
    .map(|_| (bank_forks, starting_snapshot_hashes));

    exit.store(true, Ordering::Relaxed);
    accounts_background_service.join().unwrap();
    if let Some(service) = transaction_status_service {
        service.join().unwrap();
    }

    result
}

=======
>>>>>>> 0f417199
fn compute_slot_cost(blockstore: &Blockstore, slot: Slot) -> Result<(), String> {
    if blockstore.is_dead(slot) {
        return Err("Dead slot".to_string());
    }

    let (entries, _num_shreds, _is_full) = blockstore
        .get_slot_entries_with_shred_info(slot, 0, false)
        .map_err(|err| format!(" Slot: {slot}, Failed to load entries, err {err:?}"))?;

    let num_entries = entries.len();
    let mut num_transactions = 0;
    let mut num_programs = 0;

    let mut program_ids = HashMap::new();
    let mut cost_tracker = CostTracker::default();

    for entry in entries {
        num_transactions += entry.transactions.len();
        entry
            .transactions
            .into_iter()
            .filter_map(|transaction| {
                SanitizedTransaction::try_create(
                    transaction,
                    MessageHash::Compute,
                    None,
                    SimpleAddressLoader::Disabled,
                )
                .map_err(|err| {
                    warn!("Failed to compute cost of transaction: {:?}", err);
                })
                .ok()
            })
            .for_each(|transaction| {
                num_programs += transaction.message().instructions().len();

                let tx_cost = CostModel::calculate_cost(&transaction, &FeatureSet::all_enabled());
                let result = cost_tracker.try_add(&tx_cost);
                if result.is_err() {
                    println!(
                        "Slot: {slot}, CostModel rejected transaction {transaction:?}, reason {result:?}",
                    );
                }
                for (program_id, _instruction) in transaction.message().program_instructions_iter()
                {
                    *program_ids.entry(*program_id).or_insert(0) += 1;
                }
            });
    }

    println!(
        "Slot: {slot}, Entries: {num_entries}, Transactions: {num_transactions}, Programs {num_programs}",
    );
    println!("  Programs: {program_ids:?}");

    Ok(())
}

/// Returns true if the supplied slot contains any nonvote transactions
fn slot_contains_nonvote_tx(blockstore: &Blockstore, slot: Slot) -> bool {
    let (entries, _, _) = blockstore
        .get_slot_entries_with_shred_info(slot, 0, false)
        .expect("Failed to get slot entries");
    let contains_nonvote = entries
        .iter()
        .flat_map(|entry| entry.transactions.iter())
        .flat_map(get_program_ids)
        .any(|program_id| *program_id != solana_vote_program::id());
    contains_nonvote
}

type OptimisticSlotInfo = (Slot, Option<(Hash, UnixTimestamp)>, bool);

/// Return the latest `num_slots` optimistically confirmed slots, including
/// ancestors of optimistically confirmed slots that may not have been marked
/// as optimistically confirmed themselves.
fn get_latest_optimistic_slots(
    blockstore: &Blockstore,
    num_slots: usize,
    exclude_vote_only_slots: bool,
) -> Vec<OptimisticSlotInfo> {
    // Consider a chain X -> Y -> Z where X and Z have been optimistically
    // confirmed. Given that Y is an ancestor of Z, Y can implicitly be
    // considered as optimistically confirmed. However, there isn't an explicit
    // guarantee that Y will be marked as optimistically confirmed in the
    // blockstore.
    //
    // Because retrieving optimistically confirmed slots is an important part
    // of cluster restarts, exercise caution in this function and manually walk
    // the ancestors of the latest optimistically confirmed slot instead of
    // solely relying on the contents of the optimistically confirmed column.
    let Some(latest_slot) = blockstore
        .get_latest_optimistic_slots(1)
        .expect("get_latest_optimistic_slots() failed")
        .pop()
    else {
        eprintln!("Blockstore does not contain any optimistically confirmed slots");
        return vec![];
    };
    let latest_slot = latest_slot.0;

    let slot_iter = AncestorIterator::new_inclusive(latest_slot, blockstore).map(|slot| {
        let contains_nonvote_tx = slot_contains_nonvote_tx(blockstore, slot);
        let hash_and_timestamp_opt = blockstore
            .get_optimistic_slot(slot)
            .expect("get_optimistic_slot() failed");
        if hash_and_timestamp_opt.is_none() {
            warn!(
                "Slot {slot} is an ancestor of latest optimistically confirmed slot \
                {latest_slot}, but was not marked as optimistically confirmed in blockstore."
            );
        }
        (slot, hash_and_timestamp_opt, contains_nonvote_tx)
    });

    if exclude_vote_only_slots {
        slot_iter
            .filter(|(_, _, contains_nonvote)| *contains_nonvote)
            .take(num_slots)
            .collect()
    } else {
        slot_iter.take(num_slots).collect()
    }
}

/// Finds the accounts needed to replay slots `snapshot_slot` to `ending_slot`.
/// Removes all other accounts from accounts_db, and updates the accounts hash
/// and capitalization. This is used by the --minimize option in create-snapshot
fn minimize_bank_for_snapshot(
    blockstore: &Blockstore,
    bank: &Bank,
    snapshot_slot: Slot,
    ending_slot: Slot,
) {
    let (transaction_account_set, transaction_accounts_measure) = measure!(
        blockstore.get_accounts_used_in_range(bank, snapshot_slot, ending_slot),
        "get transaction accounts"
    );
    let total_accounts_len = transaction_account_set.len();
    info!("Added {total_accounts_len} accounts from transactions. {transaction_accounts_measure}");

    SnapshotMinimizer::minimize(bank, snapshot_slot, ending_slot, transaction_account_set);
}

fn assert_capitalization(bank: &Bank) {
    let debug_verify = true;
    assert!(bank.calculate_and_verify_capitalization(debug_verify));
}

/// Get the AccessType required, based on `process_options`
fn get_access_type(process_options: &ProcessOptions) -> AccessType {
    match process_options.use_snapshot_archives_at_startup {
        UseSnapshotArchivesAtStartup::Always => AccessType::Secondary,
        UseSnapshotArchivesAtStartup::Never => AccessType::PrimaryForMaintenance,
        UseSnapshotArchivesAtStartup::WhenNewest => AccessType::PrimaryForMaintenance,
    }
}

#[cfg(not(target_env = "msvc"))]
use jemallocator::Jemalloc;

#[cfg(not(target_env = "msvc"))]
#[global_allocator]
static GLOBAL: Jemalloc = Jemalloc;

#[allow(clippy::cognitive_complexity)]
fn main() {
    // Ignore SIGUSR1 to prevent long-running calls being killed by logrotate
    // in warehouse deployments
    #[cfg(unix)]
    {
        // `register()` is unsafe because the action is called in a signal handler
        // with the usual caveats. So long as this action body stays empty, we'll
        // be fine
        unsafe { signal_hook::low_level::register(signal_hook::consts::SIGUSR1, || {}) }.unwrap();
    }

    const DEFAULT_ROOT_COUNT: &str = "1";
    const DEFAULT_LATEST_OPTIMISTIC_SLOTS_COUNT: &str = "1";
    const DEFAULT_MAX_SLOTS_ROOT_REPAIR: &str = "2000";
    // Use std::usize::MAX for DEFAULT_MAX_*_SNAPSHOTS_TO_RETAIN such that
    // ledger-tool commands won't accidentally remove any snapshots by default
    const DEFAULT_MAX_FULL_SNAPSHOT_ARCHIVES_TO_RETAIN: usize = std::usize::MAX;
    const DEFAULT_MAX_INCREMENTAL_SNAPSHOT_ARCHIVES_TO_RETAIN: usize = std::usize::MAX;

    solana_logger::setup_with_default("solana=info");

    let starting_slot_arg = Arg::with_name("starting_slot")
        .long("starting-slot")
        .value_name("SLOT")
        .takes_value(true)
        .default_value("0")
        .help("Start at this slot");
    let ending_slot_arg = Arg::with_name("ending_slot")
        .long("ending-slot")
        .value_name("SLOT")
        .takes_value(true)
        .help("The last slot to iterate to");
    let no_snapshot_arg = Arg::with_name("no_snapshot")
        .long("no-snapshot")
        .takes_value(false)
        .help("Do not start from a local snapshot if present");
    let accounts_index_bins = Arg::with_name("accounts_index_bins")
        .long("accounts-index-bins")
        .value_name("BINS")
        .validator(is_pow2)
        .takes_value(true)
        .help("Number of bins to divide the accounts index into");
    let accounts_index_limit = Arg::with_name("accounts_index_memory_limit_mb")
        .long("accounts-index-memory-limit-mb")
        .value_name("MEGABYTES")
        .validator(is_parsable::<usize>)
        .takes_value(true)
        .help("How much memory the accounts index can consume. If this is exceeded, some account index entries will be stored on disk.");
    let disable_disk_index = Arg::with_name("disable_accounts_disk_index")
        .long("disable-accounts-disk-index")
        .help("Disable the disk-based accounts index. It is enabled by default. The entire accounts index will be kept in memory.")
        .conflicts_with("accounts_index_memory_limit_mb");
    let accountsdb_skip_shrink = Arg::with_name("accounts_db_skip_shrink")
        .long("accounts-db-skip-shrink")
        .help(
            "Enables faster starting of ledger-tool by skipping shrink. \
                      This option is for use during testing.",
        );
    let accountsdb_verify_refcounts = Arg::with_name("accounts_db_verify_refcounts")
        .long("accounts-db-verify-refcounts")
        .help(
            "Debug option to scan all AppendVecs and verify account index refcounts prior to clean",
        )
        .hidden(hidden_unless_forced());
    let accounts_filler_count = Arg::with_name("accounts_filler_count")
        .long("accounts-filler-count")
        .value_name("COUNT")
        .validator(is_parsable::<usize>)
        .takes_value(true)
        .default_value("0")
        .help("How many accounts to add to stress the system. Accounts are ignored in operations related to correctness.");
    let accounts_filler_size = Arg::with_name("accounts_filler_size")
        .long("accounts-filler-size")
        .value_name("BYTES")
        .validator(is_parsable::<usize>)
        .takes_value(true)
        .default_value("0")
        .requires("accounts_filler_count")
        .help("Size per filler account in bytes.");
    let account_paths_arg = Arg::with_name("account_paths")
        .long("accounts")
        .value_name("PATHS")
        .takes_value(true)
        .help("Comma separated persistent accounts location");
    let accounts_index_path_arg = Arg::with_name("accounts_index_path")
        .long("accounts-index-path")
        .value_name("PATH")
        .takes_value(true)
        .multiple(true)
        .help(
            "Persistent accounts-index location. \
             May be specified multiple times. \
             [default: [ledger]/accounts_index]",
        );
    let accounts_db_test_hash_calculation_arg = Arg::with_name("accounts_db_test_hash_calculation")
        .long("accounts-db-test-hash-calculation")
        .help("Enable hash calculation test");
    let halt_at_slot_arg = Arg::with_name("halt_at_slot")
        .long("halt-at-slot")
        .value_name("SLOT")
        .validator(is_slot)
        .takes_value(true)
        .help("Halt processing at the given slot");
    let no_os_memory_stats_reporting_arg = Arg::with_name("no_os_memory_stats_reporting")
        .long("no-os-memory-stats-reporting")
        .help("Disable reporting of OS memory statistics.");
    let accounts_db_skip_initial_hash_calc_arg =
        Arg::with_name("accounts_db_skip_initial_hash_calculation")
            .long("accounts-db-skip-initial-hash-calculation")
            .help("Do not verify accounts hash at startup.")
            .hidden(hidden_unless_forced());
    let ancient_append_vecs = Arg::with_name("accounts_db_ancient_append_vecs")
        .long("accounts-db-ancient-append-vecs")
        .value_name("SLOT-OFFSET")
        .validator(is_parsable::<i64>)
        .takes_value(true)
        .help(
            "AppendVecs that are older than (slots_per_epoch - SLOT-OFFSET) are squashed together.",
        )
        .hidden(hidden_unless_forced());
    let halt_at_slot_store_hash_raw_data = Arg::with_name("halt_at_slot_store_hash_raw_data")
            .long("halt-at-slot-store-hash-raw-data")
            .help("After halting at slot, run an accounts hash calculation and store the raw hash data for debugging.")
            .hidden(hidden_unless_forced());
    let verify_index_arg = Arg::with_name("verify_accounts_index")
        .long("verify-accounts-index")
        .takes_value(false)
        .help("For debugging and tests on accounts index.");
    let limit_load_slot_count_from_snapshot_arg = Arg::with_name("limit_load_slot_count_from_snapshot")
        .long("limit-load-slot-count-from-snapshot")
        .value_name("SLOT")
        .validator(is_slot)
        .takes_value(true)
        .help("For debugging and profiling with large snapshots, artificially limit how many slots are loaded from a snapshot.");
    let hard_forks_arg = Arg::with_name("hard_forks")
        .long("hard-fork")
        .value_name("SLOT")
        .validator(is_slot)
        .multiple(true)
        .takes_value(true)
        .help("Add a hard fork at this slot");
    let allow_dead_slots_arg = Arg::with_name("allow_dead_slots")
        .long("allow-dead-slots")
        .takes_value(false)
        .help("Output dead slots as well");
    let default_genesis_archive_unpacked_size = MAX_GENESIS_ARCHIVE_UNPACKED_SIZE.to_string();
    let max_genesis_archive_unpacked_size_arg = Arg::with_name("max_genesis_archive_unpacked_size")
        .long("max-genesis-archive-unpacked-size")
        .value_name("NUMBER")
        .takes_value(true)
        .default_value(&default_genesis_archive_unpacked_size)
        .help("maximum total uncompressed size of unpacked genesis archive");
    let hashes_per_tick = Arg::with_name("hashes_per_tick")
        .long("hashes-per-tick")
        .value_name("NUM_HASHES|\"sleep\"")
        .takes_value(true)
        .help(
            "How many PoH hashes to roll before emitting the next tick. \
             If \"sleep\", for development \
             sleep for the target tick duration instead of hashing",
        );
    let snapshot_version_arg = Arg::with_name("snapshot_version")
        .long("snapshot-version")
        .value_name("SNAPSHOT_VERSION")
        .validator(is_parsable::<SnapshotVersion>)
        .takes_value(true)
        .default_value(SnapshotVersion::default().into())
        .help("Output snapshot version");
    let debug_key_arg = Arg::with_name("debug_key")
        .long("debug-key")
        .validator(is_pubkey)
        .value_name("ADDRESS")
        .multiple(true)
        .takes_value(true)
        .help("Log when transactions are processed that reference the given key(s).");
    let use_snapshot_archives_at_startup =
        Arg::with_name(use_snapshot_archives_at_startup::cli::NAME)
            .long(use_snapshot_archives_at_startup::cli::LONG_ARG)
            .hidden(hidden_unless_forced())
            .takes_value(true)
            .possible_values(use_snapshot_archives_at_startup::cli::POSSIBLE_VALUES)
            .default_value(use_snapshot_archives_at_startup::cli::default_value())
            .help(use_snapshot_archives_at_startup::cli::HELP)
            .long_help(use_snapshot_archives_at_startup::cli::LONG_HELP);

    let default_max_full_snapshot_archives_to_retain =
        &DEFAULT_MAX_FULL_SNAPSHOT_ARCHIVES_TO_RETAIN.to_string();
    let maximum_full_snapshot_archives_to_retain = Arg::with_name(
        "maximum_full_snapshots_to_retain",
    )
    .long("maximum-full-snapshots-to-retain")
    .alias("maximum-snapshots-to-retain")
    .value_name("NUMBER")
    .takes_value(true)
    .default_value(default_max_full_snapshot_archives_to_retain)
    .validator(validate_maximum_full_snapshot_archives_to_retain)
    .help(
        "The maximum number of full snapshot archives to hold on to when purging older snapshots.",
    );

    let default_max_incremental_snapshot_archives_to_retain =
        &DEFAULT_MAX_INCREMENTAL_SNAPSHOT_ARCHIVES_TO_RETAIN.to_string();
    let maximum_incremental_snapshot_archives_to_retain = Arg::with_name(
        "maximum_incremental_snapshots_to_retain",
    )
    .long("maximum-incremental-snapshots-to-retain")
    .value_name("NUMBER")
    .takes_value(true)
    .default_value(default_max_incremental_snapshot_archives_to_retain)
    .validator(validate_maximum_incremental_snapshot_archives_to_retain)
    .help("The maximum number of incremental snapshot archives to hold on to when purging older snapshots.");

    let geyser_plugin_args = Arg::with_name("geyser_plugin_config")
        .long("geyser-plugin-config")
        .value_name("FILE")
        .takes_value(true)
        .multiple(true)
        .help("Specify the configuration file for the Geyser plugin.");

    let accounts_data_encoding_arg = Arg::with_name("encoding")
        .long("encoding")
        .takes_value(true)
        .possible_values(&["base64", "base64+zstd", "jsonParsed"])
        .default_value("base64")
        .help("Print account data in specified format when printing account contents.");

    let rent = Rent::default();
    let default_bootstrap_validator_lamports = &sol_to_lamports(500.0)
        .max(VoteState::get_rent_exempt_reserve(&rent))
        .to_string();
    let default_bootstrap_validator_stake_lamports = &sol_to_lamports(0.5)
        .max(rent.minimum_balance(StakeStateV2::size_of()))
        .to_string();
    let default_graph_vote_account_mode = GraphVoteAccountMode::default();

    let mut measure_total_execution_time = Measure::start("ledger tool");

    let matches = App::new(crate_name!())
        .about(crate_description!())
        .version(solana_version::version!())
        .setting(AppSettings::InferSubcommands)
        .setting(AppSettings::SubcommandRequiredElseHelp)
        .setting(AppSettings::VersionlessSubcommands)
        .arg(
            Arg::with_name("ledger_path")
                .short("l")
                .long("ledger")
                .value_name("DIR")
                .takes_value(true)
                .global(true)
                .default_value("ledger")
                .help("Use DIR as ledger location"),
        )
        .arg(
            Arg::with_name("wal_recovery_mode")
                .long("wal-recovery-mode")
                .value_name("MODE")
                .takes_value(true)
                .global(true)
                .possible_values(&[
                    "tolerate_corrupted_tail_records",
                    "absolute_consistency",
                    "point_in_time",
                    "skip_any_corrupted_record"])
                .help(
                    "Mode to recovery the ledger db write ahead log"
                ),
        )
        .arg(
            Arg::with_name("force_update_to_open")
                .long("force-update-to-open")
                .takes_value(false)
                .global(true)
                .help("Allow commands that would otherwise not alter the \
                       blockstore to make necessary updates in order to open it"),
        )
        .arg(
            Arg::with_name("ignore_ulimit_nofile_error")
                .long("ignore-ulimit-nofile-error")
                .value_name("FORMAT")
                .global(true)
                .help("Allow opening the blockstore to succeed even if the desired open file \
                    descriptor limit cannot be configured. Use with caution as some commands may \
                    run fine with a reduced file descriptor limit while others will not"),
        )
        .arg(
            Arg::with_name("snapshot_archive_path")
                .long("snapshot-archive-path")
                .value_name("DIR")
                .takes_value(true)
                .global(true)
                .help("Use DIR for snapshot location"),
        )
        .arg(
            Arg::with_name("incremental_snapshot_archive_path")
                .long("incremental-snapshot-archive-path")
                .value_name("DIR")
                .takes_value(true)
                .global(true)
                .help("Use DIR for separate incremental snapshot location"),
        )
        .arg(
            Arg::with_name("block_verification_method")
                .long("block-verification-method")
                .value_name("METHOD")
                .takes_value(true)
                .possible_values(BlockVerificationMethod::cli_names())
                .global(true)
                .hidden(hidden_unless_forced())
                .help(BlockVerificationMethod::cli_message()),
        )
        .arg(
            Arg::with_name("output_format")
                .long("output")
                .value_name("FORMAT")
                .global(true)
                .takes_value(true)
                .possible_values(&["json", "json-compact"])
                .help("Return information in specified output format, \
                       currently only available for bigtable and program subcommands"),
        )
        .arg(
            Arg::with_name("verbose")
                .short("v")
                .long("verbose")
                .global(true)
                .multiple(true)
                .takes_value(false)
                .help("Show additional information where supported"),
        )
        .bigtable_subcommand()
        .subcommand(
            SubCommand::with_name("print")
            .about("Print the ledger")
            .arg(&starting_slot_arg)
            .arg(&allow_dead_slots_arg)
            .arg(&ending_slot_arg)
            .arg(
                Arg::with_name("num_slots")
                    .long("num-slots")
                    .value_name("SLOT")
                    .validator(is_slot)
                    .takes_value(true)
                    .help("Number of slots to print"),
            )
            .arg(
                Arg::with_name("only_rooted")
                    .long("only-rooted")
                    .takes_value(false)
                    .help("Only print root slots"),
            )
        )
        .subcommand(
            SubCommand::with_name("copy")
            .about("Copy the ledger")
            .arg(&starting_slot_arg)
            .arg(&ending_slot_arg)
            .arg(
                Arg::with_name("target_db")
                    .long("target-db")
                    .value_name("DIR")
                    .takes_value(true)
                    .help("Target db"),
            )
        )
        .subcommand(
            SubCommand::with_name("slot")
            .about("Print the contents of one or more slots")
            .arg(
                Arg::with_name("slots")
                    .index(1)
                    .value_name("SLOTS")
                    .validator(is_slot)
                    .takes_value(true)
                    .multiple(true)
                    .required(true)
                    .help("Slots to print"),
            )
            .arg(&allow_dead_slots_arg)
        )
        .subcommand(
            SubCommand::with_name("dead-slots")
            .arg(&starting_slot_arg)
            .about("Print all the dead slots in the ledger")
        )
        .subcommand(
            SubCommand::with_name("duplicate-slots")
            .arg(&starting_slot_arg)
            .about("Print all the duplicate slots in the ledger")
        )
        .subcommand(
            SubCommand::with_name("set-dead-slot")
            .about("Mark one or more slots dead")
            .arg(
                Arg::with_name("slots")
                    .index(1)
                    .value_name("SLOTS")
                    .validator(is_slot)
                    .takes_value(true)
                    .multiple(true)
                    .required(true)
                    .help("Slots to mark dead"),
            )
        )
        .subcommand(
            SubCommand::with_name("remove-dead-slot")
            .about("Remove the dead flag for a slot")
            .arg(
                Arg::with_name("slots")
                    .index(1)
                    .value_name("SLOTS")
                    .validator(is_slot)
                    .takes_value(true)
                    .multiple(true)
                    .required(true)
                    .help("Slots to mark as not dead"),
            )
        )
        .subcommand(
            SubCommand::with_name("genesis")
            .about("Prints the ledger's genesis config")
            .arg(&max_genesis_archive_unpacked_size_arg)
            .arg(
                Arg::with_name("accounts")
                    .long("accounts")
                    .takes_value(false)
                    .help("Print the ledger's genesis accounts"),
            )
            .arg(
                Arg::with_name("no_account_data")
                    .long("no-account-data")
                    .takes_value(false)
                    .requires("accounts")
                    .help("Do not print account data when printing account contents."),
            )
            .arg(&accounts_data_encoding_arg)
        )
        .subcommand(
            SubCommand::with_name("genesis-hash")
            .about("Prints the ledger's genesis hash")
            .arg(&max_genesis_archive_unpacked_size_arg)
        )
        .subcommand(
            SubCommand::with_name("parse_full_frozen")
            .about("Parses log for information about critical events about \
                    ancestors of the given `ending_slot`")
            .arg(&starting_slot_arg)
            .arg(&ending_slot_arg)
            .arg(
                Arg::with_name("log_path")
                    .long("log-path")
                    .value_name("PATH")
                    .takes_value(true)
                    .help("path to log file to parse"),
            )
        )
        .subcommand(
            SubCommand::with_name("modify-genesis")
            .about("Modifies genesis parameters")
            .arg(&max_genesis_archive_unpacked_size_arg)
            .arg(&hashes_per_tick)
            .arg(
                Arg::with_name("cluster_type")
                    .long("cluster-type")
                    .possible_values(&ClusterType::STRINGS)
                    .takes_value(true)
                    .help(
                        "Selects the features that will be enabled for the cluster"
                    ),
            )
            .arg(
                Arg::with_name("output_directory")
                    .index(1)
                    .value_name("DIR")
                    .takes_value(true)
                    .help("Output directory for the modified genesis config"),
            )
        )
        .subcommand(
            SubCommand::with_name("shred-version")
            .about("Prints the ledger's shred hash")
            .arg(&hard_forks_arg)
            .arg(&max_genesis_archive_unpacked_size_arg)
            .arg(&accounts_index_bins)
            .arg(&accounts_index_limit)
            .arg(&disable_disk_index)
            .arg(&accountsdb_verify_refcounts)
            .arg(&accounts_db_skip_initial_hash_calc_arg)
        )
        .subcommand(
            SubCommand::with_name("shred-meta")
            .about("Prints raw shred metadata")
            .arg(&starting_slot_arg)
            .arg(&ending_slot_arg)
        )
        .subcommand(
            SubCommand::with_name("bank-hash")
            .about("Prints the hash of the working bank after reading the ledger")
            .arg(&max_genesis_archive_unpacked_size_arg)
            .arg(&halt_at_slot_arg)
            .arg(&accounts_index_bins)
            .arg(&accounts_index_limit)
            .arg(&disable_disk_index)
            .arg(&accountsdb_verify_refcounts)
            .arg(&accounts_db_skip_initial_hash_calc_arg)
        )
        .subcommand(
            SubCommand::with_name("bounds")
            .about(
                "Print lowest and highest non-empty slots. \
                Note that there may be empty slots within the bounds",
            )
            .arg(
                Arg::with_name("all")
                    .long("all")
                    .takes_value(false)
                    .required(false)
                    .help("Additionally print all the non-empty slots within the bounds"),
            )
        )
        .subcommand(
            SubCommand::with_name("json")
            .about("Print the ledger in JSON format")
            .arg(&starting_slot_arg)
            .arg(&allow_dead_slots_arg)
        )
        .subcommand(
            SubCommand::with_name("verify")
            .about("Verify the ledger")
            .arg(&no_snapshot_arg)
            .arg(&account_paths_arg)
            .arg(&accounts_index_path_arg)
            .arg(&halt_at_slot_arg)
            .arg(&limit_load_slot_count_from_snapshot_arg)
            .arg(&accounts_index_bins)
            .arg(&accounts_index_limit)
            .arg(&disable_disk_index)
            .arg(&accountsdb_skip_shrink)
            .arg(&accountsdb_verify_refcounts)
            .arg(&accounts_filler_count)
            .arg(&accounts_filler_size)
            .arg(&verify_index_arg)
            .arg(&accounts_db_skip_initial_hash_calc_arg)
            .arg(&ancient_append_vecs)
            .arg(&halt_at_slot_store_hash_raw_data)
            .arg(&hard_forks_arg)
            .arg(&accounts_db_test_hash_calculation_arg)
            .arg(&no_os_memory_stats_reporting_arg)
            .arg(&allow_dead_slots_arg)
            .arg(&max_genesis_archive_unpacked_size_arg)
            .arg(&debug_key_arg)
            .arg(&geyser_plugin_args)
            .arg(&use_snapshot_archives_at_startup)
            .arg(
                Arg::with_name("skip_poh_verify")
                    .long("skip-poh-verify")
                    .takes_value(false)
                    .help(
                        "Deprecated, please use --skip-verification.\n\
                         Skip ledger PoH and transaction verification."
                    ),
            )
            .arg(
                Arg::with_name("skip_verification")
                    .long("skip-verification")
                    .takes_value(false)
                    .help("Skip ledger PoH and transaction verification."),
            )
            .arg(
                Arg::with_name("enable_rpc_transaction_history")
                    .long("enable-rpc-transaction-history")
                    .takes_value(false)
                    .help("Store transaction info for processed slots into local ledger"),
            )
            .arg(
                Arg::with_name("run_final_hash_calc")
                    .long("run-final-accounts-hash-calculation")
                    .takes_value(false)
                    .help("After 'verify' completes, run a final accounts hash calculation. Final hash calculation could race with accounts background service tasks and assert."),
            )
            .arg(
                Arg::with_name("partitioned_epoch_rewards_compare_calculation")
                    .long("partitioned-epoch-rewards-compare-calculation")
                    .takes_value(false)
                    .help("Do normal epoch rewards distribution, but also calculate rewards using the partitioned rewards code path and compare the resulting vote and stake accounts")
                    .hidden(hidden_unless_forced())
            )
            .arg(
                Arg::with_name("partitioned_epoch_rewards_force_enable_single_slot")
                    .long("partitioned-epoch-rewards-force-enable-single-slot")
                    .takes_value(false)
                    .help("Force the partitioned rewards distribution, but distribute all rewards in the first slot in the epoch. This should match consensus with the normal rewards distribution.")
                    .conflicts_with("partitioned_epoch_rewards_compare_calculation")
                    .hidden(hidden_unless_forced())
            )
            .arg(
                Arg::with_name("print_accounts_stats")
                    .long("print-accounts-stats")
                    .takes_value(false)
                    .help("After verifying the ledger, print some information about the account stores"),
            )
            .arg(
                Arg::with_name("write_bank_file")
                    .long("write-bank-file")
                    .takes_value(false)
                    .help("After verifying the ledger, write a file that contains the information \
                        that went into computing the completed bank's bank hash. The file will be \
                        written within <LEDGER_DIR>/bank_hash_details/"),
            )
        ).subcommand(
            SubCommand::with_name("graph")
            .about("Create a Graphviz rendering of the ledger")
            .arg(&no_snapshot_arg)
            .arg(&account_paths_arg)
            .arg(&accounts_index_bins)
            .arg(&accounts_index_limit)
            .arg(&disable_disk_index)
            .arg(&accountsdb_verify_refcounts)
            .arg(&accounts_db_skip_initial_hash_calc_arg)
            .arg(&halt_at_slot_arg)
            .arg(&hard_forks_arg)
            .arg(&max_genesis_archive_unpacked_size_arg)
            .arg(&use_snapshot_archives_at_startup)
            .arg(
                Arg::with_name("include_all_votes")
                    .long("include-all-votes")
                    .help("Include all votes in the graph"),
            )
            .arg(
                Arg::with_name("graph_filename")
                    .index(1)
                    .value_name("FILENAME")
                    .takes_value(true)
                    .help("Output file"),
            )
            .arg(
                Arg::with_name("vote_account_mode")
                    .long("vote-account-mode")
                    .takes_value(true)
                    .value_name("MODE")
                    .default_value(default_graph_vote_account_mode.as_ref())
                    .possible_values(GraphVoteAccountMode::ALL_MODE_STRINGS)
                    .help("Specify if and how to graph vote accounts. Enabling will incur significant rendering overhead, especially `with-history`")
            )
        ).subcommand(
            SubCommand::with_name("create-snapshot")
            .about("Create a new ledger snapshot")
            .arg(&no_snapshot_arg)
            .arg(&account_paths_arg)
            .arg(&accounts_index_bins)
            .arg(&accounts_index_limit)
            .arg(&disable_disk_index)
            .arg(&accountsdb_verify_refcounts)
            .arg(&accounts_db_skip_initial_hash_calc_arg)
            .arg(&accountsdb_skip_shrink)
            .arg(&ancient_append_vecs)
            .arg(&hard_forks_arg)
            .arg(&max_genesis_archive_unpacked_size_arg)
            .arg(&snapshot_version_arg)
            .arg(&maximum_full_snapshot_archives_to_retain)
            .arg(&maximum_incremental_snapshot_archives_to_retain)
            .arg(&geyser_plugin_args)
            .arg(&use_snapshot_archives_at_startup)
            .arg(
                Arg::with_name("snapshot_slot")
                    .index(1)
                    .value_name("SLOT")
                    .validator(|value| {
                        if value.parse::<Slot>().is_ok()
                            || value == "ROOT"
                        {
                            Ok(())
                        } else {
                            Err(format!(
                                "Unable to parse as a number or the keyword ROOT, provided: {value}"
                            ))
                        }
                    })
                    .takes_value(true)
                    .help("Slot at which to create the snapshot; accepts keyword ROOT for the highest root"),
            )
            .arg(
                Arg::with_name("output_directory")
                    .index(2)
                    .value_name("DIR")
                    .takes_value(true)
                    .help("Output directory for the snapshot [default: --snapshot-archive-path if present else --ledger directory]"),
            )
            .arg(
                Arg::with_name("warp_slot")
                    .required(false)
                    .long("warp-slot")
                    .takes_value(true)
                    .value_name("WARP_SLOT")
                    .validator(is_slot)
                    .help("After loading the snapshot slot warp the ledger to WARP_SLOT, \
                           which could be a slot in a galaxy far far away"),
            )
            .arg(
                Arg::with_name("faucet_lamports")
                    .short("t")
                    .long("faucet-lamports")
                    .value_name("LAMPORTS")
                    .takes_value(true)
                    .requires("faucet_pubkey")
                    .help("Number of lamports to assign to the faucet"),
            )
            .arg(
                Arg::with_name("faucet_pubkey")
                    .short("m")
                    .long("faucet-pubkey")
                    .value_name("PUBKEY")
                    .takes_value(true)
                    .validator(is_pubkey_or_keypair)
                    .requires("faucet_lamports")
                    .help("Path to file containing the faucet's pubkey"),
            )
            .arg(
                Arg::with_name("bootstrap_validator")
                    .short("b")
                    .long("bootstrap-validator")
                    .value_name("IDENTITY_PUBKEY VOTE_PUBKEY STAKE_PUBKEY")
                    .takes_value(true)
                    .validator(is_pubkey_or_keypair)
                    .number_of_values(3)
                    .multiple(true)
                    .help("The bootstrap validator's identity, vote and stake pubkeys"),
            )
            .arg(
                Arg::with_name("bootstrap_stake_authorized_pubkey")
                    .long("bootstrap-stake-authorized-pubkey")
                    .value_name("BOOTSTRAP STAKE AUTHORIZED PUBKEY")
                    .takes_value(true)
                    .validator(is_pubkey_or_keypair)
                    .help(
                        "Path to file containing the pubkey authorized to manage the bootstrap \
                         validator's stake [default: --bootstrap-validator IDENTITY_PUBKEY]",
                    ),
            )
            .arg(
                Arg::with_name("bootstrap_validator_lamports")
                    .long("bootstrap-validator-lamports")
                    .value_name("LAMPORTS")
                    .takes_value(true)
                    .default_value(default_bootstrap_validator_lamports)
                    .help("Number of lamports to assign to the bootstrap validator"),
            )
            .arg(
                Arg::with_name("bootstrap_validator_stake_lamports")
                    .long("bootstrap-validator-stake-lamports")
                    .value_name("LAMPORTS")
                    .takes_value(true)
                    .default_value(default_bootstrap_validator_stake_lamports)
                    .help("Number of lamports to assign to the bootstrap validator's stake account"),
            )
            .arg(
                Arg::with_name("rent_burn_percentage")
                    .long("rent-burn-percentage")
                    .value_name("NUMBER")
                    .takes_value(true)
                    .help("Adjust percentage of collected rent to burn")
                    .validator(is_valid_percentage),
            )
            .arg(&hashes_per_tick)
            .arg(
                Arg::with_name("accounts_to_remove")
                    .required(false)
                    .long("remove-account")
                    .takes_value(true)
                    .value_name("PUBKEY")
                    .validator(is_pubkey)
                    .multiple(true)
                    .help("List of accounts to remove while creating the snapshot"),
            )
            .arg(
                Arg::with_name("feature_gates_to_deactivate")
                    .required(false)
                    .long("deactivate-feature-gate")
                    .takes_value(true)
                    .value_name("PUBKEY")
                    .validator(is_pubkey)
                    .multiple(true)
                    .help("List of feature gates to deactivate while creating the snapshot")
            )
            .arg(
                Arg::with_name("vote_accounts_to_destake")
                    .required(false)
                    .long("destake-vote-account")
                    .takes_value(true)
                    .value_name("PUBKEY")
                    .validator(is_pubkey)
                    .multiple(true)
                    .help("List of validator vote accounts to destake")
            )
            .arg(
                Arg::with_name("remove_stake_accounts")
                    .required(false)
                    .long("remove-stake-accounts")
                    .takes_value(false)
                    .help("Remove all existing stake accounts from the new snapshot")
            )
            .arg(
                Arg::with_name("incremental")
                    .long("incremental")
                    .takes_value(false)
                    .help("Create an incremental snapshot instead of a full snapshot. This requires \
                          that the ledger is loaded from a full snapshot, which will be used as the \
                          base for the incremental snapshot.")
                    .conflicts_with("no_snapshot")
            )
            .arg(
                Arg::with_name("minimized")
                    .long("minimized")
                    .takes_value(false)
                    .help("Create a minimized snapshot instead of a full snapshot. This snapshot \
                          will only include information needed to replay the ledger from the \
                          snapshot slot to the ending slot.")
                    .conflicts_with("incremental")
                    .requires("ending_slot")
            )
            .arg(
                Arg::with_name("ending_slot")
                    .long("ending-slot")
                    .takes_value(true)
                    .value_name("ENDING_SLOT")
                    .help("Ending slot for minimized snapshot creation")
            )
            .arg(
                Arg::with_name("snapshot_archive_format")
                    .long("snapshot-archive-format")
                    .possible_values(SUPPORTED_ARCHIVE_COMPRESSION)
                    .default_value(DEFAULT_ARCHIVE_COMPRESSION)
                    .value_name("ARCHIVE_TYPE")
                    .takes_value(true)
                    .help("Snapshot archive format to use.")
                    .conflicts_with("no_snapshot")
            )
        ).subcommand(
            SubCommand::with_name("accounts")
            .about("Print account stats and contents after processing the ledger")
            .arg(&no_snapshot_arg)
            .arg(&account_paths_arg)
            .arg(&accounts_index_bins)
            .arg(&accounts_index_limit)
            .arg(&disable_disk_index)
            .arg(&accountsdb_verify_refcounts)
            .arg(&accounts_db_skip_initial_hash_calc_arg)
            .arg(&halt_at_slot_arg)
            .arg(&hard_forks_arg)
            .arg(&geyser_plugin_args)
            .arg(&accounts_data_encoding_arg)
            .arg(&use_snapshot_archives_at_startup)
            .arg(
                Arg::with_name("include_sysvars")
                    .long("include-sysvars")
                    .takes_value(false)
                    .help("Include sysvars too"),
            )
            .arg(
                Arg::with_name("no_account_contents")
                    .long("no-account-contents")
                    .takes_value(false)
                    .help("Do not print contents of each account, which is very slow with lots of accounts."),
            )
            .arg(Arg::with_name("no_account_data")
                .long("no-account-data")
                .takes_value(false)
                .help("Do not print account data when printing account contents."),
            )
            .arg(&max_genesis_archive_unpacked_size_arg)
        ).subcommand(
            SubCommand::with_name("capitalization")
            .about("Print capitalization (aka, total supply) while checksumming it")
            .arg(&no_snapshot_arg)
            .arg(&account_paths_arg)
            .arg(&accounts_index_bins)
            .arg(&accounts_index_limit)
            .arg(&disable_disk_index)
            .arg(&accountsdb_verify_refcounts)
            .arg(&accounts_db_skip_initial_hash_calc_arg)
            .arg(&halt_at_slot_arg)
            .arg(&hard_forks_arg)
            .arg(&max_genesis_archive_unpacked_size_arg)
            .arg(&geyser_plugin_args)
            .arg(&use_snapshot_archives_at_startup)
            .arg(
                Arg::with_name("warp_epoch")
                    .required(false)
                    .long("warp-epoch")
                    .takes_value(true)
                    .value_name("WARP_EPOCH")
                    .help("After loading the snapshot warp the ledger to WARP_EPOCH, \
                           which could be an epoch in a galaxy far far away"),
            )
            .arg(
                Arg::with_name("inflation")
                    .required(false)
                    .long("inflation")
                    .takes_value(true)
                    .possible_values(&["pico", "full", "none"])
                    .help("Overwrite inflation when warping"),
            )
            .arg(
                Arg::with_name("enable_credits_auto_rewind")
                    .required(false)
                    .long("enable-credits-auto-rewind")
                    .takes_value(false)
                    .help("Enable credits auto rewind"),
            )
            .arg(
                Arg::with_name("recalculate_capitalization")
                    .required(false)
                    .long("recalculate-capitalization")
                    .takes_value(false)
                    .help("Recalculate capitalization before warping; circumvents \
                          bank's out-of-sync capitalization"),
            )
            .arg(
                Arg::with_name("csv_filename")
                    .long("csv-filename")
                    .value_name("FILENAME")
                    .takes_value(true)
                    .help("Output file in the csv format"),
            )
        ).subcommand(
            SubCommand::with_name("purge")
            .about("Delete a range of slots from the ledger")
            .arg(
                Arg::with_name("start_slot")
                    .index(1)
                    .value_name("SLOT")
                    .takes_value(true)
                    .required(true)
                    .help("Start slot to purge from (inclusive)"),
            )
            .arg(
                Arg::with_name("end_slot")
                    .index(2)
                    .value_name("SLOT")
                    .help("Ending slot to stop purging (inclusive) \
                           [default: the highest slot in the ledger]"),
            )
            .arg(
                Arg::with_name("batch_size")
                    .long("batch-size")
                    .value_name("NUM")
                    .takes_value(true)
                    .default_value("1000")
                    .help("Removes at most BATCH_SIZE slots while purging in loop"),
            )
            .arg(
                Arg::with_name("no_compaction")
                    .long("no-compaction")
                    .required(false)
                    .takes_value(false)
                    .help("--no-compaction is deprecated, ledger compaction \
                           after purge is disabled by default")
                    .conflicts_with("enable_compaction")
                    .hidden(hidden_unless_forced())
            )
            .arg(
                Arg::with_name("enable_compaction")
                    .long("enable-compaction")
                    .required(false)
                    .takes_value(false)
                    .help("Perform ledger compaction after purge. Compaction \
                           will optimize storage space, but may take a long \
                           time to complete.")
                    .conflicts_with("no_compaction")
            )
            .arg(
                Arg::with_name("dead_slots_only")
                    .long("dead-slots-only")
                    .required(false)
                    .takes_value(false)
                    .help("Limit purging to dead slots only")
            )
        )
        .subcommand(
            SubCommand::with_name("list-roots")
            .about("Output up to last <num-roots> root hashes and their \
                    heights starting at the given block height")
            .arg(
                Arg::with_name("max_height")
                    .long("max-height")
                    .value_name("NUM")
                    .takes_value(true)
                    .help("Maximum block height")
            )
            .arg(
                Arg::with_name("start_root")
                    .long("start-root")
                    .value_name("NUM")
                    .takes_value(true)
                    .help("First root to start searching from")
            )
            .arg(
                Arg::with_name("slot_list")
                    .long("slot-list")
                    .value_name("FILENAME")
                    .required(false)
                    .takes_value(true)
                    .help("The location of the output YAML file. A list of \
                           rollback slot heights and hashes will be written to the file")
            )
            .arg(
                Arg::with_name("num_roots")
                    .long("num-roots")
                    .value_name("NUM")
                    .takes_value(true)
                    .default_value(DEFAULT_ROOT_COUNT)
                    .required(false)
                    .help("Number of roots in the output"),
            )
        )
        .subcommand(
            SubCommand::with_name("latest-optimistic-slots")
                .about("Output up to the most recent <num-slots> optimistic \
                        slots with their hashes and timestamps.")
                .arg(
                    Arg::with_name("num_slots")
                        .long("num-slots")
                        .value_name("NUM")
                        .takes_value(true)
                        .default_value(DEFAULT_LATEST_OPTIMISTIC_SLOTS_COUNT)
                        .required(false)
                        .help("Number of slots in the output"),
                )
                .arg(
                    Arg::with_name("exclude_vote_only_slots")
                        .long("exclude-vote-only-slots")
                        .required(false)
                        .help("Exclude slots that contain only votes from output"),
                )
        )
        .subcommand(
            SubCommand::with_name("repair-roots")
                .about("Traverses the AncestorIterator backward from a last known root \
                        to restore missing roots to the Root column")
                .arg(
                    Arg::with_name("start_root")
                        .long("before")
                        .value_name("NUM")
                        .takes_value(true)
                        .help("Recent root after the range to repair")
                )
                .arg(
                    Arg::with_name("end_root")
                        .long("until")
                        .value_name("NUM")
                        .takes_value(true)
                        .help("Earliest slot to check for root repair")
                )
                .arg(
                    Arg::with_name("max_slots")
                        .long("repair-limit")
                        .value_name("NUM")
                        .takes_value(true)
                        .default_value(DEFAULT_MAX_SLOTS_ROOT_REPAIR)
                        .required(true)
                        .help("Override the maximum number of slots to check for root repair")
                )
        )
        .subcommand(
            SubCommand::with_name("analyze-storage")
                .about("Output statistics in JSON format about \
                        all column families in the ledger rocksdb")
        )
        .subcommand(
            SubCommand::with_name("compute-slot-cost")
            .about("runs cost_model over the block at the given slots, \
                   computes how expensive a block was based on cost_model")
            .arg(
                Arg::with_name("slots")
                    .index(1)
                    .value_name("SLOTS")
                    .validator(is_slot)
                    .multiple(true)
                    .takes_value(true)
                    .help("Slots that their blocks are computed for cost, default to all slots in ledger"),
            )
        )
        .subcommand(
            SubCommand::with_name("print-file-metadata")
            .about("Print the metadata of the specified ledger-store file. \
                    If no file name is specified, it will print the metadata of all ledger files.")
            .arg(
                Arg::with_name("file_name")
                    .long("file-name")
                    .takes_value(true)
                    .value_name("SST_FILE_NAME")
                    .help("The ledger file name (e.g. 011080.sst.) \
                           If no file name is specified, it will print the metadata of all ledger files.")
            )
        )
        .program_subcommand()
        .get_matches();

    info!("{} {}", crate_name!(), solana_version::version!());

    let ledger_path = PathBuf::from(value_t_or_exit!(matches, "ledger_path", String));
    let snapshot_archive_path = value_t!(matches, "snapshot_archive_path", String)
        .ok()
        .map(PathBuf::from);
    let incremental_snapshot_archive_path =
        value_t!(matches, "incremental_snapshot_archive_path", String)
            .ok()
            .map(PathBuf::from);

    let wal_recovery_mode = matches
        .value_of("wal_recovery_mode")
        .map(BlockstoreRecoveryMode::from);
    let force_update_to_open = matches.is_present("force_update_to_open");
    let enforce_ulimit_nofile = !matches.is_present("ignore_ulimit_nofile_error");
    let verbose_level = matches.occurrences_of("verbose");

    if let ("bigtable", Some(arg_matches)) = matches.subcommand() {
        bigtable_process_command(&ledger_path, arg_matches)
    } else if let ("program", Some(arg_matches)) = matches.subcommand() {
        program(&ledger_path, arg_matches)
    } else {
        let ledger_path = canonicalize_ledger_path(&ledger_path);

        match matches.subcommand() {
            ("print", Some(arg_matches)) => {
                let starting_slot = value_t_or_exit!(arg_matches, "starting_slot", Slot);
                let ending_slot = value_t!(arg_matches, "ending_slot", Slot).unwrap_or(Slot::MAX);
                let num_slots = value_t!(arg_matches, "num_slots", Slot).ok();
                let allow_dead_slots = arg_matches.is_present("allow_dead_slots");
                let only_rooted = arg_matches.is_present("only_rooted");
                output_ledger(
                    open_blockstore(
                        &ledger_path,
                        AccessType::Secondary,
                        wal_recovery_mode,
                        force_update_to_open,
                        enforce_ulimit_nofile,
                    ),
                    starting_slot,
                    ending_slot,
                    allow_dead_slots,
                    LedgerOutputMethod::Print,
                    num_slots,
                    verbose_level,
                    only_rooted,
                );
            }
            ("copy", Some(arg_matches)) => {
                let starting_slot = value_t_or_exit!(arg_matches, "starting_slot", Slot);
                let ending_slot = value_t_or_exit!(arg_matches, "ending_slot", Slot);
                let target_db = PathBuf::from(value_t_or_exit!(arg_matches, "target_db", String));

                let source = open_blockstore(
                    &ledger_path,
                    AccessType::Secondary,
                    None,
                    force_update_to_open,
                    enforce_ulimit_nofile,
                );

                // Check if shred storage type can be inferred; if not, a new
                // ledger is being created. open_blockstore() will attempt to
                // to infer shred storage type as well, but this check provides
                // extra insight to user on how to create a FIFO ledger.
                let _ = get_shred_storage_type(
                    &target_db,
                    &format!(
                        "No --target-db ledger at {:?} was detected, default \
                        compaction (RocksLevel) will be used. Fifo compaction \
                        can be enabled for a new ledger by manually creating \
                        {BLOCKSTORE_DIRECTORY_ROCKS_FIFO} directory within \
                        the specified --target_db directory.",
                        &target_db
                    ),
                );
                let target = open_blockstore(
                    &target_db,
                    AccessType::Primary,
                    None,
                    force_update_to_open,
                    enforce_ulimit_nofile,
                );
                for (slot, _meta) in source.slot_meta_iterator(starting_slot).unwrap() {
                    if slot > ending_slot {
                        break;
                    }
                    if let Ok(shreds) = source.get_data_shreds_for_slot(slot, 0) {
                        if target.insert_shreds(shreds, None, true).is_err() {
                            warn!("error inserting shreds for slot {}", slot);
                        }
                    }
                }
            }
            ("genesis", Some(arg_matches)) => {
                let genesis_config = open_genesis_config_by(&ledger_path, arg_matches);
                let print_accounts = arg_matches.is_present("accounts");
                if print_accounts {
                    let print_account_data = !arg_matches.is_present("no_account_data");
                    let print_encoding_format = parse_encoding_format(arg_matches);
                    for (pubkey, account) in genesis_config.accounts {
                        output_account(
                            &pubkey,
                            &AccountSharedData::from(account),
                            None,
                            print_account_data,
                            print_encoding_format,
                        );
                    }
                } else {
                    println!("{genesis_config}");
                }
            }
            ("genesis-hash", Some(arg_matches)) => {
                println!(
                    "{}",
                    open_genesis_config_by(&ledger_path, arg_matches).hash()
                );
            }
            ("modify-genesis", Some(arg_matches)) => {
                let mut genesis_config = open_genesis_config_by(&ledger_path, arg_matches);
                let output_directory =
                    PathBuf::from(arg_matches.value_of("output_directory").unwrap());

                if let Some(cluster_type) = cluster_type_of(arg_matches, "cluster_type") {
                    genesis_config.cluster_type = cluster_type;
                }

                if let Some(hashes_per_tick) = arg_matches.value_of("hashes_per_tick") {
                    genesis_config.poh_config.hashes_per_tick = match hashes_per_tick {
                        // Note: Unlike `solana-genesis`, "auto" is not supported here.
                        "sleep" => None,
                        _ => Some(value_t_or_exit!(arg_matches, "hashes_per_tick", u64)),
                    }
                }

                create_new_ledger(
                    &output_directory,
                    &genesis_config,
                    solana_accounts_db::hardened_unpack::MAX_GENESIS_ARCHIVE_UNPACKED_SIZE,
                    LedgerColumnOptions::default(),
                )
                .unwrap_or_else(|err| {
                    eprintln!("Failed to write genesis config: {err:?}");
                    exit(1);
                });

                println!("{}", open_genesis_config_by(&output_directory, arg_matches));
            }
            ("shred-version", Some(arg_matches)) => {
                let process_options = ProcessOptions {
                    new_hard_forks: hardforks_of(arg_matches, "hard_forks"),
                    halt_at_slot: Some(0),
                    run_verification: false,
                    accounts_db_config: Some(get_accounts_db_config(&ledger_path, arg_matches)),
                    ..ProcessOptions::default()
                };
                let genesis_config = open_genesis_config_by(&ledger_path, arg_matches);
                let blockstore = open_blockstore(
                    &ledger_path,
                    get_access_type(&process_options),
                    wal_recovery_mode,
                    force_update_to_open,
                    enforce_ulimit_nofile,
                );
                match load_and_process_ledger(
                    arg_matches,
                    &genesis_config,
                    Arc::new(blockstore),
                    process_options,
                    snapshot_archive_path,
                    incremental_snapshot_archive_path,
                ) {
                    Ok((bank_forks, ..)) => {
                        println!(
                            "{}",
                            compute_shred_version(
                                &genesis_config.hash(),
                                Some(&bank_forks.read().unwrap().working_bank().hard_forks())
                            )
                        );
                    }
                    Err(err) => {
                        eprintln!("Failed to load ledger: {err:?}");
                        exit(1);
                    }
                }
            }
            ("shred-meta", Some(arg_matches)) => {
                #[derive(Debug)]
                #[allow(dead_code)]
                struct ShredMeta<'a> {
                    slot: Slot,
                    full_slot: bool,
                    shred_index: usize,
                    data: bool,
                    code: bool,
                    last_in_slot: bool,
                    data_complete: bool,
                    shred: &'a Shred,
                }
                let starting_slot = value_t_or_exit!(arg_matches, "starting_slot", Slot);
                let ending_slot = value_t!(arg_matches, "ending_slot", Slot).unwrap_or(Slot::MAX);
                let ledger = open_blockstore(
                    &ledger_path,
                    AccessType::Secondary,
                    None,
                    force_update_to_open,
                    enforce_ulimit_nofile,
                );
                for (slot, _meta) in ledger
                    .slot_meta_iterator(starting_slot)
                    .unwrap()
                    .take_while(|(slot, _)| *slot <= ending_slot)
                {
                    let full_slot = ledger.is_full(slot);
                    if let Ok(shreds) = ledger.get_data_shreds_for_slot(slot, 0) {
                        for (shred_index, shred) in shreds.iter().enumerate() {
                            println!(
                                "{:#?}",
                                ShredMeta {
                                    slot,
                                    full_slot,
                                    shred_index,
                                    data: shred.is_data(),
                                    code: shred.is_code(),
                                    data_complete: shred.data_complete(),
                                    last_in_slot: shred.last_in_slot(),
                                    shred,
                                }
                            );
                        }
                    }
                }
            }
            ("bank-hash", Some(arg_matches)) => {
                let process_options = ProcessOptions {
                    new_hard_forks: hardforks_of(arg_matches, "hard_forks"),
                    halt_at_slot: value_t!(arg_matches, "halt_at_slot", Slot).ok(),
                    run_verification: false,
                    accounts_db_config: Some(get_accounts_db_config(&ledger_path, arg_matches)),
                    ..ProcessOptions::default()
                };
                let genesis_config = open_genesis_config_by(&ledger_path, arg_matches);
                let blockstore = open_blockstore(
                    &ledger_path,
                    get_access_type(&process_options),
                    wal_recovery_mode,
                    force_update_to_open,
                    enforce_ulimit_nofile,
                );
                match load_and_process_ledger(
                    arg_matches,
                    &genesis_config,
                    Arc::new(blockstore),
                    process_options,
                    snapshot_archive_path,
                    incremental_snapshot_archive_path,
                ) {
                    Ok((bank_forks, ..)) => {
                        println!("{}", &bank_forks.read().unwrap().working_bank().hash());
                    }
                    Err(err) => {
                        eprintln!("Failed to load ledger: {err:?}");
                        exit(1);
                    }
                }
            }
            ("slot", Some(arg_matches)) => {
                let slots = values_t_or_exit!(arg_matches, "slots", Slot);
                let allow_dead_slots = arg_matches.is_present("allow_dead_slots");
                let blockstore = open_blockstore(
                    &ledger_path,
                    AccessType::Secondary,
                    wal_recovery_mode,
                    force_update_to_open,
                    enforce_ulimit_nofile,
                );
                for slot in slots {
                    println!("Slot {slot}");
                    if let Err(err) = output_slot(
                        &blockstore,
                        slot,
                        allow_dead_slots,
                        &LedgerOutputMethod::Print,
                        verbose_level,
                        &mut HashMap::new(),
                    ) {
                        eprintln!("{err}");
                    }
                }
            }
            ("json", Some(arg_matches)) => {
                let starting_slot = value_t_or_exit!(arg_matches, "starting_slot", Slot);
                let allow_dead_slots = arg_matches.is_present("allow_dead_slots");
                output_ledger(
                    open_blockstore(
                        &ledger_path,
                        AccessType::Secondary,
                        wal_recovery_mode,
                        force_update_to_open,
                        enforce_ulimit_nofile,
                    ),
                    starting_slot,
                    Slot::MAX,
                    allow_dead_slots,
                    LedgerOutputMethod::Json,
                    None,
                    std::u64::MAX,
                    true,
                );
            }
            ("dead-slots", Some(arg_matches)) => {
                let blockstore = open_blockstore(
                    &ledger_path,
                    AccessType::Secondary,
                    wal_recovery_mode,
                    force_update_to_open,
                    enforce_ulimit_nofile,
                );
                let starting_slot = value_t_or_exit!(arg_matches, "starting_slot", Slot);
                for slot in blockstore.dead_slots_iterator(starting_slot).unwrap() {
                    println!("{slot}");
                }
            }
            ("duplicate-slots", Some(arg_matches)) => {
                let blockstore = open_blockstore(
                    &ledger_path,
                    AccessType::Secondary,
                    wal_recovery_mode,
                    force_update_to_open,
                    enforce_ulimit_nofile,
                );
                let starting_slot = value_t_or_exit!(arg_matches, "starting_slot", Slot);
                for slot in blockstore.duplicate_slots_iterator(starting_slot).unwrap() {
                    println!("{slot}");
                }
            }
            ("set-dead-slot", Some(arg_matches)) => {
                let slots = values_t_or_exit!(arg_matches, "slots", Slot);
                let blockstore = open_blockstore(
                    &ledger_path,
                    AccessType::Primary,
                    wal_recovery_mode,
                    force_update_to_open,
                    enforce_ulimit_nofile,
                );
                for slot in slots {
                    match blockstore.set_dead_slot(slot) {
                        Ok(_) => println!("Slot {slot} dead"),
                        Err(err) => eprintln!("Failed to set slot {slot} dead slot: {err:?}"),
                    }
                }
            }
            ("remove-dead-slot", Some(arg_matches)) => {
                let slots = values_t_or_exit!(arg_matches, "slots", Slot);
                let blockstore = open_blockstore(
                    &ledger_path,
                    AccessType::Primary,
                    wal_recovery_mode,
                    force_update_to_open,
                    enforce_ulimit_nofile,
                );
                for slot in slots {
                    match blockstore.remove_dead_slot(slot) {
                        Ok(_) => println!("Slot {slot} not longer marked dead"),
                        Err(err) => {
                            eprintln!("Failed to remove dead flag for slot {slot}, {err:?}")
                        }
                    }
                }
            }
            ("parse_full_frozen", Some(arg_matches)) => {
                let starting_slot = value_t_or_exit!(arg_matches, "starting_slot", Slot);
                let ending_slot = value_t_or_exit!(arg_matches, "ending_slot", Slot);
                let blockstore = open_blockstore(
                    &ledger_path,
                    AccessType::Secondary,
                    wal_recovery_mode,
                    force_update_to_open,
                    enforce_ulimit_nofile,
                );
                let mut ancestors = BTreeSet::new();
                assert!(
                    blockstore.meta(ending_slot).unwrap().is_some(),
                    "Ending slot doesn't exist"
                );
                for a in AncestorIterator::new(ending_slot, &blockstore) {
                    ancestors.insert(a);
                    if a <= starting_slot {
                        break;
                    }
                }
                println!("ancestors: {:?}", ancestors.iter());

                let mut frozen = BTreeMap::new();
                let mut full = BTreeMap::new();
                let frozen_regex = Regex::new(r"bank frozen: (\d*)").unwrap();
                let full_regex = Regex::new(r"slot (\d*) is full").unwrap();

                let log_file = PathBuf::from(value_t_or_exit!(arg_matches, "log_path", String));
                let f = BufReader::new(File::open(log_file).unwrap());
                println!("Reading log file");
                for line in f.lines().flatten() {
                    let parse_results = {
                        if let Some(slot_string) = frozen_regex.captures_iter(&line).next() {
                            Some((slot_string, &mut frozen))
                        } else {
                            full_regex
                                .captures_iter(&line)
                                .next()
                                .map(|slot_string| (slot_string, &mut full))
                        }
                    };

                    if let Some((slot_string, map)) = parse_results {
                        let slot = slot_string
                            .get(1)
                            .expect("Only one match group")
                            .as_str()
                            .parse::<u64>()
                            .unwrap();
                        if ancestors.contains(&slot) && !map.contains_key(&slot) {
                            map.insert(slot, line);
                        }
                        if slot == ending_slot
                            && frozen.contains_key(&slot)
                            && full.contains_key(&slot)
                        {
                            break;
                        }
                    }
                }

                for ((slot1, frozen_log), (slot2, full_log)) in frozen.iter().zip(full.iter()) {
                    assert_eq!(slot1, slot2);
                    println!("Slot: {slot1}\n, full: {full_log}\n, frozen: {frozen_log}");
                }
            }
            ("verify", Some(arg_matches)) => {
                let exit_signal = Arc::new(AtomicBool::new(false));
                let no_os_memory_stats_reporting =
                    arg_matches.is_present("no_os_memory_stats_reporting");
                let system_monitor_service = SystemMonitorService::new(
                    Arc::clone(&exit_signal),
                    SystemMonitorStatsReportConfig {
                        report_os_memory_stats: !no_os_memory_stats_reporting,
                        report_os_network_stats: false,
                        report_os_cpu_stats: false,
                        report_os_disk_stats: false,
                    },
                );

                let debug_keys = pubkeys_of(arg_matches, "debug_key")
                    .map(|pubkeys| Arc::new(pubkeys.into_iter().collect::<HashSet<_>>()));

                if arg_matches.is_present("skip_poh_verify") {
                    eprintln!(
                        "--skip-poh-verify is deprecated.  Replace with --skip-verification."
                    );
                }

                let process_options = ProcessOptions {
                    new_hard_forks: hardforks_of(arg_matches, "hard_forks"),
                    run_verification: !(arg_matches.is_present("skip_poh_verify")
                        || arg_matches.is_present("skip_verification")),
                    on_halt_store_hash_raw_data_for_debug: arg_matches
                        .is_present("halt_at_slot_store_hash_raw_data"),
                    run_final_accounts_hash_calc: arg_matches.is_present("run_final_hash_calc"),
                    halt_at_slot: value_t!(arg_matches, "halt_at_slot", Slot).ok(),
                    debug_keys,
                    limit_load_slot_count_from_snapshot: value_t!(
                        arg_matches,
                        "limit_load_slot_count_from_snapshot",
                        usize
                    )
                    .ok(),
                    accounts_db_config: Some(get_accounts_db_config(&ledger_path, arg_matches)),
                    verify_index: arg_matches.is_present("verify_accounts_index"),
                    allow_dead_slots: arg_matches.is_present("allow_dead_slots"),
                    accounts_db_test_hash_calculation: arg_matches
                        .is_present("accounts_db_test_hash_calculation"),
                    accounts_db_skip_shrink: arg_matches.is_present("accounts_db_skip_shrink"),
                    runtime_config: RuntimeConfig::default(),
                    use_snapshot_archives_at_startup: value_t_or_exit!(
                        arg_matches,
                        use_snapshot_archives_at_startup::cli::NAME,
                        UseSnapshotArchivesAtStartup
                    ),
                    ..ProcessOptions::default()
                };
                let print_accounts_stats = arg_matches.is_present("print_accounts_stats");
                let write_bank_file = arg_matches.is_present("write_bank_file");
                let genesis_config = open_genesis_config_by(&ledger_path, arg_matches);
                info!("genesis hash: {}", genesis_config.hash());

                let blockstore = open_blockstore(
                    &ledger_path,
                    get_access_type(&process_options),
                    wal_recovery_mode,
                    force_update_to_open,
                    enforce_ulimit_nofile,
                );
                let (bank_forks, ..) = load_and_process_ledger(
                    arg_matches,
                    &genesis_config,
                    Arc::new(blockstore),
                    process_options,
                    snapshot_archive_path,
                    incremental_snapshot_archive_path,
                )
                .unwrap_or_else(|err| {
                    eprintln!("Ledger verification failed: {err:?}");
                    exit(1);
                });
                if print_accounts_stats {
                    let working_bank = bank_forks.read().unwrap().working_bank();
                    working_bank.print_accounts_stats();
                }
                if write_bank_file {
                    let working_bank = bank_forks.read().unwrap().working_bank();
                    let _ = bank_hash_details::write_bank_hash_details_file(&working_bank);
                }
                exit_signal.store(true, Ordering::Relaxed);
                system_monitor_service.join().unwrap();
            }
            ("graph", Some(arg_matches)) => {
                let output_file = value_t_or_exit!(arg_matches, "graph_filename", String);
                let graph_config = GraphConfig {
                    include_all_votes: arg_matches.is_present("include_all_votes"),
                    vote_account_mode: value_t_or_exit!(
                        arg_matches,
                        "vote_account_mode",
                        GraphVoteAccountMode
                    ),
                };

                let process_options = ProcessOptions {
                    new_hard_forks: hardforks_of(arg_matches, "hard_forks"),
                    halt_at_slot: value_t!(arg_matches, "halt_at_slot", Slot).ok(),
                    run_verification: false,
                    accounts_db_config: Some(get_accounts_db_config(&ledger_path, arg_matches)),
                    use_snapshot_archives_at_startup: value_t_or_exit!(
                        arg_matches,
                        use_snapshot_archives_at_startup::cli::NAME,
                        UseSnapshotArchivesAtStartup
                    ),
                    ..ProcessOptions::default()
                };

                let blockstore = open_blockstore(
                    &ledger_path,
                    get_access_type(&process_options),
                    wal_recovery_mode,
                    force_update_to_open,
                    enforce_ulimit_nofile,
                );
                match load_and_process_ledger(
                    arg_matches,
                    &open_genesis_config_by(&ledger_path, arg_matches),
                    Arc::new(blockstore),
                    process_options,
                    snapshot_archive_path,
                    incremental_snapshot_archive_path,
                ) {
                    Ok((bank_forks, ..)) => {
                        let dot = graph_forks(&bank_forks.read().unwrap(), &graph_config);

                        let extension = Path::new(&output_file).extension();
                        let result = if extension == Some(OsStr::new("pdf")) {
                            render_dot(dot, &output_file, "pdf")
                        } else if extension == Some(OsStr::new("png")) {
                            render_dot(dot, &output_file, "png")
                        } else {
                            File::create(&output_file)
                                .and_then(|mut file| file.write_all(&dot.into_bytes()))
                        };

                        match result {
                            Ok(_) => println!("Wrote {output_file}"),
                            Err(err) => eprintln!("Unable to write {output_file}: {err}"),
                        }
                    }
                    Err(err) => {
                        eprintln!("Failed to load ledger: {err:?}");
                        exit(1);
                    }
                }
            }
            ("create-snapshot", Some(arg_matches)) => {
                let is_incremental = arg_matches.is_present("incremental");
                let is_minimized = arg_matches.is_present("minimized");
                let output_directory = value_t!(arg_matches, "output_directory", PathBuf)
                    .unwrap_or_else(|_| {
                        match (
                            is_incremental,
                            &snapshot_archive_path,
                            &incremental_snapshot_archive_path,
                        ) {
                            (true, _, Some(incremental_snapshot_archive_path)) => {
                                incremental_snapshot_archive_path.clone()
                            }
                            (_, Some(snapshot_archive_path), _) => snapshot_archive_path.clone(),
                            (_, _, _) => ledger_path.clone(),
                        }
                    });
                let mut warp_slot = value_t!(arg_matches, "warp_slot", Slot).ok();
                let remove_stake_accounts = arg_matches.is_present("remove_stake_accounts");
                let new_hard_forks = hardforks_of(arg_matches, "hard_forks");

                let faucet_pubkey = pubkey_of(arg_matches, "faucet_pubkey");
                let faucet_lamports = value_t!(arg_matches, "faucet_lamports", u64).unwrap_or(0);

                let rent_burn_percentage = value_t!(arg_matches, "rent_burn_percentage", u8);
                let hashes_per_tick = arg_matches.value_of("hashes_per_tick");

                let bootstrap_stake_authorized_pubkey =
                    pubkey_of(arg_matches, "bootstrap_stake_authorized_pubkey");
                let bootstrap_validator_lamports =
                    value_t_or_exit!(arg_matches, "bootstrap_validator_lamports", u64);
                let bootstrap_validator_stake_lamports =
                    value_t_or_exit!(arg_matches, "bootstrap_validator_stake_lamports", u64);
                let minimum_stake_lamports = rent.minimum_balance(StakeStateV2::size_of());
                if bootstrap_validator_stake_lamports < minimum_stake_lamports {
                    eprintln!(
                        "Error: insufficient --bootstrap-validator-stake-lamports. \
                           Minimum amount is {minimum_stake_lamports}"
                    );
                    exit(1);
                }
                let bootstrap_validator_pubkeys = pubkeys_of(arg_matches, "bootstrap_validator");
                let accounts_to_remove =
                    pubkeys_of(arg_matches, "accounts_to_remove").unwrap_or_default();
                let feature_gates_to_deactivate =
                    pubkeys_of(arg_matches, "feature_gates_to_deactivate").unwrap_or_default();
                let vote_accounts_to_destake: HashSet<_> =
                    pubkeys_of(arg_matches, "vote_accounts_to_destake")
                        .unwrap_or_default()
                        .into_iter()
                        .collect();
                let snapshot_version = arg_matches.value_of("snapshot_version").map_or(
                    SnapshotVersion::default(),
                    |s| {
                        s.parse::<SnapshotVersion>().unwrap_or_else(|e| {
                            eprintln!("Error: {e}");
                            exit(1)
                        })
                    },
                );

                let snapshot_archive_format = {
                    let archive_format_str =
                        value_t_or_exit!(arg_matches, "snapshot_archive_format", String);
                    ArchiveFormat::from_cli_arg(&archive_format_str).unwrap_or_else(|| {
                        panic!("Archive format not recognized: {archive_format_str}")
                    })
                };

                let maximum_full_snapshot_archives_to_retain = value_t_or_exit!(
                    arg_matches,
                    "maximum_full_snapshots_to_retain",
                    NonZeroUsize
                );
                let maximum_incremental_snapshot_archives_to_retain = value_t_or_exit!(
                    arg_matches,
                    "maximum_incremental_snapshots_to_retain",
                    NonZeroUsize
                );
                let genesis_config = open_genesis_config_by(&ledger_path, arg_matches);
                let mut process_options = ProcessOptions {
                    new_hard_forks,
                    run_verification: false,
                    accounts_db_config: Some(get_accounts_db_config(&ledger_path, arg_matches)),
                    accounts_db_skip_shrink: arg_matches.is_present("accounts_db_skip_shrink"),
                    use_snapshot_archives_at_startup: value_t_or_exit!(
                        arg_matches,
                        use_snapshot_archives_at_startup::cli::NAME,
                        UseSnapshotArchivesAtStartup
                    ),
                    ..ProcessOptions::default()
                };
                let blockstore = Arc::new(open_blockstore(
                    &ledger_path,
                    get_access_type(&process_options),
                    wal_recovery_mode,
                    force_update_to_open,
                    enforce_ulimit_nofile,
                ));

                let snapshot_slot = if Some("ROOT") == arg_matches.value_of("snapshot_slot") {
                    blockstore
                        .rooted_slot_iterator(0)
                        .expect("Failed to get rooted slot iterator")
                        .last()
                        .expect("Failed to get root")
                } else {
                    value_t_or_exit!(arg_matches, "snapshot_slot", Slot)
                };

                if blockstore
                    .meta(snapshot_slot)
                    .unwrap()
                    .filter(|m| m.is_full())
                    .is_none()
                {
                    eprintln!(
                        "Error: snapshot slot {snapshot_slot} does not exist in blockstore or is not full.",
                    );
                    exit(1);
                }
                process_options.halt_at_slot = Some(snapshot_slot);

                let ending_slot = if is_minimized {
                    let ending_slot = value_t_or_exit!(arg_matches, "ending_slot", Slot);
                    if ending_slot <= snapshot_slot {
                        eprintln!(
                            "Error: ending_slot ({ending_slot}) must be greater than snapshot_slot ({snapshot_slot})"
                        );
                        exit(1);
                    }

                    Some(ending_slot)
                } else {
                    None
                };

                let snapshot_type_str = if is_incremental {
                    "incremental "
                } else if is_minimized {
                    "minimized "
                } else {
                    ""
                };

                info!(
                    "Creating {}snapshot of slot {} in {}",
                    snapshot_type_str,
                    snapshot_slot,
                    output_directory.display()
                );

                match load_and_process_ledger(
                    arg_matches,
                    &genesis_config,
                    blockstore.clone(),
                    process_options,
                    snapshot_archive_path,
                    incremental_snapshot_archive_path,
                ) {
                    Ok((bank_forks, starting_snapshot_hashes)) => {
                        let mut bank = bank_forks
                            .read()
                            .unwrap()
                            .get(snapshot_slot)
                            .unwrap_or_else(|| {
                                eprintln!("Error: Slot {snapshot_slot} is not available");
                                exit(1);
                            });

                        let child_bank_required = rent_burn_percentage.is_ok()
                            || hashes_per_tick.is_some()
                            || remove_stake_accounts
                            || !accounts_to_remove.is_empty()
                            || !feature_gates_to_deactivate.is_empty()
                            || !vote_accounts_to_destake.is_empty()
                            || faucet_pubkey.is_some()
                            || bootstrap_validator_pubkeys.is_some();

                        if child_bank_required {
                            let mut child_bank = Bank::new_from_parent(
                                bank.clone(),
                                bank.collector_id(),
                                bank.slot() + 1,
                            );

                            if let Ok(rent_burn_percentage) = rent_burn_percentage {
                                child_bank.set_rent_burn_percentage(rent_burn_percentage);
                            }

                            if let Some(hashes_per_tick) = hashes_per_tick {
                                child_bank.set_hashes_per_tick(match hashes_per_tick {
                                    // Note: Unlike `solana-genesis`, "auto" is not supported here.
                                    "sleep" => None,
                                    _ => {
                                        Some(value_t_or_exit!(arg_matches, "hashes_per_tick", u64))
                                    }
                                });
                            }
                            bank = Arc::new(child_bank);
                        }

                        if let Some(faucet_pubkey) = faucet_pubkey {
                            bank.store_account(
                                &faucet_pubkey,
                                &AccountSharedData::new(faucet_lamports, 0, &system_program::id()),
                            );
                        }

                        if remove_stake_accounts {
                            for (address, mut account) in bank
                                .get_program_accounts(&stake::program::id(), &ScanConfig::default())
                                .unwrap()
                                .into_iter()
                            {
                                account.set_lamports(0);
                                bank.store_account(&address, &account);
                            }
                        }

                        for address in accounts_to_remove {
                            let mut account = bank.get_account(&address).unwrap_or_else(|| {
                                eprintln!(
                                    "Error: Account does not exist, unable to remove it: {address}"
                                );
                                exit(1);
                            });

                            account.set_lamports(0);
                            bank.store_account(&address, &account);
                            debug!("Account removed: {address}");
                        }

                        for address in feature_gates_to_deactivate {
                            let mut account = bank.get_account(&address).unwrap_or_else(|| {
                                eprintln!(
                                    "Error: Feature-gate account does not exist, unable to deactivate it: {address}"
                                );
                                exit(1);
                            });

                            match feature::from_account(&account) {
                                Some(feature) => {
                                    if feature.activated_at.is_none() {
                                        warn!("Feature gate is not yet activated: {address}");
                                    }
                                }
                                None => {
                                    eprintln!("Error: Account is not a `Feature`: {address}");
                                    exit(1);
                                }
                            }

                            account.set_lamports(0);
                            bank.store_account(&address, &account);
                            debug!("Feature gate deactivated: {address}");
                        }

                        if !vote_accounts_to_destake.is_empty() {
                            for (address, mut account) in bank
                                .get_program_accounts(&stake::program::id(), &ScanConfig::default())
                                .unwrap()
                                .into_iter()
                            {
                                if let Ok(StakeStateV2::Stake(meta, stake, _)) = account.state() {
                                    if vote_accounts_to_destake
                                        .contains(&stake.delegation.voter_pubkey)
                                    {
                                        if verbose_level > 0 {
                                            warn!(
                                                "Undelegating stake account {} from {}",
                                                address, stake.delegation.voter_pubkey,
                                            );
                                        }
                                        account
                                            .set_state(&StakeStateV2::Initialized(meta))
                                            .unwrap();
                                        bank.store_account(&address, &account);
                                    }
                                }
                            }
                        }

                        if let Some(bootstrap_validator_pubkeys) = bootstrap_validator_pubkeys {
                            assert_eq!(bootstrap_validator_pubkeys.len() % 3, 0);

                            // Ensure there are no duplicated pubkeys in the --bootstrap-validator list
                            {
                                let mut v = bootstrap_validator_pubkeys.clone();
                                v.sort();
                                v.dedup();
                                if v.len() != bootstrap_validator_pubkeys.len() {
                                    eprintln!(
                                        "Error: --bootstrap-validator pubkeys cannot be duplicated"
                                    );
                                    exit(1);
                                }
                            }

                            // Delete existing vote accounts
                            for (address, mut account) in bank
                                .get_program_accounts(
                                    &solana_vote_program::id(),
                                    &ScanConfig::default(),
                                )
                                .unwrap()
                                .into_iter()
                            {
                                account.set_lamports(0);
                                bank.store_account(&address, &account);
                            }

                            // Add a new identity/vote/stake account for each of the provided bootstrap
                            // validators
                            let mut bootstrap_validator_pubkeys_iter =
                                bootstrap_validator_pubkeys.iter();
                            loop {
                                let Some(identity_pubkey) = bootstrap_validator_pubkeys_iter.next()
                                else {
                                    break;
                                };
                                let vote_pubkey = bootstrap_validator_pubkeys_iter.next().unwrap();
                                let stake_pubkey = bootstrap_validator_pubkeys_iter.next().unwrap();

                                bank.store_account(
                                    identity_pubkey,
                                    &AccountSharedData::new(
                                        bootstrap_validator_lamports,
                                        0,
                                        &system_program::id(),
                                    ),
                                );

                                let vote_account = vote_state::create_account_with_authorized(
                                    identity_pubkey,
                                    identity_pubkey,
                                    identity_pubkey,
                                    100,
                                    VoteState::get_rent_exempt_reserve(&rent).max(1),
                                );

                                bank.store_account(
                                    stake_pubkey,
                                    &stake_state::create_account(
                                        bootstrap_stake_authorized_pubkey
                                            .as_ref()
                                            .unwrap_or(identity_pubkey),
                                        vote_pubkey,
                                        &vote_account,
                                        &rent,
                                        bootstrap_validator_stake_lamports,
                                    ),
                                );
                                bank.store_account(vote_pubkey, &vote_account);
                            }

                            // Warp ahead at least two epochs to ensure that the leader schedule will be
                            // updated to reflect the new bootstrap validator(s)
                            let minimum_warp_slot =
                                genesis_config.epoch_schedule.get_first_slot_in_epoch(
                                    genesis_config.epoch_schedule.get_epoch(snapshot_slot) + 2,
                                );

                            if let Some(warp_slot) = warp_slot {
                                if warp_slot < minimum_warp_slot {
                                    eprintln!(
                                        "Error: --warp-slot too close.  Must be >= {minimum_warp_slot}"
                                    );
                                    exit(1);
                                }
                            } else {
                                warn!("Warping to slot {}", minimum_warp_slot);
                                warp_slot = Some(minimum_warp_slot);
                            }
                        }

                        if child_bank_required {
                            while !bank.is_complete() {
                                bank.register_unique_tick();
                            }
                        }

                        bank.set_capitalization();

                        let bank = if let Some(warp_slot) = warp_slot {
                            // need to flush the write cache in order to use Storages to calculate
                            // the accounts hash, and need to root `bank` before flushing the cache
                            bank.rc.accounts.accounts_db.add_root(bank.slot());
                            bank.force_flush_accounts_cache();
                            Arc::new(Bank::warp_from_parent(
                                bank.clone(),
                                bank.collector_id(),
                                warp_slot,
                                CalcAccountsHashDataSource::Storages,
                            ))
                        } else {
                            bank
                        };

                        if is_minimized {
                            minimize_bank_for_snapshot(
                                &blockstore,
                                &bank,
                                snapshot_slot,
                                ending_slot.unwrap(),
                            );
                        }

                        println!(
                            "Creating a version {} {}snapshot of slot {}",
                            snapshot_version,
                            snapshot_type_str,
                            bank.slot(),
                        );

                        if is_incremental {
                            if starting_snapshot_hashes.is_none() {
                                eprintln!("Unable to create incremental snapshot without a base full snapshot");
                                exit(1);
                            }
                            let full_snapshot_slot = starting_snapshot_hashes.unwrap().full.0 .0;
                            if bank.slot() <= full_snapshot_slot {
                                eprintln!(
                                    "Unable to create incremental snapshot: Slot must be greater than full snapshot slot. slot: {}, full snapshot slot: {}",
                                    bank.slot(),
                                    full_snapshot_slot,
                                );
                                exit(1);
                            }

                            let incremental_snapshot_archive_info =
                                snapshot_bank_utils::bank_to_incremental_snapshot_archive(
                                    ledger_path,
                                    &bank,
                                    full_snapshot_slot,
                                    Some(snapshot_version),
                                    output_directory.clone(),
                                    output_directory,
                                    snapshot_archive_format,
                                    maximum_full_snapshot_archives_to_retain,
                                    maximum_incremental_snapshot_archives_to_retain,
                                )
                                .unwrap_or_else(|err| {
                                    eprintln!("Unable to create incremental snapshot: {err}");
                                    exit(1);
                                });

                            println!(
                                "Successfully created incremental snapshot for slot {}, hash {}, base slot: {}: {}",
                                bank.slot(),
                                bank.hash(),
                                full_snapshot_slot,
                                incremental_snapshot_archive_info.path().display(),
                            );
                        } else {
                            let full_snapshot_archive_info =
                                snapshot_bank_utils::bank_to_full_snapshot_archive(
                                    ledger_path,
                                    &bank,
                                    Some(snapshot_version),
                                    output_directory.clone(),
                                    output_directory,
                                    snapshot_archive_format,
                                    maximum_full_snapshot_archives_to_retain,
                                    maximum_incremental_snapshot_archives_to_retain,
                                )
                                .unwrap_or_else(|err| {
                                    eprintln!("Unable to create snapshot: {err}");
                                    exit(1);
                                });

                            println!(
                                "Successfully created snapshot for slot {}, hash {}: {}",
                                bank.slot(),
                                bank.hash(),
                                full_snapshot_archive_info.path().display(),
                            );

                            if is_minimized {
                                let starting_epoch = bank.epoch_schedule().get_epoch(snapshot_slot);
                                let ending_epoch =
                                    bank.epoch_schedule().get_epoch(ending_slot.unwrap());
                                if starting_epoch != ending_epoch {
                                    warn!("Minimized snapshot range crosses epoch boundary ({} to {}). Bank hashes after {} will not match replays from a full snapshot",
                                        starting_epoch, ending_epoch, bank.epoch_schedule().get_last_slot_in_epoch(starting_epoch));
                                }
                            }
                        }

                        println!(
                            "Shred version: {}",
                            compute_shred_version(&genesis_config.hash(), Some(&bank.hard_forks()))
                        );
                    }
                    Err(err) => {
                        eprintln!("Failed to load ledger: {err:?}");
                        exit(1);
                    }
                }
            }
            ("accounts", Some(arg_matches)) => {
                let halt_at_slot = value_t!(arg_matches, "halt_at_slot", Slot).ok();
                let process_options = ProcessOptions {
                    new_hard_forks: hardforks_of(arg_matches, "hard_forks"),
                    halt_at_slot,
                    run_verification: false,
                    accounts_db_config: Some(get_accounts_db_config(&ledger_path, arg_matches)),
                    use_snapshot_archives_at_startup: value_t_or_exit!(
                        arg_matches,
                        use_snapshot_archives_at_startup::cli::NAME,
                        UseSnapshotArchivesAtStartup
                    ),
                    ..ProcessOptions::default()
                };
                let genesis_config = open_genesis_config_by(&ledger_path, arg_matches);
                let include_sysvars = arg_matches.is_present("include_sysvars");
                let blockstore = open_blockstore(
                    &ledger_path,
                    get_access_type(&process_options),
                    wal_recovery_mode,
                    force_update_to_open,
                    enforce_ulimit_nofile,
                );
                let (bank_forks, ..) = load_and_process_ledger(
                    arg_matches,
                    &genesis_config,
                    Arc::new(blockstore),
                    process_options,
                    snapshot_archive_path,
                    incremental_snapshot_archive_path,
                )
                .unwrap_or_else(|err| {
                    eprintln!("Failed to load ledger: {err:?}");
                    exit(1);
                });

                let bank = bank_forks.read().unwrap().working_bank();
                let mut serializer = serde_json::Serializer::new(stdout());
                let (summarize, mut json_serializer) =
                    match OutputFormat::from_matches(arg_matches, "output_format", false) {
                        OutputFormat::Json | OutputFormat::JsonCompact => {
                            (false, Some(serializer.serialize_seq(None).unwrap()))
                        }
                        _ => (true, None),
                    };
                let mut total_accounts_stats = TotalAccountsStats::default();
                let rent_collector = bank.rent_collector();
                let print_account_contents = !arg_matches.is_present("no_account_contents");
                let print_account_data = !arg_matches.is_present("no_account_data");
                let data_encoding = parse_encoding_format(arg_matches);
                let cli_account_new_config = CliAccountNewConfig {
                    data_encoding,
                    ..CliAccountNewConfig::default()
                };
                let scan_func = |some_account_tuple: Option<(&Pubkey, AccountSharedData, Slot)>| {
                    if let Some((pubkey, account, slot)) = some_account_tuple
                        .filter(|(_, account, _)| Accounts::is_loadable(account.lamports()))
                    {
                        if !include_sysvars && solana_sdk::sysvar::is_sysvar_id(pubkey) {
                            return;
                        }

                        total_accounts_stats.accumulate_account(pubkey, &account, rent_collector);

                        if print_account_contents {
                            if let Some(json_serializer) = json_serializer.as_mut() {
                                let cli_account = CliAccount::new_with_config(
                                    pubkey,
                                    &account,
                                    &cli_account_new_config,
                                );
                                json_serializer.serialize_element(&cli_account).unwrap();
                            } else {
                                output_account(
                                    pubkey,
                                    &account,
                                    Some(slot),
                                    print_account_data,
                                    data_encoding,
                                );
                            }
                        }
                    }
                };
                let mut measure = Measure::start("scanning accounts");
                bank.scan_all_accounts(scan_func).unwrap();
                measure.stop();
                info!("{}", measure);
                if let Some(json_serializer) = json_serializer {
                    json_serializer.end().unwrap();
                }
                if summarize {
                    println!("\n{total_accounts_stats:#?}");
                }
            }
            ("capitalization", Some(arg_matches)) => {
                let halt_at_slot = value_t!(arg_matches, "halt_at_slot", Slot).ok();
                let process_options = ProcessOptions {
                    new_hard_forks: hardforks_of(arg_matches, "hard_forks"),
                    halt_at_slot,
                    run_verification: false,
                    accounts_db_config: Some(get_accounts_db_config(&ledger_path, arg_matches)),
                    use_snapshot_archives_at_startup: value_t_or_exit!(
                        arg_matches,
                        use_snapshot_archives_at_startup::cli::NAME,
                        UseSnapshotArchivesAtStartup
                    ),
                    ..ProcessOptions::default()
                };
                let genesis_config = open_genesis_config_by(&ledger_path, arg_matches);
                let blockstore = open_blockstore(
                    &ledger_path,
                    get_access_type(&process_options),
                    wal_recovery_mode,
                    force_update_to_open,
                    enforce_ulimit_nofile,
                );
                match load_and_process_ledger(
                    arg_matches,
                    &genesis_config,
                    Arc::new(blockstore),
                    process_options,
                    snapshot_archive_path,
                    incremental_snapshot_archive_path,
                ) {
                    Ok((bank_forks, ..)) => {
                        let bank_forks = bank_forks.read().unwrap();
                        let slot = bank_forks.working_bank().slot();
                        let bank = bank_forks.get(slot).unwrap_or_else(|| {
                            eprintln!("Error: Slot {slot} is not available");
                            exit(1);
                        });

                        if arg_matches.is_present("recalculate_capitalization") {
                            println!("Recalculating capitalization");
                            let old_capitalization = bank.set_capitalization();
                            if old_capitalization == bank.capitalization() {
                                eprintln!(
                                    "Capitalization was identical: {}",
                                    Sol(old_capitalization)
                                );
                            }
                        }

                        if arg_matches.is_present("warp_epoch") {
                            let base_bank = bank;

                            let raw_warp_epoch =
                                value_t!(arg_matches, "warp_epoch", String).unwrap();
                            let warp_epoch = if raw_warp_epoch.starts_with('+') {
                                base_bank.epoch()
                                    + value_t!(arg_matches, "warp_epoch", Epoch).unwrap()
                            } else {
                                value_t!(arg_matches, "warp_epoch", Epoch).unwrap()
                            };
                            if warp_epoch < base_bank.epoch() {
                                eprintln!(
                                    "Error: can't warp epoch backwards: {} => {}",
                                    base_bank.epoch(),
                                    warp_epoch
                                );
                                exit(1);
                            }

                            if let Ok(raw_inflation) = value_t!(arg_matches, "inflation", String) {
                                let inflation = match raw_inflation.as_str() {
                                    "pico" => Inflation::pico(),
                                    "full" => Inflation::full(),
                                    "none" => Inflation::new_disabled(),
                                    _ => unreachable!(),
                                };
                                println!(
                                    "Forcing to: {:?} (was: {:?})",
                                    inflation,
                                    base_bank.inflation()
                                );
                                base_bank.set_inflation(inflation);
                            }

                            let next_epoch = base_bank
                                .epoch_schedule()
                                .get_first_slot_in_epoch(warp_epoch);
                            // disable eager rent collection because this creates many unrelated
                            // rent collection account updates
                            base_bank
                                .lazy_rent_collection
                                .store(true, std::sync::atomic::Ordering::Relaxed);

                            let feature_account_balance = std::cmp::max(
                                genesis_config.rent.minimum_balance(Feature::size_of()),
                                1,
                            );
                            if arg_matches.is_present("enable_credits_auto_rewind") {
                                base_bank.unfreeze_for_ledger_tool();
                                let mut force_enabled_count = 0;
                                if base_bank
                                    .get_account(&feature_set::credits_auto_rewind::id())
                                    .is_none()
                                {
                                    base_bank.store_account(
                                        &feature_set::credits_auto_rewind::id(),
                                        &feature::create_account(
                                            &Feature { activated_at: None },
                                            feature_account_balance,
                                        ),
                                    );
                                    force_enabled_count += 1;
                                }
                                if force_enabled_count == 0 {
                                    warn!(
                                        "Already credits_auto_rewind is activated (or scheduled)"
                                    );
                                }
                                let mut store_failed_count = 0;
                                if force_enabled_count >= 1 {
                                    if base_bank
                                        .get_account(&feature_set::deprecate_rewards_sysvar::id())
                                        .is_some()
                                    {
                                        // steal some lamports from the pretty old feature not to affect
                                        // capitalizaion, which doesn't affect inflation behavior!
                                        base_bank.store_account(
                                            &feature_set::deprecate_rewards_sysvar::id(),
                                            &AccountSharedData::default(),
                                        );
                                        force_enabled_count -= 1;
                                    } else {
                                        store_failed_count += 1;
                                    }
                                }
                                assert_eq!(force_enabled_count, store_failed_count);
                                if store_failed_count >= 1 {
                                    // we have no choice; maybe locally created blank cluster with
                                    // not-Development cluster type.
                                    let old_cap = base_bank.set_capitalization();
                                    let new_cap = base_bank.capitalization();
                                    warn!(
                                        "Skewing capitalization a bit to enable credits_auto_rewind as \
                                         requested: increasing {} from {} to {}",
                                        feature_account_balance, old_cap, new_cap,
                                    );
                                    assert_eq!(
                                        old_cap + feature_account_balance * store_failed_count,
                                        new_cap
                                    );
                                }
                            }

                            #[derive(Default, Debug)]
                            struct PointDetail {
                                epoch: Epoch,
                                points: u128,
                                stake: u128,
                                credits: u128,
                            }

                            #[derive(Default, Debug)]
                            struct CalculationDetail {
                                epochs: usize,
                                voter: Pubkey,
                                voter_owner: Pubkey,
                                current_effective_stake: u64,
                                total_stake: u64,
                                rent_exempt_reserve: u64,
                                points: Vec<PointDetail>,
                                base_rewards: u64,
                                commission: u8,
                                vote_rewards: u64,
                                stake_rewards: u64,
                                activation_epoch: Epoch,
                                deactivation_epoch: Option<Epoch>,
                                point_value: Option<PointValue>,
                                old_credits_observed: Option<u64>,
                                new_credits_observed: Option<u64>,
                                skipped_reasons: String,
                            }
                            use solana_stake_program::stake_state::InflationPointCalculationEvent;
                            let stake_calculation_details: DashMap<Pubkey, CalculationDetail> =
                                DashMap::new();
                            let last_point_value = Arc::new(RwLock::new(None));
                            let tracer = |event: &RewardCalculationEvent| {
                                // Currently RewardCalculationEvent enum has only Staking variant
                                // because only staking tracing is supported!
                                #[allow(irrefutable_let_patterns)]
                                if let RewardCalculationEvent::Staking(pubkey, event) = event {
                                    let mut detail =
                                        stake_calculation_details.entry(**pubkey).or_default();
                                    match event {
                                    InflationPointCalculationEvent::CalculatedPoints(
                                        epoch,
                                        stake,
                                        credits,
                                        points,
                                    ) => {
                                        if *points > 0 {
                                            detail.epochs += 1;
                                            detail.points.push(PointDetail {epoch: *epoch, points: *points, stake: *stake, credits: *credits});
                                        }
                                    }
                                    InflationPointCalculationEvent::SplitRewards(
                                        all,
                                        voter,
                                        staker,
                                        point_value,
                                    ) => {
                                        detail.base_rewards = *all;
                                        detail.vote_rewards = *voter;
                                        detail.stake_rewards = *staker;
                                        detail.point_value = Some(point_value.clone());
                                        // we have duplicate copies of `PointValue`s for possible
                                        // miscalculation; do some minimum sanity check
                                        let mut last_point_value = last_point_value.write().unwrap();
                                        if let Some(last_point_value) = last_point_value.as_ref() {
                                            assert_eq!(last_point_value, point_value);
                                        } else {
                                            *last_point_value = Some(point_value.clone());
                                        }
                                    }
                                    InflationPointCalculationEvent::EffectiveStakeAtRewardedEpoch(stake) => {
                                        detail.current_effective_stake = *stake;
                                    }
                                    InflationPointCalculationEvent::Commission(commission) => {
                                        detail.commission = *commission;
                                    }
                                    InflationPointCalculationEvent::RentExemptReserve(reserve) => {
                                        detail.rent_exempt_reserve = *reserve;
                                    }
                                    InflationPointCalculationEvent::CreditsObserved(
                                        old_credits_observed,
                                        new_credits_observed,
                                    ) => {
                                        detail.old_credits_observed = Some(*old_credits_observed);
                                        detail.new_credits_observed = *new_credits_observed;
                                    }
                                    InflationPointCalculationEvent::Delegation(
                                        delegation,
                                        owner,
                                    ) => {
                                        detail.voter = delegation.voter_pubkey;
                                        detail.voter_owner = *owner;
                                        detail.total_stake = delegation.stake;
                                        detail.activation_epoch = delegation.activation_epoch;
                                        if delegation.deactivation_epoch < Epoch::max_value() {
                                            detail.deactivation_epoch =
                                                Some(delegation.deactivation_epoch);
                                        }
                                    }
                                    InflationPointCalculationEvent::Skipped(skipped_reason) => {
                                        if detail.skipped_reasons.is_empty() {
                                            detail.skipped_reasons = format!("{skipped_reason:?}");
                                        } else {
                                            use std::fmt::Write;
                                            let _ = write!(&mut detail.skipped_reasons, "/{skipped_reason:?}");
                                        }
                                    }
                                }
                                }
                            };
                            let warped_bank = Bank::new_from_parent_with_tracer(
                                base_bank.clone(),
                                base_bank.collector_id(),
                                next_epoch,
                                tracer,
                            );
                            warped_bank.freeze();
                            let mut csv_writer = if arg_matches.is_present("csv_filename") {
                                let csv_filename =
                                    value_t_or_exit!(arg_matches, "csv_filename", String);
                                let file = File::create(csv_filename).unwrap();
                                Some(csv::WriterBuilder::new().from_writer(file))
                            } else {
                                None
                            };

                            println!("Slot: {} => {}", base_bank.slot(), warped_bank.slot());
                            println!("Epoch: {} => {}", base_bank.epoch(), warped_bank.epoch());
                            assert_capitalization(&base_bank);
                            assert_capitalization(&warped_bank);
                            let interest_per_epoch = ((warped_bank.capitalization() as f64)
                                / (base_bank.capitalization() as f64)
                                * 100_f64)
                                - 100_f64;
                            let interest_per_year = interest_per_epoch
                                / warped_bank.epoch_duration_in_years(base_bank.epoch());
                            println!(
                                "Capitalization: {} => {} (+{} {}%; annualized {}%)",
                                Sol(base_bank.capitalization()),
                                Sol(warped_bank.capitalization()),
                                Sol(warped_bank.capitalization() - base_bank.capitalization()),
                                interest_per_epoch,
                                interest_per_year,
                            );

                            let mut overall_delta = 0;

                            let modified_accounts =
                                warped_bank.get_all_accounts_modified_since_parent();
                            let mut rewarded_accounts = modified_accounts
                                .iter()
                                .map(|(pubkey, account)| {
                                    (
                                        pubkey,
                                        account,
                                        base_bank
                                            .get_account(pubkey)
                                            .map(|a| a.lamports())
                                            .unwrap_or_default(),
                                    )
                                })
                                .collect::<Vec<_>>();
                            rewarded_accounts.sort_unstable_by_key(
                                |(pubkey, account, base_lamports)| {
                                    (
                                        *account.owner(),
                                        *base_lamports,
                                        account.lamports() - base_lamports,
                                        *pubkey,
                                    )
                                },
                            );

                            let mut unchanged_accounts = stake_calculation_details
                                .iter()
                                .map(|entry| *entry.key())
                                .collect::<HashSet<_>>()
                                .difference(
                                    &rewarded_accounts
                                        .iter()
                                        .map(|(pubkey, ..)| **pubkey)
                                        .collect(),
                                )
                                .map(|pubkey| (*pubkey, warped_bank.get_account(pubkey).unwrap()))
                                .collect::<Vec<_>>();
                            unchanged_accounts.sort_unstable_by_key(|(pubkey, account)| {
                                (*account.owner(), account.lamports(), *pubkey)
                            });
                            let unchanged_accounts = unchanged_accounts.into_iter();

                            let rewarded_accounts = rewarded_accounts
                                .into_iter()
                                .map(|(pubkey, account, ..)| (*pubkey, account.clone()));

                            let all_accounts = unchanged_accounts.chain(rewarded_accounts);
                            for (pubkey, warped_account) in all_accounts {
                                // Don't output sysvars; it's always updated but not related to
                                // inflation.
                                if solana_sdk::sysvar::is_sysvar_id(&pubkey) {
                                    continue;
                                }

                                if let Some(base_account) = base_bank.get_account(&pubkey) {
                                    let delta = warped_account.lamports() - base_account.lamports();
                                    let detail_ref = stake_calculation_details.get(&pubkey);
                                    let detail: Option<&CalculationDetail> =
                                        detail_ref.as_ref().map(|detail_ref| detail_ref.value());
                                    println!(
                                        "{:<45}({}): {} => {} (+{} {:>4.9}%) {:?}",
                                        format!("{pubkey}"), // format! is needed to pad/justify correctly.
                                        base_account.owner(),
                                        Sol(base_account.lamports()),
                                        Sol(warped_account.lamports()),
                                        Sol(delta),
                                        ((warped_account.lamports() as f64)
                                            / (base_account.lamports() as f64)
                                            * 100_f64)
                                            - 100_f64,
                                        detail,
                                    );
                                    if let Some(ref mut csv_writer) = csv_writer {
                                        #[derive(Serialize)]
                                        struct InflationRecord {
                                            cluster_type: String,
                                            rewarded_epoch: Epoch,
                                            account: String,
                                            owner: String,
                                            old_balance: u64,
                                            new_balance: u64,
                                            data_size: usize,
                                            delegation: String,
                                            delegation_owner: String,
                                            effective_stake: String,
                                            delegated_stake: String,
                                            rent_exempt_reserve: String,
                                            activation_epoch: String,
                                            deactivation_epoch: String,
                                            earned_epochs: String,
                                            epoch: String,
                                            epoch_credits: String,
                                            epoch_points: String,
                                            epoch_stake: String,
                                            old_credits_observed: String,
                                            new_credits_observed: String,
                                            base_rewards: String,
                                            stake_rewards: String,
                                            vote_rewards: String,
                                            commission: String,
                                            cluster_rewards: String,
                                            cluster_points: String,
                                            old_capitalization: u64,
                                            new_capitalization: u64,
                                        }
                                        fn format_or_na<T: std::fmt::Display>(
                                            data: Option<T>,
                                        ) -> String {
                                            data.map(|data| format!("{data}"))
                                                .unwrap_or_else(|| "N/A".to_owned())
                                        }
                                        let mut point_details = detail
                                            .map(|d| d.points.iter().map(Some).collect::<Vec<_>>())
                                            .unwrap_or_default();

                                        // ensure to print even if there is no calculation/point detail
                                        if point_details.is_empty() {
                                            point_details.push(None);
                                        }

                                        for point_detail in point_details {
                                            let (cluster_rewards, cluster_points) =
                                                last_point_value
                                                    .read()
                                                    .unwrap()
                                                    .clone()
                                                    .map_or((None, None), |pv| {
                                                        (Some(pv.rewards), Some(pv.points))
                                                    });
                                            let record = InflationRecord {
                                                cluster_type: format!(
                                                    "{:?}",
                                                    base_bank.cluster_type()
                                                ),
                                                rewarded_epoch: base_bank.epoch(),
                                                account: format!("{pubkey}"),
                                                owner: format!("{}", base_account.owner()),
                                                old_balance: base_account.lamports(),
                                                new_balance: warped_account.lamports(),
                                                data_size: base_account.data().len(),
                                                delegation: format_or_na(detail.map(|d| d.voter)),
                                                delegation_owner: format_or_na(
                                                    detail.map(|d| d.voter_owner),
                                                ),
                                                effective_stake: format_or_na(
                                                    detail.map(|d| d.current_effective_stake),
                                                ),
                                                delegated_stake: format_or_na(
                                                    detail.map(|d| d.total_stake),
                                                ),
                                                rent_exempt_reserve: format_or_na(
                                                    detail.map(|d| d.rent_exempt_reserve),
                                                ),
                                                activation_epoch: format_or_na(detail.map(|d| {
                                                    if d.activation_epoch < Epoch::max_value() {
                                                        d.activation_epoch
                                                    } else {
                                                        // bootstraped
                                                        0
                                                    }
                                                })),
                                                deactivation_epoch: format_or_na(
                                                    detail.and_then(|d| d.deactivation_epoch),
                                                ),
                                                earned_epochs: format_or_na(
                                                    detail.map(|d| d.epochs),
                                                ),
                                                epoch: format_or_na(point_detail.map(|d| d.epoch)),
                                                epoch_credits: format_or_na(
                                                    point_detail.map(|d| d.credits),
                                                ),
                                                epoch_points: format_or_na(
                                                    point_detail.map(|d| d.points),
                                                ),
                                                epoch_stake: format_or_na(
                                                    point_detail.map(|d| d.stake),
                                                ),
                                                old_credits_observed: format_or_na(
                                                    detail.and_then(|d| d.old_credits_observed),
                                                ),
                                                new_credits_observed: format_or_na(
                                                    detail.and_then(|d| d.new_credits_observed),
                                                ),
                                                base_rewards: format_or_na(
                                                    detail.map(|d| d.base_rewards),
                                                ),
                                                stake_rewards: format_or_na(
                                                    detail.map(|d| d.stake_rewards),
                                                ),
                                                vote_rewards: format_or_na(
                                                    detail.map(|d| d.vote_rewards),
                                                ),
                                                commission: format_or_na(
                                                    detail.map(|d| d.commission),
                                                ),
                                                cluster_rewards: format_or_na(cluster_rewards),
                                                cluster_points: format_or_na(cluster_points),
                                                old_capitalization: base_bank.capitalization(),
                                                new_capitalization: warped_bank.capitalization(),
                                            };
                                            csv_writer.serialize(&record).unwrap();
                                        }
                                    }
                                    overall_delta += delta;
                                } else {
                                    error!("new account!?: {}", pubkey);
                                }
                            }
                            if overall_delta > 0 {
                                println!("Sum of lamports changes: {}", Sol(overall_delta));
                            }
                        } else {
                            if arg_matches.is_present("recalculate_capitalization") {
                                eprintln!(
                                    "Capitalization isn't verified because it's recalculated"
                                );
                            }
                            if arg_matches.is_present("inflation") {
                                eprintln!(
                                    "Forcing inflation isn't meaningful because bank isn't warping"
                                );
                            }

                            assert_capitalization(&bank);
                            println!("Inflation: {:?}", bank.inflation());
                            println!("RentCollector: {:?}", bank.rent_collector());
                            println!("Capitalization: {}", Sol(bank.capitalization()));
                        }
                    }
                    Err(err) => {
                        eprintln!("Failed to load ledger: {err:?}");
                        exit(1);
                    }
                }
            }
            ("purge", Some(arg_matches)) => {
                let start_slot = value_t_or_exit!(arg_matches, "start_slot", Slot);
                let end_slot = value_t!(arg_matches, "end_slot", Slot).ok();
                let perform_compaction = arg_matches.is_present("enable_compaction");
                if arg_matches.is_present("no_compaction") {
                    warn!("--no-compaction is deprecated and is now the default behavior.");
                }
                let dead_slots_only = arg_matches.is_present("dead_slots_only");
                let batch_size = value_t_or_exit!(arg_matches, "batch_size", usize);

                let blockstore = open_blockstore(
                    &ledger_path,
                    AccessType::PrimaryForMaintenance,
                    wal_recovery_mode,
                    force_update_to_open,
                    enforce_ulimit_nofile,
                );

                let end_slot = match end_slot {
                    Some(end_slot) => end_slot,
                    None => match blockstore.slot_meta_iterator(start_slot) {
                        Ok(metas) => {
                            let slots: Vec<_> = metas.map(|(slot, _)| slot).collect();
                            if slots.is_empty() {
                                eprintln!("Purge range is empty");
                                exit(1);
                            }
                            *slots.last().unwrap()
                        }
                        Err(err) => {
                            eprintln!("Unable to read the Ledger: {err:?}");
                            exit(1);
                        }
                    },
                };

                if end_slot < start_slot {
                    eprintln!("end slot {end_slot} is less than start slot {start_slot}");
                    exit(1);
                }
                info!(
                "Purging data from slots {} to {} ({} slots) (do compaction: {}) (dead slot only: {})",
                start_slot,
                end_slot,
                end_slot - start_slot,
                perform_compaction,
                dead_slots_only,
            );
                let purge_from_blockstore = |start_slot, end_slot| {
                    blockstore.purge_from_next_slots(start_slot, end_slot);
                    if perform_compaction {
                        blockstore.purge_and_compact_slots(start_slot, end_slot);
                    } else {
                        blockstore.purge_slots(start_slot, end_slot, PurgeType::Exact);
                    }
                };
                if !dead_slots_only {
                    let slots_iter = &(start_slot..=end_slot).chunks(batch_size);
                    for slots in slots_iter {
                        let slots = slots.collect::<Vec<_>>();
                        assert!(!slots.is_empty());

                        let start_slot = *slots.first().unwrap();
                        let end_slot = *slots.last().unwrap();
                        info!(
                            "Purging chunked slots from {} to {} ({} slots)",
                            start_slot,
                            end_slot,
                            end_slot - start_slot
                        );
                        purge_from_blockstore(start_slot, end_slot);
                    }
                } else {
                    let dead_slots_iter = blockstore
                        .dead_slots_iterator(start_slot)
                        .unwrap()
                        .take_while(|s| *s <= end_slot);
                    for dead_slot in dead_slots_iter {
                        info!("Purging dead slot {}", dead_slot);
                        purge_from_blockstore(dead_slot, dead_slot);
                    }
                }
            }
            ("list-roots", Some(arg_matches)) => {
                let blockstore = open_blockstore(
                    &ledger_path,
                    AccessType::Secondary,
                    wal_recovery_mode,
                    force_update_to_open,
                    enforce_ulimit_nofile,
                );
                let max_height = if let Some(height) = arg_matches.value_of("max_height") {
                    usize::from_str(height).expect("Maximum height must be a number")
                } else {
                    usize::MAX
                };
                let start_root = if let Some(height) = arg_matches.value_of("start_root") {
                    Slot::from_str(height).expect("Starting root must be a number")
                } else {
                    0
                };
                let num_roots = if let Some(roots) = arg_matches.value_of("num_roots") {
                    usize::from_str(roots).expect("Number of roots must be a number")
                } else {
                    usize::from_str(DEFAULT_ROOT_COUNT).unwrap()
                };

                let iter = blockstore
                    .rooted_slot_iterator(start_root)
                    .expect("Failed to get rooted slot");

                let mut output: Box<dyn Write> =
                    if let Some(path) = arg_matches.value_of("slot_list") {
                        match File::create(path) {
                            Ok(file) => Box::new(file),
                            _ => Box::new(stdout()),
                        }
                    } else {
                        Box::new(stdout())
                    };

                iter.take(num_roots)
                    .take_while(|slot| *slot <= max_height as u64)
                    .collect::<Vec<_>>()
                    .into_iter()
                    .rev()
                    .for_each(|slot| {
                        let blockhash = blockstore
                            .get_slot_entries(slot, 0)
                            .unwrap()
                            .last()
                            .unwrap()
                            .hash;

                        writeln!(output, "{slot}: {blockhash:?}").expect("failed to write");
                    });
            }
            ("latest-optimistic-slots", Some(arg_matches)) => {
                let blockstore = open_blockstore(
                    &ledger_path,
                    AccessType::Secondary,
                    wal_recovery_mode,
                    force_update_to_open,
                    enforce_ulimit_nofile,
                );
                let num_slots = value_t_or_exit!(arg_matches, "num_slots", usize);
                let exclude_vote_only_slots = arg_matches.is_present("exclude_vote_only_slots");
                let slots =
                    get_latest_optimistic_slots(&blockstore, num_slots, exclude_vote_only_slots);

                println!(
                    "{:>20} {:>44} {:>32} {:>13}",
                    "Slot", "Hash", "Timestamp", "Vote Only?"
                );
                for (slot, hash_and_timestamp_opt, contains_nonvote) in slots.iter() {
                    let (time_str, hash_str) =
                        if let Some((hash, timestamp)) = hash_and_timestamp_opt {
                            let secs: u64 = (timestamp / 1_000) as u64;
                            let nanos: u32 = ((timestamp % 1_000) * 1_000_000) as u32;
                            let t = UNIX_EPOCH + Duration::new(secs, nanos);
                            let datetime: DateTime<Utc> = t.into();

                            (datetime.to_rfc3339(), format!("{hash}"))
                        } else {
                            let unknown = "Unknown";
                            (String::from(unknown), String::from(unknown))
                        };
                    println!(
                        "{:>20} {:>44} {:>32} {:>13}",
                        slot, &hash_str, &time_str, !contains_nonvote
                    );
                }
            }
            ("repair-roots", Some(arg_matches)) => {
                let blockstore = open_blockstore(
                    &ledger_path,
                    AccessType::Primary,
                    wal_recovery_mode,
                    force_update_to_open,
                    enforce_ulimit_nofile,
                );
                let start_root = if let Some(root) = arg_matches.value_of("start_root") {
                    Slot::from_str(root).expect("Before root must be a number")
                } else {
                    blockstore.max_root()
                };
                let max_slots = value_t_or_exit!(arg_matches, "max_slots", u64);
                let end_root = if let Some(root) = arg_matches.value_of("end_root") {
                    Slot::from_str(root).expect("Until root must be a number")
                } else {
                    start_root.saturating_sub(max_slots)
                };
                assert!(start_root > end_root);
                let num_slots = start_root - end_root - 1; // Adjust by one since start_root need not be checked
                if arg_matches.is_present("end_root") && num_slots > max_slots {
                    eprintln!(
                        "Requested range {num_slots} too large, max {max_slots}. \
                    Either adjust `--until` value, or pass a larger `--repair-limit` \
                    to override the limit",
                    );
                    exit(1);
                }

                let num_repaired_roots = blockstore
                    .scan_and_fix_roots(Some(start_root), Some(end_root), &AtomicBool::new(false))
                    .unwrap_or_else(|err| {
                        eprintln!("Unable to repair roots: {err}");
                        exit(1);
                    });
                println!("Successfully repaired {num_repaired_roots} roots");
            }
            ("bounds", Some(arg_matches)) => {
                let blockstore = open_blockstore(
                    &ledger_path,
                    AccessType::Secondary,
                    wal_recovery_mode,
                    force_update_to_open,
                    enforce_ulimit_nofile,
                );

                match blockstore.slot_meta_iterator(0) {
                    Ok(metas) => {
                        let output_format =
                            OutputFormat::from_matches(arg_matches, "output_format", false);
                        let all = arg_matches.is_present("all");

                        let slots: Vec<_> = metas.map(|(slot, _)| slot).collect();

                        let slot_bounds = if slots.is_empty() {
                            SlotBounds::default()
                        } else {
                            // Collect info about slot bounds
                            let mut bounds = SlotBounds {
                                slots: SlotInfo {
                                    total: slots.len(),
                                    first: Some(*slots.first().unwrap()),
                                    last: Some(*slots.last().unwrap()),
                                    ..SlotInfo::default()
                                },
                                ..SlotBounds::default()
                            };
                            if all {
                                bounds.all_slots = Some(&slots);
                            }

                            // Consider also rooted slots, if present
                            if let Ok(rooted) = blockstore.rooted_slot_iterator(0) {
                                let mut first_rooted = None;
                                let mut last_rooted = None;
                                let mut total_rooted = 0;
                                for (i, slot) in rooted.into_iter().enumerate() {
                                    if i == 0 {
                                        first_rooted = Some(slot);
                                    }
                                    last_rooted = Some(slot);
                                    total_rooted += 1;
                                }
                                let last_root_for_comparison = last_rooted.unwrap_or_default();
                                let count_past_root = slots
                                    .iter()
                                    .rev()
                                    .take_while(|slot| *slot > &last_root_for_comparison)
                                    .count();

                                bounds.roots = SlotInfo {
                                    total: total_rooted,
                                    first: first_rooted,
                                    last: last_rooted,
                                    num_after_last_root: Some(count_past_root),
                                };
                            }
                            bounds
                        };

                        // Print collected data
                        println!("{}", output_format.formatted_string(&slot_bounds));
                    }
                    Err(err) => {
                        eprintln!("Unable to read the Ledger: {err:?}");
                        exit(1);
                    }
                };
            }
            ("analyze-storage", _) => {
                analyze_storage(
                    &open_blockstore(
                        &ledger_path,
                        AccessType::Secondary,
                        wal_recovery_mode,
                        force_update_to_open,
                        enforce_ulimit_nofile,
                    )
                    .db(),
                );
            }
            ("compute-slot-cost", Some(arg_matches)) => {
                let blockstore = open_blockstore(
                    &ledger_path,
                    AccessType::Secondary,
                    wal_recovery_mode,
                    force_update_to_open,
                    enforce_ulimit_nofile,
                );

                let mut slots: Vec<u64> = vec![];
                if !arg_matches.is_present("slots") {
                    if let Ok(metas) = blockstore.slot_meta_iterator(0) {
                        slots = metas.map(|(slot, _)| slot).collect();
                    }
                } else {
                    slots = values_t_or_exit!(arg_matches, "slots", Slot);
                }

                for slot in slots {
                    if let Err(err) = compute_slot_cost(&blockstore, slot) {
                        eprintln!("{err}");
                    }
                }
            }
            ("print-file-metadata", Some(arg_matches)) => {
                let blockstore = open_blockstore(
                    &ledger_path,
                    AccessType::Secondary,
                    wal_recovery_mode,
                    false,
                    enforce_ulimit_nofile,
                );
                let sst_file_name = arg_matches.value_of("file_name");
                if let Err(err) = print_blockstore_file_metadata(&blockstore, &sst_file_name) {
                    eprintln!("{err}");
                }
            }
            ("", _) => {
                eprintln!("{}", matches.usage());
                exit(1);
            }
            _ => unreachable!(),
        };
        measure_total_execution_time.stop();
        info!("{}", measure_total_execution_time);
    }
}

#[cfg(test)]
pub mod tests {
    use {
        super::*,
        solana_ledger::{blockstore::make_many_slot_entries, get_tmp_ledger_path_auto_delete},
    };

    #[test]
    fn test_latest_optimistic_ancestors() {
        let ledger_path = get_tmp_ledger_path_auto_delete!();
        let blockstore = Blockstore::open(ledger_path.path()).unwrap();

        // Insert 5 slots into blockstore
        let start_slot = 0;
        let num_slots = 5;
        let entries_per_shred = 5;
        let (shreds, _) = make_many_slot_entries(start_slot, num_slots, entries_per_shred);
        blockstore.insert_shreds(shreds, None, false).unwrap();

        // Mark even shreds as optimistically confirmed
        (0..num_slots).step_by(2).for_each(|slot| {
            blockstore
                .insert_optimistic_slot(slot, &Hash::default(), UnixTimestamp::default())
                .unwrap();
        });

        let exclude_vote_only_slots = false;
        let optimistic_slots: Vec<_> =
            get_latest_optimistic_slots(&blockstore, num_slots as usize, exclude_vote_only_slots)
                .iter()
                .map(|(slot, _, _)| *slot)
                .collect();

        // Should see all slots here since they're all chained, despite only evens getting marked
        // get_latest_optimistic_slots() returns slots in descending order so use .rev()
        let expected: Vec<_> = (start_slot..num_slots).rev().collect();
        assert_eq!(optimistic_slots, expected);
    }
}<|MERGE_RESOLUTION|>--- conflicted
+++ resolved
@@ -52,13 +52,7 @@
     solana_runtime::{
         bank::{bank_hash_details, Bank, RewardCalculationEvent, TotalAccountsStats},
         bank_forks::BankForks,
-<<<<<<< HEAD
-        cost_model::CostModel,
-        cost_tracker::CostTracker,
-        hardened_unpack::{open_genesis_config, MAX_GENESIS_ARCHIVE_UNPACKED_SIZE},
         prioritization_fee_cache::PrioritizationFeeCache,
-=======
->>>>>>> 0f417199
         runtime_config::RuntimeConfig,
         snapshot_archive_info::SnapshotArchiveInfoGetter,
         snapshot_bank_utils,
@@ -905,332 +899,6 @@
     Ok(())
 }
 
-<<<<<<< HEAD
-// This function is duplicated in validator/src/main.rs...
-fn hardforks_of(matches: &ArgMatches<'_>, name: &str) -> Option<Vec<Slot>> {
-    if matches.is_present(name) {
-        Some(values_t_or_exit!(matches, name, Slot))
-    } else {
-        None
-    }
-}
-
-// Build an `AccountsDbConfig` from subcommand arguments. All of the arguments
-// matched by this functional are either optional or have a default value.
-// Thus, a subcommand need not support all of the arguments that are matched
-// by this function.
-fn get_accounts_db_config(ledger_path: &Path, arg_matches: &ArgMatches<'_>) -> AccountsDbConfig {
-    let accounts_index_bins = value_t!(arg_matches, "accounts_index_bins", usize).ok();
-    let accounts_index_index_limit_mb =
-        if let Some(limit) = value_t!(arg_matches, "accounts_index_memory_limit_mb", usize).ok() {
-            IndexLimitMb::Limit(limit)
-        } else if arg_matches.is_present("disable_accounts_disk_index") {
-            IndexLimitMb::InMemOnly
-        } else {
-            IndexLimitMb::Unspecified
-        };
-    let accounts_index_drives: Vec<PathBuf> = if arg_matches.is_present("accounts_index_path") {
-        values_t_or_exit!(arg_matches, "accounts_index_path", String)
-            .into_iter()
-            .map(PathBuf::from)
-            .collect()
-    } else {
-        vec![ledger_path.join("accounts_index.ledger-tool")]
-    };
-    let accounts_index_config = AccountsIndexConfig {
-        bins: accounts_index_bins,
-        index_limit_mb: accounts_index_index_limit_mb,
-        drives: Some(accounts_index_drives),
-        ..AccountsIndexConfig::default()
-    };
-
-    let filler_accounts_config = FillerAccountsConfig {
-        count: value_t!(arg_matches, "accounts_filler_count", usize).unwrap_or(0),
-        size: value_t!(arg_matches, "accounts_filler_size", usize).unwrap_or(0),
-    };
-
-    AccountsDbConfig {
-        index: Some(accounts_index_config),
-        accounts_hash_cache_path: Some(ledger_path.join(AccountsDb::ACCOUNTS_HASH_CACHE_DIR)),
-        filler_accounts_config,
-        ancient_append_vec_offset: value_t!(arg_matches, "accounts_db_ancient_append_vecs", i64)
-            .ok(),
-        exhaustively_verify_refcounts: arg_matches.is_present("accounts_db_verify_refcounts"),
-        skip_initial_hash_calc: arg_matches.is_present("accounts_db_skip_initial_hash_calculation"),
-        ..AccountsDbConfig::default()
-    }
-}
-
-fn load_bank_forks(
-    arg_matches: &ArgMatches,
-    genesis_config: &GenesisConfig,
-    blockstore: Arc<Blockstore>,
-    process_options: ProcessOptions,
-    snapshot_archive_path: Option<PathBuf>,
-    incremental_snapshot_archive_path: Option<PathBuf>,
-) -> Result<(Arc<RwLock<BankForks>>, Option<StartingSnapshotHashes>), BlockstoreProcessorError> {
-    let bank_snapshots_dir = blockstore
-        .ledger_path()
-        .join(if blockstore.is_primary_access() {
-            "snapshot"
-        } else {
-            "snapshot.ledger-tool"
-        });
-
-    let mut starting_slot = 0; // default start check with genesis
-    let snapshot_config = if arg_matches.is_present("no_snapshot") {
-        None
-    } else {
-        let full_snapshot_archives_dir =
-            snapshot_archive_path.unwrap_or_else(|| blockstore.ledger_path().to_path_buf());
-        let incremental_snapshot_archives_dir =
-            incremental_snapshot_archive_path.unwrap_or_else(|| full_snapshot_archives_dir.clone());
-        if let Some(full_snapshot_slot) =
-            snapshot_utils::get_highest_full_snapshot_archive_slot(&full_snapshot_archives_dir)
-        {
-            let incremental_snapshot_slot =
-                snapshot_utils::get_highest_incremental_snapshot_archive_slot(
-                    &incremental_snapshot_archives_dir,
-                    full_snapshot_slot,
-                )
-                .unwrap_or_default();
-            starting_slot = std::cmp::max(full_snapshot_slot, incremental_snapshot_slot);
-        }
-
-        Some(SnapshotConfig {
-            full_snapshot_archives_dir,
-            incremental_snapshot_archives_dir,
-            bank_snapshots_dir: bank_snapshots_dir.clone(),
-            ..SnapshotConfig::new_load_only()
-        })
-    };
-
-    match process_options.halt_at_slot {
-        // Skip the following checks for sentinel values of Some(0) and None.
-        // For Some(0), no slots will be be replayed after starting_slot.
-        // For None, all available children of starting_slot will be replayed.
-        None | Some(0) => {}
-        Some(halt_slot) => {
-            if halt_slot < starting_slot {
-                eprintln!(
-                "Unable to load bank forks at slot {halt_slot} because it is less than the starting slot {starting_slot}. \
-                The starting slot will be the latest snapshot slot, or genesis if --no-snapshot flag specified or no snapshots found."
-            );
-                exit(1);
-            }
-            // Check if we have the slot data necessary to replay from starting_slot to >= halt_slot.
-            if !blockstore.slot_range_connected(starting_slot, halt_slot) {
-                eprintln!(
-                    "Unable to load bank forks at slot {halt_slot} due to disconnected blocks.",
-                );
-                exit(1);
-            }
-        }
-    }
-
-    let account_paths = if let Some(account_paths) = arg_matches.value_of("account_paths") {
-        // If this blockstore access is Primary, no other process (solana-validator) can hold
-        // Primary access. So, allow a custom accounts path without worry of wiping the accounts
-        // of solana-validator.
-        if !blockstore.is_primary_access() {
-            // Attempt to open the Blockstore in Primary access; if successful, no other process
-            // was holding Primary so allow things to proceed with custom accounts path. Release
-            // the Primary access instead of holding it to give priority to solana-validator over
-            // solana-ledger-tool should solana-validator start before we've finished.
-            info!(
-                "Checking if another process currently holding Primary access to {:?}",
-                blockstore.ledger_path()
-            );
-            if Blockstore::open_with_options(
-                blockstore.ledger_path(),
-                BlockstoreOptions {
-                    access_type: AccessType::PrimaryForMaintenance,
-                    ..BlockstoreOptions::default()
-                },
-            )
-            .is_err()
-            {
-                // Couldn't get Primary access, error out to be defensive.
-                eprintln!("Error: custom accounts path is not supported under secondary access");
-                exit(1);
-            }
-        }
-        account_paths.split(',').map(PathBuf::from).collect()
-    } else if blockstore.is_primary_access() {
-        vec![blockstore.ledger_path().join("accounts")]
-    } else {
-        let non_primary_accounts_path = blockstore.ledger_path().join("accounts.ledger-tool");
-        info!(
-            "Default accounts path is switched aligning with Blockstore's secondary access: {:?}",
-            non_primary_accounts_path
-        );
-        vec![non_primary_accounts_path]
-    };
-
-    let (account_run_paths, account_snapshot_paths) =
-        create_all_accounts_run_and_snapshot_dirs(&account_paths).unwrap_or_else(|err| {
-            eprintln!("Error: {err:?}");
-            exit(1);
-        });
-
-    // From now on, use run/ paths in the same way as the previous account_paths.
-    let account_paths = account_run_paths;
-
-    info!("Cleaning contents of account paths: {:?}", account_paths);
-    let mut measure = Measure::start("clean_accounts_paths");
-    account_paths.iter().for_each(|path| {
-        if path.exists() {
-            move_and_async_delete_path(path);
-        }
-    });
-    measure.stop();
-    info!("done. {}", measure);
-
-    info!(
-        "Cleaning contents of account snapshot paths: {:?}",
-        account_snapshot_paths
-    );
-    if let Err(e) =
-        clean_orphaned_account_snapshot_dirs(&bank_snapshots_dir, &account_snapshot_paths)
-    {
-        eprintln!("Failed to clean orphaned account snapshot dirs.  Error: {e:?}");
-        exit(1);
-    }
-
-    let mut accounts_update_notifier = Option::<AccountsUpdateNotifier>::default();
-    let mut transaction_notifier = Option::<TransactionNotifierLock>::default();
-    if arg_matches.is_present("geyser_plugin_config") {
-        let geyser_config_files = values_t_or_exit!(arg_matches, "geyser_plugin_config", String)
-            .into_iter()
-            .map(PathBuf::from)
-            .collect::<Vec<_>>();
-
-        let (confirmed_bank_sender, confirmed_bank_receiver) = unbounded();
-        drop(confirmed_bank_sender);
-        let geyser_service =
-            GeyserPluginService::new(confirmed_bank_receiver, &geyser_config_files).unwrap_or_else(
-                |err| {
-                    eprintln!("Failed to setup Geyser service: {err:?}");
-                    exit(1);
-                },
-            );
-        accounts_update_notifier = geyser_service.get_accounts_update_notifier();
-        transaction_notifier = geyser_service.get_transaction_notifier();
-    }
-
-    let (bank_forks, leader_schedule_cache, starting_snapshot_hashes, ..) =
-        bank_forks_utils::load_bank_forks(
-            genesis_config,
-            blockstore.as_ref(),
-            account_paths,
-            None,
-            snapshot_config.as_ref(),
-            &process_options,
-            None,
-            accounts_update_notifier,
-            &Arc::default(),
-        );
-    let block_verification_method = value_t!(
-        arg_matches,
-        "block_verification_method",
-        BlockVerificationMethod
-    )
-    .unwrap_or_default();
-    info!(
-        "Using: block-verification-method: {}",
-        block_verification_method,
-    );
-    match block_verification_method {
-        BlockVerificationMethod::BlockstoreProcessor => {
-            info!("not installing scheduler pool...");
-        }
-        BlockVerificationMethod::UnifiedScheduler => {
-            let no_transaction_status_sender = None;
-            let no_replay_vote_sender = None::<ReplayVoteSender>;
-            let _ignored_prioritization_fee_cache = Arc::new(PrioritizationFeeCache::new(0u64));
-            bank_forks
-                .write()
-                .unwrap()
-                .install_scheduler_pool(DefaultSchedulerPool::new_dyn(
-                    process_options.runtime_config.log_messages_bytes_limit,
-                    no_transaction_status_sender,
-                    no_replay_vote_sender,
-                    _ignored_prioritization_fee_cache,
-                ));
-        }
-    }
-
-    let (snapshot_request_sender, snapshot_request_receiver) = crossbeam_channel::unbounded();
-    let (accounts_package_sender, _accounts_package_receiver) = crossbeam_channel::unbounded();
-    let accounts_background_request_sender = AbsRequestSender::new(snapshot_request_sender.clone());
-    let snapshot_request_handler = SnapshotRequestHandler {
-        snapshot_config: SnapshotConfig::new_load_only(),
-        snapshot_request_sender,
-        snapshot_request_receiver,
-        accounts_package_sender,
-    };
-    let pruned_banks_receiver =
-        AccountsBackgroundService::setup_bank_drop_callback(bank_forks.clone());
-    let pruned_banks_request_handler = PrunedBanksRequestHandler {
-        pruned_banks_receiver,
-    };
-    let abs_request_handler = AbsRequestHandlers {
-        snapshot_request_handler,
-        pruned_banks_request_handler,
-    };
-    let exit = Arc::new(AtomicBool::new(false));
-    let accounts_background_service = AccountsBackgroundService::new(
-        bank_forks.clone(),
-        &exit,
-        abs_request_handler,
-        process_options.accounts_db_test_hash_calculation,
-        None,
-    );
-
-    let (transaction_status_sender, transaction_status_service) = if transaction_notifier.is_some()
-    {
-        let (transaction_status_sender, transaction_status_receiver) = unbounded();
-        let transaction_status_service = TransactionStatusService::new(
-            transaction_status_receiver,
-            Arc::default(),
-            false,
-            transaction_notifier,
-            blockstore.clone(),
-            false,
-            &exit,
-        );
-        (
-            Some(TransactionStatusSender {
-                sender: transaction_status_sender,
-            }),
-            Some(transaction_status_service),
-        )
-    } else {
-        (None, None)
-    };
-
-    let result = blockstore_processor::process_blockstore_from_root(
-        blockstore.as_ref(),
-        &bank_forks,
-        &leader_schedule_cache,
-        &process_options,
-        transaction_status_sender.as_ref(),
-        None,
-        &accounts_background_request_sender,
-    )
-    .map(|_| (bank_forks, starting_snapshot_hashes));
-
-    exit.store(true, Ordering::Relaxed);
-    accounts_background_service.join().unwrap();
-    if let Some(service) = transaction_status_service {
-        service.join().unwrap();
-    }
-
-    result
-}
-
-=======
->>>>>>> 0f417199
 fn compute_slot_cost(blockstore: &Blockstore, slot: Slot) -> Result<(), String> {
     if blockstore.is_dead(slot) {
         return Err("Dead slot".to_string());
