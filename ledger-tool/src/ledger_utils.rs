--- conflicted
+++ resolved
@@ -9,13 +9,9 @@
     },
     solana_core::{
         accounts_hash_verifier::AccountsHashVerifier,
-<<<<<<< HEAD
+        rewards_recorder_service::RewardsRecorderService,
         snapshot_packager_service::PendingSnapshotPackages,
         validator::{supported_scheduling_mode, BlockProductionMethod, BlockVerificationMethod},
-=======
-        rewards_recorder_service::RewardsRecorderService,
-        snapshot_packager_service::PendingSnapshotPackages, validator::BlockVerificationMethod,
->>>>>>> e4e232c7
     },
     solana_geyser_plugin_manager::geyser_plugin_service::{
         GeyserPluginService, GeyserPluginServiceError,
