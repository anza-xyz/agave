use {
    crate::LEDGER_TOOL_DIRECTORY,
    clap::{value_t, value_t_or_exit, values_t_or_exit, ArgMatches},
    crossbeam_channel::unbounded,
    log::*,
    solana_accounts_db::{
        hardened_unpack::open_genesis_config,
        utils::{create_all_accounts_run_and_snapshot_dirs, move_and_async_delete_path_contents},
    },
    solana_clock::Slot,
    solana_core::{
        accounts_hash_verifier::AccountsHashVerifier,
        snapshot_packager_service::PendingSnapshotPackages,
        validator::{supported_scheduling_mode, BlockProductionMethod, BlockVerificationMethod},
    },
    solana_genesis_config::GenesisConfig,
    solana_geyser_plugin_manager::geyser_plugin_service::{
        GeyserPluginService, GeyserPluginServiceError,
    },
    solana_ledger::{
        bank_forks_utils::{self, BankForksUtilsError},
        blockstore::{Blockstore, BlockstoreError},
        blockstore_options::{AccessType, BlockstoreOptions, BlockstoreRecoveryMode},
        blockstore_processor::{
            self, BlockstoreProcessorError, ProcessOptions, TransactionStatusSender,
        },
        use_snapshot_archives_at_startup::UseSnapshotArchivesAtStartup,
    },
    solana_measure::measure_time,
    solana_pubkey::Pubkey,
    solana_rpc::transaction_status_service::TransactionStatusService,
    solana_runtime::{
        accounts_background_service::{
            AbsRequestHandlers, AccountsBackgroundService, PrunedBanksRequestHandler,
            SnapshotRequestHandler,
        },
        bank_forks::BankForks,
        prioritization_fee_cache::PrioritizationFeeCache,
        snapshot_config::{SnapshotConfig, SnapshotUsage},
        snapshot_controller::SnapshotController,
        snapshot_hash::StartingSnapshotHashes,
        snapshot_utils::{self, clean_orphaned_account_snapshot_dirs},
    },
    solana_transaction::versioned::VersionedTransaction,
    solana_unified_scheduler_pool::DefaultSchedulerPool,
    std::{
        path::{Path, PathBuf},
        process::exit,
        sync::{
            atomic::{AtomicBool, Ordering},
            Arc, Mutex, RwLock,
        },
    },
    thiserror::Error,
};

pub struct LoadAndProcessLedgerOutput {
    pub bank_forks: Arc<RwLock<BankForks>>,
    pub starting_snapshot_hashes: Option<StartingSnapshotHashes>,
    // Typically, we would want to join all threads before returning. However,
    // AccountsBackgroundService (ABS) performs several long running operations
    // that don't respond to the exit flag. Blocking on these operations could
    // significantly delay getting results that do not need ABS to finish. So,
    // skip joining ABS and instead let the caller decide whether to block or
    // not. It is safe to let ABS continue in the background, and ABS will stop
    // if/when it finally checks the exit flag
    pub accounts_background_service: AccountsBackgroundService,
    pub unified_scheduler_pool: Option<Arc<DefaultSchedulerPool>>,
}

const PROCESS_SLOTS_HELP_STRING: &str =
    "The starting slot is either the latest found snapshot slot, or genesis (slot 0) if the \
     --no-snapshot flag was specified or if no snapshots were found. The ending slot is the \
     snapshot creation slot for create-snapshot, the value for --halt-at-slot if specified, or \
     the highest slot in the blockstore.";

#[derive(Error, Debug)]
pub(crate) enum LoadAndProcessLedgerError {
    #[error("failed to clean orphaned account snapshot directories: {0}")]
    CleanOrphanedAccountSnapshotDirectories(#[source] std::io::Error),

    #[error("failed to create all run and snapshot directories: {0}")]
    CreateAllAccountsRunAndSnapshotDirectories(#[source] std::io::Error),

    #[error("custom accounts path is not supported with seconday blockstore access")]
    CustomAccountsPathUnsupported(#[source] BlockstoreError),

    #[error(
        "failed to process blockstore from starting slot {0} to ending slot {1}; the ending slot \
         is less than the starting slot. {2}"
    )]
    EndingSlotLessThanStartingSlot(Slot, Slot, String),

    #[error(
        "failed to process blockstore from starting slot {0} to ending slot {1}; the blockstore \
         does not contain a replayable sequence of blocks between these slots. {2}"
    )]
    EndingSlotNotReachableFromStartingSlot(Slot, Slot, String),

    #[error("failed to setup geyser service: {0}")]
    GeyserServiceSetup(#[source] GeyserPluginServiceError),

    #[error("failed to load bank forks: {0}")]
    LoadBankForks(#[source] BankForksUtilsError),

    #[error("failed to process blockstore from root: {0}")]
    ProcessBlockstoreFromRoot(#[source] BlockstoreProcessorError),
}

pub fn load_and_process_ledger_or_exit(
    arg_matches: &ArgMatches,
    genesis_config: &GenesisConfig,
    blockstore: Arc<Blockstore>,
    process_options: ProcessOptions,
    transaction_status_sender: Option<TransactionStatusSender>,
) -> LoadAndProcessLedgerOutput {
    load_and_process_ledger(
        arg_matches,
        genesis_config,
        blockstore,
        process_options,
        transaction_status_sender,
    )
    .unwrap_or_else(|err| {
        eprintln!("Exiting. Failed to load and process ledger: {err}");
        exit(1);
    })
}

pub fn load_and_process_ledger(
    arg_matches: &ArgMatches,
    genesis_config: &GenesisConfig,
    blockstore: Arc<Blockstore>,
    process_options: ProcessOptions,
    transaction_status_sender: Option<TransactionStatusSender>,
) -> Result<LoadAndProcessLedgerOutput, LoadAndProcessLedgerError> {
    let bank_snapshots_dir = if blockstore.is_primary_access() {
        blockstore.ledger_path().join("snapshot")
    } else {
        blockstore
            .ledger_path()
            .join(LEDGER_TOOL_DIRECTORY)
            .join("snapshot")
    };

    let mut starting_slot = 0; // default start check with genesis
    let snapshot_config = {
        let full_snapshot_archives_dir = value_t!(arg_matches, "snapshots", String)
            .ok()
            .map(PathBuf::from)
            .unwrap_or_else(|| blockstore.ledger_path().to_path_buf());
        let incremental_snapshot_archives_dir =
            value_t!(arg_matches, "incremental_snapshot_archive_path", String)
                .ok()
                .map(PathBuf::from)
                .unwrap_or_else(|| full_snapshot_archives_dir.clone());
        if let Some(full_snapshot_slot) =
            snapshot_utils::get_highest_full_snapshot_archive_slot(&full_snapshot_archives_dir)
        {
            let incremental_snapshot_slot =
                snapshot_utils::get_highest_incremental_snapshot_archive_slot(
                    &incremental_snapshot_archives_dir,
                    full_snapshot_slot,
                )
                .unwrap_or_default();
            starting_slot = std::cmp::max(full_snapshot_slot, incremental_snapshot_slot);
        }
        let usage = if arg_matches.is_present("no_snapshot") {
            SnapshotUsage::Disabled
        } else {
            SnapshotUsage::LoadOnly
        };

        SnapshotConfig {
            usage,
            full_snapshot_archives_dir,
            incremental_snapshot_archives_dir,
            bank_snapshots_dir: bank_snapshots_dir.clone(),
            ..SnapshotConfig::default()
        }
    };

    match process_options.halt_at_slot {
        // Skip the following checks for sentinel values of Some(0) and None.
        // For Some(0), no slots will be be replayed after starting_slot.
        // For None, all available children of starting_slot will be replayed.
        None | Some(0) => {}
        Some(halt_slot) => {
            if halt_slot < starting_slot {
                return Err(LoadAndProcessLedgerError::EndingSlotLessThanStartingSlot(
                    starting_slot,
                    halt_slot,
                    PROCESS_SLOTS_HELP_STRING.to_string(),
                ));
            }
            // Check if we have the slot data necessary to replay from starting_slot to >= halt_slot.
            if !blockstore.slot_range_connected(starting_slot, halt_slot) {
                return Err(
                    LoadAndProcessLedgerError::EndingSlotNotReachableFromStartingSlot(
                        starting_slot,
                        halt_slot,
                        PROCESS_SLOTS_HELP_STRING.to_string(),
                    ),
                );
            }
        }
    }

    let account_paths = if let Some(account_paths) = arg_matches.value_of("account_paths") {
        // If this blockstore access is Primary, no other process (agave-validator) can hold
        // Primary access. So, allow a custom accounts path without worry of wiping the accounts
        // of agave-validator.
        if !blockstore.is_primary_access() {
            // Attempt to open the Blockstore in Primary access; if successful, no other process
            // was holding Primary so allow things to proceed with custom accounts path. Release
            // the Primary access instead of holding it to give priority to agave-validator over
            // agave-ledger-tool should agave-validator start before we've finished.
            info!(
                "Checking if another process currently holding Primary access to {:?}",
                blockstore.ledger_path()
            );
            Blockstore::open_with_options(
                blockstore.ledger_path(),
                BlockstoreOptions {
                    access_type: AccessType::PrimaryForMaintenance,
                    ..BlockstoreOptions::default()
                },
            )
            // Couldn't get Primary access, error out to be defensive.
            .map_err(LoadAndProcessLedgerError::CustomAccountsPathUnsupported)?;
        }
        account_paths.split(',').map(PathBuf::from).collect()
    } else if blockstore.is_primary_access() {
        vec![blockstore.ledger_path().join("accounts")]
    } else {
        let non_primary_accounts_path = blockstore
            .ledger_path()
            .join(LEDGER_TOOL_DIRECTORY)
            .join("accounts");
        info!(
            "Default accounts path is switched aligning with Blockstore's secondary access: \
             {non_primary_accounts_path:?}"
        );
        vec![non_primary_accounts_path]
    };

    let (account_run_paths, account_snapshot_paths) =
        create_all_accounts_run_and_snapshot_dirs(&account_paths)
            .map_err(LoadAndProcessLedgerError::CreateAllAccountsRunAndSnapshotDirectories)?;
    // From now on, use run/ paths in the same way as the previous account_paths.
    let account_paths = account_run_paths;

    let (_, measure_clean_account_paths) = measure_time!(
        account_paths.iter().for_each(|path| {
            if path.exists() {
                info!("Cleaning contents of account path: {}", path.display());
                move_and_async_delete_path_contents(path);
            }
        }),
        "Cleaning account paths"
    );
    info!("{measure_clean_account_paths}");

    snapshot_utils::purge_incomplete_bank_snapshots(&bank_snapshots_dir);

    info!("Cleaning contents of account snapshot paths: {account_snapshot_paths:?}");
    clean_orphaned_account_snapshot_dirs(&bank_snapshots_dir, &account_snapshot_paths)
        .map_err(LoadAndProcessLedgerError::CleanOrphanedAccountSnapshotDirectories)?;

    let geyser_plugin_active = arg_matches.is_present("geyser_plugin_config");
    let (accounts_update_notifier, transaction_notifier) = if geyser_plugin_active {
        let geyser_config_files = values_t_or_exit!(arg_matches, "geyser_plugin_config", String)
            .into_iter()
            .map(PathBuf::from)
            .collect::<Vec<_>>();

        let (confirmed_bank_sender, confirmed_bank_receiver) = unbounded();
        drop(confirmed_bank_sender);
        let geyser_service =
            GeyserPluginService::new(confirmed_bank_receiver, false, &geyser_config_files)
                .map_err(LoadAndProcessLedgerError::GeyserServiceSetup)?;
        (
            geyser_service.get_accounts_update_notifier(),
            geyser_service.get_transaction_notifier(),
        )
    } else {
        (None, None)
    };

    let exit = Arc::new(AtomicBool::new(false));
    // Separate TSS exit flag as it needs to get set at a later point than
    // the common exit flag. This is coupled to draining TSS receiver queue first.
    let tss_exit = Arc::new(AtomicBool::new(false));

    let enable_rpc_transaction_history = arg_matches.is_present("enable_rpc_transaction_history");

    let (transaction_status_sender, transaction_status_service) =
        if geyser_plugin_active || enable_rpc_transaction_history {
            // Need Primary (R/W) access to insert transaction and rewards data;
            // obtain Primary access if we do not already have it
            let write_blockstore =
                if enable_rpc_transaction_history && !blockstore.is_primary_access() {
                    Arc::new(open_blockstore(
                        blockstore.ledger_path(),
                        arg_matches,
                        AccessType::PrimaryForMaintenance,
                    ))
                } else {
                    blockstore.clone()
                };

            let (transaction_status_sender, transaction_status_receiver) = unbounded();
            let transaction_status_service = TransactionStatusService::new(
                transaction_status_receiver,
                Arc::default(),
                enable_rpc_transaction_history,
                transaction_notifier,
                write_blockstore.clone(),
                arg_matches.is_present("enable_extended_tx_metadata_storage"),
                tss_exit.clone(),
            );

            (
                Some(TransactionStatusSender {
                    sender: transaction_status_sender,
                }),
                Some(transaction_status_service),
            )
        } else {
            (transaction_status_sender, None)
        };

    let (bank_forks, leader_schedule_cache, starting_snapshot_hashes, ..) =
        bank_forks_utils::load_bank_forks(
            genesis_config,
            blockstore.as_ref(),
            account_paths,
            &snapshot_config,
            &process_options,
            transaction_status_sender.as_ref(),
            None, // Maybe support this later, though
            accounts_update_notifier,
            exit.clone(),
        )
        .map_err(LoadAndProcessLedgerError::LoadBankForks)?;
    let leader_schedule_cache = Arc::new(leader_schedule_cache);
    let block_verification_method = value_t_or_exit!(
        arg_matches,
        "block_verification_method",
        BlockVerificationMethod
    );
<<<<<<< HEAD
    let block_production_method = value_t!(
        arg_matches,
        "block_production_method",
        BlockProductionMethod
    )
    .inspect(|method| {
        if matches!(method, BlockProductionMethod::UnifiedScheduler)
            && !arg_matches.is_present("enable_experimental_block_production_method")
        {
            error!(
                "Currently, the unified-scheduler method is experimental for block-production. \
                 Explicitly pass --enable-experimental-block-production-method to supress this error"
            );
        }
    })
    .unwrap_or_default();
    info!(
        "Using: block-verification-method: {}, block-production-method: {}",
        block_verification_method, block_production_method
    );
=======
    info!("Using: block-verification-method: {block_verification_method}");
>>>>>>> c0c6c8f0
    let unified_scheduler_handler_threads =
        value_t!(arg_matches, "unified_scheduler_handler_threads", usize).ok();
    let unified_scheduler_pool = match (&block_verification_method, &block_production_method) {
        methods @ (BlockVerificationMethod::UnifiedScheduler, _)
        | methods @ (_, BlockProductionMethod::UnifiedScheduler) => {
            let no_replay_vote_sender = None;
            let ignored_prioritization_fee_cache = Arc::new(PrioritizationFeeCache::new(0u64));

            let pool = DefaultSchedulerPool::new(
                supported_scheduling_mode(methods),
                unified_scheduler_handler_threads,
                process_options.runtime_config.log_messages_bytes_limit,
                transaction_status_sender.clone(),
                no_replay_vote_sender,
                ignored_prioritization_fee_cache,
            );
            bank_forks
                .write()
                .unwrap()
                .install_scheduler_pool(pool.clone());
            Some(pool)
        }
        _ => {
            info!("no scheduler pool is installed for block verification/production...");
            if let Some(count) = unified_scheduler_handler_threads {
                warn!(
                    "--unified-scheduler-handler-threads={count} is ignored because unified \
                     scheduler isn't enabled"
                );
            }
            None
        }
    };

    let (snapshot_request_sender, snapshot_request_receiver) = crossbeam_channel::unbounded();
    let snapshot_controller = Arc::new(SnapshotController::new(
        snapshot_request_sender,
        SnapshotConfig::new_load_only(),
        bank_forks.read().unwrap().root(),
    ));
    let pending_snapshot_packages = Arc::new(Mutex::new(PendingSnapshotPackages::default()));
    let (accounts_package_sender, accounts_package_receiver) = crossbeam_channel::unbounded();
    let accounts_hash_verifier = AccountsHashVerifier::new(
        accounts_package_sender.clone(),
        accounts_package_receiver,
        pending_snapshot_packages,
        exit.clone(),
        snapshot_controller.clone(),
    );
    let snapshot_request_handler = SnapshotRequestHandler {
        snapshot_controller: snapshot_controller.clone(),
        snapshot_request_receiver,
        accounts_package_sender,
    };
    let pruned_banks_receiver =
        AccountsBackgroundService::setup_bank_drop_callback(bank_forks.clone());
    let pruned_banks_request_handler = PrunedBanksRequestHandler {
        pruned_banks_receiver,
    };
    let abs_request_handler = AbsRequestHandlers {
        snapshot_request_handler,
        pruned_banks_request_handler,
    };
    let accounts_background_service =
        AccountsBackgroundService::new(bank_forks.clone(), exit.clone(), abs_request_handler);

    let result = blockstore_processor::process_blockstore_from_root(
        blockstore.as_ref(),
        &bank_forks,
        &leader_schedule_cache,
        &process_options,
        transaction_status_sender.as_ref(),
        None, // entry_notification_sender
        Some(&snapshot_controller),
    )
    .map(|_| LoadAndProcessLedgerOutput {
        bank_forks,
        starting_snapshot_hashes,
        accounts_background_service,
        unified_scheduler_pool,
    })
    .map_err(LoadAndProcessLedgerError::ProcessBlockstoreFromRoot);

    exit.store(true, Ordering::Relaxed);
    accounts_hash_verifier.join().unwrap();
    if let Some(service) = transaction_status_service {
        service.quiesce_and_join_for_tests(tss_exit);
    }

    result
}

pub fn open_blockstore(
    ledger_path: &Path,
    matches: &ArgMatches,
    access_type: AccessType,
) -> Blockstore {
    let wal_recovery_mode = matches
        .value_of("wal_recovery_mode")
        .map(BlockstoreRecoveryMode::from);
    let force_update_to_open = matches.is_present("force_update_to_open");
    let enforce_ulimit_nofile = !matches.is_present("ignore_ulimit_nofile_error");

    match Blockstore::open_with_options(
        ledger_path,
        BlockstoreOptions {
            access_type: access_type.clone(),
            recovery_mode: wal_recovery_mode.clone(),
            enforce_ulimit_nofile,
            ..BlockstoreOptions::default()
        },
    ) {
        Ok(blockstore) => blockstore,
        Err(BlockstoreError::RocksDb(err)) => {
            // Missing essential file, indicative of blockstore not existing
            let missing_blockstore = err
                .to_string()
                .starts_with("IO error: No such file or directory:");
            // Missing column in blockstore that is expected by software
            let missing_column = err
                .to_string()
                .starts_with("Invalid argument: Column family not found:");
            // The blockstore settings with Primary access can resolve the
            // above issues automatically, so only emit the help messages
            // if access type is Secondary
            let is_secondary = access_type == AccessType::Secondary;

            if missing_blockstore && is_secondary {
                eprintln!(
                    "Failed to open blockstore at {ledger_path:?}, it is missing at least one \
                     critical file: {err:?}"
                );
            } else if missing_column && is_secondary {
                eprintln!(
                    "Failed to open blockstore at {ledger_path:?}, it does not have all necessary \
                     columns: {err:?}"
                );
            } else {
                eprintln!("Failed to open blockstore at {ledger_path:?}: {err:?}");
                exit(1);
            }
            if !force_update_to_open {
                eprintln!("Use --force-update-to-open flag to attempt to update the blockstore");
                exit(1);
            }
            open_blockstore_with_temporary_primary_access(
                ledger_path,
                access_type,
                wal_recovery_mode,
            )
            .unwrap_or_else(|err| {
                eprintln!(
                    "Failed to open blockstore (with --force-update-to-open) at {ledger_path:?}: \
                     {err:?}"
                );
                exit(1);
            })
        }
        Err(err) => {
            eprintln!("Failed to open blockstore at {ledger_path:?}: {err:?}");
            exit(1);
        }
    }
}

/// Open blockstore with temporary primary access to allow necessary,
/// persistent changes to be made to the blockstore (such as creation of new
/// column family(s)). Then, continue opening with `original_access_type`
fn open_blockstore_with_temporary_primary_access(
    ledger_path: &Path,
    original_access_type: AccessType,
    wal_recovery_mode: Option<BlockstoreRecoveryMode>,
) -> Result<Blockstore, BlockstoreError> {
    // Open with Primary will allow any configuration that automatically
    // updates to take effect
    info!("Attempting to temporarily open blockstore with Primary access in order to update");
    {
        let _ = Blockstore::open_with_options(
            ledger_path,
            BlockstoreOptions {
                access_type: AccessType::PrimaryForMaintenance,
                recovery_mode: wal_recovery_mode.clone(),
                enforce_ulimit_nofile: true,
                ..BlockstoreOptions::default()
            },
        )?;
    }
    // Now, attempt to open the blockstore with original AccessType
    info!(
        "Blockstore forced open succeeded, retrying with original access: {original_access_type:?}"
    );
    Blockstore::open_with_options(
        ledger_path,
        BlockstoreOptions {
            access_type: original_access_type,
            recovery_mode: wal_recovery_mode,
            enforce_ulimit_nofile: true,
            ..BlockstoreOptions::default()
        },
    )
}

pub fn open_genesis_config_by(ledger_path: &Path, matches: &ArgMatches<'_>) -> GenesisConfig {
    let max_genesis_archive_unpacked_size =
        value_t_or_exit!(matches, "max_genesis_archive_unpacked_size", u64);

    open_genesis_config(ledger_path, max_genesis_archive_unpacked_size).unwrap_or_else(|err| {
        eprintln!("Exiting. Failed to open genesis config: {err}");
        exit(1);
    })
}

pub fn get_program_ids(tx: &VersionedTransaction) -> impl Iterator<Item = &Pubkey> + '_ {
    let message = &tx.message;
    let account_keys = message.static_account_keys();

    message
        .instructions()
        .iter()
        .map(|ix| ix.program_id(account_keys))
}

/// Get the AccessType required, based on `process_options`
pub(crate) fn get_access_type(process_options: &ProcessOptions) -> AccessType {
    match process_options.use_snapshot_archives_at_startup {
        UseSnapshotArchivesAtStartup::Always => AccessType::Secondary,
        UseSnapshotArchivesAtStartup::Never => AccessType::PrimaryForMaintenance,
        UseSnapshotArchivesAtStartup::WhenNewest => AccessType::PrimaryForMaintenance,
    }
}<|MERGE_RESOLUTION|>--- conflicted
+++ resolved
@@ -349,7 +349,6 @@
         "block_verification_method",
         BlockVerificationMethod
     );
-<<<<<<< HEAD
     let block_production_method = value_t!(
         arg_matches,
         "block_production_method",
@@ -370,9 +369,6 @@
         "Using: block-verification-method: {}, block-production-method: {}",
         block_verification_method, block_production_method
     );
-=======
-    info!("Using: block-verification-method: {block_verification_method}");
->>>>>>> c0c6c8f0
     let unified_scheduler_handler_threads =
         value_t!(arg_matches, "unified_scheduler_handler_threads", usize).ok();
     let unified_scheduler_pool = match (&block_verification_method, &block_production_method) {
