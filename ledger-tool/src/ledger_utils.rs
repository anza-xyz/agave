use {
    crate::LEDGER_TOOL_DIRECTORY,
    clap::{value_t, value_t_or_exit, values_t_or_exit, ArgMatches},
    crossbeam_channel::unbounded,
    log::*,
    solana_accounts_db::{
        hardened_unpack::open_genesis_config,
        utils::{create_all_accounts_run_and_snapshot_dirs, move_and_async_delete_path_contents},
    },
    solana_clock::Slot,
<<<<<<< HEAD
    solana_core::{
        accounts_hash_verifier::AccountsHashVerifier,
        snapshot_packager_service::PendingSnapshotPackages,
        validator::{supported_scheduling_mode, BlockProductionMethod, BlockVerificationMethod},
    },
=======
    solana_core::validator::BlockVerificationMethod,
>>>>>>> 6634fd22
    solana_genesis_config::GenesisConfig,
    solana_geyser_plugin_manager::geyser_plugin_service::{
        GeyserPluginService, GeyserPluginServiceError,
    },
    solana_ledger::{
        bank_forks_utils::{self, BankForksUtilsError},
        blockstore::{Blockstore, BlockstoreError},
        blockstore_options::{AccessType, BlockstoreOptions, BlockstoreRecoveryMode},
        blockstore_processor::{
            self, BlockstoreProcessorError, ProcessOptions, TransactionStatusSender,
        },
        use_snapshot_archives_at_startup::UseSnapshotArchivesAtStartup,
    },
    solana_measure::measure_time,
    solana_pubkey::Pubkey,
    solana_rpc::transaction_status_service::TransactionStatusService,
    solana_runtime::{
        accounts_background_service::{
            AbsRequestHandlers, AccountsBackgroundService, PendingSnapshotPackages,
            PrunedBanksRequestHandler, SnapshotRequestHandler,
        },
        bank_forks::BankForks,
        prioritization_fee_cache::PrioritizationFeeCache,
        snapshot_config::{SnapshotConfig, SnapshotUsage},
        snapshot_controller::SnapshotController,
        snapshot_hash::StartingSnapshotHashes,
        snapshot_utils::{self, clean_orphaned_account_snapshot_dirs},
    },
    solana_transaction::versioned::VersionedTransaction,
    solana_unified_scheduler_pool::DefaultSchedulerPool,
    std::{
        path::{Path, PathBuf},
        process::exit,
        sync::{
            atomic::{AtomicBool, Ordering},
            Arc, Mutex, RwLock,
        },
    },
    thiserror::Error,
};

pub struct LoadAndProcessLedgerOutput {
    pub bank_forks: Arc<RwLock<BankForks>>,
    pub starting_snapshot_hashes: Option<StartingSnapshotHashes>,
    // Typically, we would want to join all threads before returning. However,
    // AccountsBackgroundService (ABS) performs several long running operations
    // that don't respond to the exit flag. Blocking on these operations could
    // significantly delay getting results that do not need ABS to finish. So,
    // skip joining ABS and instead let the caller decide whether to block or
    // not. It is safe to let ABS continue in the background, and ABS will stop
    // if/when it finally checks the exit flag
    pub accounts_background_service: AccountsBackgroundService,
    pub unified_scheduler_pool: Option<Arc<DefaultSchedulerPool>>,
}

const PROCESS_SLOTS_HELP_STRING: &str =
    "The starting slot is either the latest found snapshot slot, or genesis (slot 0) if the \
     --no-snapshot flag was specified or if no snapshots were found. The ending slot is the \
     snapshot creation slot for create-snapshot, the value for --halt-at-slot if specified, or \
     the highest slot in the blockstore.";

#[derive(Error, Debug)]
pub(crate) enum LoadAndProcessLedgerError {
    #[error("failed to clean orphaned account snapshot directories: {0}")]
    CleanOrphanedAccountSnapshotDirectories(#[source] std::io::Error),

    #[error("failed to create all run and snapshot directories: {0}")]
    CreateAllAccountsRunAndSnapshotDirectories(#[source] std::io::Error),

    #[error("custom accounts path is not supported with seconday blockstore access")]
    CustomAccountsPathUnsupported(#[source] BlockstoreError),

    #[error(
        "failed to process blockstore from starting slot {0} to ending slot {1}; the ending slot \
         is less than the starting slot. {2}"
    )]
    EndingSlotLessThanStartingSlot(Slot, Slot, String),

    #[error(
        "failed to process blockstore from starting slot {0} to ending slot {1}; the blockstore \
         does not contain a replayable sequence of blocks between these slots. {2}"
    )]
    EndingSlotNotReachableFromStartingSlot(Slot, Slot, String),

    #[error("failed to setup geyser service: {0}")]
    GeyserServiceSetup(#[source] GeyserPluginServiceError),

    #[error("failed to load bank forks: {0}")]
    LoadBankForks(#[source] BankForksUtilsError),

    #[error("failed to process blockstore from root: {0}")]
    ProcessBlockstoreFromRoot(#[source] BlockstoreProcessorError),
}

pub fn load_and_process_ledger_or_exit(
    arg_matches: &ArgMatches,
    genesis_config: &GenesisConfig,
    blockstore: Arc<Blockstore>,
    process_options: ProcessOptions,
    transaction_status_sender: Option<TransactionStatusSender>,
) -> LoadAndProcessLedgerOutput {
    load_and_process_ledger(
        arg_matches,
        genesis_config,
        blockstore,
        process_options,
        transaction_status_sender,
    )
    .unwrap_or_else(|err| {
        eprintln!("Exiting. Failed to load and process ledger: {err}");
        exit(1);
    })
}

pub fn load_and_process_ledger(
    arg_matches: &ArgMatches,
    genesis_config: &GenesisConfig,
    blockstore: Arc<Blockstore>,
    process_options: ProcessOptions,
    transaction_status_sender: Option<TransactionStatusSender>,
) -> Result<LoadAndProcessLedgerOutput, LoadAndProcessLedgerError> {
    let bank_snapshots_dir = if blockstore.is_primary_access() {
        blockstore.ledger_path().join("snapshot")
    } else {
        blockstore
            .ledger_path()
            .join(LEDGER_TOOL_DIRECTORY)
            .join("snapshot")
    };

    let mut starting_slot = 0; // default start check with genesis
    let snapshot_config = {
        let full_snapshot_archives_dir = value_t!(arg_matches, "snapshots", String)
            .ok()
            .map(PathBuf::from)
            .unwrap_or_else(|| blockstore.ledger_path().to_path_buf());
        let incremental_snapshot_archives_dir =
            value_t!(arg_matches, "incremental_snapshot_archive_path", String)
                .ok()
                .map(PathBuf::from)
                .unwrap_or_else(|| full_snapshot_archives_dir.clone());
        if let Some(full_snapshot_slot) =
            snapshot_utils::get_highest_full_snapshot_archive_slot(&full_snapshot_archives_dir)
        {
            let incremental_snapshot_slot =
                snapshot_utils::get_highest_incremental_snapshot_archive_slot(
                    &incremental_snapshot_archives_dir,
                    full_snapshot_slot,
                )
                .unwrap_or_default();
            starting_slot = std::cmp::max(full_snapshot_slot, incremental_snapshot_slot);
        }
        let usage = if arg_matches.is_present("no_snapshot") {
            SnapshotUsage::Disabled
        } else {
            SnapshotUsage::LoadOnly
        };

        SnapshotConfig {
            usage,
            full_snapshot_archives_dir,
            incremental_snapshot_archives_dir,
            bank_snapshots_dir: bank_snapshots_dir.clone(),
            ..SnapshotConfig::default()
        }
    };

    match process_options.halt_at_slot {
        // Skip the following checks for sentinel values of Some(0) and None.
        // For Some(0), no slots will be be replayed after starting_slot.
        // For None, all available children of starting_slot will be replayed.
        None | Some(0) => {}
        Some(halt_slot) => {
            if halt_slot < starting_slot {
                return Err(LoadAndProcessLedgerError::EndingSlotLessThanStartingSlot(
                    starting_slot,
                    halt_slot,
                    PROCESS_SLOTS_HELP_STRING.to_string(),
                ));
            }
            // Check if we have the slot data necessary to replay from starting_slot to >= halt_slot.
            if !blockstore.slot_range_connected(starting_slot, halt_slot) {
                return Err(
                    LoadAndProcessLedgerError::EndingSlotNotReachableFromStartingSlot(
                        starting_slot,
                        halt_slot,
                        PROCESS_SLOTS_HELP_STRING.to_string(),
                    ),
                );
            }
        }
    }

    let account_paths = if let Some(account_paths) = arg_matches.value_of("account_paths") {
        // If this blockstore access is Primary, no other process (agave-validator) can hold
        // Primary access. So, allow a custom accounts path without worry of wiping the accounts
        // of agave-validator.
        if !blockstore.is_primary_access() {
            // Attempt to open the Blockstore in Primary access; if successful, no other process
            // was holding Primary so allow things to proceed with custom accounts path. Release
            // the Primary access instead of holding it to give priority to agave-validator over
            // agave-ledger-tool should agave-validator start before we've finished.
            info!(
                "Checking if another process currently holding Primary access to {:?}",
                blockstore.ledger_path()
            );
            Blockstore::open_with_options(
                blockstore.ledger_path(),
                BlockstoreOptions {
                    access_type: AccessType::PrimaryForMaintenance,
                    ..BlockstoreOptions::default()
                },
            )
            // Couldn't get Primary access, error out to be defensive.
            .map_err(LoadAndProcessLedgerError::CustomAccountsPathUnsupported)?;
        }
        account_paths.split(',').map(PathBuf::from).collect()
    } else if blockstore.is_primary_access() {
        vec![blockstore.ledger_path().join("accounts")]
    } else {
        let non_primary_accounts_path = blockstore
            .ledger_path()
            .join(LEDGER_TOOL_DIRECTORY)
            .join("accounts");
        info!(
            "Default accounts path is switched aligning with Blockstore's secondary access: \
             {non_primary_accounts_path:?}"
        );
        vec![non_primary_accounts_path]
    };

    let (account_run_paths, account_snapshot_paths) =
        create_all_accounts_run_and_snapshot_dirs(&account_paths)
            .map_err(LoadAndProcessLedgerError::CreateAllAccountsRunAndSnapshotDirectories)?;
    // From now on, use run/ paths in the same way as the previous account_paths.
    let account_paths = account_run_paths;

    let (_, measure_clean_account_paths) = measure_time!(
        account_paths.iter().for_each(|path| {
            if path.exists() {
                info!("Cleaning contents of account path: {}", path.display());
                move_and_async_delete_path_contents(path);
            }
        }),
        "Cleaning account paths"
    );
    info!("{measure_clean_account_paths}");

    snapshot_utils::purge_incomplete_bank_snapshots(&bank_snapshots_dir);

    info!("Cleaning contents of account snapshot paths: {account_snapshot_paths:?}");
    clean_orphaned_account_snapshot_dirs(&bank_snapshots_dir, &account_snapshot_paths)
        .map_err(LoadAndProcessLedgerError::CleanOrphanedAccountSnapshotDirectories)?;

    let geyser_plugin_active = arg_matches.is_present("geyser_plugin_config");
    let (accounts_update_notifier, transaction_notifier) = if geyser_plugin_active {
        let geyser_config_files = values_t_or_exit!(arg_matches, "geyser_plugin_config", String)
            .into_iter()
            .map(PathBuf::from)
            .collect::<Vec<_>>();

        let (confirmed_bank_sender, confirmed_bank_receiver) = unbounded();
        drop(confirmed_bank_sender);
        let geyser_service =
            GeyserPluginService::new(confirmed_bank_receiver, false, &geyser_config_files)
                .map_err(LoadAndProcessLedgerError::GeyserServiceSetup)?;
        (
            geyser_service.get_accounts_update_notifier(),
            geyser_service.get_transaction_notifier(),
        )
    } else {
        (None, None)
    };

    let exit = Arc::new(AtomicBool::new(false));
    // Separate TSS exit flag as it needs to get set at a later point than
    // the common exit flag. This is coupled to draining TSS receiver queue first.
    let tss_exit = Arc::new(AtomicBool::new(false));

    let enable_rpc_transaction_history = arg_matches.is_present("enable_rpc_transaction_history");

    let (transaction_status_sender, transaction_status_service) =
        if geyser_plugin_active || enable_rpc_transaction_history {
            // Need Primary (R/W) access to insert transaction and rewards data;
            // obtain Primary access if we do not already have it
            let write_blockstore =
                if enable_rpc_transaction_history && !blockstore.is_primary_access() {
                    Arc::new(open_blockstore(
                        blockstore.ledger_path(),
                        arg_matches,
                        AccessType::PrimaryForMaintenance,
                    ))
                } else {
                    blockstore.clone()
                };

            let (transaction_status_sender, transaction_status_receiver) = unbounded();
            let transaction_status_service = TransactionStatusService::new(
                transaction_status_receiver,
                Arc::default(),
                enable_rpc_transaction_history,
                transaction_notifier,
                write_blockstore.clone(),
                arg_matches.is_present("enable_extended_tx_metadata_storage"),
                tss_exit.clone(),
            );

            (
                Some(TransactionStatusSender {
                    sender: transaction_status_sender,
                }),
                Some(transaction_status_service),
            )
        } else {
            (transaction_status_sender, None)
        };

    let (bank_forks, leader_schedule_cache, starting_snapshot_hashes, ..) =
        bank_forks_utils::load_bank_forks(
            genesis_config,
            blockstore.as_ref(),
            account_paths,
            &snapshot_config,
            &process_options,
            transaction_status_sender.as_ref(),
            None, // Maybe support this later, though
            accounts_update_notifier,
            exit.clone(),
        )
        .map_err(LoadAndProcessLedgerError::LoadBankForks)?;
    let leader_schedule_cache = Arc::new(leader_schedule_cache);
    let block_verification_method = value_t_or_exit!(
        arg_matches,
        "block_verification_method",
        BlockVerificationMethod
    );
    let block_production_method = value_t!(
        arg_matches,
        "block_production_method",
        BlockProductionMethod
    )
    .inspect(|method| {
        if matches!(method, BlockProductionMethod::UnifiedScheduler)
            && !arg_matches.is_present("enable_experimental_block_production_method")
        {
            error!(
                "Currently, the unified-scheduler method is experimental for block-production. \
                 Explicitly pass --enable-experimental-block-production-method to supress this error"
            );
        }
    })
    .unwrap_or_default();
    info!(
        "Using: block-verification-method: {}, block-production-method: {}",
        block_verification_method, block_production_method
    );
    let unified_scheduler_handler_threads =
        value_t!(arg_matches, "unified_scheduler_handler_threads", usize).ok();
    let unified_scheduler_pool = match (&block_verification_method, &block_production_method) {
        methods @ (BlockVerificationMethod::UnifiedScheduler, _)
        | methods @ (_, BlockProductionMethod::UnifiedScheduler) => {
            let no_replay_vote_sender = None;
            let ignored_prioritization_fee_cache = Arc::new(PrioritizationFeeCache::new(0u64));

            let pool = DefaultSchedulerPool::new(
                supported_scheduling_mode(methods),
                unified_scheduler_handler_threads,
                process_options.runtime_config.log_messages_bytes_limit,
                transaction_status_sender.clone(),
                no_replay_vote_sender,
                ignored_prioritization_fee_cache,
            );
            bank_forks
                .write()
                .unwrap()
                .install_scheduler_pool(pool.clone());
            Some(pool)
        }
        _ => {
            info!("no scheduler pool is installed for block verification/production...");
            if let Some(count) = unified_scheduler_handler_threads {
                warn!(
                    "--unified-scheduler-handler-threads={count} is ignored because unified \
                     scheduler isn't enabled"
                );
            }
            None
        }
    };

    let (snapshot_request_sender, snapshot_request_receiver) = crossbeam_channel::unbounded();
    let snapshot_controller = Arc::new(SnapshotController::new(
        snapshot_request_sender,
        SnapshotConfig::new_load_only(),
        bank_forks.read().unwrap().root(),
    ));
    let pending_snapshot_packages = Arc::new(Mutex::new(PendingSnapshotPackages::default()));
    let snapshot_request_handler = SnapshotRequestHandler {
        snapshot_controller: snapshot_controller.clone(),
        snapshot_request_receiver,
        pending_snapshot_packages,
    };
    let pruned_banks_receiver =
        AccountsBackgroundService::setup_bank_drop_callback(bank_forks.clone());
    let pruned_banks_request_handler = PrunedBanksRequestHandler {
        pruned_banks_receiver,
    };
    let abs_request_handler = AbsRequestHandlers {
        snapshot_request_handler,
        pruned_banks_request_handler,
    };
    let accounts_background_service =
        AccountsBackgroundService::new(bank_forks.clone(), exit.clone(), abs_request_handler);

    let result = blockstore_processor::process_blockstore_from_root(
        blockstore.as_ref(),
        &bank_forks,
        &leader_schedule_cache,
        &process_options,
        transaction_status_sender.as_ref(),
        None, // entry_notification_sender
        Some(&snapshot_controller),
    )
    .map(|_| LoadAndProcessLedgerOutput {
        bank_forks,
        starting_snapshot_hashes,
        accounts_background_service,
        unified_scheduler_pool,
    })
    .map_err(LoadAndProcessLedgerError::ProcessBlockstoreFromRoot);

    exit.store(true, Ordering::Relaxed);
    if let Some(service) = transaction_status_service {
        service.quiesce_and_join_for_tests(tss_exit);
    }

    result
}

pub fn open_blockstore(
    ledger_path: &Path,
    matches: &ArgMatches,
    access_type: AccessType,
) -> Blockstore {
    let wal_recovery_mode = matches
        .value_of("wal_recovery_mode")
        .map(BlockstoreRecoveryMode::from);
    let force_update_to_open = matches.is_present("force_update_to_open");
    let enforce_ulimit_nofile = !matches.is_present("ignore_ulimit_nofile_error");

    match Blockstore::open_with_options(
        ledger_path,
        BlockstoreOptions {
            access_type: access_type.clone(),
            recovery_mode: wal_recovery_mode.clone(),
            enforce_ulimit_nofile,
            ..BlockstoreOptions::default()
        },
    ) {
        Ok(blockstore) => blockstore,
        Err(BlockstoreError::RocksDb(err)) => {
            // Missing essential file, indicative of blockstore not existing
            let missing_blockstore = err
                .to_string()
                .starts_with("IO error: No such file or directory:");
            // Missing column in blockstore that is expected by software
            let missing_column = err
                .to_string()
                .starts_with("Invalid argument: Column family not found:");
            // The blockstore settings with Primary access can resolve the
            // above issues automatically, so only emit the help messages
            // if access type is Secondary
            let is_secondary = access_type == AccessType::Secondary;

            if missing_blockstore && is_secondary {
                eprintln!(
                    "Failed to open blockstore at {ledger_path:?}, it is missing at least one \
                     critical file: {err:?}"
                );
            } else if missing_column && is_secondary {
                eprintln!(
                    "Failed to open blockstore at {ledger_path:?}, it does not have all necessary \
                     columns: {err:?}"
                );
            } else {
                eprintln!("Failed to open blockstore at {ledger_path:?}: {err:?}");
                exit(1);
            }
            if !force_update_to_open {
                eprintln!("Use --force-update-to-open flag to attempt to update the blockstore");
                exit(1);
            }
            open_blockstore_with_temporary_primary_access(
                ledger_path,
                access_type,
                wal_recovery_mode,
            )
            .unwrap_or_else(|err| {
                eprintln!(
                    "Failed to open blockstore (with --force-update-to-open) at {ledger_path:?}: \
                     {err:?}"
                );
                exit(1);
            })
        }
        Err(err) => {
            eprintln!("Failed to open blockstore at {ledger_path:?}: {err:?}");
            exit(1);
        }
    }
}

/// Open blockstore with temporary primary access to allow necessary,
/// persistent changes to be made to the blockstore (such as creation of new
/// column family(s)). Then, continue opening with `original_access_type`
fn open_blockstore_with_temporary_primary_access(
    ledger_path: &Path,
    original_access_type: AccessType,
    wal_recovery_mode: Option<BlockstoreRecoveryMode>,
) -> Result<Blockstore, BlockstoreError> {
    // Open with Primary will allow any configuration that automatically
    // updates to take effect
    info!("Attempting to temporarily open blockstore with Primary access in order to update");
    {
        let _ = Blockstore::open_with_options(
            ledger_path,
            BlockstoreOptions {
                access_type: AccessType::PrimaryForMaintenance,
                recovery_mode: wal_recovery_mode.clone(),
                enforce_ulimit_nofile: true,
                ..BlockstoreOptions::default()
            },
        )?;
    }
    // Now, attempt to open the blockstore with original AccessType
    info!(
        "Blockstore forced open succeeded, retrying with original access: {original_access_type:?}"
    );
    Blockstore::open_with_options(
        ledger_path,
        BlockstoreOptions {
            access_type: original_access_type,
            recovery_mode: wal_recovery_mode,
            enforce_ulimit_nofile: true,
            ..BlockstoreOptions::default()
        },
    )
}

pub fn open_genesis_config_by(ledger_path: &Path, matches: &ArgMatches<'_>) -> GenesisConfig {
    let max_genesis_archive_unpacked_size =
        value_t_or_exit!(matches, "max_genesis_archive_unpacked_size", u64);

    open_genesis_config(ledger_path, max_genesis_archive_unpacked_size).unwrap_or_else(|err| {
        eprintln!("Exiting. Failed to open genesis config: {err}");
        exit(1);
    })
}

pub fn get_program_ids(tx: &VersionedTransaction) -> impl Iterator<Item = &Pubkey> + '_ {
    let message = &tx.message;
    let account_keys = message.static_account_keys();

    message
        .instructions()
        .iter()
        .map(|ix| ix.program_id(account_keys))
}

/// Get the AccessType required, based on `process_options`
pub(crate) fn get_access_type(process_options: &ProcessOptions) -> AccessType {
    match process_options.use_snapshot_archives_at_startup {
        UseSnapshotArchivesAtStartup::Always => AccessType::Secondary,
        UseSnapshotArchivesAtStartup::Never => AccessType::PrimaryForMaintenance,
        UseSnapshotArchivesAtStartup::WhenNewest => AccessType::PrimaryForMaintenance,
    }
}<|MERGE_RESOLUTION|>--- conflicted
+++ resolved
@@ -8,15 +8,9 @@
         utils::{create_all_accounts_run_and_snapshot_dirs, move_and_async_delete_path_contents},
     },
     solana_clock::Slot,
-<<<<<<< HEAD
-    solana_core::{
-        accounts_hash_verifier::AccountsHashVerifier,
-        snapshot_packager_service::PendingSnapshotPackages,
-        validator::{supported_scheduling_mode, BlockProductionMethod, BlockVerificationMethod},
+    solana_core::validator::{
+        supported_scheduling_mode, BlockProductionMethod, BlockVerificationMethod,
     },
-=======
-    solana_core::validator::BlockVerificationMethod,
->>>>>>> 6634fd22
     solana_genesis_config::GenesisConfig,
     solana_geyser_plugin_manager::geyser_plugin_service::{
         GeyserPluginService, GeyserPluginServiceError,
