use {
    crate::LEDGER_TOOL_DIRECTORY,
    clap::{value_t, value_t_or_exit, values_t_or_exit, ArgMatches},
    crossbeam_channel::unbounded,
    log::*,
    solana_accounts_db::{
        hardened_unpack::open_genesis_config,
        utils::{create_all_accounts_run_and_snapshot_dirs, move_and_async_delete_path_contents},
    },
    solana_core::{
        accounts_hash_verifier::AccountsHashVerifier,
        snapshot_packager_service::PendingSnapshotPackages,
        validator::{supported_scheduling_mode, BlockProductionMethod, BlockVerificationMethod},
    },
    solana_geyser_plugin_manager::geyser_plugin_service::{
        GeyserPluginService, GeyserPluginServiceError,
    },
    solana_ledger::{
        bank_forks_utils::{self, BankForksUtilsError},
        blockstore::{Blockstore, BlockstoreError},
        blockstore_options::{
            AccessType, BlockstoreOptions, BlockstoreRecoveryMode, LedgerColumnOptions,
        },
        blockstore_processor::{
            self, BlockstoreProcessorError, ProcessOptions, TransactionStatusSender,
        },
        use_snapshot_archives_at_startup::UseSnapshotArchivesAtStartup,
    },
    solana_measure::measure_time,
    solana_poh::poh_recorder::{NewPohRecorder, PohRecorder},
    solana_rpc::transaction_status_service::TransactionStatusService,
    solana_runtime::{
        accounts_background_service::{
            AbsRequestHandlers, AbsRequestSender, AccountsBackgroundService,
            PrunedBanksRequestHandler, SnapshotRequestHandler,
        },
        bank_forks::BankForks,
        prioritization_fee_cache::PrioritizationFeeCache,
        snapshot_config::SnapshotConfig,
        snapshot_hash::StartingSnapshotHashes,
        snapshot_utils::{self, clean_orphaned_account_snapshot_dirs},
    },
    solana_sdk::{
        clock::Slot, genesis_config::GenesisConfig, pubkey::Pubkey,
        transaction::VersionedTransaction,
    },
    solana_unified_scheduler_pool::DefaultSchedulerPool,
    std::{
        path::{Path, PathBuf},
        process::exit,
        sync::{
            atomic::{AtomicBool, Ordering},
            Arc, Mutex, RwLock,
        },
    },
    thiserror::Error,
};

pub struct LoadAndProcessLedgerOutput {
    pub bank_forks: Arc<RwLock<BankForks>>,
    pub starting_snapshot_hashes: Option<StartingSnapshotHashes>,
    // Typically, we would want to join all threads before returning. However,
    // AccountsBackgroundService (ABS) performs several long running operations
    // that don't respond to the exit flag. Blocking on these operations could
    // significantly delay getting results that do not need ABS to finish. So,
    // skip joining ABS and instead let the caller decide whether to block or
    // not. It is safe to let ABS continue in the background, and ABS will stop
    // if/when it finally checks the exit flag
    pub accounts_background_service: AccountsBackgroundService,
    pub unified_scheduler_pool: Option<Arc<DefaultSchedulerPool>>,
    pub new_poh_recorder: Option<NewPohRecorder>,
}

const PROCESS_SLOTS_HELP_STRING: &str =
    "The starting slot is either the latest found snapshot slot, or genesis (slot 0) if the \
     --no-snapshot flag was specified or if no snapshots were found. \
     The ending slot is the snapshot creation slot for create-snapshot, the value for \
     --halt-at-slot if specified, or the highest slot in the blockstore.";

#[derive(Error, Debug)]
pub(crate) enum LoadAndProcessLedgerError {
    #[error("failed to clean orphaned account snapshot directories: {0}")]
    CleanOrphanedAccountSnapshotDirectories(#[source] std::io::Error),

    #[error("failed to create all run and snapshot directories: {0}")]
    CreateAllAccountsRunAndSnapshotDirectories(#[source] std::io::Error),

    #[error("custom accounts path is not supported with seconday blockstore access")]
    CustomAccountsPathUnsupported(#[source] BlockstoreError),

    #[error(
        "failed to process blockstore from starting slot {0} to ending slot {1}; the ending slot \
         is less than the starting slot. {2}"
    )]
    EndingSlotLessThanStartingSlot(Slot, Slot, String),

    #[error(
        "failed to process blockstore from starting slot {0} to ending slot {1}; the blockstore \
         does not contain a replayable sequence of blocks between these slots. {2}"
    )]
    EndingSlotNotReachableFromStartingSlot(Slot, Slot, String),

    #[error("failed to setup geyser service: {0}")]
    GeyserServiceSetup(#[source] GeyserPluginServiceError),

    #[error("failed to load bank forks: {0}")]
    LoadBankForks(#[source] BankForksUtilsError),

    #[error("failed to process blockstore from root: {0}")]
    ProcessBlockstoreFromRoot(#[source] BlockstoreProcessorError),
}

pub fn load_and_process_ledger_or_exit(
    arg_matches: &ArgMatches,
    genesis_config: &GenesisConfig,
    blockstore: Arc<Blockstore>,
    process_options: ProcessOptions,
    transaction_status_sender: Option<TransactionStatusSender>,
) -> LoadAndProcessLedgerOutput {
    load_and_process_ledger(
        arg_matches,
        genesis_config,
        blockstore,
        process_options,
        transaction_status_sender,
    )
    .unwrap_or_else(|err| {
        eprintln!("Exiting. Failed to load and process ledger: {err}");
        exit(1);
    })
}

pub fn load_and_process_ledger(
    arg_matches: &ArgMatches,
    genesis_config: &GenesisConfig,
    blockstore: Arc<Blockstore>,
    process_options: ProcessOptions,
    transaction_status_sender: Option<TransactionStatusSender>,
) -> Result<LoadAndProcessLedgerOutput, LoadAndProcessLedgerError> {
    let bank_snapshots_dir = if blockstore.is_primary_access() {
        blockstore.ledger_path().join("snapshot")
    } else {
        blockstore
            .ledger_path()
            .join(LEDGER_TOOL_DIRECTORY)
            .join("snapshot")
    };

    let mut starting_slot = 0; // default start check with genesis
    let snapshot_config = if arg_matches.is_present("no_snapshot") {
        None
    } else {
        let full_snapshot_archives_dir = value_t!(arg_matches, "snapshots", String)
            .ok()
            .map(PathBuf::from)
            .unwrap_or_else(|| blockstore.ledger_path().to_path_buf());
        let incremental_snapshot_archives_dir =
            value_t!(arg_matches, "incremental_snapshot_archive_path", String)
                .ok()
                .map(PathBuf::from)
                .unwrap_or_else(|| full_snapshot_archives_dir.clone());
        if let Some(full_snapshot_slot) =
            snapshot_utils::get_highest_full_snapshot_archive_slot(&full_snapshot_archives_dir)
        {
            let incremental_snapshot_slot =
                snapshot_utils::get_highest_incremental_snapshot_archive_slot(
                    &incremental_snapshot_archives_dir,
                    full_snapshot_slot,
                )
                .unwrap_or_default();
            starting_slot = std::cmp::max(full_snapshot_slot, incremental_snapshot_slot);
        }

        Some(SnapshotConfig {
            full_snapshot_archives_dir,
            incremental_snapshot_archives_dir,
            bank_snapshots_dir: bank_snapshots_dir.clone(),
            ..SnapshotConfig::new_load_only()
        })
    };

    match process_options.halt_at_slot {
        // Skip the following checks for sentinel values of Some(0) and None.
        // For Some(0), no slots will be be replayed after starting_slot.
        // For None, all available children of starting_slot will be replayed.
        None | Some(0) => {}
        Some(halt_slot) => {
            if halt_slot < starting_slot {
                return Err(LoadAndProcessLedgerError::EndingSlotLessThanStartingSlot(
                    starting_slot,
                    halt_slot,
                    PROCESS_SLOTS_HELP_STRING.to_string(),
                ));
            }
            // Check if we have the slot data necessary to replay from starting_slot to >= halt_slot.
            if !blockstore.slot_range_connected(starting_slot, halt_slot) {
                return Err(
                    LoadAndProcessLedgerError::EndingSlotNotReachableFromStartingSlot(
                        starting_slot,
                        halt_slot,
                        PROCESS_SLOTS_HELP_STRING.to_string(),
                    ),
                );
            }
        }
    }

    let account_paths = if let Some(account_paths) = arg_matches.value_of("account_paths") {
        // If this blockstore access is Primary, no other process (agave-validator) can hold
        // Primary access. So, allow a custom accounts path without worry of wiping the accounts
        // of agave-validator.
        if !blockstore.is_primary_access() {
            // Attempt to open the Blockstore in Primary access; if successful, no other process
            // was holding Primary so allow things to proceed with custom accounts path. Release
            // the Primary access instead of holding it to give priority to agave-validator over
            // agave-ledger-tool should agave-validator start before we've finished.
            info!(
                "Checking if another process currently holding Primary access to {:?}",
                blockstore.ledger_path()
            );
            Blockstore::open_with_options(
                blockstore.ledger_path(),
                BlockstoreOptions {
                    access_type: AccessType::PrimaryForMaintenance,
                    ..BlockstoreOptions::default()
                },
            )
            // Couldn't get Primary access, error out to be defensive.
            .map_err(LoadAndProcessLedgerError::CustomAccountsPathUnsupported)?;
        }
        account_paths.split(',').map(PathBuf::from).collect()
    } else if blockstore.is_primary_access() {
        vec![blockstore.ledger_path().join("accounts")]
    } else {
        let non_primary_accounts_path = blockstore
            .ledger_path()
            .join(LEDGER_TOOL_DIRECTORY)
            .join("accounts");
        info!(
            "Default accounts path is switched aligning with Blockstore's secondary access: {:?}",
            non_primary_accounts_path
        );
        vec![non_primary_accounts_path]
    };

    let (account_run_paths, account_snapshot_paths) =
        create_all_accounts_run_and_snapshot_dirs(&account_paths)
            .map_err(LoadAndProcessLedgerError::CreateAllAccountsRunAndSnapshotDirectories)?;
    // From now on, use run/ paths in the same way as the previous account_paths.
    let account_paths = account_run_paths;

    let (_, measure_clean_account_paths) = measure_time!(
        account_paths.iter().for_each(|path| {
            if path.exists() {
                info!("Cleaning contents of account path: {}", path.display());
                move_and_async_delete_path_contents(path);
            }
        }),
        "Cleaning account paths"
    );
    info!("{measure_clean_account_paths}");

    snapshot_utils::purge_incomplete_bank_snapshots(&bank_snapshots_dir);

    info!("Cleaning contents of account snapshot paths: {account_snapshot_paths:?}");
    clean_orphaned_account_snapshot_dirs(&bank_snapshots_dir, &account_snapshot_paths)
        .map_err(LoadAndProcessLedgerError::CleanOrphanedAccountSnapshotDirectories)?;

    let geyser_plugin_active = arg_matches.is_present("geyser_plugin_config");
    let (accounts_update_notifier, transaction_notifier) = if geyser_plugin_active {
        let geyser_config_files = values_t_or_exit!(arg_matches, "geyser_plugin_config", String)
            .into_iter()
            .map(PathBuf::from)
            .collect::<Vec<_>>();

        let (confirmed_bank_sender, confirmed_bank_receiver) = unbounded();
        drop(confirmed_bank_sender);
        let geyser_service =
            GeyserPluginService::new(confirmed_bank_receiver, false, &geyser_config_files)
                .map_err(LoadAndProcessLedgerError::GeyserServiceSetup)?;
        (
            geyser_service.get_accounts_update_notifier(),
            geyser_service.get_transaction_notifier(),
        )
    } else {
        (None, None)
    };

    let exit = Arc::new(AtomicBool::new(false));

    let enable_rpc_transaction_history = arg_matches.is_present("enable_rpc_transaction_history");

    let (transaction_status_sender, transaction_status_service) = if geyser_plugin_active
        || enable_rpc_transaction_history
    {
        // Need Primary (R/W) access to insert transaction data;
        // obtain Primary access if we do not already have it
        let tss_blockstore = if enable_rpc_transaction_history && !blockstore.is_primary_access() {
            Arc::new(open_blockstore(
                blockstore.ledger_path(),
                arg_matches,
                AccessType::PrimaryForMaintenance,
            ))
        } else {
            blockstore.clone()
        };

        let (transaction_status_sender, transaction_status_receiver) = unbounded();
        let transaction_status_service = TransactionStatusService::new(
            transaction_status_receiver,
            Arc::default(),
            enable_rpc_transaction_history,
            transaction_notifier,
            tss_blockstore,
            arg_matches.is_present("enable_extended_tx_metadata_storage"),
            exit.clone(),
        );
        (
            Some(TransactionStatusSender {
                sender: transaction_status_sender,
            }),
            Some(transaction_status_service),
        )
    } else {
        (transaction_status_sender, None)
    };

    let (bank_forks, leader_schedule_cache, starting_snapshot_hashes, ..) =
        bank_forks_utils::load_bank_forks(
            genesis_config,
            blockstore.as_ref(),
            account_paths,
            snapshot_config.as_ref(),
            &process_options,
            None,
            None, // Maybe support this later, though
            accounts_update_notifier,
            exit.clone(),
        )
        .map_err(LoadAndProcessLedgerError::LoadBankForks)?;
    let leader_schedule_cache = Arc::new(leader_schedule_cache);
    let block_verification_method = value_t!(
        arg_matches,
        "block_verification_method",
        BlockVerificationMethod
    )
    .unwrap_or_default();
    info!(
        "Using: block-verification-method: {}",
        block_verification_method,
    );
    let block_production_method = value_t!(
        arg_matches,
        "block_production_method",
        BlockProductionMethod
    )
    .inspect(|method| {
        if matches!(method, BlockProductionMethod::UnifiedScheduler)
            && !arg_matches.is_present("enable_experimental_block_production_method")
        {
            error!(
                "Currently, the unified-scheduler method is experimental for block-production. \
                 Explicitly pass --enable-experimental-block-production-method to supress this error"
            );
        }
    })
    .unwrap_or_default();
    info!(
        "Using: block-production-method: {}",
        block_production_method,
    );
    let unified_scheduler_handler_threads =
        value_t!(arg_matches, "unified_scheduler_handler_threads", usize).ok();
    let (unified_scheduler_pool, new_poh_recorder) =
        match (&block_verification_method, &block_production_method) {
            methods @ (BlockVerificationMethod::UnifiedScheduler, _)
            | methods @ (_, BlockProductionMethod::UnifiedScheduler) => {
                let no_transaction_status_sender = None;
                let no_replay_vote_sender = None;
                let ignored_prioritization_fee_cache = Arc::new(PrioritizationFeeCache::new(0u64));

                let exit = Arc::new(AtomicBool::new(false));
                let poh_bank = bank_forks.read().unwrap().working_bank();
                let new_poh_recorder = PohRecorder::new_with_clear_signal(
                    poh_bank.tick_height(),
                    poh_bank.last_blockhash(),
                    poh_bank.clone(),
                    None,
                    poh_bank.ticks_per_slot(),
                    false,
                    blockstore.clone(),
                    blockstore.get_new_shred_signal(0),
                    &leader_schedule_cache,
                    &genesis_config.poh_config,
                    None,
                    exit.clone(),
                );
<<<<<<< HEAD
                drop(poh_bank);

                let pool = DefaultSchedulerPool::new(
                    supported_scheduling_mode(methods),
=======
            }
        }
        BlockVerificationMethod::UnifiedScheduler => {
            let no_replay_vote_sender = None;
            let ignored_prioritization_fee_cache = Arc::new(PrioritizationFeeCache::new(0u64));
            bank_forks
                .write()
                .unwrap()
                .install_scheduler_pool(DefaultSchedulerPool::new_dyn(
>>>>>>> 6a867ad8
                    unified_scheduler_handler_threads,
                    process_options.runtime_config.log_messages_bytes_limit,
                    transaction_status_sender.clone(),
                    no_replay_vote_sender,
                    ignored_prioritization_fee_cache,
                    new_poh_recorder.0.new_recorder(),
                );
                bank_forks
                    .write()
                    .unwrap()
                    .install_scheduler_pool(pool.clone());
                (Some(pool), Some(new_poh_recorder))
            }
            _ => {
                info!("no scheduler pool is installed for block verification/production...");
                if let Some(count) = unified_scheduler_handler_threads {
                    warn!(
                        "--unified-scheduler-handler-threads={count} is ignored because unified \
                     scheduler isn't enabled"
                    );
                }
                (None, None)
            }
        };

    let pending_snapshot_packages = Arc::new(Mutex::new(PendingSnapshotPackages::default()));
    let (accounts_package_sender, accounts_package_receiver) = crossbeam_channel::unbounded();
    let accounts_hash_verifier = AccountsHashVerifier::new(
        accounts_package_sender.clone(),
        accounts_package_receiver,
        pending_snapshot_packages,
        exit.clone(),
        SnapshotConfig::new_load_only(),
    );
    let (snapshot_request_sender, snapshot_request_receiver) = crossbeam_channel::unbounded();
    let accounts_background_request_sender = AbsRequestSender::new(snapshot_request_sender.clone());
    let snapshot_request_handler = SnapshotRequestHandler {
        snapshot_config: SnapshotConfig::new_load_only(),
        snapshot_request_sender,
        snapshot_request_receiver,
        accounts_package_sender,
    };
    let pruned_banks_receiver =
        AccountsBackgroundService::setup_bank_drop_callback(bank_forks.clone());
    let pruned_banks_request_handler = PrunedBanksRequestHandler {
        pruned_banks_receiver,
    };
    let abs_request_handler = AbsRequestHandlers {
        snapshot_request_handler,
        pruned_banks_request_handler,
    };
    let accounts_background_service = AccountsBackgroundService::new(
        bank_forks.clone(),
        exit.clone(),
        abs_request_handler,
        process_options.accounts_db_test_hash_calculation,
    );

    let result = blockstore_processor::process_blockstore_from_root(
        blockstore.as_ref(),
        &bank_forks,
        &leader_schedule_cache,
        &process_options,
        transaction_status_sender.as_ref(),
        None,
        None, // Maybe support this later, though
        &accounts_background_request_sender,
    )
    .map(|_| LoadAndProcessLedgerOutput {
        bank_forks,
        starting_snapshot_hashes,
        accounts_background_service,
        unified_scheduler_pool,
        new_poh_recorder,
    })
    .map_err(LoadAndProcessLedgerError::ProcessBlockstoreFromRoot);

    exit.store(true, Ordering::Relaxed);
    accounts_hash_verifier.join().unwrap();
    if let Some(service) = transaction_status_service {
        service.join().unwrap();
    }

    result
}

pub fn open_blockstore(
    ledger_path: &Path,
    matches: &ArgMatches,
    access_type: AccessType,
) -> Blockstore {
    let wal_recovery_mode = matches
        .value_of("wal_recovery_mode")
        .map(BlockstoreRecoveryMode::from);
    let force_update_to_open = matches.is_present("force_update_to_open");
    let enforce_ulimit_nofile = !matches.is_present("ignore_ulimit_nofile_error");

    match Blockstore::open_with_options(
        ledger_path,
        BlockstoreOptions {
            access_type: access_type.clone(),
            recovery_mode: wal_recovery_mode.clone(),
            enforce_ulimit_nofile,
            column_options: LedgerColumnOptions::default(),
        },
    ) {
        Ok(blockstore) => blockstore,
        Err(BlockstoreError::RocksDb(err)) => {
            // Missing essential file, indicative of blockstore not existing
            let missing_blockstore = err
                .to_string()
                .starts_with("IO error: No such file or directory:");
            // Missing column in blockstore that is expected by software
            let missing_column = err
                .to_string()
                .starts_with("Invalid argument: Column family not found:");
            // The blockstore settings with Primary access can resolve the
            // above issues automatically, so only emit the help messages
            // if access type is Secondary
            let is_secondary = access_type == AccessType::Secondary;

            if missing_blockstore && is_secondary {
                eprintln!(
                    "Failed to open blockstore at {ledger_path:?}, it is missing at least one \
                     critical file: {err:?}"
                );
            } else if missing_column && is_secondary {
                eprintln!(
                    "Failed to open blockstore at {ledger_path:?}, it does not have all necessary \
                     columns: {err:?}"
                );
            } else {
                eprintln!("Failed to open blockstore at {ledger_path:?}: {err:?}");
                exit(1);
            }
            if !force_update_to_open {
                eprintln!("Use --force-update-to-open flag to attempt to update the blockstore");
                exit(1);
            }
            open_blockstore_with_temporary_primary_access(
                ledger_path,
                access_type,
                wal_recovery_mode,
            )
            .unwrap_or_else(|err| {
                eprintln!(
                    "Failed to open blockstore (with --force-update-to-open) at {:?}: {:?}",
                    ledger_path, err
                );
                exit(1);
            })
        }
        Err(err) => {
            eprintln!("Failed to open blockstore at {ledger_path:?}: {err:?}");
            exit(1);
        }
    }
}

/// Open blockstore with temporary primary access to allow necessary,
/// persistent changes to be made to the blockstore (such as creation of new
/// column family(s)). Then, continue opening with `original_access_type`
fn open_blockstore_with_temporary_primary_access(
    ledger_path: &Path,
    original_access_type: AccessType,
    wal_recovery_mode: Option<BlockstoreRecoveryMode>,
) -> Result<Blockstore, BlockstoreError> {
    // Open with Primary will allow any configuration that automatically
    // updates to take effect
    info!("Attempting to temporarily open blockstore with Primary access in order to update");
    {
        let _ = Blockstore::open_with_options(
            ledger_path,
            BlockstoreOptions {
                access_type: AccessType::PrimaryForMaintenance,
                recovery_mode: wal_recovery_mode.clone(),
                enforce_ulimit_nofile: true,
                ..BlockstoreOptions::default()
            },
        )?;
    }
    // Now, attempt to open the blockstore with original AccessType
    info!(
        "Blockstore forced open succeeded, retrying with original access: {:?}",
        original_access_type
    );
    Blockstore::open_with_options(
        ledger_path,
        BlockstoreOptions {
            access_type: original_access_type,
            recovery_mode: wal_recovery_mode,
            enforce_ulimit_nofile: true,
            ..BlockstoreOptions::default()
        },
    )
}

pub fn open_genesis_config_by(ledger_path: &Path, matches: &ArgMatches<'_>) -> GenesisConfig {
    let max_genesis_archive_unpacked_size =
        value_t_or_exit!(matches, "max_genesis_archive_unpacked_size", u64);

    open_genesis_config(ledger_path, max_genesis_archive_unpacked_size).unwrap_or_else(|err| {
        eprintln!("Exiting. Failed to open genesis config: {err}");
        exit(1);
    })
}

pub fn get_program_ids(tx: &VersionedTransaction) -> impl Iterator<Item = &Pubkey> + '_ {
    let message = &tx.message;
    let account_keys = message.static_account_keys();

    message
        .instructions()
        .iter()
        .map(|ix| ix.program_id(account_keys))
}

/// Get the AccessType required, based on `process_options`
pub(crate) fn get_access_type(process_options: &ProcessOptions) -> AccessType {
    match process_options.use_snapshot_archives_at_startup {
        UseSnapshotArchivesAtStartup::Always => AccessType::Secondary,
        UseSnapshotArchivesAtStartup::Never => AccessType::PrimaryForMaintenance,
        UseSnapshotArchivesAtStartup::WhenNewest => AccessType::PrimaryForMaintenance,
    }
}<|MERGE_RESOLUTION|>--- conflicted
+++ resolved
@@ -375,7 +375,6 @@
         match (&block_verification_method, &block_production_method) {
             methods @ (BlockVerificationMethod::UnifiedScheduler, _)
             | methods @ (_, BlockProductionMethod::UnifiedScheduler) => {
-                let no_transaction_status_sender = None;
                 let no_replay_vote_sender = None;
                 let ignored_prioritization_fee_cache = Arc::new(PrioritizationFeeCache::new(0u64));
 
@@ -395,22 +394,10 @@
                     None,
                     exit.clone(),
                 );
-<<<<<<< HEAD
                 drop(poh_bank);
 
                 let pool = DefaultSchedulerPool::new(
                     supported_scheduling_mode(methods),
-=======
-            }
-        }
-        BlockVerificationMethod::UnifiedScheduler => {
-            let no_replay_vote_sender = None;
-            let ignored_prioritization_fee_cache = Arc::new(PrioritizationFeeCache::new(0u64));
-            bank_forks
-                .write()
-                .unwrap()
-                .install_scheduler_pool(DefaultSchedulerPool::new_dyn(
->>>>>>> 6a867ad8
                     unified_scheduler_handler_threads,
                     process_options.runtime_config.log_messages_bytes_limit,
                     transaction_status_sender.clone(),
