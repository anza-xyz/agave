--- conflicted
+++ resolved
@@ -44,16 +44,6 @@
 solana-time-utils = { workspace = true }
 solana-tpu-client = { workspace = true }
 solana-transaction = { workspace = true }
-<<<<<<< HEAD
 solana-unified-scheduler-logic = { workspace = true }
 solana-unified-scheduler-pool = { workspace = true }
-solana-version = { workspace = true }
-
-[features]
-dev-context-only-utils = []
-
-[package.metadata.docs.rs]
-targets = ["x86_64-unknown-linux-gnu"]
-=======
-solana-version = { workspace = true }
->>>>>>> d25252fa
+solana-version = { workspace = true }