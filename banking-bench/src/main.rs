--- conflicted
+++ resolved
@@ -452,13 +452,6 @@
         )))
         .unwrap();
     let prioritization_fee_cache = Arc::new(PrioritizationFeeCache::new(0u64));
-<<<<<<< HEAD
-    let cluster_info = {
-        let keypair = Arc::new(Keypair::new());
-        let node = Node::new_localhost_with_pubkey(&keypair.pubkey());
-        ClusterInfo::new(node.info, keypair, SocketAddrSpace::Unspecified)
-    };
-    let cluster_info = Arc::new(cluster_info);
     let banking_tracer_channels = if matches!(
         block_production_method,
         BlockProductionMethod::UnifiedScheduler
@@ -476,7 +469,6 @@
             &pool,
             &bank_forks,
             &channels,
-            &cluster_info,
             &poh_recorder,
             transaction_recorder.clone(),
             num_banking_threads - NUM_VOTE_PROCESSING_THREADS,
@@ -486,8 +478,6 @@
     } else {
         banking_tracer.create_channels(false)
     };
-=======
->>>>>>> 6634fd22
     let Channels {
         non_vote_sender,
         non_vote_receiver,
