--- conflicted
+++ resolved
@@ -871,29 +871,6 @@
             config.batch_size,
             &stats,
         );
-<<<<<<< HEAD
-=======
-        assert_eq!(transactions.len(), 1);
-        assert_eq!(
-            result,
-            ProcessTransactionsResult {
-                retried: 1,
-                max_retries_elapsed: 1,
-                ..ProcessTransactionsResult::default()
-            }
-        );
-        let result = SendTransactionService::process_transactions(
-            &working_bank,
-            &root_bank,
-            &mut transactions,
-            &client,
-            config.retry_rate_ms,
-            config.service_max_retries,
-            config.default_max_retries,
-            config.batch_size,
-            &stats,
-        );
->>>>>>> 397e9284
         assert!(transactions.is_empty());
         assert_eq!(
             result,
