--- conflicted
+++ resolved
@@ -5,14 +5,8 @@
     solana_faucet::faucet::run_local_faucet_with_unique_port_for_tests,
     solana_keypair::Keypair,
     solana_native_token::LAMPORTS_PER_SOL,
-<<<<<<< HEAD
+    solana_net_utils::SocketAddrSpace,
     solana_rpc_client::nonblocking::rpc_client::RpcClient,
-    solana_streamer::socket::SocketAddrSpace,
-=======
-    solana_net_utils::SocketAddrSpace,
-    solana_rpc_client::rpc_client::RpcClient,
-    solana_signer::Signer,
->>>>>>> 432d810d
     solana_test_validator::TestValidator,
 };
 
