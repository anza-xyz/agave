--- conflicted
+++ resolved
@@ -76,12 +76,8 @@
     let authorized_withdrawer = vote_state.authorized_withdrawer;
     assert_eq!(authorized_withdrawer, config.signers[0].pubkey());
     let expected_balance = rpc_client
-<<<<<<< HEAD
-        .get_minimum_balance_for_rent_exemption(VoteStateV3::size_of())
-        .await
-=======
         .get_minimum_balance_for_rent_exemption(VoteStateV4::size_of())
->>>>>>> 254c9d23
+        .await
         .unwrap()
         .max(1);
     check_balance!(expected_balance, &rpc_client, &vote_account_pubkey);
@@ -322,12 +318,8 @@
     let authorized_withdrawer = vote_state.authorized_withdrawer;
     assert_eq!(authorized_withdrawer, offline_keypair.pubkey());
     let expected_balance = rpc_client
-<<<<<<< HEAD
-        .get_minimum_balance_for_rent_exemption(VoteStateV3::size_of())
-        .await
-=======
         .get_minimum_balance_for_rent_exemption(VoteStateV4::size_of())
->>>>>>> 254c9d23
+        .await
         .unwrap()
         .max(1);
     check_balance!(expected_balance, &rpc_client, &vote_account_pubkey);
