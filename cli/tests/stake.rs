--- conflicted
+++ resolved
@@ -202,13 +202,8 @@
 #[tokio::test(flavor = "multi_thread", worker_threads = 1)]
 #[test_case(None; "base")]
 #[test_case(Some(1_000_000); "with_compute_unit_price")]
-<<<<<<< HEAD
 async fn test_seed_stake_delegation_and_deactivation(compute_unit_price: Option<u64>) {
-    solana_logger::setup();
-=======
-fn test_seed_stake_delegation_and_deactivation(compute_unit_price: Option<u64>) {
     agave_logger::setup();
->>>>>>> 99ec26b7
 
     let mint_keypair = Keypair::new();
     let mint_pubkey = mint_keypair.pubkey();
@@ -306,15 +301,9 @@
     process_command(&config_validator).await.unwrap();
 }
 
-<<<<<<< HEAD
 #[tokio::test(flavor = "multi_thread", worker_threads = 1)]
 async fn test_stake_delegation_and_withdraw_available() {
-    solana_logger::setup();
-=======
-#[test]
-fn test_stake_delegation_and_withdraw_available() {
     agave_logger::setup();
->>>>>>> 99ec26b7
 
     let mint_keypair = Keypair::new();
     let mint_pubkey = mint_keypair.pubkey();
@@ -487,15 +476,9 @@
     check_balance!(55 * LAMPORTS_PER_SOL, &rpc_client, &recipient_pubkey);
 }
 
-<<<<<<< HEAD
 #[tokio::test(flavor = "multi_thread", worker_threads = 1)]
 async fn test_stake_delegation_and_withdraw_all() {
-    solana_logger::setup();
-=======
-#[test]
-fn test_stake_delegation_and_withdraw_all() {
     agave_logger::setup();
->>>>>>> 99ec26b7
 
     let mint_keypair = Keypair::new();
     let mint_pubkey = mint_keypair.pubkey();
@@ -666,13 +649,8 @@
 #[tokio::test(flavor = "multi_thread", worker_threads = 1)]
 #[test_case(None; "base")]
 #[test_case(Some(1_000_000); "with_compute_unit_price")]
-<<<<<<< HEAD
 async fn test_stake_delegation_and_deactivation(compute_unit_price: Option<u64>) {
-    solana_logger::setup();
-=======
-fn test_stake_delegation_and_deactivation(compute_unit_price: Option<u64>) {
     agave_logger::setup();
->>>>>>> 99ec26b7
 
     let mint_keypair = Keypair::new();
     let mint_pubkey = mint_keypair.pubkey();
@@ -769,13 +747,8 @@
 #[tokio::test(flavor = "multi_thread", worker_threads = 1)]
 #[test_case(None; "base")]
 #[test_case(Some(1_000_000); "with_compute_unit_price")]
-<<<<<<< HEAD
 async fn test_offline_stake_delegation_and_deactivation(compute_unit_price: Option<u64>) {
-    solana_logger::setup();
-=======
-fn test_offline_stake_delegation_and_deactivation(compute_unit_price: Option<u64>) {
     agave_logger::setup();
->>>>>>> 99ec26b7
 
     let mint_keypair = Keypair::new();
     let mint_pubkey = mint_keypair.pubkey();
@@ -941,13 +914,8 @@
 #[tokio::test(flavor = "multi_thread", worker_threads = 1)]
 #[test_case(None; "base")]
 #[test_case(Some(1_000_000); "with_compute_unit_price")]
-<<<<<<< HEAD
 async fn test_nonced_stake_delegation_and_deactivation(compute_unit_price: Option<u64>) {
-    solana_logger::setup();
-=======
-fn test_nonced_stake_delegation_and_deactivation(compute_unit_price: Option<u64>) {
     agave_logger::setup();
->>>>>>> 99ec26b7
 
     let mint_keypair = Keypair::new();
     let mint_pubkey = mint_keypair.pubkey();
@@ -1084,13 +1052,8 @@
 #[tokio::test(flavor = "multi_thread", worker_threads = 1)]
 #[test_case(None; "base")]
 #[test_case(Some(1_000_000); "with_compute_unit_price")]
-<<<<<<< HEAD
 async fn test_stake_authorize(compute_unit_price: Option<u64>) {
-    solana_logger::setup();
-=======
-fn test_stake_authorize(compute_unit_price: Option<u64>) {
     agave_logger::setup();
->>>>>>> 99ec26b7
 
     let mint_keypair = Keypair::new();
     let mint_pubkey = mint_keypair.pubkey();
@@ -1425,15 +1388,9 @@
     assert_ne!(nonce_hash, new_nonce_hash);
 }
 
-<<<<<<< HEAD
 #[tokio::test(flavor = "multi_thread", worker_threads = 1)]
 async fn test_stake_authorize_with_fee_payer() {
-    solana_logger::setup();
-=======
-#[test]
-fn test_stake_authorize_with_fee_payer() {
     agave_logger::setup();
->>>>>>> 99ec26b7
     let fee_one_sig = FeeStructure::default().get_max_fee(1, 0);
     let fee_two_sig = FeeStructure::default().get_max_fee(2, 0);
 
@@ -1620,13 +1577,8 @@
 #[tokio::test(flavor = "multi_thread", worker_threads = 1)]
 #[test_case(None; "base")]
 #[test_case(Some(1_000_000); "with_compute_unit_price")]
-<<<<<<< HEAD
 async fn test_stake_split(compute_unit_price: Option<u64>) {
-    solana_logger::setup();
-=======
-fn test_stake_split(compute_unit_price: Option<u64>) {
     agave_logger::setup();
->>>>>>> 99ec26b7
 
     let mint_keypair = Keypair::new();
     let mint_pubkey = mint_keypair.pubkey();
@@ -1793,13 +1745,8 @@
 #[tokio::test(flavor = "multi_thread", worker_threads = 1)]
 #[test_case(None; "base")]
 #[test_case(Some(1_000_000); "with_compute_unit_price")]
-<<<<<<< HEAD
 async fn test_stake_set_lockup(compute_unit_price: Option<u64>) {
-    solana_logger::setup();
-=======
-fn test_stake_set_lockup(compute_unit_price: Option<u64>) {
     agave_logger::setup();
->>>>>>> 99ec26b7
 
     let mint_keypair = Keypair::new();
     let mint_pubkey = mint_keypair.pubkey();
@@ -2093,13 +2040,8 @@
 #[tokio::test(flavor = "multi_thread", worker_threads = 1)]
 #[test_case(None; "base")]
 #[test_case(Some(1_000_000); "with_compute_unit_price")]
-<<<<<<< HEAD
 async fn test_offline_nonced_create_stake_account_and_withdraw(compute_unit_price: Option<u64>) {
-    solana_logger::setup();
-=======
-fn test_offline_nonced_create_stake_account_and_withdraw(compute_unit_price: Option<u64>) {
     agave_logger::setup();
->>>>>>> 99ec26b7
 
     let mint_keypair = Keypair::new();
     let mint_pubkey = mint_keypair.pubkey();
@@ -2350,15 +2292,9 @@
     check_balance!(50_000_000_000, &rpc_client, &seed_address);
 }
 
-<<<<<<< HEAD
 #[tokio::test(flavor = "multi_thread", worker_threads = 1)]
 async fn test_stake_checked_instructions() {
-    solana_logger::setup();
-=======
-#[test]
-fn test_stake_checked_instructions() {
     agave_logger::setup();
->>>>>>> 99ec26b7
 
     let mint_keypair = Keypair::new();
     let mint_pubkey = mint_keypair.pubkey();
