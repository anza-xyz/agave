#![allow(clippy::arithmetic_side_effects)]
use {
    solana_cli::{
        check_balance,
        cli::{process_command, request_and_confirm_airdrop, CliCommand, CliConfig},
        spend_utils::SpendAmount,
        test_utils::check_ready,
    },
    solana_cli_output::{parse_sign_only_reply_string, OutputFormat},
    solana_client::nonblocking::blockhash_query::Source,
    solana_commitment_config::CommitmentConfig,
    solana_compute_budget_interface::ComputeBudgetInstruction,
    solana_faucet::faucet::run_local_faucet_with_unique_port_for_tests,
    solana_fee_structure::FeeStructure,
    solana_keypair::{keypair_from_seed, Keypair},
    solana_message::Message,
    solana_native_token::LAMPORTS_PER_SOL,
    solana_nonce::state::State as NonceState,
    solana_pubkey::Pubkey,
    solana_rpc_client::nonblocking::rpc_client::RpcClient,
    solana_rpc_client_nonce_utils::nonblocking::blockhash_query::BlockhashQuery,
    solana_signer::{null_signer::NullSigner, Signer},
    solana_stake_interface as stake,
    solana_streamer::socket::SocketAddrSpace,
    solana_system_interface::instruction as system_instruction,
    solana_test_validator::TestValidator,
    test_case::test_case,
};

#[tokio::test(flavor = "multi_thread")]
#[test_case(true; "Skip Preflight")]
#[test_case(false; "Don`t skip Preflight")]
<<<<<<< HEAD
async fn test_transfer(skip_preflight: bool) {
    solana_logger::setup();
=======
fn test_transfer(skip_preflight: bool) {
    agave_logger::setup();
>>>>>>> 99ec26b7
    let fee_one_sig = FeeStructure::default().get_max_fee(1, 0);
    let fee_two_sig = FeeStructure::default().get_max_fee(2, 0);
    let mint_keypair = Keypair::new();
    let mint_pubkey = mint_keypair.pubkey();
    let faucet_addr = run_local_faucet_with_unique_port_for_tests(mint_keypair);
    let test_validator = TestValidator::async_with_custom_fees(
        mint_pubkey,
        fee_one_sig,
        Some(faucet_addr),
        SocketAddrSpace::Unspecified,
    )
    .await;

    let rpc_client =
        RpcClient::new_with_commitment(test_validator.rpc_url(), CommitmentConfig::processed());

    let default_signer = Keypair::new();
    let default_offline_signer = Keypair::new();

    let mut config = CliConfig::recent_for_tests();
    config.json_rpc_url = test_validator.rpc_url();
    config.signers = vec![&default_signer];
    config.send_transaction_config.skip_preflight = skip_preflight;

    let sender_pubkey = config.signers[0].pubkey();
    let recipient_pubkey = Pubkey::from([1u8; 32]);

    request_and_confirm_airdrop(&rpc_client, &config, &sender_pubkey, 5 * LAMPORTS_PER_SOL)
        .await
        .unwrap();
    check_balance!(5 * LAMPORTS_PER_SOL, &rpc_client, &sender_pubkey);
    check_balance!(0, &rpc_client, &recipient_pubkey);

    check_ready(&rpc_client).await;

    // Plain ole transfer
    config.command = CliCommand::Transfer {
        amount: SpendAmount::Some(LAMPORTS_PER_SOL),
        to: recipient_pubkey,
        from: 0,
        sign_only: false,
        dump_transaction_message: false,
        allow_unfunded_recipient: true,
        no_wait: false,
        blockhash_query: BlockhashQuery::Rpc(Source::Cluster),
        nonce_account: None,
        nonce_authority: 0,
        memo: None,
        fee_payer: 0,
        derived_address_seed: None,
        derived_address_program_id: None,
        compute_unit_price: None,
    };
    process_command(&config).await.unwrap();
    check_balance!(
        4 * LAMPORTS_PER_SOL - fee_one_sig,
        &rpc_client,
        &sender_pubkey
    );
    check_balance!(LAMPORTS_PER_SOL, &rpc_client, &recipient_pubkey);

    // Plain ole transfer, failure due to InsufficientFundsForSpendAndFee
    config.command = CliCommand::Transfer {
        amount: SpendAmount::Some(4 * LAMPORTS_PER_SOL),
        to: recipient_pubkey,
        from: 0,
        sign_only: false,
        dump_transaction_message: false,
        allow_unfunded_recipient: true,
        no_wait: false,
        blockhash_query: BlockhashQuery::Rpc(Source::Cluster),
        nonce_account: None,
        nonce_authority: 0,
        memo: None,
        fee_payer: 0,
        derived_address_seed: None,
        derived_address_program_id: None,
        compute_unit_price: None,
    };
    assert!(process_command(&config).await.is_err());
    check_balance!(
        4 * LAMPORTS_PER_SOL - fee_one_sig,
        &rpc_client,
        &sender_pubkey
    );
    check_balance!(LAMPORTS_PER_SOL, &rpc_client, &recipient_pubkey);

    let mut offline = CliConfig::recent_for_tests();
    offline.json_rpc_url = String::default();
    offline.signers = vec![&default_offline_signer];
    // Verify we cannot contact the cluster
    offline.command = CliCommand::ClusterVersion;
    process_command(&offline).await.unwrap_err();

    let offline_pubkey = offline.signers[0].pubkey();
    request_and_confirm_airdrop(&rpc_client, &offline, &offline_pubkey, LAMPORTS_PER_SOL)
        .await
        .unwrap();
    check_balance!(LAMPORTS_PER_SOL, &rpc_client, &offline_pubkey);

    // Offline transfer
    let blockhash = rpc_client.get_latest_blockhash().await.unwrap();
    offline.command = CliCommand::Transfer {
        amount: SpendAmount::Some(LAMPORTS_PER_SOL / 2),
        to: recipient_pubkey,
        from: 0,
        sign_only: true,
        dump_transaction_message: false,
        allow_unfunded_recipient: true,
        no_wait: false,
        blockhash_query: BlockhashQuery::Static(blockhash),
        nonce_account: None,
        nonce_authority: 0,
        memo: None,
        fee_payer: 0,
        derived_address_seed: None,
        derived_address_program_id: None,
        compute_unit_price: None,
    };
    offline.output_format = OutputFormat::JsonCompact;
    let sign_only_reply = process_command(&offline).await.unwrap();
    let sign_only = parse_sign_only_reply_string(&sign_only_reply);
    assert!(sign_only.has_all_signers());
    let offline_presigner = sign_only.presigner_of(&offline_pubkey).unwrap();
    config.signers = vec![&offline_presigner];
    config.command = CliCommand::Transfer {
        amount: SpendAmount::Some(LAMPORTS_PER_SOL / 2),
        to: recipient_pubkey,
        from: 0,
        sign_only: false,
        dump_transaction_message: false,
        allow_unfunded_recipient: true,
        no_wait: false,
        blockhash_query: BlockhashQuery::Validated(Source::Cluster, blockhash),
        nonce_account: None,
        nonce_authority: 0,
        memo: None,
        fee_payer: 0,
        derived_address_seed: None,
        derived_address_program_id: None,
        compute_unit_price: None,
    };
    process_command(&config).await.unwrap();
    check_balance!(
        LAMPORTS_PER_SOL / 2 - fee_one_sig,
        &rpc_client,
        &offline_pubkey
    );
    check_balance!(1_500_000_000, &rpc_client, &recipient_pubkey);

    // Create nonce account
    let nonce_account = keypair_from_seed(&[3u8; 32]).unwrap();
    let minimum_nonce_balance = rpc_client
        .get_minimum_balance_for_rent_exemption(NonceState::size())
        .await
        .unwrap();
    config.signers = vec![&default_signer, &nonce_account];
    config.command = CliCommand::CreateNonceAccount {
        nonce_account: 1,
        seed: None,
        nonce_authority: None,
        memo: None,
        amount: SpendAmount::Some(minimum_nonce_balance),
        compute_unit_price: None,
    };
    process_command(&config).await.unwrap();
    check_balance!(
        4 * LAMPORTS_PER_SOL - fee_one_sig - fee_two_sig - minimum_nonce_balance,
        &rpc_client,
        &sender_pubkey,
    );

    // Fetch nonce hash
    let nonce_hash = solana_rpc_client_nonce_utils::nonblocking::get_account_with_commitment(
        &rpc_client,
        &nonce_account.pubkey(),
        CommitmentConfig::processed(),
    )
    .await
    .and_then(|ref a| solana_rpc_client_nonce_utils::data_from_account(a))
    .unwrap()
    .blockhash();

    // Nonced transfer
    config.signers = vec![&default_signer];
    config.command = CliCommand::Transfer {
        amount: SpendAmount::Some(LAMPORTS_PER_SOL),
        to: recipient_pubkey,
        from: 0,
        sign_only: false,
        dump_transaction_message: false,
        allow_unfunded_recipient: true,
        no_wait: false,
        blockhash_query: BlockhashQuery::Validated(
            Source::NonceAccount(nonce_account.pubkey()),
            nonce_hash,
        ),
        nonce_account: Some(nonce_account.pubkey()),
        nonce_authority: 0,
        memo: None,
        fee_payer: 0,
        derived_address_seed: None,
        derived_address_program_id: None,
        compute_unit_price: None,
    };
    process_command(&config).await.unwrap();
    check_balance!(
        3 * LAMPORTS_PER_SOL - 2 * fee_one_sig - fee_two_sig - minimum_nonce_balance,
        &rpc_client,
        &sender_pubkey,
    );
    check_balance!(2_500_000_000, &rpc_client, &recipient_pubkey);
    let new_nonce_hash = solana_rpc_client_nonce_utils::nonblocking::get_account_with_commitment(
        &rpc_client,
        &nonce_account.pubkey(),
        CommitmentConfig::processed(),
    )
    .await
    .and_then(|ref a| solana_rpc_client_nonce_utils::data_from_account(a))
    .unwrap()
    .blockhash();
    assert_ne!(nonce_hash, new_nonce_hash);

    // Assign nonce authority to offline
    config.signers = vec![&default_signer];
    config.command = CliCommand::AuthorizeNonceAccount {
        nonce_account: nonce_account.pubkey(),
        nonce_authority: 0,
        memo: None,
        new_authority: offline_pubkey,
        compute_unit_price: None,
    };
    process_command(&config).await.unwrap();
    check_balance!(
        3 * LAMPORTS_PER_SOL - 3 * fee_one_sig - fee_two_sig - minimum_nonce_balance,
        &rpc_client,
        &sender_pubkey,
    );

    // Fetch nonce hash
    let nonce_hash = solana_rpc_client_nonce_utils::nonblocking::get_account_with_commitment(
        &rpc_client,
        &nonce_account.pubkey(),
        CommitmentConfig::processed(),
    )
    .await
    .and_then(|ref a| solana_rpc_client_nonce_utils::data_from_account(a))
    .unwrap()
    .blockhash();

    // Offline, nonced transfer
    offline.signers = vec![&default_offline_signer];
    offline.command = CliCommand::Transfer {
        amount: SpendAmount::Some(400_000_000),
        to: recipient_pubkey,
        from: 0,
        sign_only: true,
        dump_transaction_message: false,
        allow_unfunded_recipient: true,
        no_wait: false,
        blockhash_query: BlockhashQuery::Static(nonce_hash),
        nonce_account: Some(nonce_account.pubkey()),
        nonce_authority: 0,
        memo: None,
        fee_payer: 0,
        derived_address_seed: None,
        derived_address_program_id: None,
        compute_unit_price: None,
    };
    let sign_only_reply = process_command(&offline).await.unwrap();
    let sign_only = parse_sign_only_reply_string(&sign_only_reply);
    assert!(sign_only.has_all_signers());
    let offline_presigner = sign_only.presigner_of(&offline_pubkey).unwrap();
    config.signers = vec![&offline_presigner];
    config.command = CliCommand::Transfer {
        amount: SpendAmount::Some(400_000_000),
        to: recipient_pubkey,
        from: 0,
        sign_only: false,
        dump_transaction_message: false,
        allow_unfunded_recipient: true,
        no_wait: false,
        blockhash_query: BlockhashQuery::Validated(
            Source::NonceAccount(nonce_account.pubkey()),
            sign_only.blockhash,
        ),
        nonce_account: Some(nonce_account.pubkey()),
        nonce_authority: 0,
        memo: None,
        fee_payer: 0,
        derived_address_seed: None,
        derived_address_program_id: None,
        compute_unit_price: None,
    };
    process_command(&config).await.unwrap();
    check_balance!(
        LAMPORTS_PER_SOL / 10 - 2 * fee_one_sig,
        &rpc_client,
        &offline_pubkey
    );
    check_balance!(2_900_000_000, &rpc_client, &recipient_pubkey);
}

<<<<<<< HEAD
#[tokio::test(flavor = "multi_thread")]
async fn test_transfer_multisession_signing() {
    solana_logger::setup();
=======
#[test]
fn test_transfer_multisession_signing() {
    agave_logger::setup();
>>>>>>> 99ec26b7
    let fee_one_sig = FeeStructure::default().get_max_fee(1, 0);
    let fee_two_sig = FeeStructure::default().get_max_fee(2, 0);
    let mint_keypair = Keypair::new();
    let mint_pubkey = mint_keypair.pubkey();
    let faucet_addr = run_local_faucet_with_unique_port_for_tests(mint_keypair);
    let test_validator = TestValidator::async_with_custom_fees(
        mint_pubkey,
        fee_one_sig,
        Some(faucet_addr),
        SocketAddrSpace::Unspecified,
    )
    .await;

    let to_pubkey = Pubkey::from([1u8; 32]);
    let offline_from_signer = keypair_from_seed(&[2u8; 32]).unwrap();
    let offline_fee_payer_signer = keypair_from_seed(&[3u8; 32]).unwrap();
    let from_null_signer = NullSigner::new(&offline_from_signer.pubkey());

    // Setup accounts
    let rpc_client =
        RpcClient::new_with_commitment(test_validator.rpc_url(), CommitmentConfig::processed());
    request_and_confirm_airdrop(
        &rpc_client,
        &CliConfig::recent_for_tests(),
        &offline_from_signer.pubkey(),
        43 * LAMPORTS_PER_SOL,
    )
    .await
    .unwrap();
    request_and_confirm_airdrop(
        &rpc_client,
        &CliConfig::recent_for_tests(),
        &offline_fee_payer_signer.pubkey(),
        LAMPORTS_PER_SOL + 2 * fee_two_sig,
    )
    .await
    .unwrap();
    check_balance!(
        43 * LAMPORTS_PER_SOL,
        &rpc_client,
        &offline_from_signer.pubkey(),
    );
    check_balance!(
        LAMPORTS_PER_SOL + 2 * fee_two_sig,
        &rpc_client,
        &offline_fee_payer_signer.pubkey(),
    );
    check_balance!(0, &rpc_client, &to_pubkey);

    check_ready(&rpc_client).await;

    let blockhash = rpc_client.get_latest_blockhash().await.unwrap();

    // Offline fee-payer signs first
    let mut fee_payer_config = CliConfig::recent_for_tests();
    fee_payer_config.json_rpc_url = String::default();
    fee_payer_config.signers = vec![&offline_fee_payer_signer, &from_null_signer];
    // Verify we cannot contact the cluster
    fee_payer_config.command = CliCommand::ClusterVersion;
    process_command(&fee_payer_config).await.unwrap_err();
    fee_payer_config.command = CliCommand::Transfer {
        amount: SpendAmount::Some(42 * LAMPORTS_PER_SOL),
        to: to_pubkey,
        from: 1,
        sign_only: true,
        dump_transaction_message: false,
        allow_unfunded_recipient: true,
        no_wait: false,
        blockhash_query: BlockhashQuery::Static(blockhash),
        nonce_account: None,
        nonce_authority: 0,
        memo: None,
        fee_payer: 0,
        derived_address_seed: None,
        derived_address_program_id: None,
        compute_unit_price: None,
    };
    fee_payer_config.output_format = OutputFormat::JsonCompact;
    let sign_only_reply = process_command(&fee_payer_config).await.unwrap();
    let sign_only = parse_sign_only_reply_string(&sign_only_reply);
    assert!(!sign_only.has_all_signers());
    let fee_payer_presigner = sign_only
        .presigner_of(&offline_fee_payer_signer.pubkey())
        .unwrap();

    // Now the offline fund source
    let mut from_config = CliConfig::recent_for_tests();
    from_config.json_rpc_url = String::default();
    from_config.signers = vec![&fee_payer_presigner, &offline_from_signer];
    // Verify we cannot contact the cluster
    from_config.command = CliCommand::ClusterVersion;
    process_command(&from_config).await.unwrap_err();
    from_config.command = CliCommand::Transfer {
        amount: SpendAmount::Some(42 * LAMPORTS_PER_SOL),
        to: to_pubkey,
        from: 1,
        sign_only: true,
        dump_transaction_message: false,
        allow_unfunded_recipient: true,
        no_wait: false,
        blockhash_query: BlockhashQuery::Static(blockhash),
        nonce_account: None,
        nonce_authority: 0,
        memo: None,
        fee_payer: 0,
        derived_address_seed: None,
        derived_address_program_id: None,
        compute_unit_price: None,
    };
    from_config.output_format = OutputFormat::JsonCompact;
    let sign_only_reply = process_command(&from_config).await.unwrap();
    let sign_only = parse_sign_only_reply_string(&sign_only_reply);
    assert!(sign_only.has_all_signers());
    let from_presigner = sign_only
        .presigner_of(&offline_from_signer.pubkey())
        .unwrap();

    // Finally submit to the cluster
    let mut config = CliConfig::recent_for_tests();
    config.json_rpc_url = test_validator.rpc_url();
    config.signers = vec![&fee_payer_presigner, &from_presigner];
    config.command = CliCommand::Transfer {
        amount: SpendAmount::Some(42 * LAMPORTS_PER_SOL),
        to: to_pubkey,
        from: 1,
        sign_only: false,
        dump_transaction_message: false,
        allow_unfunded_recipient: true,
        no_wait: false,
        blockhash_query: BlockhashQuery::Validated(Source::Cluster, blockhash),
        nonce_account: None,
        nonce_authority: 0,
        memo: None,
        fee_payer: 0,
        derived_address_seed: None,
        derived_address_program_id: None,
        compute_unit_price: None,
    };
    process_command(&config).await.unwrap();

    check_balance!(LAMPORTS_PER_SOL, &rpc_client, &offline_from_signer.pubkey(),);
    check_balance!(
        LAMPORTS_PER_SOL + fee_two_sig,
        &rpc_client,
        &offline_fee_payer_signer.pubkey(),
    );
    check_balance!(42 * LAMPORTS_PER_SOL, &rpc_client, &to_pubkey);
}

#[tokio::test(flavor = "multi_thread")]
#[test_case(None; "default")]
#[test_case(Some(100_000); "with_compute_unit_price")]
<<<<<<< HEAD
async fn test_transfer_all(compute_unit_price: Option<u64>) {
    solana_logger::setup();
=======
fn test_transfer_all(compute_unit_price: Option<u64>) {
    agave_logger::setup();
>>>>>>> 99ec26b7
    let lamports_per_signature = FeeStructure::default().get_max_fee(1, 0);
    let mint_keypair = Keypair::new();
    let mint_pubkey = mint_keypair.pubkey();
    let faucet_addr = run_local_faucet_with_unique_port_for_tests(mint_keypair);
    let test_validator = TestValidator::async_with_custom_fees(
        mint_pubkey,
        lamports_per_signature,
        Some(faucet_addr),
        SocketAddrSpace::Unspecified,
    )
    .await;

    let rpc_client =
        RpcClient::new_with_commitment(test_validator.rpc_url(), CommitmentConfig::processed());

    let default_signer = Keypair::new();
    let recipient_pubkey = Pubkey::from([1u8; 32]);

    let fee = {
        let mut instructions = vec![system_instruction::transfer(
            &default_signer.pubkey(),
            &recipient_pubkey,
            0,
        )];
        if let Some(compute_unit_price) = compute_unit_price {
            // This is brittle and will need to be updated if the compute unit
            // limit for the system program or compute budget program are changed,
            // or if they're converted to BPF.
            // See `solana_system_program::system_processor::DEFAULT_COMPUTE_UNITS`
            // and `solana_compute_budget_program::DEFAULT_COMPUTE_UNITS`
            instructions.push(ComputeBudgetInstruction::set_compute_unit_limit(450));
            instructions.push(ComputeBudgetInstruction::set_compute_unit_price(
                compute_unit_price,
            ));
        }
        let blockhash = rpc_client.get_latest_blockhash().await.unwrap();
        let sample_message =
            Message::new_with_blockhash(&instructions, Some(&default_signer.pubkey()), &blockhash);
        rpc_client
            .get_fee_for_message(&sample_message)
            .await
            .unwrap()
    };

    let mut config = CliConfig::recent_for_tests();
    config.json_rpc_url = test_validator.rpc_url();
    config.signers = vec![&default_signer];

    let sender_pubkey = config.signers[0].pubkey();

    request_and_confirm_airdrop(&rpc_client, &config, &sender_pubkey, 500_000)
        .await
        .unwrap();
    check_balance!(500_000, &rpc_client, &sender_pubkey);
    check_balance!(0, &rpc_client, &recipient_pubkey);

    check_ready(&rpc_client).await;

    // Plain ole transfer
    config.command = CliCommand::Transfer {
        amount: SpendAmount::All,
        to: recipient_pubkey,
        from: 0,
        sign_only: false,
        dump_transaction_message: false,
        allow_unfunded_recipient: true,
        no_wait: false,
        blockhash_query: BlockhashQuery::Rpc(Source::Cluster),
        nonce_account: None,
        nonce_authority: 0,
        memo: None,
        fee_payer: 0,
        derived_address_seed: None,
        derived_address_program_id: None,
        compute_unit_price,
    };
    process_command(&config).await.unwrap();
    check_balance!(0, &rpc_client, &sender_pubkey);
    check_balance!(500_000 - fee, &rpc_client, &recipient_pubkey);
}

<<<<<<< HEAD
#[tokio::test(flavor = "multi_thread")]
async fn test_transfer_unfunded_recipient() {
    solana_logger::setup();
=======
#[test]
fn test_transfer_unfunded_recipient() {
    agave_logger::setup();
>>>>>>> 99ec26b7
    let mint_keypair = Keypair::new();
    let mint_pubkey = mint_keypair.pubkey();
    let faucet_addr = run_local_faucet_with_unique_port_for_tests(mint_keypair);
    let test_validator = TestValidator::async_with_custom_fees(
        mint_pubkey,
        1,
        Some(faucet_addr),
        SocketAddrSpace::Unspecified,
    )
    .await;

    let rpc_client =
        RpcClient::new_with_commitment(test_validator.rpc_url(), CommitmentConfig::processed());

    let default_signer = Keypair::new();

    let mut config = CliConfig::recent_for_tests();
    config.json_rpc_url = test_validator.rpc_url();
    config.signers = vec![&default_signer];
    config.send_transaction_config.skip_preflight = false;

    let sender_pubkey = config.signers[0].pubkey();
    let recipient_pubkey = Pubkey::from([1u8; 32]);

    request_and_confirm_airdrop(&rpc_client, &config, &sender_pubkey, 50_000)
        .await
        .unwrap();
    check_balance!(50_000, &rpc_client, &sender_pubkey);
    check_balance!(0, &rpc_client, &recipient_pubkey);

    check_ready(&rpc_client).await;

    // Plain ole transfer
    config.command = CliCommand::Transfer {
        amount: SpendAmount::All,
        to: recipient_pubkey,
        from: 0,
        sign_only: false,
        dump_transaction_message: false,
        allow_unfunded_recipient: false,
        no_wait: false,
        blockhash_query: BlockhashQuery::Rpc(Source::Cluster),
        nonce_account: None,
        nonce_authority: 0,
        memo: None,
        fee_payer: 0,
        derived_address_seed: None,
        derived_address_program_id: None,
        compute_unit_price: None,
    };

    // Expect failure due to unfunded recipient and the lack of the `allow_unfunded_recipient` flag
    process_command(&config).await.unwrap_err();
}

<<<<<<< HEAD
#[tokio::test(flavor = "multi_thread")]
async fn test_transfer_with_seed() {
    solana_logger::setup();
=======
#[test]
fn test_transfer_with_seed() {
    agave_logger::setup();
>>>>>>> 99ec26b7
    let fee = FeeStructure::default().get_max_fee(1, 0);
    let mint_keypair = Keypair::new();
    let mint_pubkey = mint_keypair.pubkey();
    let faucet_addr = run_local_faucet_with_unique_port_for_tests(mint_keypair);
    let test_validator = TestValidator::async_with_custom_fees(
        mint_pubkey,
        fee,
        Some(faucet_addr),
        SocketAddrSpace::Unspecified,
    )
    .await;

    let rpc_client =
        RpcClient::new_with_commitment(test_validator.rpc_url(), CommitmentConfig::processed());

    let default_signer = Keypair::new();

    let mut config = CliConfig::recent_for_tests();
    config.json_rpc_url = test_validator.rpc_url();
    config.signers = vec![&default_signer];

    let sender_pubkey = config.signers[0].pubkey();
    let recipient_pubkey = Pubkey::from([1u8; 32]);
    let derived_address_seed = "seed".to_string();
    let derived_address_program_id = stake::program::id();
    let derived_address = Pubkey::create_with_seed(
        &sender_pubkey,
        &derived_address_seed,
        &derived_address_program_id,
    )
    .unwrap();

    request_and_confirm_airdrop(&rpc_client, &config, &sender_pubkey, LAMPORTS_PER_SOL)
        .await
        .unwrap();
    request_and_confirm_airdrop(&rpc_client, &config, &derived_address, 5 * LAMPORTS_PER_SOL)
        .await
        .unwrap();
    check_balance!(LAMPORTS_PER_SOL, &rpc_client, &sender_pubkey);
    check_balance!(5 * LAMPORTS_PER_SOL, &rpc_client, &derived_address);
    check_balance!(0, &rpc_client, &recipient_pubkey);

    check_ready(&rpc_client).await;

    // Transfer with seed
    config.command = CliCommand::Transfer {
        amount: SpendAmount::Some(5 * LAMPORTS_PER_SOL),
        to: recipient_pubkey,
        from: 0,
        sign_only: false,
        dump_transaction_message: false,
        allow_unfunded_recipient: true,
        no_wait: false,
        blockhash_query: BlockhashQuery::Rpc(Source::Cluster),
        nonce_account: None,
        nonce_authority: 0,
        memo: None,
        fee_payer: 0,
        derived_address_seed: Some(derived_address_seed),
        derived_address_program_id: Some(derived_address_program_id),
        compute_unit_price: None,
    };
    process_command(&config).await.unwrap();
    check_balance!(LAMPORTS_PER_SOL - fee, &rpc_client, &sender_pubkey);
    check_balance!(5 * LAMPORTS_PER_SOL, &rpc_client, &recipient_pubkey);
    check_balance!(0, &rpc_client, &derived_address);
}<|MERGE_RESOLUTION|>--- conflicted
+++ resolved
@@ -30,13 +30,8 @@
 #[tokio::test(flavor = "multi_thread")]
 #[test_case(true; "Skip Preflight")]
 #[test_case(false; "Don`t skip Preflight")]
-<<<<<<< HEAD
 async fn test_transfer(skip_preflight: bool) {
-    solana_logger::setup();
-=======
-fn test_transfer(skip_preflight: bool) {
     agave_logger::setup();
->>>>>>> 99ec26b7
     let fee_one_sig = FeeStructure::default().get_max_fee(1, 0);
     let fee_two_sig = FeeStructure::default().get_max_fee(2, 0);
     let mint_keypair = Keypair::new();
@@ -340,15 +335,9 @@
     check_balance!(2_900_000_000, &rpc_client, &recipient_pubkey);
 }
 
-<<<<<<< HEAD
 #[tokio::test(flavor = "multi_thread")]
 async fn test_transfer_multisession_signing() {
-    solana_logger::setup();
-=======
-#[test]
-fn test_transfer_multisession_signing() {
     agave_logger::setup();
->>>>>>> 99ec26b7
     let fee_one_sig = FeeStructure::default().get_max_fee(1, 0);
     let fee_two_sig = FeeStructure::default().get_max_fee(2, 0);
     let mint_keypair = Keypair::new();
@@ -501,13 +490,8 @@
 #[tokio::test(flavor = "multi_thread")]
 #[test_case(None; "default")]
 #[test_case(Some(100_000); "with_compute_unit_price")]
-<<<<<<< HEAD
 async fn test_transfer_all(compute_unit_price: Option<u64>) {
-    solana_logger::setup();
-=======
-fn test_transfer_all(compute_unit_price: Option<u64>) {
     agave_logger::setup();
->>>>>>> 99ec26b7
     let lamports_per_signature = FeeStructure::default().get_max_fee(1, 0);
     let mint_keypair = Keypair::new();
     let mint_pubkey = mint_keypair.pubkey();
@@ -589,15 +573,9 @@
     check_balance!(500_000 - fee, &rpc_client, &recipient_pubkey);
 }
 
-<<<<<<< HEAD
 #[tokio::test(flavor = "multi_thread")]
 async fn test_transfer_unfunded_recipient() {
-    solana_logger::setup();
-=======
-#[test]
-fn test_transfer_unfunded_recipient() {
     agave_logger::setup();
->>>>>>> 99ec26b7
     let mint_keypair = Keypair::new();
     let mint_pubkey = mint_keypair.pubkey();
     let faucet_addr = run_local_faucet_with_unique_port_for_tests(mint_keypair);
@@ -653,15 +631,9 @@
     process_command(&config).await.unwrap_err();
 }
 
-<<<<<<< HEAD
 #[tokio::test(flavor = "multi_thread")]
 async fn test_transfer_with_seed() {
-    solana_logger::setup();
-=======
-#[test]
-fn test_transfer_with_seed() {
     agave_logger::setup();
->>>>>>> 99ec26b7
     let fee = FeeStructure::default().get_max_fee(1, 0);
     let mint_keypair = Keypair::new();
     let mint_pubkey = mint_keypair.pubkey();
