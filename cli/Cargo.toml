--- conflicted
+++ resolved
@@ -63,13 +63,8 @@
 solana-fee-calculator = "=3.0.0"
 solana-fee-structure = "=3.0.0"
 solana-hash = "=3.1.0"
-<<<<<<< HEAD
 solana-instruction = { workspace = true }
-solana-keypair = "=3.0.1"
-=======
-solana-instruction = "=3.0.0"
 solana-keypair = "=3.1.0"
->>>>>>> 17766953
 solana-loader-v3-interface = { version = "=6.1.0", features = ["bincode"] }
 solana-loader-v4-interface = "=3.1.0"
 solana-loader-v4-program = { workspace = true }
