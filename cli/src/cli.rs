--- conflicted
+++ resolved
@@ -12,14 +12,13 @@
     solana_cli_output::{
         display::println_name_value, CliSignature, CliValidatorsSortOrder, OutputFormat,
     },
+    solana_client::connection_cache::ConnectionCache,
     solana_clock::{Epoch, Slot},
     solana_commitment_config::CommitmentConfig,
-    solana_connection_cache::connection_cache::NewConnectionConfig,
     solana_hash::Hash,
     solana_instruction::error::InstructionError,
     solana_offchain_message::OffchainMessage,
     solana_pubkey::Pubkey,
-    solana_quic_client::{QuicConfig, QuicConnectionManager},
     solana_remote_wallet::remote_wallet::RemoteWalletManager,
     solana_rpc_client::nonblocking::rpc_client::RpcClient,
     solana_rpc_client_api::{
@@ -30,15 +29,10 @@
     solana_signature::Signature,
     solana_signer::{Signer, SignerError},
     solana_stake_interface::{instruction::LockupArgs, state::Lockup},
-<<<<<<< HEAD
     solana_tpu_client::{
         nonblocking::tpu_client::TpuClient,
-        tpu_client::{TpuClientConfig, DEFAULT_TPU_ENABLE_UDP},
-    },
-=======
-    solana_tps_client::TpsClient,
-    solana_tpu_client::tpu_client::{TpuClient, TpuClientConfig, DEFAULT_TPU_CONNECTION_POOL_SIZE},
->>>>>>> 432d810d
+        tpu_client::{TpuClientConfig, DEFAULT_TPU_CONNECTION_POOL_SIZE},
+    },
     solana_transaction::versioned::VersionedTransaction,
     solana_transaction_error::TransactionError,
     solana_vote_program::vote_state::VoteAuthorize,
@@ -951,61 +945,93 @@
             print_timestamp,
             compute_unit_price,
         } => {
-<<<<<<< HEAD
-            let maybe_tpu_client = if config.use_tpu_client {
-                let quic_config = QuicConfig::new().unwrap();
-                let connection_manager =
-                    QuicConnectionManager::new_with_connection_config(quic_config);
-
-                match TpuClient::new(
-                    "solana-cli",
-=======
-            let client_dyn: Arc<dyn TpsClient + 'static> = if config.use_tpu_client {
-                let keypair = read_keypair_file(&config.keypair_path).unwrap_or(Keypair::new());
-                #[cfg(feature = "dev-context-only-utils")]
-                let connection_cache = create_connection_cache_for_tests(
-                    DEFAULT_TPU_CONNECTION_POOL_SIZE,
-                    true,
-                    "127.0.0.1".parse().unwrap(),
-                    Some(&keypair),
-                    rpc_client.clone(),
-                );
-                #[cfg(not(feature = "dev-context-only-utils"))]
-                let connection_cache = create_connection_cache(
-                    DEFAULT_TPU_CONNECTION_POOL_SIZE,
-                    true,
-                    "127.0.0.1".parse().unwrap(),
-                    Some(&keypair),
->>>>>>> 432d810d
-                    rpc_client.clone(),
-                    &config.websocket_url,
-                    TpuClientConfig::default(),
-                    connection_manager,
-                )
-                .await
-                {
-                    Ok(client) => Some(client),
-                    Err(err) => {
-                        eprintln!("Warning: Failed to create TPU client: {err}");
-                        eprintln!("Falling back to RPC client");
-                        None
-                    }
-                }
+            let connection_cache = if config.use_tpu_client {
+                Some({
+                    #[cfg(feature = "dev-context-only-utils")]
+                    let cache = ConnectionCache::new_quic_for_tests(
+                        "connection_cache_cli_ping_quic",
+                        DEFAULT_TPU_CONNECTION_POOL_SIZE,
+                    );
+                    #[cfg(not(feature = "dev-context-only-utils"))]
+                    let cache = ConnectionCache::new_quic(
+                        "connection_cache_cli_ping_quic",
+                        DEFAULT_TPU_CONNECTION_POOL_SIZE,
+                    );
+                    cache
+                })
             } else {
                 None
             };
-            process_ping(
-                maybe_tpu_client.as_ref(),
-                config,
-                interval,
-                count,
-                timeout,
-                blockhash,
-                *print_timestamp,
-                *compute_unit_price,
-                &rpc_client,
-            )
-            .await
+
+            match connection_cache {
+                Some(ConnectionCache::Quic(cache)) => {
+                    let tpu_client = TpuClient::new_with_connection_cache(
+                        rpc_client.clone(),
+                        &config.websocket_url,
+                        TpuClientConfig::default(),
+                        cache,
+                    )
+                    .await
+                    .unwrap_or_else(|err| {
+                        eprintln!("Could not create TpuClient {err:?}");
+                        std::process::exit(1);
+                    });
+
+                    process_ping(
+                        Some(&tpu_client),
+                        config,
+                        interval,
+                        count,
+                        timeout,
+                        blockhash,
+                        *print_timestamp,
+                        *compute_unit_price,
+                        &rpc_client,
+                    )
+                    .await
+                }
+                Some(ConnectionCache::Udp(cache)) => {
+                    let tpu_client = TpuClient::new_with_connection_cache(
+                        rpc_client.clone(),
+                        &config.websocket_url,
+                        TpuClientConfig::default(),
+                        cache,
+                    )
+                    .await
+                    .unwrap_or_else(|err| {
+                        eprintln!("Could not create TpuClient {err:?}");
+                        std::process::exit(1);
+                    });
+
+                    process_ping(
+                        Some(&tpu_client),
+                        config,
+                        interval,
+                        count,
+                        timeout,
+                        blockhash,
+                        *print_timestamp,
+                        *compute_unit_price,
+                        &rpc_client,
+                    )
+                    .await
+                }
+                None => {
+                    use solana_quic_client::{QuicConfig, QuicConnectionManager, QuicPool};
+                    process_ping::<QuicPool, QuicConnectionManager, QuicConfig>(
+                        None,
+                        config,
+                        interval,
+                        count,
+                        timeout,
+                        blockhash,
+                        *print_timestamp,
+                        *compute_unit_price,
+                        &rpc_client,
+                    )
+                    .await
+                }
+            }
         }
         CliCommand::Rent {
             data_length,
