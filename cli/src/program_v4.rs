--- conflicted
+++ resolved
@@ -23,11 +23,11 @@
     solana_cli_output::{
         return_signers_with_config, CliProgramId, CliProgramV4, CliProgramsV4, ReturnSignersConfig,
     },
-    solana_client::send_and_confirm_transactions_in_parallel::{
-        send_and_confirm_transactions_in_parallel_v2, SendAndConfirmConfigV2,
-    },
-    solana_connection_cache::connection_cache::{
-        ConnectionCache as BackendConnectionCache, NewConnectionConfig,
+    solana_client::{
+        connection_cache::ConnectionCache,
+        send_and_confirm_transactions_in_parallel::{
+            send_and_confirm_transactions_in_parallel_v2, SendAndConfirmConfigV2,
+        },
     },
     solana_instruction::Instruction,
     solana_loader_v4_interface::{
@@ -42,7 +42,6 @@
         execution_budget::SVMTransactionExecutionBudget, invoke_context::InvokeContext,
     },
     solana_pubkey::Pubkey,
-    solana_quic_client::{QuicConfig, QuicConnectionManager},
     solana_remote_wallet::remote_wallet::RemoteWalletManager,
     solana_rpc_client::nonblocking::rpc_client::RpcClient,
     solana_rpc_client_api::{
@@ -55,9 +54,8 @@
     solana_sdk_ids::{loader_v4, system_program},
     solana_signer::Signer,
     solana_system_interface::{instruction as system_instruction, MAX_PERMITTED_DATA_LENGTH},
-    solana_tpu_client::{nonblocking::tpu_client::TpuClient, tpu_client::TpuClientConfig},
+    solana_tpu_client::tpu_client::TpuClientConfig,
     solana_transaction::Transaction,
-    solana_udp_client::UdpConnectionManager,
     std::{
         cmp::Ordering,
         fs::File,
@@ -1327,83 +1325,61 @@
     }
 
     if !write_messages.is_empty() {
-<<<<<<< HEAD
-        let transaction_errors = if config.use_quic {
-            // Create QUIC connection cache
-            use solana_client::nonblocking::tpu_client::TpuClient as ClientTpuClient; // type expected by `send_and_confirm_transactions_in_parallel_v2`
-            let quic_config = QuicConfig::new().unwrap();
-            let connection_manager = QuicConnectionManager::new_with_connection_config(quic_config);
-            let connection_cache = Arc::new(
-                BackendConnectionCache::new(
-                    "connection_cache_cli_program_quic",
-                    connection_manager,
-                    1,
-                )
-                .unwrap(),
-            );
-
-            let tpu_client = if additional_cli_config.use_rpc {
-                None
-            } else {
-                Some(
-                    ClientTpuClient::new_with_connection_cache(
-                        rpc_client.clone(),
-                        &config.websocket_url,
-                        TpuClientConfig::default(),
-                        connection_cache,
-                    )
-                    .await
-                    .expect("Should return a valid tpu client"),
-                )
-            };
-
-            send_and_confirm_transactions_in_parallel_v2(
-                rpc_client.clone(),
-                tpu_client,
-                &write_messages,
-                &[config.signers[0], config.signers[*auth_signer_index]],
-                SendAndConfirmConfigV2 {
-                    resign_txs_count: Some(5),
-                    with_spinner: true,
-                    rpc_send_transaction_config: config.send_transaction_config,
-                },
-            )
-            .await
-        } else {
-            // Create UDP connection cache
-            let connection_manager = UdpConnectionManager::default();
-            let connection_cache = Arc::new(
-                BackendConnectionCache::new(
-                    "connection_cache_cli_program_v4_udp",
-                    connection_manager,
-                    1,
-                )
-                .unwrap(),
-            );
-
-            TpuClient::new_with_connection_cache(
-=======
+        use solana_client::nonblocking::tpu_client::TpuClient;
+
         let connection_cache = {
             #[cfg(feature = "dev-context-only-utils")]
-            let cache = ConnectionCache::new_quic_for_tests("connection_cache_cli_program_quic", 1);
+            let cache =
+                ConnectionCache::new_quic_for_tests("connection_cache_cli_program_v4_quic", 1);
             #[cfg(not(feature = "dev-context-only-utils"))]
-            let cache = ConnectionCache::new_quic("connection_cache_cli_program_quic", 1);
+            let cache = ConnectionCache::new_quic("connection_cache_cli_program_v4_quic", 1);
             cache
         };
+
         let transaction_errors = match connection_cache {
-            ConnectionCache::Udp(cache) => TpuClient::new_with_connection_cache(
->>>>>>> 432d810d
-                rpc_client.clone(),
-                &config.websocket_url,
-                TpuClientConfig::default(),
-                connection_cache,
-            )
-            .await?
-            .send_and_confirm_messages_with_spinner(
-                &write_messages,
-                &[config.signers[0], config.signers[*auth_signer_index]],
-            )
-            .await
+            ConnectionCache::Udp(cache) => {
+                TpuClient::new_with_connection_cache(
+                    rpc_client.clone(),
+                    &config.websocket_url,
+                    TpuClientConfig::default(),
+                    cache,
+                )
+                .await?
+                .send_and_confirm_messages_with_spinner(
+                    &write_messages,
+                    &[config.signers[0], config.signers[*auth_signer_index]],
+                )
+                .await
+            }
+            ConnectionCache::Quic(cache) => {
+                let tpu_client = if additional_cli_config.use_rpc {
+                    None
+                } else {
+                    Some(
+                        TpuClient::new_with_connection_cache(
+                            rpc_client.clone(),
+                            &config.websocket_url,
+                            TpuClientConfig::default(),
+                            cache,
+                        )
+                        .await
+                        .expect("Should return a valid tpu client"),
+                    )
+                };
+
+                send_and_confirm_transactions_in_parallel_v2(
+                    rpc_client.clone(),
+                    tpu_client,
+                    &write_messages,
+                    &[config.signers[0], config.signers[*auth_signer_index]],
+                    SendAndConfirmConfigV2 {
+                        resign_txs_count: Some(5),
+                        with_spinner: true,
+                        rpc_send_transaction_config: config.send_transaction_config,
+                    },
+                )
+                .await
+            }
         }
         .map_err(|err| format!("Data writes to account failed: {err}"))?
         .into_iter()
