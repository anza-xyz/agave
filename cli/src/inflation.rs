use {
    crate::cli::{CliCommand, CliCommandInfo, CliConfig, CliError, ProcessResult},
    clap::{App, Arg, ArgMatches, SubCommand},
    solana_clap_utils::{
        input_parsers::{pubkeys_of, value_of},
        input_validators::is_valid_pubkey,
        keypair::*,
    },
    solana_cli_output::{
        CliEpochRewardsMetadata, CliInflation, CliKeyedEpochReward, CliKeyedEpochRewards,
    },
    solana_clock::{Epoch, Slot, UnixTimestamp},
    solana_pubkey::Pubkey,
    solana_remote_wallet::remote_wallet::RemoteWalletManager,
    solana_rpc_client::nonblocking::rpc_client::RpcClient,
    std::{collections::HashMap, rc::Rc},
};

#[derive(Debug, PartialEq, Eq)]
pub enum InflationCliCommand {
    Show,
    Rewards(Vec<Pubkey>, Option<Epoch>),
}

pub trait InflationSubCommands {
    fn inflation_subcommands(self) -> Self;
}

impl InflationSubCommands for App<'_, '_> {
    fn inflation_subcommands(self) -> Self {
        self.subcommand(
            SubCommand::with_name("inflation")
                .about("Show inflation information")
                .subcommand(
                    SubCommand::with_name("rewards")
                        .about("Show inflation rewards for a set of addresses")
                        .arg(pubkey!(
                            Arg::with_name("addresses")
                                .value_name("ADDRESS")
                                .index(1)
                                .multiple(true)
                                .required(true),
                            "Account to query for rewards."
                        ))
                        .arg(
                            Arg::with_name("rewards_epoch")
                                .long("rewards-epoch")
                                .takes_value(true)
                                .value_name("EPOCH")
                                .help("Display rewards for specific epoch [default: latest epoch]"),
                        ),
                ),
        )
    }
}

pub fn parse_inflation_subcommand(
    matches: &ArgMatches<'_>,
    _default_signer: &DefaultSigner,
    _wallet_manager: &mut Option<Rc<RemoteWalletManager>>,
) -> Result<CliCommandInfo, CliError> {
    let command = match matches.subcommand() {
        ("rewards", Some(matches)) => {
            let addresses = pubkeys_of(matches, "addresses").unwrap();
            let rewards_epoch = value_of(matches, "rewards_epoch");
            InflationCliCommand::Rewards(addresses, rewards_epoch)
        }
        _ => InflationCliCommand::Show,
    };
    Ok(CliCommandInfo::without_signers(CliCommand::Inflation(
        command,
    )))
}

pub async fn process_inflation_subcommand(
    rpc_client: &RpcClient,
    config: &CliConfig<'_>,
    inflation_subcommand: &InflationCliCommand,
) -> ProcessResult {
    match inflation_subcommand {
<<<<<<< HEAD
        InflationCliCommand::Show => process_show(rpc_client, config).await,
        InflationCliCommand::Rewards(ref addresses, rewards_epoch) => {
            process_rewards(rpc_client, config, addresses, *rewards_epoch).await
=======
        InflationCliCommand::Show => process_show(rpc_client, config),
        InflationCliCommand::Rewards(addresses, rewards_epoch) => {
            process_rewards(rpc_client, config, addresses, *rewards_epoch)
>>>>>>> fff036c4
        }
    }
}

async fn process_show(rpc_client: &RpcClient, config: &CliConfig<'_>) -> ProcessResult {
    let governor = rpc_client.get_inflation_governor().await?;
    let current_rate = rpc_client.get_inflation_rate().await?;

    let inflation = CliInflation {
        governor,
        current_rate,
    };

    Ok(config.output_format.formatted_string(&inflation))
}

async fn process_rewards(
    rpc_client: &RpcClient,
    config: &CliConfig<'_>,
    addresses: &[Pubkey],
    rewards_epoch: Option<Epoch>,
) -> ProcessResult {
    let rewards = rpc_client
        .get_inflation_reward(addresses, rewards_epoch)
        .await
        .map_err(|err| {
            if let Some(epoch) = rewards_epoch {
                format!("Rewards not available for epoch {epoch}")
            } else {
                format!("Rewards not available {err}")
            }
        })?;
    let epoch_schedule = rpc_client.get_epoch_schedule().await?;

    let mut epoch_rewards: Vec<CliKeyedEpochReward> = vec![];
    let mut block_times: HashMap<Slot, UnixTimestamp> = HashMap::new();
    let epoch_metadata = if let Some(Some(first_reward)) = rewards.iter().find(|&v| v.is_some()) {
        let (epoch_start_time, epoch_end_time) =
            crate::stake::get_epoch_boundary_timestamps(rpc_client, first_reward, &epoch_schedule)
                .await?;
        for (reward, address) in rewards.iter().zip(addresses) {
            let cli_reward = if let Some(reward) = reward {
                let block_time = if let Some(block_time) = block_times.get(&reward.effective_slot) {
                    *block_time
                } else {
                    let block_time = rpc_client.get_block_time(reward.effective_slot).await?;
                    block_times.insert(reward.effective_slot, block_time);
                    block_time
                };
                crate::stake::make_cli_reward(reward, block_time, epoch_start_time, epoch_end_time)
            } else {
                None
            };
            epoch_rewards.push(CliKeyedEpochReward {
                address: address.to_string(),
                reward: cli_reward,
            });
        }
        Some(CliEpochRewardsMetadata {
            epoch: first_reward.epoch,
            ..CliEpochRewardsMetadata::default()
        })
    } else {
        None
    };
    let cli_rewards = CliKeyedEpochRewards {
        epoch_metadata,
        rewards: epoch_rewards,
    };
    Ok(config.output_format.formatted_string(&cli_rewards))
}<|MERGE_RESOLUTION|>--- conflicted
+++ resolved
@@ -78,16 +78,9 @@
     inflation_subcommand: &InflationCliCommand,
 ) -> ProcessResult {
     match inflation_subcommand {
-<<<<<<< HEAD
         InflationCliCommand::Show => process_show(rpc_client, config).await,
-        InflationCliCommand::Rewards(ref addresses, rewards_epoch) => {
+        InflationCliCommand::Rewards(addresses, rewards_epoch) => {
             process_rewards(rpc_client, config, addresses, *rewards_epoch).await
-=======
-        InflationCliCommand::Show => process_show(rpc_client, config),
-        InflationCliCommand::Rewards(addresses, rewards_epoch) => {
-            process_rewards(rpc_client, config, addresses, *rewards_epoch)
->>>>>>> fff036c4
-        }
     }
 }
 
