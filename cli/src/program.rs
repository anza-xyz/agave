--- conflicted
+++ resolved
@@ -2644,8 +2644,7 @@
         .await?;
 
     let mut tx = Transaction::new_unsigned(message);
-<<<<<<< HEAD
-    tx.try_sign(&[config.signers[0], config.signers[1]], blockhash)?;
+    tx.try_sign(&[config.signers[0], authority_signer], blockhash)?;
     let result = rpc_client
         .send_and_confirm_transaction_with_spinner_and_config(
             &tx,
@@ -2653,14 +2652,6 @@
             config.send_transaction_config,
         )
         .await;
-=======
-    tx.try_sign(&[config.signers[0], authority_signer], blockhash)?;
-    let result = rpc_client.send_and_confirm_transaction_with_spinner_and_config(
-        &tx,
-        config.commitment,
-        config.send_transaction_config,
-    );
->>>>>>> f418e2db
     if let Err(err) = result {
         if let ClientErrorKind::TransactionError(TransactionError::InstructionError(
             _,
