use {
    crate::{
        checks::*,
        cli::{
            log_instruction_custom_error, CliCommand, CliCommandInfo, CliConfig, CliError,
            ProcessResult,
        },
        compute_budget::{
            simulate_and_update_compute_unit_limit, ComputeUnitConfig,
            UpdateComputeUnitLimitResult, WithComputeUnitConfig,
        },
        feature::{status_from_account, CliFeatureStatus},
    },
    agave_feature_set::{raise_cpi_nesting_limit_to_8, FeatureSet, FEATURE_NAMES},
    agave_syscalls::create_program_runtime_environment_v1,
    bip39::{Language, Mnemonic, MnemonicType, Seed},
    clap::{App, AppSettings, Arg, ArgMatches, SubCommand},
    log::*,
    solana_account::{state_traits::StateMut, Account},
    solana_account_decoder::{UiAccount, UiAccountEncoding, UiDataSliceConfig},
    solana_clap_utils::{
        self,
        compute_budget::{compute_unit_price_arg, ComputeUnitLimit},
        fee_payer::{fee_payer_arg, FEE_PAYER_ARG},
        hidden_unless_forced,
        input_parsers::*,
        input_validators::*,
        keypair::*,
        offline::{OfflineArgs, DUMP_TRANSACTION_MESSAGE, SIGN_ONLY_ARG},
    },
    solana_cli_output::{
        return_signers_with_config, CliProgram, CliProgramAccountType, CliProgramAuthority,
        CliProgramBuffer, CliProgramId, CliUpgradeableBuffer, CliUpgradeableBuffers,
        CliUpgradeableProgram, CliUpgradeableProgramClosed, CliUpgradeableProgramExtended,
        CliUpgradeableProgramMigrated, CliUpgradeablePrograms, ReturnSignersConfig,
    },
    solana_client::{
        connection_cache::ConnectionCache,
        nonblocking::{rpc_client::RpcClient, tpu_client::TpuClient},
        send_and_confirm_transactions_in_parallel::{
            send_and_confirm_transactions_in_parallel_v2, SendAndConfirmConfigV2,
        },
        tpu_client::TpuClientConfig,
    },
    solana_commitment_config::CommitmentConfig,
    solana_instruction::{error::InstructionError, Instruction},
    solana_keypair::{keypair_from_seed, read_keypair_file, Keypair},
    solana_loader_v3_interface::{
        get_program_data_address, instruction as loader_v3_instruction,
        state::UpgradeableLoaderState,
    },
    solana_message::Message,
    solana_packet::PACKET_DATA_SIZE,
    solana_program_runtime::{
        execution_budget::SVMTransactionExecutionBudget, invoke_context::InvokeContext,
    },
    solana_pubkey::Pubkey,
    solana_remote_wallet::remote_wallet::RemoteWalletManager,
    solana_rpc_client_api::{
        client_error::ErrorKind as ClientErrorKind,
        config::{RpcAccountInfoConfig, RpcProgramAccountsConfig},
        filter::{Memcmp, RpcFilterType},
        request::MAX_MULTIPLE_ACCOUNTS,
    },
    solana_rpc_client_nonce_utils::nonblocking::blockhash_query::BlockhashQuery,
    solana_sbpf::{elf::Executable, verifier::RequisiteVerifier},
    solana_sdk_ids::{bpf_loader, bpf_loader_deprecated, bpf_loader_upgradeable, compute_budget},
    solana_signature::Signature,
    solana_signer::Signer,
    solana_system_interface::{error::SystemError, MAX_PERMITTED_DATA_LENGTH},
    solana_transaction::Transaction,
    solana_transaction_error::TransactionError,
    std::{
        fs::File,
        io::{Read, Write},
        mem::size_of,
        num::Saturating,
        path::PathBuf,
        rc::Rc,
        str::FromStr,
        sync::Arc,
    },
};

pub const CLOSE_PROGRAM_WARNING: &str = "WARNING! Closed programs cannot be recreated at the same \
                                         program id. Once a program is closed, it can never be \
                                         invoked again. To proceed with closing, rerun the \
                                         `close` command with the `--bypass-warning` flag";

#[derive(Debug, PartialEq, Eq)]
pub enum ProgramCliCommand {
    Deploy {
        program_location: Option<String>,
        fee_payer_signer_index: SignerIndex,
        program_signer_index: Option<SignerIndex>,
        program_pubkey: Option<Pubkey>,
        buffer_signer_index: Option<SignerIndex>,
        buffer_pubkey: Option<Pubkey>,
        upgrade_authority_signer_index: SignerIndex,
        is_final: bool,
        max_len: Option<usize>,
        skip_fee_check: bool,
        compute_unit_price: Option<u64>,
        max_sign_attempts: usize,
        auto_extend: bool,
        use_rpc: bool,
        skip_feature_verification: bool,
    },
    Upgrade {
        fee_payer_signer_index: SignerIndex,
        program_pubkey: Pubkey,
        buffer_pubkey: Pubkey,
        upgrade_authority_signer_index: SignerIndex,
        sign_only: bool,
        dump_transaction_message: bool,
        blockhash_query: BlockhashQuery,
        skip_feature_verification: bool,
    },
    WriteBuffer {
        program_location: String,
        fee_payer_signer_index: SignerIndex,
        buffer_signer_index: Option<SignerIndex>,
        buffer_pubkey: Option<Pubkey>,
        buffer_authority_signer_index: SignerIndex,
        max_len: Option<usize>,
        skip_fee_check: bool,
        compute_unit_price: Option<u64>,
        max_sign_attempts: usize,
        use_rpc: bool,
        skip_feature_verification: bool,
    },
    SetBufferAuthority {
        buffer_pubkey: Pubkey,
        buffer_authority_index: Option<SignerIndex>,
        new_buffer_authority: Pubkey,
    },
    SetUpgradeAuthority {
        program_pubkey: Pubkey,
        upgrade_authority_index: Option<SignerIndex>,
        new_upgrade_authority: Option<Pubkey>,
        sign_only: bool,
        dump_transaction_message: bool,
        blockhash_query: BlockhashQuery,
    },
    SetUpgradeAuthorityChecked {
        program_pubkey: Pubkey,
        upgrade_authority_index: SignerIndex,
        new_upgrade_authority_index: SignerIndex,
        sign_only: bool,
        dump_transaction_message: bool,
        blockhash_query: BlockhashQuery,
    },
    Show {
        account_pubkey: Option<Pubkey>,
        authority_pubkey: Pubkey,
        get_programs: bool,
        get_buffers: bool,
        all: bool,
        use_lamports_unit: bool,
    },
    Dump {
        account_pubkey: Option<Pubkey>,
        output_location: String,
    },
    Close {
        account_pubkey: Option<Pubkey>,
        recipient_pubkey: Pubkey,
        authority_index: SignerIndex,
        use_lamports_unit: bool,
        bypass_warning: bool,
    },
    ExtendProgramChecked {
        program_pubkey: Pubkey,
        authority_signer_index: SignerIndex,
        additional_bytes: u32,
    },
    MigrateProgram {
        program_pubkey: Pubkey,
        authority_signer_index: SignerIndex,
        compute_unit_price: Option<u64>,
    },
}

pub trait ProgramSubCommands {
    fn program_subcommands(self) -> Self;
}

impl ProgramSubCommands for App<'_, '_> {
    fn program_subcommands(self) -> Self {
        self.subcommand(
            SubCommand::with_name("program")
                .about("Program management")
                .setting(AppSettings::SubcommandRequiredElseHelp)
                .arg(
                    Arg::with_name("skip_fee_check")
                        .long("skip-fee-check")
                        .hidden(hidden_unless_forced())
                        .takes_value(false)
                        .global(true),
                )
                .subcommand(
                    SubCommand::with_name("deploy")
                        .about("Deploy an upgradeable program")
                        .arg(
                            Arg::with_name("program_location")
                                .index(1)
                                .value_name("PROGRAM_FILEPATH")
                                .takes_value(true)
                                .help("/path/to/program.so"),
                        )
                        .arg(fee_payer_arg())
                        .arg(
                            Arg::with_name("buffer")
                                .long("buffer")
                                .value_name("BUFFER_SIGNER")
                                .takes_value(true)
                                .validator(is_valid_signer)
                                .help(
                                    "Intermediate buffer account to write data to, which can be \
                                     used to resume a failed deploy [default: random address]",
                                ),
                        )
                        .arg(
                            Arg::with_name("upgrade_authority")
                                .long("upgrade-authority")
                                .value_name("UPGRADE_AUTHORITY_SIGNER")
                                .takes_value(true)
                                .validator(is_valid_signer)
                                .help(
                                    "Upgrade authority [default: the default configured keypair]",
                                ),
                        )
                        .arg(pubkey!(
                            Arg::with_name("program_id")
                                .long("program-id")
                                .value_name("PROGRAM_ID"),
                            "Executable program; must be a signer for initial deploys, can be an \
                             address for upgrades [default: address of keypair at \
                             /path/to/program-keypair.json if present, otherwise a random \
                             address]."
                        ))
                        .arg(
                            Arg::with_name("final")
                                .long("final")
                                .help("The program will not be upgradeable"),
                        )
                        .arg(
                            Arg::with_name("max_len")
                                .long("max-len")
                                .value_name("max_len")
                                .takes_value(true)
                                .required(false)
                                .help(
                                    "Maximum length of the upgradeable program [default: the \
                                     length of the original deployed program]",
                                ),
                        )
                        .arg(
                            Arg::with_name("allow_excessive_balance")
                                .long("allow-excessive-deploy-account-balance")
                                .hidden(hidden_unless_forced())
                                .takes_value(false)
                                .help(
                                    "Use the designated program id even if the account already \
                                     holds a large balance of SOL (Obsolete)",
                                ),
                        )
                        .arg(
                            Arg::with_name("max_sign_attempts")
                                .long("max-sign-attempts")
                                .takes_value(true)
                                .validator(is_parsable::<u64>)
                                .default_value("5")
                                .help(
                                    "Maximum number of attempts to sign or resign transactions \
                                     after blockhash expiration. If any transactions sent during \
                                     the program deploy are still unconfirmed after the initially \
                                     chosen recent blockhash expires, those transactions will be \
                                     resigned with a new recent blockhash and resent. Use this \
                                     setting to adjust the maximum number of transaction signing \
                                     iterations. Each blockhash is valid for about 60 seconds, \
                                     which means using the default value of 5 will lead to \
                                     sending transactions for at least 5 minutes or until all \
                                     transactions are confirmed,whichever comes first.",
                                ),
                        )
                        .arg(Arg::with_name("use_rpc").long("use-rpc").help(
                            "Send write transactions to the configured RPC instead of validator \
                             TPUs",
                        ))
                        .arg(compute_unit_price_arg())
                        .arg(
                            Arg::with_name("no_auto_extend")
                                .long("no-auto-extend")
                                .takes_value(false)
                                .help("Don't automatically extend the program's data account size"),
                        )
                        .arg(
                            Arg::with_name("skip_feature_verify")
                                .long("skip-feature-verify")
                                .takes_value(false)
                                .help(
                                    "Don't verify program against the activated feature set. This \
                                     setting means a program containing a syscall not yet active \
                                     on mainnet will succeed local verification, but fail during \
                                     the last step of deployment.",
                                ),
                        ),
                )
                .subcommand(
                    SubCommand::with_name("upgrade")
                        .about("Upgrade an upgradeable program")
                        .arg(pubkey!(
                            Arg::with_name("buffer")
                                .index(1)
                                .required(true)
                                .value_name("BUFFER_PUBKEY"),
                            "Intermediate buffer account with new program data"
                        ))
                        .arg(pubkey!(
                            Arg::with_name("program_id")
                                .index(2)
                                .required(true)
                                .value_name("PROGRAM_ID"),
                            "Executable program's address (pubkey)"
                        ))
                        .arg(fee_payer_arg())
                        .arg(
                            Arg::with_name("upgrade_authority")
                                .long("upgrade-authority")
                                .value_name("UPGRADE_AUTHORITY_SIGNER")
                                .takes_value(true)
                                .validator(is_valid_signer)
                                .help(
                                    "Upgrade authority [default: the default configured keypair]",
                                ),
                        )
                        .arg(
                            Arg::with_name("skip_feature_verify")
                                .long("skip-feature-verify")
                                .takes_value(false)
                                .help(
                                    "Don't verify program against the activated feature set. This \
                                     setting means a program containing a syscall not yet active \
                                     on mainnet will succeed local verification, but fail during \
                                     the last step of deployment.",
                                ),
                        )
                        .offline_args(),
                )
                .subcommand(
                    SubCommand::with_name("write-buffer")
                        .about("Writes a program into a buffer account")
                        .arg(
                            Arg::with_name("program_location")
                                .index(1)
                                .value_name("PROGRAM_FILEPATH")
                                .takes_value(true)
                                .required(true)
                                .help("/path/to/program.so"),
                        )
                        .arg(fee_payer_arg())
                        .arg(
                            Arg::with_name("buffer")
                                .long("buffer")
                                .value_name("BUFFER_SIGNER")
                                .takes_value(true)
                                .validator(is_valid_signer)
                                .help(
                                    "Buffer account to write data into [default: random address]",
                                ),
                        )
                        .arg(
                            Arg::with_name("buffer_authority")
                                .long("buffer-authority")
                                .value_name("BUFFER_AUTHORITY_SIGNER")
                                .takes_value(true)
                                .validator(is_valid_signer)
                                .help("Buffer authority [default: the default configured keypair]"),
                        )
                        .arg(
                            Arg::with_name("max_len")
                                .long("max-len")
                                .value_name("max_len")
                                .takes_value(true)
                                .required(false)
                                .help(
                                    "Maximum length of the upgradeable program [default: the \
                                     length of the original deployed program]",
                                ),
                        )
                        .arg(
                            Arg::with_name("max_sign_attempts")
                                .long("max-sign-attempts")
                                .takes_value(true)
                                .validator(is_parsable::<u64>)
                                .default_value("5")
                                .help(
                                    "Maximum number of attempts to sign or resign transactions \
                                     after blockhash expiration. If any transactions sent during \
                                     the program deploy are still unconfirmed after the initially \
                                     chosen recent blockhash expires, those transactions will be \
                                     resigned with a new recent blockhash and resent. Use this \
                                     setting to adjust the maximum number of transaction signing \
                                     iterations. Each blockhash is valid for about 60 seconds, \
                                     which means using the default value of 5 will lead to \
                                     sending transactions for at least 5 minutes or until all \
                                     transactions are confirmed,whichever comes first.",
                                ),
                        )
                        .arg(Arg::with_name("use_rpc").long("use-rpc").help(
                            "Send transactions to the configured RPC instead of validator TPUs",
                        ))
                        .arg(compute_unit_price_arg())
                        .arg(
                            Arg::with_name("skip_feature_verify")
                                .long("skip-feature-verify")
                                .takes_value(false)
                                .help(
                                    "Don't verify program against the activated feature set. This \
                                     setting means a program containing a syscall not yet active \
                                     on mainnet will succeed local verification, but fail during \
                                     the last step of deployment.",
                                ),
                        ),
                )
                .subcommand(
                    SubCommand::with_name("set-buffer-authority")
                        .about("Set a new buffer authority")
                        .arg(
                            Arg::with_name("buffer")
                                .index(1)
                                .value_name("BUFFER_PUBKEY")
                                .takes_value(true)
                                .required(true)
                                .help("Public key of the buffer"),
                        )
                        .arg(
                            Arg::with_name("buffer_authority")
                                .long("buffer-authority")
                                .value_name("BUFFER_AUTHORITY_SIGNER")
                                .takes_value(true)
                                .validator(is_valid_signer)
                                .help("Buffer authority [default: the default configured keypair]"),
                        )
                        .arg(pubkey!(
                            Arg::with_name("new_buffer_authority")
                                .long("new-buffer-authority")
                                .value_name("NEW_BUFFER_AUTHORITY")
                                .required(true),
                            "New buffer authority."
                        )),
                )
                .subcommand(
                    SubCommand::with_name("set-upgrade-authority")
                        .about("Set a new program authority")
                        .arg(
                            Arg::with_name("program_id")
                                .index(1)
                                .value_name("PROGRAM_ADDRESS")
                                .takes_value(true)
                                .required(true)
                                .help("Address of the program to upgrade"),
                        )
                        .arg(
                            Arg::with_name("upgrade_authority")
                                .long("upgrade-authority")
                                .value_name("UPGRADE_AUTHORITY_SIGNER")
                                .takes_value(true)
                                .validator(is_valid_signer)
                                .help(
                                    "Upgrade authority [default: the default configured keypair]",
                                ),
                        )
                        .arg(
                            Arg::with_name("new_upgrade_authority")
                                .long("new-upgrade-authority")
                                .value_name("NEW_UPGRADE_AUTHORITY")
                                .required_unless("final")
                                .takes_value(true)
                                .help(
                                    "New upgrade authority (keypair or pubkey). It is strongly \
                                     recommended to pass in a keypair to prevent mistakes in \
                                     setting the upgrade authority. You can opt out of this \
                                     behavior by passing \
                                     --skip-new-upgrade-authority-signer-check if you are really \
                                     confident that you are setting the correct authority. \
                                     Alternatively, If you wish to make the program immutable, \
                                     you should ignore this arg and pass the --final flag.",
                                ),
                        )
                        .arg(
                            Arg::with_name("final")
                                .long("final")
                                .conflicts_with("new_upgrade_authority")
                                .help("The program will not be upgradeable"),
                        )
                        .arg(
                            Arg::with_name("skip_new_upgrade_authority_signer_check")
                                .long("skip-new-upgrade-authority-signer-check")
                                .requires("new_upgrade_authority")
                                .takes_value(false)
                                .help(
                                    "Set this flag if you don't want the new authority to sign \
                                     the set-upgrade-authority transaction.",
                                ),
                        )
                        .offline_args(),
                )
                .subcommand(
                    SubCommand::with_name("show")
                        .about("Display information about a buffer or program")
                        .arg(
                            Arg::with_name("account")
                                .index(1)
                                .value_name("ACCOUNT_ADDRESS")
                                .takes_value(true)
                                .help("Address of the buffer or program to show"),
                        )
                        .arg(
                            Arg::with_name("programs")
                                .long("programs")
                                .conflicts_with("account")
                                .conflicts_with("buffers")
                                .required_unless_one(&["account", "buffers"])
                                .help("Show every upgradeable program that matches the authority"),
                        )
                        .arg(
                            Arg::with_name("buffers")
                                .long("buffers")
                                .conflicts_with("account")
                                .conflicts_with("programs")
                                .required_unless_one(&["account", "programs"])
                                .help("Show every upgradeable buffer that matches the authority"),
                        )
                        .arg(
                            Arg::with_name("all")
                                .long("all")
                                .conflicts_with("account")
                                .conflicts_with("buffer_authority")
                                .help("Show accounts for all authorities"),
                        )
                        .arg(pubkey!(
                            Arg::with_name("buffer_authority")
                                .long("buffer-authority")
                                .value_name("AUTHORITY")
                                .conflicts_with("all"),
                            "Authority [default: the default configured keypair]."
                        ))
                        .arg(
                            Arg::with_name("lamports")
                                .long("lamports")
                                .takes_value(false)
                                .help("Display balance in lamports instead of SOL"),
                        ),
                )
                .subcommand(
                    SubCommand::with_name("dump")
                        .about("Write the program data to a file")
                        .arg(
                            Arg::with_name("account")
                                .index(1)
                                .value_name("ACCOUNT_ADDRESS")
                                .takes_value(true)
                                .required(true)
                                .help("Address of the buffer or program"),
                        )
                        .arg(
                            Arg::with_name("output_location")
                                .index(2)
                                .value_name("OUTPUT_FILEPATH")
                                .takes_value(true)
                                .required(true)
                                .help("/path/to/program.so"),
                        ),
                )
                .subcommand(
                    SubCommand::with_name("close")
                        .about("Close a program or buffer account and withdraw all lamports")
                        .arg(
                            Arg::with_name("account")
                                .index(1)
                                .value_name("ACCOUNT_ADDRESS")
                                .takes_value(true)
                                .help("Address of the program or buffer account to close"),
                        )
                        .arg(
                            Arg::with_name("buffers")
                                .long("buffers")
                                .conflicts_with("account")
                                .required_unless("account")
                                .help("Close all buffer accounts that match the authority"),
                        )
                        .arg(
                            Arg::with_name("authority")
                                .long("authority")
                                .alias("buffer-authority")
                                .value_name("AUTHORITY_SIGNER")
                                .takes_value(true)
                                .validator(is_valid_signer)
                                .help(
                                    "Upgrade or buffer authority [default: the default configured \
                                     keypair]",
                                ),
                        )
                        .arg(pubkey!(
                            Arg::with_name("recipient_account")
                                .long("recipient")
                                .value_name("RECIPIENT_ADDRESS"),
                            "Recipient of closed account's lamports [default: the default \
                             configured keypair]."
                        ))
                        .arg(
                            Arg::with_name("lamports")
                                .long("lamports")
                                .takes_value(false)
                                .help("Display balance in lamports instead of SOL"),
                        )
                        .arg(
                            Arg::with_name("bypass_warning")
                                .long("bypass-warning")
                                .takes_value(false)
                                .help("Bypass the permanent program closure warning"),
                        ),
                )
                .subcommand(
                    SubCommand::with_name("extend")
                        .about(
                            "Extend the length of an upgradeable program to deploy larger programs",
                        )
                        .arg(
                            Arg::with_name("program_id")
                                .index(1)
                                .value_name("PROGRAM_ID")
                                .takes_value(true)
                                .required(true)
                                .validator(is_valid_pubkey)
                                .help("Address of the program to extend"),
                        )
                        .arg(
                            Arg::with_name("additional_bytes")
                                .index(2)
                                .value_name("ADDITIONAL_BYTES")
                                .takes_value(true)
                                .required(true)
                                .validator(is_parsable::<u32>)
                                .help(
                                    "Number of bytes that will be allocated for the program's \
                                     data account",
                                ),
                        ),
                )
                .subcommand(
                    SubCommand::with_name("migrate")
                        .about("Migrates an upgradeable program to loader-v4")
                        .arg(
                            Arg::with_name("program_id")
                                .index(1)
                                .value_name("PROGRAM_ID")
                                .takes_value(true)
                                .required(true)
                                .validator(is_valid_pubkey)
                                .help("Address of the program to extend"),
                        )
                        .arg(
                            Arg::with_name("authority")
                                .long("authority")
                                .value_name("AUTHORITY_SIGNER")
                                .takes_value(true)
                                .validator(is_valid_signer)
                                .help(
                                    "Upgrade authority [default: the default configured keypair]",
                                ),
                        )
                        .arg(compute_unit_price_arg()),
                ),
        )
        .subcommand(
            SubCommand::with_name("deploy")
                .about(
                    "Deploy has been removed. Use `solana program deploy` instead to deploy \
                     upgradeable programs",
                )
                .setting(AppSettings::Hidden),
        )
    }
}

pub fn parse_program_subcommand(
    matches: &ArgMatches<'_>,
    default_signer: &DefaultSigner,
    wallet_manager: &mut Option<Rc<RemoteWalletManager>>,
) -> Result<CliCommandInfo, CliError> {
    let (subcommand, sub_matches) = matches.subcommand();
    let matches_skip_fee_check = matches.is_present("skip_fee_check");
    let sub_matches_skip_fee_check = sub_matches
        .map(|m| m.is_present("skip_fee_check"))
        .unwrap_or(false);
    let skip_fee_check = matches_skip_fee_check || sub_matches_skip_fee_check;

    let response = match (subcommand, sub_matches) {
        ("deploy", Some(matches)) => {
            let (fee_payer, fee_payer_pubkey) =
                signer_of(matches, FEE_PAYER_ARG.name, wallet_manager)?;

            let mut bulk_signers = vec![
                Some(default_signer.signer_from_path(matches, wallet_manager)?),
                fee_payer, // if None, default signer will be supplied
            ];

            let program_location = matches
                .value_of("program_location")
                .map(|location| location.to_string());

            let buffer_pubkey = if let Ok((buffer_signer, Some(buffer_pubkey))) =
                signer_of(matches, "buffer", wallet_manager)
            {
                bulk_signers.push(buffer_signer);
                Some(buffer_pubkey)
            } else {
                pubkey_of_signer(matches, "buffer", wallet_manager)?
            };

            let program_pubkey = if let Ok((program_signer, Some(program_pubkey))) =
                signer_of(matches, "program_id", wallet_manager)
            {
                bulk_signers.push(program_signer);
                Some(program_pubkey)
            } else {
                pubkey_of_signer(matches, "program_id", wallet_manager)?
            };

            let (upgrade_authority, upgrade_authority_pubkey) =
                signer_of(matches, "upgrade_authority", wallet_manager)?;
            bulk_signers.push(upgrade_authority);

            let max_len = value_of(matches, "max_len");

            let signer_info =
                default_signer.generate_unique_signers(bulk_signers, matches, wallet_manager)?;

            let compute_unit_price = value_of(matches, "compute_unit_price");
            let max_sign_attempts = value_of(matches, "max_sign_attempts").unwrap();

            let auto_extend = !matches.is_present("no_auto_extend");

            let skip_feature_verify = matches.is_present("skip_feature_verify");

            CliCommandInfo {
                command: CliCommand::Program(ProgramCliCommand::Deploy {
                    program_location,
                    fee_payer_signer_index: signer_info.index_of(fee_payer_pubkey).unwrap(),
                    program_signer_index: signer_info.index_of_or_none(program_pubkey),
                    program_pubkey,
                    buffer_signer_index: signer_info.index_of_or_none(buffer_pubkey),
                    buffer_pubkey,
                    upgrade_authority_signer_index: signer_info
                        .index_of(upgrade_authority_pubkey)
                        .unwrap(),
                    is_final: matches.is_present("final"),
                    max_len,
                    skip_fee_check,
                    compute_unit_price,
                    max_sign_attempts,
                    use_rpc: matches.is_present("use_rpc"),
                    auto_extend,
                    skip_feature_verification: skip_feature_verify,
                }),
                signers: signer_info.signers,
            }
        }
        ("upgrade", Some(matches)) => {
            let sign_only = matches.is_present(SIGN_ONLY_ARG.name);
            let dump_transaction_message = matches.is_present(DUMP_TRANSACTION_MESSAGE.name);
            let blockhash_query = BlockhashQuery::new_from_matches(matches);
            let buffer_pubkey = pubkey_of_signer(matches, "buffer", wallet_manager)
                .unwrap()
                .unwrap();
            let program_pubkey = pubkey_of_signer(matches, "program_id", wallet_manager)
                .unwrap()
                .unwrap();

            let (fee_payer, fee_payer_pubkey) =
                signer_of(matches, FEE_PAYER_ARG.name, wallet_manager)?;

            let mut bulk_signers = vec![
                fee_payer, // if None, default signer will be supplied
            ];

            let (upgrade_authority, upgrade_authority_pubkey) =
                signer_of(matches, "upgrade_authority", wallet_manager)?;
            bulk_signers.push(upgrade_authority);

            let signer_info =
                default_signer.generate_unique_signers(bulk_signers, matches, wallet_manager)?;

            let skip_feature_verify = matches.is_present("skip_feature_verify");

            CliCommandInfo {
                command: CliCommand::Program(ProgramCliCommand::Upgrade {
                    fee_payer_signer_index: signer_info.index_of(fee_payer_pubkey).unwrap(),
                    program_pubkey,
                    buffer_pubkey,
                    upgrade_authority_signer_index: signer_info
                        .index_of(upgrade_authority_pubkey)
                        .unwrap(),
                    sign_only,
                    dump_transaction_message,
                    blockhash_query,
                    skip_feature_verification: skip_feature_verify,
                }),
                signers: signer_info.signers,
            }
        }
        ("write-buffer", Some(matches)) => {
            let (fee_payer, fee_payer_pubkey) =
                signer_of(matches, FEE_PAYER_ARG.name, wallet_manager)?;

            let mut bulk_signers = vec![
                Some(default_signer.signer_from_path(matches, wallet_manager)?),
                fee_payer, // if None, default signer will be supplied
            ];

            let buffer_pubkey = if let Ok((buffer_signer, Some(buffer_pubkey))) =
                signer_of(matches, "buffer", wallet_manager)
            {
                bulk_signers.push(buffer_signer);
                Some(buffer_pubkey)
            } else {
                pubkey_of_signer(matches, "buffer", wallet_manager)?
            };

            let (buffer_authority, buffer_authority_pubkey) =
                signer_of(matches, "buffer_authority", wallet_manager)?;
            bulk_signers.push(buffer_authority);

            let max_len = value_of(matches, "max_len");

            let signer_info =
                default_signer.generate_unique_signers(bulk_signers, matches, wallet_manager)?;

            let compute_unit_price = value_of(matches, "compute_unit_price");
            let max_sign_attempts = value_of(matches, "max_sign_attempts").unwrap();
            let skip_feature_verify = matches.is_present("skip_feature_verify");

            CliCommandInfo {
                command: CliCommand::Program(ProgramCliCommand::WriteBuffer {
                    program_location: matches.value_of("program_location").unwrap().to_string(),
                    fee_payer_signer_index: signer_info.index_of(fee_payer_pubkey).unwrap(),
                    buffer_signer_index: signer_info.index_of_or_none(buffer_pubkey),
                    buffer_pubkey,
                    buffer_authority_signer_index: signer_info
                        .index_of(buffer_authority_pubkey)
                        .unwrap(),
                    max_len,
                    skip_fee_check,
                    compute_unit_price,
                    max_sign_attempts,
                    use_rpc: matches.is_present("use_rpc"),
                    skip_feature_verification: skip_feature_verify,
                }),
                signers: signer_info.signers,
            }
        }
        ("set-buffer-authority", Some(matches)) => {
            let buffer_pubkey = pubkey_of(matches, "buffer").unwrap();

            let (buffer_authority_signer, buffer_authority_pubkey) =
                signer_of(matches, "buffer_authority", wallet_manager)?;
            let new_buffer_authority =
                pubkey_of_signer(matches, "new_buffer_authority", wallet_manager)?.unwrap();

            let signer_info = default_signer.generate_unique_signers(
                vec![
                    Some(default_signer.signer_from_path(matches, wallet_manager)?),
                    buffer_authority_signer,
                ],
                matches,
                wallet_manager,
            )?;

            CliCommandInfo {
                command: CliCommand::Program(ProgramCliCommand::SetBufferAuthority {
                    buffer_pubkey,
                    buffer_authority_index: signer_info.index_of(buffer_authority_pubkey),
                    new_buffer_authority,
                }),
                signers: signer_info.signers,
            }
        }
        ("set-upgrade-authority", Some(matches)) => {
            let sign_only = matches.is_present(SIGN_ONLY_ARG.name);
            let dump_transaction_message = matches.is_present(DUMP_TRANSACTION_MESSAGE.name);
            let blockhash_query = BlockhashQuery::new_from_matches(matches);
            let (upgrade_authority_signer, upgrade_authority_pubkey) =
                signer_of(matches, "upgrade_authority", wallet_manager)?;
            let program_pubkey = pubkey_of(matches, "program_id").unwrap();
            let is_final = matches.is_present("final");
            let new_upgrade_authority = if is_final {
                None
            } else {
                pubkey_of_signer(matches, "new_upgrade_authority", wallet_manager)?
            };

            let mut signers = vec![
                Some(default_signer.signer_from_path(matches, wallet_manager)?),
                upgrade_authority_signer,
            ];

            if !is_final && !matches.is_present("skip_new_upgrade_authority_signer_check") {
                let (new_upgrade_authority_signer, _) =
                    signer_of(matches, "new_upgrade_authority", wallet_manager)?;
                signers.push(new_upgrade_authority_signer);
            }

            let signer_info =
                default_signer.generate_unique_signers(signers, matches, wallet_manager)?;

            if matches.is_present("skip_new_upgrade_authority_signer_check") || is_final {
                CliCommandInfo {
                    command: CliCommand::Program(ProgramCliCommand::SetUpgradeAuthority {
                        program_pubkey,
                        upgrade_authority_index: signer_info.index_of(upgrade_authority_pubkey),
                        new_upgrade_authority,
                        sign_only,
                        dump_transaction_message,
                        blockhash_query,
                    }),
                    signers: signer_info.signers,
                }
            } else {
                CliCommandInfo {
                    command: CliCommand::Program(ProgramCliCommand::SetUpgradeAuthorityChecked {
                        program_pubkey,
                        upgrade_authority_index: signer_info
                            .index_of(upgrade_authority_pubkey)
                            .expect("upgrade authority is missing from signers"),
                        new_upgrade_authority_index: signer_info
                            .index_of(new_upgrade_authority)
                            .expect("new upgrade authority is missing from signers"),
                        sign_only,
                        dump_transaction_message,
                        blockhash_query,
                    }),
                    signers: signer_info.signers,
                }
            }
        }
        ("show", Some(matches)) => {
            let authority_pubkey = if let Some(authority_pubkey) =
                pubkey_of_signer(matches, "buffer_authority", wallet_manager)?
            {
                authority_pubkey
            } else {
                default_signer
                    .signer_from_path(matches, wallet_manager)?
                    .pubkey()
            };

            CliCommandInfo::without_signers(CliCommand::Program(ProgramCliCommand::Show {
                account_pubkey: pubkey_of(matches, "account"),
                authority_pubkey,
                get_programs: matches.is_present("programs"),
                get_buffers: matches.is_present("buffers"),
                all: matches.is_present("all"),
                use_lamports_unit: matches.is_present("lamports"),
            }))
        }
        ("dump", Some(matches)) => {
            CliCommandInfo::without_signers(CliCommand::Program(ProgramCliCommand::Dump {
                account_pubkey: pubkey_of(matches, "account"),
                output_location: matches.value_of("output_location").unwrap().to_string(),
            }))
        }
        ("close", Some(matches)) => {
            let account_pubkey = if matches.is_present("buffers") {
                None
            } else {
                pubkey_of(matches, "account")
            };

            let recipient_pubkey = if let Some(recipient_pubkey) =
                pubkey_of_signer(matches, "recipient_account", wallet_manager)?
            {
                recipient_pubkey
            } else {
                default_signer
                    .signer_from_path(matches, wallet_manager)?
                    .pubkey()
            };

            let (authority_signer, authority_pubkey) =
                signer_of(matches, "authority", wallet_manager)?;

            let signer_info = default_signer.generate_unique_signers(
                vec![
                    Some(default_signer.signer_from_path(matches, wallet_manager)?),
                    authority_signer,
                ],
                matches,
                wallet_manager,
            )?;

            CliCommandInfo {
                command: CliCommand::Program(ProgramCliCommand::Close {
                    account_pubkey,
                    recipient_pubkey,
                    authority_index: signer_info.index_of(authority_pubkey).unwrap(),
                    use_lamports_unit: matches.is_present("lamports"),
                    bypass_warning: matches.is_present("bypass_warning"),
                }),
                signers: signer_info.signers,
            }
        }
        ("extend", Some(matches)) => {
            let program_pubkey = pubkey_of(matches, "program_id").unwrap();
            let additional_bytes = value_of(matches, "additional_bytes").unwrap();

            let (authority_signer, authority_pubkey) =
                signer_of(matches, "authority", wallet_manager)?;

            let signer_info = default_signer.generate_unique_signers(
                vec![
                    Some(default_signer.signer_from_path(matches, wallet_manager)?),
                    authority_signer,
                ],
                matches,
                wallet_manager,
            )?;

            CliCommandInfo {
                command: CliCommand::Program(ProgramCliCommand::ExtendProgramChecked {
                    program_pubkey,
                    authority_signer_index: signer_info.index_of(authority_pubkey).unwrap(),
                    additional_bytes,
                }),
                signers: signer_info.signers,
            }
        }
        ("migrate", Some(matches)) => {
            let program_pubkey = pubkey_of(matches, "program_id").unwrap();

            let (authority_signer, authority_pubkey) =
                signer_of(matches, "authority", wallet_manager)?;

            let signer_info = default_signer.generate_unique_signers(
                vec![
                    Some(default_signer.signer_from_path(matches, wallet_manager)?),
                    authority_signer,
                ],
                matches,
                wallet_manager,
            )?;

            let compute_unit_price = value_of(matches, "compute_unit_price");

            CliCommandInfo {
                command: CliCommand::Program(ProgramCliCommand::MigrateProgram {
                    program_pubkey,
                    authority_signer_index: signer_info.index_of(authority_pubkey).unwrap(),
                    compute_unit_price,
                }),
                signers: signer_info.signers,
            }
        }
        _ => unreachable!(),
    };
    Ok(response)
}

pub async fn process_program_subcommand(
    rpc_client: Arc<RpcClient>,
    config: &CliConfig<'_>,
    program_subcommand: &ProgramCliCommand,
) -> ProcessResult {
    match program_subcommand {
        ProgramCliCommand::Deploy {
            program_location,
            fee_payer_signer_index,
            program_signer_index,
            program_pubkey,
            buffer_signer_index,
            buffer_pubkey,
            upgrade_authority_signer_index,
            is_final,
            max_len,
            skip_fee_check,
            compute_unit_price,
            max_sign_attempts,
            auto_extend,
            use_rpc,
            skip_feature_verification,
        } => {
            process_program_deploy(
                rpc_client,
                config,
                program_location,
                *fee_payer_signer_index,
                *program_signer_index,
                *program_pubkey,
                *buffer_signer_index,
                *buffer_pubkey,
                *upgrade_authority_signer_index,
                *is_final,
                *max_len,
                *skip_fee_check,
                *compute_unit_price,
                *max_sign_attempts,
                *auto_extend,
                *use_rpc,
                *skip_feature_verification,
            )
            .await
        }
        ProgramCliCommand::Upgrade {
            fee_payer_signer_index,
            program_pubkey,
            buffer_pubkey,
            upgrade_authority_signer_index,
            sign_only,
            dump_transaction_message,
            blockhash_query,
            skip_feature_verification,
        } => {
            process_program_upgrade(
                rpc_client,
                config,
                *fee_payer_signer_index,
                *program_pubkey,
                *buffer_pubkey,
                *upgrade_authority_signer_index,
                *sign_only,
                *dump_transaction_message,
                blockhash_query,
                *skip_feature_verification,
            )
            .await
        }
        ProgramCliCommand::WriteBuffer {
            program_location,
            fee_payer_signer_index,
            buffer_signer_index,
            buffer_pubkey,
            buffer_authority_signer_index,
            max_len,
            skip_fee_check,
            compute_unit_price,
            max_sign_attempts,
            use_rpc,
            skip_feature_verification,
        } => {
            process_write_buffer(
                rpc_client,
                config,
                program_location,
                *fee_payer_signer_index,
                *buffer_signer_index,
                *buffer_pubkey,
                *buffer_authority_signer_index,
                *max_len,
                *skip_fee_check,
                *compute_unit_price,
                *max_sign_attempts,
                *use_rpc,
                *skip_feature_verification,
            )
            .await
        }
        ProgramCliCommand::SetBufferAuthority {
            buffer_pubkey,
            buffer_authority_index,
            new_buffer_authority,
        } => {
            process_set_authority(
                &rpc_client,
                config,
                None,
                Some(*buffer_pubkey),
                *buffer_authority_index,
                Some(*new_buffer_authority),
                false,
                false,
                &BlockhashQuery::default(),
            )
            .await
        }
        ProgramCliCommand::SetUpgradeAuthority {
            program_pubkey,
            upgrade_authority_index,
            new_upgrade_authority,
            sign_only,
            dump_transaction_message,
            blockhash_query,
        } => {
            process_set_authority(
                &rpc_client,
                config,
                Some(*program_pubkey),
                None,
                *upgrade_authority_index,
                *new_upgrade_authority,
                *sign_only,
                *dump_transaction_message,
                blockhash_query,
            )
            .await
        }
        ProgramCliCommand::SetUpgradeAuthorityChecked {
            program_pubkey,
            upgrade_authority_index,
            new_upgrade_authority_index,
            sign_only,
            dump_transaction_message,
            blockhash_query,
        } => {
            process_set_authority_checked(
                &rpc_client,
                config,
                *program_pubkey,
                *upgrade_authority_index,
                *new_upgrade_authority_index,
                *sign_only,
                *dump_transaction_message,
                blockhash_query,
            )
            .await
        }
        ProgramCliCommand::Show {
            account_pubkey,
            authority_pubkey,
            get_programs,
            get_buffers,
            all,
            use_lamports_unit,
        } => {
            process_show(
                &rpc_client,
                config,
                *account_pubkey,
                *authority_pubkey,
                *get_programs,
                *get_buffers,
                *all,
                *use_lamports_unit,
            )
            .await
        }
        ProgramCliCommand::Dump {
            account_pubkey,
            output_location,
        } => process_dump(&rpc_client, config, *account_pubkey, output_location).await,
        ProgramCliCommand::Close {
            account_pubkey,
            recipient_pubkey,
            authority_index,
            use_lamports_unit,
            bypass_warning,
        } => {
            process_close(
                &rpc_client,
                config,
                *account_pubkey,
                *recipient_pubkey,
                *authority_index,
                *use_lamports_unit,
                *bypass_warning,
            )
            .await
        }
        ProgramCliCommand::ExtendProgramChecked {
            program_pubkey,
            authority_signer_index,
            additional_bytes,
        } => {
            process_extend_program(
                &rpc_client,
                config,
                *program_pubkey,
                *authority_signer_index,
                *additional_bytes,
            )
            .await
        }
        ProgramCliCommand::MigrateProgram {
            program_pubkey,
            authority_signer_index,
            compute_unit_price,
        } => {
            process_migrate_program(
                &rpc_client,
                config,
                *program_pubkey,
                *authority_signer_index,
                *compute_unit_price,
            )
            .await
        }
    }
}

fn get_default_program_keypair(program_location: &Option<String>) -> Keypair {
    let program_keypair = {
        if let Some(program_location) = program_location {
            let mut keypair_file = PathBuf::new();
            keypair_file.push(program_location);
            let mut filename = keypair_file.file_stem().unwrap().to_os_string();
            filename.push("-keypair");
            keypair_file.set_file_name(filename);
            keypair_file.set_extension("json");
            if let Ok(keypair) = read_keypair_file(keypair_file.to_str().unwrap()) {
                keypair
            } else {
                Keypair::new()
            }
        } else {
            Keypair::new()
        }
    };
    program_keypair
}

/// Deploy program using upgradeable loader. It also can process program upgrades
#[allow(clippy::too_many_arguments)]
async fn process_program_deploy(
    rpc_client: Arc<RpcClient>,
    config: &CliConfig<'_>,
    program_location: &Option<String>,
    fee_payer_signer_index: SignerIndex,
    program_signer_index: Option<SignerIndex>,
    program_pubkey: Option<Pubkey>,
    buffer_signer_index: Option<SignerIndex>,
    buffer_pubkey: Option<Pubkey>,
    upgrade_authority_signer_index: SignerIndex,
    is_final: bool,
    max_len: Option<usize>,
    skip_fee_check: bool,
    compute_unit_price: Option<u64>,
    max_sign_attempts: usize,
    auto_extend: bool,
    use_rpc: bool,
    skip_feature_verification: bool,
) -> ProcessResult {
    let fee_payer_signer = config.signers[fee_payer_signer_index];
    let upgrade_authority_signer = config.signers[upgrade_authority_signer_index];

    let (buffer_words, buffer_mnemonic, buffer_keypair) = create_ephemeral_keypair()?;
    let (buffer_provided, buffer_signer, buffer_pubkey) = if let Some(i) = buffer_signer_index {
        (true, Some(config.signers[i]), config.signers[i].pubkey())
    } else if let Some(pubkey) = buffer_pubkey {
        (true, None, pubkey)
    } else {
        (
            false,
            Some(&buffer_keypair as &dyn Signer),
            buffer_keypair.pubkey(),
        )
    };

    let default_program_keypair = get_default_program_keypair(program_location);
    let (program_signer, program_pubkey) = if let Some(i) = program_signer_index {
        (Some(config.signers[i]), config.signers[i].pubkey())
    } else if let Some(program_pubkey) = program_pubkey {
        (None, program_pubkey)
    } else {
        (
            Some(&default_program_keypair as &dyn Signer),
            default_program_keypair.pubkey(),
        )
    };

    let do_initial_deploy = if let Some(account) = rpc_client
        .get_account_with_commitment(&program_pubkey, config.commitment)
        .await?
        .value
    {
        if account.owner != bpf_loader_upgradeable::id() {
            return Err(format!(
                "Account {program_pubkey} is not an upgradeable program or already in use"
            )
            .into());
        }

        if !account.executable {
            // Continue an initial deploy
            true
        } else if let Ok(UpgradeableLoaderState::Program {
            programdata_address,
        }) = account.state()
        {
            if let Some(account) = rpc_client
                .get_account_with_commitment(&programdata_address, config.commitment)
                .await?
                .value
            {
                if let Ok(UpgradeableLoaderState::ProgramData {
                    slot: _,
                    upgrade_authority_address: program_authority_pubkey,
                }) = account.state()
                {
                    if program_authority_pubkey.is_none() {
                        return Err(
                            format!("Program {program_pubkey} is no longer upgradeable").into()
                        );
                    }
                    if program_authority_pubkey != Some(upgrade_authority_signer.pubkey()) {
                        return Err(format!(
                            "Program's authority {:?} does not match authority provided {:?}",
                            program_authority_pubkey,
                            upgrade_authority_signer.pubkey(),
                        )
                        .into());
                    }
                    // Do upgrade
                    false
                } else {
                    return Err(format!(
                        "Program {program_pubkey} has been closed, use a new Program Id"
                    )
                    .into());
                }
            } else {
                return Err(format!(
                    "Program {program_pubkey} has been closed, use a new Program Id"
                )
                .into());
            }
        } else {
            return Err(format!("{program_pubkey} is not an upgradeable program").into());
        }
    } else {
        // do new deploy
        true
    };

    let feature_set = if skip_feature_verification {
        FeatureSet::all_enabled()
    } else {
        fetch_feature_set(&rpc_client).await?
    };

    if !skip_feature_verification
        && feature_set.is_active(&agave_feature_set::enable_loader_v4::id())
    {
        warn!("Loader-v4 is available now. Please migrate your program.");
    }

    let (program_data, program_len, buffer_program_data) =
        if let Some(program_location) = program_location {
            let program_data = read_and_verify_elf(program_location, feature_set)?;
            let program_len = program_data.len();

            // If a buffer was provided, check if it has already been created and set up properly
            let buffer_program_data = if buffer_provided {
                fetch_buffer_program_data(
                    &rpc_client,
                    config,
                    Some(program_len),
                    buffer_pubkey,
                    upgrade_authority_signer.pubkey(),
                )
                .await?
            } else {
                None
            };

            (program_data, program_len, buffer_program_data)
        } else if buffer_provided {
            let buffer_program_data = fetch_verified_buffer_program_data(
                &rpc_client,
                config,
                buffer_pubkey,
                upgrade_authority_signer.pubkey(),
                feature_set,
            )
            .await?;

            (vec![], buffer_program_data.len(), Some(buffer_program_data))
        } else {
            return Err("Program location required if buffer not supplied".into());
        };

    let program_data_max_len = if let Some(len) = max_len {
        if program_len > len {
            return Err(
                "Max length specified not large enough to accommodate desired program".into(),
            );
        }
        len
    } else {
        program_len
    };

    let min_rent_exempt_program_data_balance = rpc_client
        .get_minimum_balance_for_rent_exemption(UpgradeableLoaderState::size_of_programdata(
            program_data_max_len,
        ))
        .await?;

    let result = if do_initial_deploy {
        if program_signer.is_none() {
            return Err(
                "Initial deployments require a keypair be provided for the program id".into(),
            );
        }
        do_process_program_deploy(
            rpc_client.clone(),
            config,
            &program_data,
            program_len,
            program_data_max_len,
            min_rent_exempt_program_data_balance,
            fee_payer_signer,
            &[program_signer.unwrap(), upgrade_authority_signer],
            buffer_signer,
            &buffer_pubkey,
            buffer_program_data,
            upgrade_authority_signer,
            skip_fee_check,
            compute_unit_price,
            max_sign_attempts,
            use_rpc,
        )
        .await
    } else {
        do_process_program_upgrade(
            rpc_client.clone(),
            config,
            &program_data,
            program_len,
            min_rent_exempt_program_data_balance,
            fee_payer_signer,
            &program_pubkey,
            upgrade_authority_signer,
            &buffer_pubkey,
            buffer_signer,
            buffer_program_data,
            skip_fee_check,
            compute_unit_price,
            max_sign_attempts,
            auto_extend,
            use_rpc,
        )
        .await
    };
    if result.is_ok() && is_final {
        process_set_authority(
            &rpc_client,
            config,
            Some(program_pubkey),
            None,
            Some(upgrade_authority_signer_index),
            None,
            false,
            false,
            &BlockhashQuery::default(),
        )
        .await?;
    }
    if result.is_err() && !buffer_provided {
        // We might have deployed "temporary" buffer but failed to deploy our program from this
        // buffer, reporting this to the user - so he can retry deploying re-using same buffer.
        report_ephemeral_mnemonic(buffer_words, buffer_mnemonic, &buffer_pubkey);
    }
    result
}

async fn fetch_verified_buffer_program_data(
    rpc_client: &RpcClient,
    config: &CliConfig<'_>,
    buffer_pubkey: Pubkey,
    buffer_authority: Pubkey,
    feature_set: FeatureSet,
) -> Result<Vec<u8>, Box<dyn std::error::Error>> {
    let Some(buffer_program_data) =
        fetch_buffer_program_data(rpc_client, config, None, buffer_pubkey, buffer_authority)
            .await?
    else {
        return Err(format!("Buffer account {buffer_pubkey} not found").into());
    };

    verify_elf(&buffer_program_data, feature_set).map_err(|err| {
        format!("Buffer account {buffer_pubkey} has invalid program data: {err:?}")
    })?;

    Ok(buffer_program_data)
}

async fn fetch_buffer_program_data(
    rpc_client: &RpcClient,
    config: &CliConfig<'_>,
    min_program_len: Option<usize>,
    buffer_pubkey: Pubkey,
    buffer_authority: Pubkey,
) -> Result<Option<Vec<u8>>, Box<dyn std::error::Error>> {
    let Some(mut account) = rpc_client
        .get_account_with_commitment(&buffer_pubkey, config.commitment)
        .await?
        .value
    else {
        return Ok(None);
    };

    if !bpf_loader_upgradeable::check_id(&account.owner) {
        return Err(format!(
            "Buffer account {buffer_pubkey} is not owned by the BPF Upgradeable Loader",
        )
        .into());
    }

    if let Ok(UpgradeableLoaderState::Buffer { authority_address }) = account.state() {
        if authority_address.is_none() {
            return Err(format!("Buffer {buffer_pubkey} is immutable").into());
        }
        if authority_address != Some(buffer_authority) {
            return Err(format!(
                "Buffer's authority {authority_address:?} does not match authority provided \
                 {buffer_authority}"
            )
            .into());
        }
    } else {
        return Err(format!("{buffer_pubkey} is not an upgradeable loader buffer account").into());
    }

    if let Some(min_program_len) = min_program_len {
        let min_buffer_data_len = UpgradeableLoaderState::size_of_buffer(min_program_len);
        if account.data.len() < min_buffer_data_len {
            return Err(format!(
                "Buffer account data size ({}) is smaller than the minimum size ({})",
                account.data.len(),
                min_buffer_data_len
            )
            .into());
        }
    }

    let buffer_program_data = account
        .data
        .split_off(UpgradeableLoaderState::size_of_buffer_metadata());

    Ok(Some(buffer_program_data))
}

/// Upgrade existing program using upgradeable loader
#[allow(clippy::too_many_arguments)]
async fn process_program_upgrade(
    rpc_client: Arc<RpcClient>,
    config: &CliConfig<'_>,
    fee_payer_signer_index: SignerIndex,
    program_id: Pubkey,
    buffer_pubkey: Pubkey,
    upgrade_authority_signer_index: SignerIndex,
    sign_only: bool,
    dump_transaction_message: bool,
    blockhash_query: &BlockhashQuery,
    skip_feature_verification: bool,
) -> ProcessResult {
    let fee_payer_signer = config.signers[fee_payer_signer_index];
    let upgrade_authority_signer = config.signers[upgrade_authority_signer_index];

    let blockhash = blockhash_query
        .get_blockhash(&rpc_client, config.commitment)
        .await?;
    let message = Message::new_with_blockhash(
        &[loader_v3_instruction::upgrade(
            &program_id,
            &buffer_pubkey,
            &upgrade_authority_signer.pubkey(),
            &fee_payer_signer.pubkey(),
        )],
        Some(&fee_payer_signer.pubkey()),
        &blockhash,
    );

    if sign_only {
        let mut tx = Transaction::new_unsigned(message);
        let signers = &[fee_payer_signer, upgrade_authority_signer];
        // Using try_partial_sign here because fee_payer_signer might not be the fee payer we
        // end up using for this transaction (it might be NullSigner in `--sign-only` mode).
        tx.try_partial_sign(signers, blockhash)?;
        return_signers_with_config(
            &tx,
            &config.output_format,
            &ReturnSignersConfig {
                dump_transaction_message,
            },
        )
    } else {
        let feature_set = if skip_feature_verification {
            FeatureSet::all_enabled()
        } else {
            fetch_feature_set(&rpc_client).await?
        };

        fetch_verified_buffer_program_data(
            &rpc_client,
            config,
            buffer_pubkey,
            upgrade_authority_signer.pubkey(),
            feature_set,
        )
        .await?;

        let fee = rpc_client.get_fee_for_message(&message).await?;
        check_account_for_spend_and_fee_with_commitment(
            &rpc_client,
            &fee_payer_signer.pubkey(),
            0,
            fee,
            config.commitment,
        )
        .await?;
        let mut tx = Transaction::new_unsigned(message);
        let signers = &[fee_payer_signer, upgrade_authority_signer];
        tx.try_sign(signers, blockhash)?;
        let final_tx_sig = rpc_client
            .send_and_confirm_transaction_with_spinner_and_config(
                &tx,
                config.commitment,
                config.send_transaction_config,
            )
            .await
            .map_err(|e| format!("Upgrading program failed: {e}"))?;
        let program_id = CliProgramId {
            program_id: program_id.to_string(),
            signature: Some(final_tx_sig.to_string()),
        };
        Ok(config.output_format.formatted_string(&program_id))
    }
}

#[allow(clippy::too_many_arguments)]
async fn process_write_buffer(
    rpc_client: Arc<RpcClient>,
    config: &CliConfig<'_>,
    program_location: &str,
    fee_payer_signer_index: SignerIndex,
    buffer_signer_index: Option<SignerIndex>,
    buffer_pubkey: Option<Pubkey>,
    buffer_authority_signer_index: SignerIndex,
    max_len: Option<usize>,
    skip_fee_check: bool,
    compute_unit_price: Option<u64>,
    max_sign_attempts: usize,
    use_rpc: bool,
    skip_feature_verification: bool,
) -> ProcessResult {
    let fee_payer_signer = config.signers[fee_payer_signer_index];
    let buffer_authority = config.signers[buffer_authority_signer_index];

    let feature_set = if skip_feature_verification {
        FeatureSet::all_enabled()
    } else {
        fetch_feature_set(&rpc_client).await?
    };

    let program_data = read_and_verify_elf(program_location, feature_set)?;
    let program_len = program_data.len();

    // Create ephemeral keypair to use for Buffer account, if not provided
    let (words, mnemonic, buffer_keypair) = create_ephemeral_keypair()?;
    let (buffer_signer, buffer_pubkey) = if let Some(i) = buffer_signer_index {
        (Some(config.signers[i]), config.signers[i].pubkey())
    } else if let Some(pubkey) = buffer_pubkey {
        (None, pubkey)
    } else {
        (
            Some(&buffer_keypair as &dyn Signer),
            buffer_keypair.pubkey(),
        )
    };

    let buffer_program_data = fetch_buffer_program_data(
        &rpc_client,
        config,
        Some(program_len),
        buffer_pubkey,
        buffer_authority.pubkey(),
    )
    .await?;

    let buffer_data_max_len = if let Some(len) = max_len {
        len
    } else {
        program_data.len()
    };
    let min_rent_exempt_program_data_balance = rpc_client
        .get_minimum_balance_for_rent_exemption(UpgradeableLoaderState::size_of_programdata(
            buffer_data_max_len,
        ))
        .await?;

    let result = do_process_write_buffer(
        rpc_client,
        config,
        &program_data,
        program_data.len(),
        min_rent_exempt_program_data_balance,
        fee_payer_signer,
        buffer_signer,
        &buffer_pubkey,
        buffer_program_data,
        buffer_authority,
        skip_fee_check,
        compute_unit_price,
        max_sign_attempts,
        use_rpc,
    )
    .await;
    if result.is_err() && buffer_signer_index.is_none() && buffer_signer.is_some() {
        report_ephemeral_mnemonic(words, mnemonic, &buffer_pubkey);
    }
    result
}

async fn process_set_authority(
    rpc_client: &RpcClient,
    config: &CliConfig<'_>,
    program_pubkey: Option<Pubkey>,
    buffer_pubkey: Option<Pubkey>,
    authority: Option<SignerIndex>,
    new_authority: Option<Pubkey>,
    sign_only: bool,
    dump_transaction_message: bool,
    blockhash_query: &BlockhashQuery,
) -> ProcessResult {
    let authority_signer = if let Some(index) = authority {
        config.signers[index]
    } else {
        return Err("Set authority requires the current authority".into());
    };

    trace!("Set a new authority");
    let blockhash = blockhash_query
        .get_blockhash(rpc_client, config.commitment)
        .await?;

    let mut tx = if let Some(ref pubkey) = program_pubkey {
        Transaction::new_unsigned(Message::new(
            &[loader_v3_instruction::set_upgrade_authority(
                pubkey,
                &authority_signer.pubkey(),
                new_authority.as_ref(),
            )],
            Some(&config.signers[0].pubkey()),
        ))
    } else if let Some(pubkey) = buffer_pubkey {
        if let Some(ref new_authority) = new_authority {
            Transaction::new_unsigned(Message::new(
                &[loader_v3_instruction::set_buffer_authority(
                    &pubkey,
                    &authority_signer.pubkey(),
                    new_authority,
                )],
                Some(&config.signers[0].pubkey()),
            ))
        } else {
            return Err("Buffer authority cannot be None".into());
        }
    } else {
        return Err("Program or Buffer not provided".into());
    };

    let signers = &[config.signers[0], authority_signer];

    if sign_only {
        tx.try_partial_sign(signers, blockhash)?;
        return_signers_with_config(
            &tx,
            &config.output_format,
            &ReturnSignersConfig {
                dump_transaction_message,
            },
        )
    } else {
        tx.try_sign(signers, blockhash)?;
        rpc_client
            .send_and_confirm_transaction_with_spinner_and_config(
                &tx,
                config.commitment,
                config.send_transaction_config,
            )
            .await
            .map_err(|e| format!("Setting authority failed: {e}"))?;

        let authority = CliProgramAuthority {
            authority: new_authority
                .map(|pubkey| pubkey.to_string())
                .unwrap_or_else(|| "none".to_string()),
            account_type: if program_pubkey.is_some() {
                CliProgramAccountType::Program
            } else {
                CliProgramAccountType::Buffer
            },
        };
        Ok(config.output_format.formatted_string(&authority))
    }
}

async fn process_set_authority_checked(
    rpc_client: &RpcClient,
    config: &CliConfig<'_>,
    program_pubkey: Pubkey,
    authority_index: SignerIndex,
    new_authority_index: SignerIndex,
    sign_only: bool,
    dump_transaction_message: bool,
    blockhash_query: &BlockhashQuery,
) -> ProcessResult {
    let authority_signer = config.signers[authority_index];
    let new_authority_signer = config.signers[new_authority_index];

    trace!("Set a new (checked) authority");
    let blockhash = blockhash_query
        .get_blockhash(rpc_client, config.commitment)
        .await?;

    let mut tx = Transaction::new_unsigned(Message::new(
        &[loader_v3_instruction::set_upgrade_authority_checked(
            &program_pubkey,
            &authority_signer.pubkey(),
            &new_authority_signer.pubkey(),
        )],
        Some(&config.signers[0].pubkey()),
    ));

    let signers = &[config.signers[0], authority_signer, new_authority_signer];
    if sign_only {
        tx.try_partial_sign(signers, blockhash)?;
        return_signers_with_config(
            &tx,
            &config.output_format,
            &ReturnSignersConfig {
                dump_transaction_message,
            },
        )
    } else {
        tx.try_sign(signers, blockhash)?;
        rpc_client
            .send_and_confirm_transaction_with_spinner_and_config(
                &tx,
                config.commitment,
                config.send_transaction_config,
            )
            .await
            .map_err(|e| format!("Setting authority failed: {e}"))?;

        let authority = CliProgramAuthority {
            authority: new_authority_signer.pubkey().to_string(),
            account_type: CliProgramAccountType::Program,
        };
        Ok(config.output_format.formatted_string(&authority))
    }
}

const ACCOUNT_TYPE_SIZE: usize = 4;
const SLOT_SIZE: usize = size_of::<u64>();
const OPTION_SIZE: usize = 1;
const PUBKEY_LEN: usize = 32;

async fn get_buffers(
    rpc_client: &RpcClient,
    authority_pubkey: Option<Pubkey>,
    use_lamports_unit: bool,
) -> Result<CliUpgradeableBuffers, Box<dyn std::error::Error>> {
    let mut filters = vec![RpcFilterType::Memcmp(Memcmp::new_base58_encoded(
        0,
        &[1, 0, 0, 0],
    ))];
    if let Some(authority_pubkey) = authority_pubkey {
        filters.push(RpcFilterType::Memcmp(Memcmp::new_base58_encoded(
            ACCOUNT_TYPE_SIZE,
            &[1],
        )));
        filters.push(RpcFilterType::Memcmp(Memcmp::new_base58_encoded(
            ACCOUNT_TYPE_SIZE + OPTION_SIZE,
            authority_pubkey.as_ref(),
        )));
    }

    let results = get_accounts_with_filter(
        rpc_client,
        filters,
        ACCOUNT_TYPE_SIZE + OPTION_SIZE + PUBKEY_LEN,
    )
    .await?;

    let mut buffers = vec![];
    for (address, ui_account) in results.iter() {
        let account: Account = ui_account.decode().expect(
            "It should be impossible at this point for the account data not to be decodable. \
             Ensure that the account was fetched using a binary encoding.",
        );
        if let Ok(UpgradeableLoaderState::Buffer { authority_address }) = account.state() {
            buffers.push(CliUpgradeableBuffer {
                address: address.to_string(),
                authority: authority_address
                    .map(|pubkey| pubkey.to_string())
                    .unwrap_or_else(|| "none".to_string()),
                data_len: 0,
                lamports: account.lamports,
                use_lamports_unit,
            });
        } else {
            return Err(format!("Error parsing Buffer account {address}").into());
        }
    }
    Ok(CliUpgradeableBuffers {
        buffers,
        use_lamports_unit,
    })
}

async fn get_programs(
    rpc_client: &RpcClient,
    authority_pubkey: Option<Pubkey>,
    use_lamports_unit: bool,
) -> Result<CliUpgradeablePrograms, Box<dyn std::error::Error>> {
    let mut filters = vec![RpcFilterType::Memcmp(Memcmp::new_base58_encoded(
        0,
        &[3, 0, 0, 0],
    ))];
    if let Some(authority_pubkey) = authority_pubkey {
        filters.push(RpcFilterType::Memcmp(Memcmp::new_base58_encoded(
            ACCOUNT_TYPE_SIZE + SLOT_SIZE,
            &[1],
        )));
        filters.push(RpcFilterType::Memcmp(Memcmp::new_base58_encoded(
            ACCOUNT_TYPE_SIZE + SLOT_SIZE + OPTION_SIZE,
            authority_pubkey.as_ref(),
        )));
    }

    let results = get_accounts_with_filter(
        rpc_client,
        filters,
        ACCOUNT_TYPE_SIZE + SLOT_SIZE + OPTION_SIZE + PUBKEY_LEN,
    )
    .await?;

    let mut programs = vec![];
    for (programdata_address, programdata_ui_account) in results.iter() {
        let programdata_account: Account = programdata_ui_account.decode().expect(
            "It should be impossible at this point for the account data not to be decodable. \
             Ensure that the account was fetched using a binary encoding.",
        );
        if let Ok(UpgradeableLoaderState::ProgramData {
            slot,
            upgrade_authority_address,
        }) = programdata_account.state()
        {
            let mut bytes = vec![2, 0, 0, 0];
            bytes.extend_from_slice(programdata_address.as_ref());
            let filters = vec![RpcFilterType::Memcmp(Memcmp::new_base58_encoded(0, &bytes))];

            let results = get_accounts_with_filter(rpc_client, filters, 0).await?;
            if results.len() != 1 {
                return Err(format!(
                    "Error: More than one Program associated with ProgramData account \
                     {programdata_address}"
                )
                .into());
            }
            programs.push(CliUpgradeableProgram {
                program_id: results[0].0.to_string(),
                owner: programdata_account.owner.to_string(),
                programdata_address: programdata_address.to_string(),
                authority: upgrade_authority_address
                    .map(|pubkey| pubkey.to_string())
                    .unwrap_or_else(|| "none".to_string()),
                last_deploy_slot: slot,
                data_len: programdata_account
                    .data
                    .len()
                    .saturating_sub(UpgradeableLoaderState::size_of_programdata_metadata()),
                lamports: programdata_account.lamports,
                use_lamports_unit,
            });
        } else {
            return Err(format!("Error parsing ProgramData account {programdata_address}").into());
        }
    }
    Ok(CliUpgradeablePrograms {
        programs,
        use_lamports_unit,
    })
}

async fn get_accounts_with_filter(
    rpc_client: &RpcClient,
    filters: Vec<RpcFilterType>,
    length: usize,
) -> Result<Vec<(Pubkey, UiAccount)>, Box<dyn std::error::Error>> {
    let results = rpc_client
        .get_program_ui_accounts_with_config(
            &bpf_loader_upgradeable::id(),
            RpcProgramAccountsConfig {
                filters: Some(filters),
                account_config: RpcAccountInfoConfig {
                    encoding: Some(UiAccountEncoding::Base64),
                    data_slice: Some(UiDataSliceConfig { offset: 0, length }),
                    ..RpcAccountInfoConfig::default()
                },
                ..RpcProgramAccountsConfig::default()
            },
        )
        .await?;
    Ok(results)
}

async fn process_show(
    rpc_client: &RpcClient,
    config: &CliConfig<'_>,
    account_pubkey: Option<Pubkey>,
    authority_pubkey: Pubkey,
    programs: bool,
    buffers: bool,
    all: bool,
    use_lamports_unit: bool,
) -> ProcessResult {
    if let Some(account_pubkey) = account_pubkey {
        if let Some(account) = rpc_client
            .get_account_with_commitment(&account_pubkey, config.commitment)
            .await?
            .value
        {
            if account.owner == bpf_loader::id() || account.owner == bpf_loader_deprecated::id() {
                Ok(config.output_format.formatted_string(&CliProgram {
                    program_id: account_pubkey.to_string(),
                    owner: account.owner.to_string(),
                    data_len: account.data.len(),
                }))
            } else if account.owner == bpf_loader_upgradeable::id() {
                if let Ok(UpgradeableLoaderState::Program {
                    programdata_address,
                }) = account.state()
                {
                    if let Some(programdata_account) = rpc_client
                        .get_account_with_commitment(&programdata_address, config.commitment)
                        .await?
                        .value
                    {
                        if let Ok(UpgradeableLoaderState::ProgramData {
                            upgrade_authority_address,
                            slot,
                        }) = programdata_account.state()
                        {
                            Ok(config
                                .output_format
                                .formatted_string(&CliUpgradeableProgram {
                                    program_id: account_pubkey.to_string(),
                                    owner: account.owner.to_string(),
                                    programdata_address: programdata_address.to_string(),
                                    authority: upgrade_authority_address
                                        .map(|pubkey| pubkey.to_string())
                                        .unwrap_or_else(|| "none".to_string()),
                                    last_deploy_slot: slot,
                                    data_len: programdata_account.data.len().saturating_sub(
                                        UpgradeableLoaderState::size_of_programdata_metadata(),
                                    ),
                                    lamports: programdata_account.lamports,
                                    use_lamports_unit,
                                }))
                        } else {
                            Err(format!("Program {account_pubkey} has been closed").into())
                        }
                    } else {
                        Err(format!("Program {account_pubkey} has been closed").into())
                    }
                } else if let Ok(UpgradeableLoaderState::Buffer { authority_address }) =
                    account.state()
                {
                    Ok(config
                        .output_format
                        .formatted_string(&CliUpgradeableBuffer {
                            address: account_pubkey.to_string(),
                            authority: authority_address
                                .map(|pubkey| pubkey.to_string())
                                .unwrap_or_else(|| "none".to_string()),
                            data_len: account
                                .data
                                .len()
                                .saturating_sub(UpgradeableLoaderState::size_of_buffer_metadata()),
                            lamports: account.lamports,
                            use_lamports_unit,
                        }))
                } else {
                    Err(format!(
                        "{account_pubkey} is not an upgradeable loader Buffer or Program account"
                    )
                    .into())
                }
            } else {
                Err(format!("{account_pubkey} is not an SBF program").into())
            }
        } else {
            Err(format!("Unable to find the account {account_pubkey}").into())
        }
    } else if programs {
        let authority_pubkey = if all { None } else { Some(authority_pubkey) };
        let programs = get_programs(rpc_client, authority_pubkey, use_lamports_unit).await?;
        Ok(config.output_format.formatted_string(&programs))
    } else if buffers {
        let authority_pubkey = if all { None } else { Some(authority_pubkey) };
        let buffers = get_buffers(rpc_client, authority_pubkey, use_lamports_unit).await?;
        Ok(config.output_format.formatted_string(&buffers))
    } else {
        Err("Invalid parameters".to_string().into())
    }
}

async fn process_dump(
    rpc_client: &RpcClient,
    config: &CliConfig<'_>,
    account_pubkey: Option<Pubkey>,
    output_location: &str,
) -> ProcessResult {
    if let Some(account_pubkey) = account_pubkey {
        if let Some(account) = rpc_client
            .get_account_with_commitment(&account_pubkey, config.commitment)
            .await?
            .value
        {
            if account.owner == bpf_loader::id() || account.owner == bpf_loader_deprecated::id() {
                let mut f = File::create(output_location)?;
                f.write_all(&account.data)?;
                Ok(format!("Wrote program to {output_location}"))
            } else if account.owner == bpf_loader_upgradeable::id() {
                if let Ok(UpgradeableLoaderState::Program {
                    programdata_address,
                }) = account.state()
                {
                    if let Some(programdata_account) = rpc_client
                        .get_account_with_commitment(&programdata_address, config.commitment)
                        .await?
                        .value
                    {
                        if let Ok(UpgradeableLoaderState::ProgramData { .. }) =
                            programdata_account.state()
                        {
                            let offset = UpgradeableLoaderState::size_of_programdata_metadata();
                            let program_data = &programdata_account.data[offset..];
                            let mut f = File::create(output_location)?;
                            f.write_all(program_data)?;
                            Ok(format!("Wrote program to {output_location}"))
                        } else {
                            Err(format!("Program {account_pubkey} has been closed").into())
                        }
                    } else {
                        Err(format!("Program {account_pubkey} has been closed").into())
                    }
                } else if let Ok(UpgradeableLoaderState::Buffer { .. }) = account.state() {
                    let offset = UpgradeableLoaderState::size_of_buffer_metadata();
                    let program_data = &account.data[offset..];
                    let mut f = File::create(output_location)?;
                    f.write_all(program_data)?;
                    Ok(format!("Wrote program to {output_location}"))
                } else {
                    Err(format!(
                        "{account_pubkey} is not an upgradeable loader buffer or program account"
                    )
                    .into())
                }
            } else {
                Err(format!("{account_pubkey} is not an SBF program").into())
            }
        } else {
            Err(format!("Unable to find the account {account_pubkey}").into())
        }
    } else {
        Err("No account specified".into())
    }
}

async fn close(
    rpc_client: &RpcClient,
    config: &CliConfig<'_>,
    account_pubkey: &Pubkey,
    recipient_pubkey: &Pubkey,
    authority_signer: &dyn Signer,
    program_pubkey: Option<&Pubkey>,
) -> Result<(), Box<dyn std::error::Error>> {
    let blockhash = rpc_client.get_latest_blockhash().await?;

    let mut tx = Transaction::new_unsigned(Message::new(
        &[loader_v3_instruction::close_any(
            account_pubkey,
            recipient_pubkey,
            Some(&authority_signer.pubkey()),
            program_pubkey,
        )],
        Some(&config.signers[0].pubkey()),
    ));

    tx.try_sign(&[config.signers[0], authority_signer], blockhash)?;
    let result = rpc_client
        .send_and_confirm_transaction_with_spinner_and_config(
            &tx,
            config.commitment,
            config.send_transaction_config,
        )
        .await;
    if let Err(err) = result {
        if let ClientErrorKind::TransactionError(TransactionError::InstructionError(
            _,
            InstructionError::InvalidInstructionData,
        )) = err.kind()
        {
            return Err("Closing a buffer account is not supported by the cluster".into());
        } else if let ClientErrorKind::TransactionError(TransactionError::InstructionError(
            _,
            InstructionError::InvalidArgument,
        )) = err.kind()
        {
            return Err("Closing a program account is not supported by the cluster".into());
        } else {
            return Err(format!("Close failed: {err}").into());
        }
    }
    Ok(())
}

async fn process_close(
    rpc_client: &RpcClient,
    config: &CliConfig<'_>,
    account_pubkey: Option<Pubkey>,
    recipient_pubkey: Pubkey,
    authority_index: SignerIndex,
    use_lamports_unit: bool,
    bypass_warning: bool,
) -> ProcessResult {
    let authority_signer = config.signers[authority_index];

    if let Some(account_pubkey) = account_pubkey {
        if let Some(account) = rpc_client
            .get_account_with_commitment(&account_pubkey, config.commitment)
            .await?
            .value
        {
            match account.state() {
                Ok(UpgradeableLoaderState::Buffer { authority_address }) => {
                    if authority_address != Some(authority_signer.pubkey()) {
                        return Err(format!(
                            "Buffer account authority {:?} does not match {:?}",
                            authority_address,
                            Some(authority_signer.pubkey())
                        )
                        .into());
                    } else {
                        close(
                            rpc_client,
                            config,
                            &account_pubkey,
                            &recipient_pubkey,
                            authority_signer,
                            None,
                        )
                        .await?;
                    }
                    Ok(config
                        .output_format
                        .formatted_string(&CliUpgradeableBuffers {
                            buffers: vec![CliUpgradeableBuffer {
                                address: account_pubkey.to_string(),
                                authority: authority_address
                                    .map(|pubkey| pubkey.to_string())
                                    .unwrap_or_else(|| "none".to_string()),
                                data_len: 0,
                                lamports: account.lamports,
                                use_lamports_unit,
                            }],
                            use_lamports_unit,
                        }))
                }
                Ok(UpgradeableLoaderState::Program {
                    programdata_address: programdata_pubkey,
                }) => {
                    if let Some(account) = rpc_client
                        .get_account_with_commitment(&programdata_pubkey, config.commitment)
                        .await?
                        .value
                    {
                        if let Ok(UpgradeableLoaderState::ProgramData {
                            slot: _,
                            upgrade_authority_address: authority_pubkey,
                        }) = account.state()
                        {
                            if authority_pubkey != Some(authority_signer.pubkey()) {
                                Err(format!(
                                    "Program authority {:?} does not match {:?}",
                                    authority_pubkey,
                                    Some(authority_signer.pubkey())
                                )
                                .into())
                            } else {
                                if !bypass_warning {
                                    return Err(String::from(CLOSE_PROGRAM_WARNING).into());
                                }
                                close(
                                    rpc_client,
                                    config,
                                    &programdata_pubkey,
                                    &recipient_pubkey,
                                    authority_signer,
                                    Some(&account_pubkey),
                                )
                                .await?;
                                Ok(config.output_format.formatted_string(
                                    &CliUpgradeableProgramClosed {
                                        program_id: account_pubkey.to_string(),
                                        lamports: account.lamports,
                                        use_lamports_unit,
                                    },
                                ))
                            }
                        } else {
                            Err(format!("Program {account_pubkey} has been closed").into())
                        }
                    } else {
                        Err(format!("Program {account_pubkey} has been closed").into())
                    }
                }
                _ => Err(format!("{account_pubkey} is not a Program or Buffer account").into()),
            }
        } else {
            Err(format!("Unable to find the account {account_pubkey}").into())
        }
    } else {
        let buffers = get_buffers(
            rpc_client,
            Some(authority_signer.pubkey()),
            use_lamports_unit,
        )
        .await?;

        let mut closed = vec![];
        for buffer in buffers.buffers.iter() {
            if close(
                rpc_client,
                config,
                &Pubkey::from_str(&buffer.address)?,
                &recipient_pubkey,
                authority_signer,
                None,
            )
            .await
            .is_ok()
            {
                closed.push(buffer.clone());
            }
        }
        Ok(config
            .output_format
            .formatted_string(&CliUpgradeableBuffers {
                buffers: closed,
                use_lamports_unit,
            }))
    }
}

async fn process_extend_program(
    rpc_client: &RpcClient,
    config: &CliConfig<'_>,
    program_pubkey: Pubkey,
    authority_signer_index: SignerIndex,
    additional_bytes: u32,
) -> ProcessResult {
    let payer_pubkey = config.signers[0].pubkey();
    let authority_signer = config.signers[authority_signer_index];

    if additional_bytes == 0 {
        return Err("Additional bytes must be greater than zero".into());
    }

    let program_account = match rpc_client
        .get_account_with_commitment(&program_pubkey, config.commitment)
        .await?
        .value
    {
        Some(program_account) => Ok(program_account),
        None => Err(format!("Unable to find program {program_pubkey}")),
    }?;

    if !bpf_loader_upgradeable::check_id(&program_account.owner) {
        return Err(format!("Account {program_pubkey} is not an upgradeable program").into());
    }

    let programdata_pubkey = match program_account.state() {
        Ok(UpgradeableLoaderState::Program {
            programdata_address: programdata_pubkey,
        }) => Ok(programdata_pubkey),
        _ => Err(format!(
            "Account {program_pubkey} is not an upgradeable program"
        )),
    }?;

    let programdata_account = match rpc_client
        .get_account_with_commitment(&programdata_pubkey, config.commitment)
        .await?
        .value
    {
        Some(programdata_account) => Ok(programdata_account),
        None => Err(format!("Program {program_pubkey} is closed")),
    }?;

    let upgrade_authority_address = match programdata_account.state() {
        Ok(UpgradeableLoaderState::ProgramData {
            slot: _,
            upgrade_authority_address,
        }) => Ok(upgrade_authority_address),
        _ => Err(format!("Program {program_pubkey} is closed")),
    }?;

    let upgrade_authority_address = upgrade_authority_address
        .ok_or_else(|| format!("Program {program_pubkey} is not upgradeable"))?;

    if authority_signer.pubkey() != upgrade_authority_address {
        return Err(format!(
            "Upgrade authority {} does not match {}",
            upgrade_authority_address,
            authority_signer.pubkey(),
        )
        .into());
    }

    let blockhash = rpc_client.get_latest_blockhash().await?;
    let feature_set = fetch_feature_set(rpc_client).await?;

    let instruction =
        if feature_set.is_active(&agave_feature_set::enable_extend_program_checked::id()) {
            loader_v3_instruction::extend_program_checked(
                &program_pubkey,
                &upgrade_authority_address,
                Some(&payer_pubkey),
                additional_bytes,
            )
        } else {
            loader_v3_instruction::extend_program(
                &program_pubkey,
                Some(&payer_pubkey),
                additional_bytes,
            )
        };
    let mut tx = Transaction::new_unsigned(Message::new(&[instruction], Some(&payer_pubkey)));

    tx.try_sign(&[config.signers[0], authority_signer], blockhash)?;
    let result = rpc_client
        .send_and_confirm_transaction_with_spinner_and_config(
            &tx,
            config.commitment,
            config.send_transaction_config,
        )
        .await;
    if let Err(err) = result {
        if let ClientErrorKind::TransactionError(TransactionError::InstructionError(
            _,
            InstructionError::InvalidInstructionData,
        )) = err.kind()
        {
            return Err("Extending a program is not supported by the cluster".into());
        } else {
            return Err(format!("Extend program failed: {err}").into());
        }
    }

    Ok(config
        .output_format
        .formatted_string(&CliUpgradeableProgramExtended {
            program_id: program_pubkey.to_string(),
            additional_bytes,
        }))
}

async fn process_migrate_program(
    rpc_client: &RpcClient,
    config: &CliConfig<'_>,
    program_pubkey: Pubkey,
    authority_signer_index: SignerIndex,
    compute_unit_price: Option<u64>,
) -> ProcessResult {
    let payer_pubkey = config.signers[0].pubkey();
    let authority_signer = config.signers[authority_signer_index];

    let program_account = match rpc_client
        .get_account_with_commitment(&program_pubkey, config.commitment)
        .await?
        .value
    {
        Some(program_account) => Ok(program_account),
        None => Err(format!("Unable to find program {program_pubkey}")),
    }?;

    if !bpf_loader_upgradeable::check_id(&program_account.owner) {
        return Err(format!("Account {program_pubkey} is not an upgradeable program").into());
    }

    let Ok(UpgradeableLoaderState::Program {
        programdata_address: programdata_pubkey,
    }) = program_account.state()
    else {
        return Err(format!("Account {program_pubkey} is not an upgradeable program").into());
    };

    let Some(programdata_account) = rpc_client
        .get_account_with_commitment(&programdata_pubkey, config.commitment)
        .await?
        .value
    else {
        return Err(format!("Program {program_pubkey} is closed").into());
    };

    let upgrade_authority_address = match programdata_account.state() {
        Ok(UpgradeableLoaderState::ProgramData {
            slot: _slot,
            upgrade_authority_address,
        }) => upgrade_authority_address,
        _ => None,
    };

    if authority_signer.pubkey() != upgrade_authority_address.unwrap_or(program_pubkey) {
        return Err(format!(
            "Upgrade authority {:?} does not match {:?}",
            upgrade_authority_address,
            Some(authority_signer.pubkey())
        )
        .into());
    }

    let blockhash = rpc_client.get_latest_blockhash().await?;
    let mut message = Message::new(
        &vec![loader_v3_instruction::migrate_program(
            &programdata_pubkey,
            &program_pubkey,
            &authority_signer.pubkey(),
        )]
        .with_compute_unit_config(&ComputeUnitConfig {
            compute_unit_price,
            compute_unit_limit: ComputeUnitLimit::Simulated,
        }),
        Some(&payer_pubkey),
    );
    simulate_and_update_compute_unit_limit(&ComputeUnitLimit::Simulated, rpc_client, &mut message)
        .await?;

    let mut tx = Transaction::new_unsigned(message);
    tx.try_sign(&[config.signers[0], config.signers[1]], blockhash)?;
    let result = rpc_client
        .send_and_confirm_transaction_with_spinner_and_config(
            &tx,
            config.commitment,
            config.send_transaction_config,
        )
        .await;
    if let Err(err) = result {
        if let ClientErrorKind::TransactionError(TransactionError::InstructionError(
            _,
            InstructionError::InvalidInstructionData,
        )) = err.kind()
        {
            return Err("Migrating a program is not supported by the cluster".into());
        } else {
            return Err(format!("Migrate program failed: {err}").into());
        }
    }

    Ok(config
        .output_format
        .formatted_string(&CliUpgradeableProgramMigrated {
            program_id: program_pubkey.to_string(),
        }))
}

pub fn calculate_max_chunk_size(baseline_msg: Message) -> usize {
    let tx_size = bincode::serialized_size(&Transaction {
        signatures: vec![
            Signature::default();
            baseline_msg.header.num_required_signatures as usize
        ],
        message: baseline_msg,
    })
    .unwrap() as usize;
    // add 1 byte buffer to account for shortvec encoding
    PACKET_DATA_SIZE.saturating_sub(tx_size).saturating_sub(1)
}

#[allow(clippy::too_many_arguments)]
async fn do_process_program_deploy(
    rpc_client: Arc<RpcClient>,
    config: &CliConfig<'_>,
    program_data: &[u8], // can be empty, hence we have program_len
    program_len: usize,
    program_data_max_len: usize,
    min_rent_exempt_program_data_balance: u64,
    fee_payer_signer: &dyn Signer,
    program_signers: &[&dyn Signer],
    buffer_signer: Option<&dyn Signer>,
    buffer_pubkey: &Pubkey,
    buffer_program_data: Option<Vec<u8>>,
    buffer_authority_signer: &dyn Signer,
    skip_fee_check: bool,
    compute_unit_price: Option<u64>,
    max_sign_attempts: usize,
    use_rpc: bool,
) -> ProcessResult {
    let blockhash = rpc_client.get_latest_blockhash().await?;
    let compute_unit_limit = ComputeUnitLimit::Simulated;

    let (initial_instructions, balance_needed, buffer_program_data) =
        if let Some(buffer_program_data) = buffer_program_data {
            (vec![], 0, buffer_program_data)
        } else {
            (
                loader_v3_instruction::create_buffer(
                    &fee_payer_signer.pubkey(),
                    buffer_pubkey,
                    &buffer_authority_signer.pubkey(),
                    min_rent_exempt_program_data_balance,
                    program_len,
                )?,
                min_rent_exempt_program_data_balance,
                vec![0; program_len],
            )
        };

    let initial_message = if !initial_instructions.is_empty() {
        Some(Message::new_with_blockhash(
            &initial_instructions.with_compute_unit_config(&ComputeUnitConfig {
                compute_unit_price,
                compute_unit_limit,
            }),
            Some(&fee_payer_signer.pubkey()),
            &blockhash,
        ))
    } else {
        None
    };

    // Create and add write messages
    let create_msg = |offset: u32, bytes: Vec<u8>| {
        let instruction = loader_v3_instruction::write(
            buffer_pubkey,
            &buffer_authority_signer.pubkey(),
            offset,
            bytes,
        );

        let instructions = vec![instruction].with_compute_unit_config(&ComputeUnitConfig {
            compute_unit_price,
            compute_unit_limit,
        });
        Message::new_with_blockhash(&instructions, Some(&fee_payer_signer.pubkey()), &blockhash)
    };

    let mut write_messages = vec![];
    let chunk_size = calculate_max_chunk_size(create_msg(0, Vec::new()));
    for (chunk, i) in program_data.chunks(chunk_size).zip(0usize..) {
        let offset = i.saturating_mul(chunk_size);
        if chunk != &buffer_program_data[offset..offset.saturating_add(chunk.len())] {
            write_messages.push(create_msg(offset as u32, chunk.to_vec()));
        }
    }

    // Create and add final message
    let final_message = {
        #[allow(deprecated)]
        let instructions = loader_v3_instruction::deploy_with_max_program_len(
            &fee_payer_signer.pubkey(),
            &program_signers[0].pubkey(),
            buffer_pubkey,
            &program_signers[1].pubkey(),
            rpc_client
                .get_minimum_balance_for_rent_exemption(UpgradeableLoaderState::size_of_program())
                .await?,
            program_data_max_len,
        )?
        .with_compute_unit_config(&ComputeUnitConfig {
            compute_unit_price,
            compute_unit_limit,
        });

        Some(Message::new_with_blockhash(
            &instructions,
            Some(&fee_payer_signer.pubkey()),
            &blockhash,
        ))
    };

    if !skip_fee_check {
        check_payer(
            &rpc_client,
            config,
            fee_payer_signer.pubkey(),
            balance_needed,
            &initial_message,
            &write_messages,
            &final_message,
        )
        .await?;
    }

    let final_tx_sig = send_deploy_messages(
        rpc_client,
        config,
        initial_message,
        write_messages,
        final_message,
        fee_payer_signer,
        buffer_signer,
        Some(buffer_authority_signer),
        Some(program_signers),
        max_sign_attempts,
        use_rpc,
        &compute_unit_limit,
    )
    .await?;

    let program_id = CliProgramId {
        program_id: program_signers[0].pubkey().to_string(),
        signature: final_tx_sig.as_ref().map(ToString::to_string),
    };
    Ok(config.output_format.formatted_string(&program_id))
}

#[allow(clippy::too_many_arguments)]
async fn do_process_write_buffer(
    rpc_client: Arc<RpcClient>,
    config: &CliConfig<'_>,
    program_data: &[u8], // can be empty, hence we have program_len
    program_len: usize,
    min_rent_exempt_program_data_balance: u64,
    fee_payer_signer: &dyn Signer,
    buffer_signer: Option<&dyn Signer>,
    buffer_pubkey: &Pubkey,
    buffer_program_data: Option<Vec<u8>>,
    buffer_authority_signer: &dyn Signer,
    skip_fee_check: bool,
    compute_unit_price: Option<u64>,
    max_sign_attempts: usize,
    use_rpc: bool,
) -> ProcessResult {
    let blockhash = rpc_client.get_latest_blockhash().await?;
    let compute_unit_limit = ComputeUnitLimit::Simulated;

    let (initial_instructions, balance_needed, buffer_program_data) =
        if let Some(buffer_program_data) = buffer_program_data {
            (vec![], 0, buffer_program_data)
        } else {
            (
                loader_v3_instruction::create_buffer(
                    &fee_payer_signer.pubkey(),
                    buffer_pubkey,
                    &buffer_authority_signer.pubkey(),
                    min_rent_exempt_program_data_balance,
                    program_len,
                )?,
                min_rent_exempt_program_data_balance,
                vec![0; program_len],
            )
        };

    let initial_message = if !initial_instructions.is_empty() {
        Some(Message::new_with_blockhash(
            &initial_instructions.with_compute_unit_config(&ComputeUnitConfig {
                compute_unit_price,
                compute_unit_limit,
            }),
            Some(&fee_payer_signer.pubkey()),
            &blockhash,
        ))
    } else {
        None
    };

    // Create and add write messages
    let create_msg = |offset: u32, bytes: Vec<u8>| {
        let instruction = loader_v3_instruction::write(
            buffer_pubkey,
            &buffer_authority_signer.pubkey(),
            offset,
            bytes,
        );

        let instructions = vec![instruction].with_compute_unit_config(&ComputeUnitConfig {
            compute_unit_price,
            compute_unit_limit,
        });
        Message::new_with_blockhash(&instructions, Some(&fee_payer_signer.pubkey()), &blockhash)
    };

    let mut write_messages = vec![];
    let chunk_size = calculate_max_chunk_size(create_msg(0, Vec::new()));
    for (chunk, i) in program_data.chunks(chunk_size).zip(0usize..) {
        let offset = i.saturating_mul(chunk_size);
        if chunk != &buffer_program_data[offset..offset.saturating_add(chunk.len())] {
            write_messages.push(create_msg(offset as u32, chunk.to_vec()));
        }
    }

    if !skip_fee_check {
        check_payer(
            &rpc_client,
            config,
            fee_payer_signer.pubkey(),
            balance_needed,
            &initial_message,
            &write_messages,
            &None,
        )
        .await?;
    }

    let _final_tx_sig = send_deploy_messages(
        rpc_client,
        config,
        initial_message,
        write_messages,
        None,
        fee_payer_signer,
        buffer_signer,
        Some(buffer_authority_signer),
        None,
        max_sign_attempts,
        use_rpc,
        &compute_unit_limit,
    )
    .await?;

    let buffer = CliProgramBuffer {
        buffer: buffer_pubkey.to_string(),
    };
    Ok(config.output_format.formatted_string(&buffer))
}

#[allow(clippy::too_many_arguments)]
async fn do_process_program_upgrade(
    rpc_client: Arc<RpcClient>,
    config: &CliConfig<'_>,
    program_data: &[u8], // can be empty, hence we have program_len
    program_len: usize,
    min_rent_exempt_program_data_balance: u64,
    fee_payer_signer: &dyn Signer,
    program_id: &Pubkey,
    upgrade_authority: &dyn Signer,
    buffer_pubkey: &Pubkey,
    buffer_signer: Option<&dyn Signer>,
    buffer_program_data: Option<Vec<u8>>,
    skip_fee_check: bool,
    compute_unit_price: Option<u64>,
    max_sign_attempts: usize,
    auto_extend: bool,
    use_rpc: bool,
) -> ProcessResult {
    let blockhash = rpc_client.get_latest_blockhash().await?;
    let compute_unit_limit = ComputeUnitLimit::Simulated;

    let (initial_message, write_messages, balance_needed) = if let Some(buffer_signer) =
        buffer_signer
    {
        let (mut initial_instructions, balance_needed, buffer_program_data) =
            if let Some(buffer_program_data) = buffer_program_data {
                (vec![], 0, buffer_program_data)
            } else {
                (
                    loader_v3_instruction::create_buffer(
                        &fee_payer_signer.pubkey(),
                        &buffer_signer.pubkey(),
                        &upgrade_authority.pubkey(),
                        min_rent_exempt_program_data_balance,
                        program_len,
                    )?,
                    min_rent_exempt_program_data_balance,
                    vec![0; program_len],
                )
            };

        if auto_extend {
            extend_program_data_if_needed(
                &mut initial_instructions,
                &rpc_client,
                config.commitment,
                &fee_payer_signer.pubkey(),
                program_id,
                program_len,
            )
            .await?;
        }

        let initial_message = if !initial_instructions.is_empty() {
            Some(Message::new_with_blockhash(
                &initial_instructions.with_compute_unit_config(&ComputeUnitConfig {
                    compute_unit_price,
                    compute_unit_limit: ComputeUnitLimit::Simulated,
                }),
                Some(&fee_payer_signer.pubkey()),
                &blockhash,
            ))
        } else {
            None
        };

        let buffer_signer_pubkey = buffer_signer.pubkey();
        let upgrade_authority_pubkey = upgrade_authority.pubkey();
        let create_msg = |offset: u32, bytes: Vec<u8>| {
            let instructions = vec![loader_v3_instruction::write(
                &buffer_signer_pubkey,
                &upgrade_authority_pubkey,
                offset,
                bytes,
            )]
            .with_compute_unit_config(&ComputeUnitConfig {
                compute_unit_price,
                compute_unit_limit,
            });
            Message::new_with_blockhash(&instructions, Some(&fee_payer_signer.pubkey()), &blockhash)
        };

        // Create and add write messages
        let mut write_messages = vec![];
        let chunk_size = calculate_max_chunk_size(create_msg(0, Vec::new()));
        for (chunk, i) in program_data.chunks(chunk_size).zip(0usize..) {
            let offset = i.saturating_mul(chunk_size);
            if chunk != &buffer_program_data[offset..offset.saturating_add(chunk.len())] {
                write_messages.push(create_msg(offset as u32, chunk.to_vec()));
            }
        }

        (initial_message, write_messages, balance_needed)
    } else {
        (None, vec![], 0)
    };

    // Create and add final message
    let final_instructions = vec![loader_v3_instruction::upgrade(
        program_id,
        buffer_pubkey,
        &upgrade_authority.pubkey(),
        &fee_payer_signer.pubkey(),
    )]
    .with_compute_unit_config(&ComputeUnitConfig {
        compute_unit_price,
        compute_unit_limit,
    });
    let final_message = Message::new_with_blockhash(
        &final_instructions,
        Some(&fee_payer_signer.pubkey()),
        &blockhash,
    );
    let final_message = Some(final_message);

    if !skip_fee_check {
        check_payer(
            &rpc_client,
            config,
            fee_payer_signer.pubkey(),
            balance_needed,
            &initial_message,
            &write_messages,
            &final_message,
        )
        .await?;
    }

    let final_tx_sig = send_deploy_messages(
        rpc_client,
        config,
        initial_message,
        write_messages,
        final_message,
        fee_payer_signer,
        buffer_signer,
        Some(upgrade_authority),
        Some(&[upgrade_authority]),
        max_sign_attempts,
        use_rpc,
        &compute_unit_limit,
    )
    .await?;

    let program_id = CliProgramId {
        program_id: program_id.to_string(),
        signature: final_tx_sig.as_ref().map(ToString::to_string),
    };
    Ok(config.output_format.formatted_string(&program_id))
}

// Attempts to look up the program data account, and adds an extend program data instruction if the
// program data account is too small.
async fn extend_program_data_if_needed(
    initial_instructions: &mut Vec<Instruction>,
    rpc_client: &RpcClient,
    commitment: CommitmentConfig,
    fee_payer: &Pubkey,
    program_id: &Pubkey,
    program_len: usize,
) -> Result<(), Box<dyn std::error::Error>> {
    let program_data_address = get_program_data_address(program_id);

    let Some(program_data_account) = rpc_client
        .get_account_with_commitment(&program_data_address, commitment)
        .await?
        .value
    else {
        // Program data has not been allocated yet.
        return Ok(());
    };

    let upgrade_authority_address = match program_data_account.state() {
        Ok(UpgradeableLoaderState::ProgramData {
            slot: _,
            upgrade_authority_address,
        }) => Ok(upgrade_authority_address),
        _ => Err(format!("Program {program_id} is closed")),
    }?;

    let upgrade_authority_address = upgrade_authority_address
        .ok_or_else(|| format!("Program {program_id} is not upgradeable"))?;

    let required_len = UpgradeableLoaderState::size_of_programdata(program_len);
    let max_permitted_data_length = usize::try_from(MAX_PERMITTED_DATA_LENGTH).unwrap();
    if required_len > max_permitted_data_length {
        let max_program_len = max_permitted_data_length
            .saturating_sub(UpgradeableLoaderState::size_of_programdata(0));
        return Err(format!(
            "New program ({program_id}) data account is too big: {required_len}.\nMaximum program \
             size: {max_program_len}.",
        )
        .into());
    }

    let current_len = program_data_account.data.len();
    let additional_bytes = required_len.saturating_sub(current_len);
    if additional_bytes == 0 {
        // Current allocation is sufficient.
        return Ok(());
    }

    let additional_bytes =
        u32::try_from(additional_bytes).expect("`u32` is big enough to hold an account size");

    let feature_set = fetch_feature_set(rpc_client).await?;
    let instruction =
        if feature_set.is_active(&agave_feature_set::enable_extend_program_checked::id()) {
            loader_v3_instruction::extend_program_checked(
                program_id,
                &upgrade_authority_address,
                Some(fee_payer),
                additional_bytes,
            )
        } else {
            loader_v3_instruction::extend_program(program_id, Some(fee_payer), additional_bytes)
        };
    initial_instructions.push(instruction);

    Ok(())
}

fn read_and_verify_elf(
    program_location: &str,
    feature_set: FeatureSet,
) -> Result<Vec<u8>, Box<dyn std::error::Error>> {
    let mut file = File::open(program_location)
        .map_err(|err| format!("Unable to open program file: {err}"))?;
    let mut program_data = Vec::new();
    file.read_to_end(&mut program_data)
        .map_err(|err| format!("Unable to read program file: {err}"))?;

    verify_elf(&program_data, feature_set)?;

    Ok(program_data)
}

fn verify_elf(
    program_data: &[u8],
    feature_set: FeatureSet,
) -> Result<(), Box<dyn std::error::Error>> {
    // Verify the program
    let program_runtime_environment = create_program_runtime_environment_v1(
        &feature_set.runtime_features(),
        &SVMTransactionExecutionBudget::new_with_defaults(
            feature_set.is_active(&raise_cpi_nesting_limit_to_8::id()),
        ),
        true,
        false,
    )
    .unwrap();
    let executable =
        Executable::<InvokeContext>::from_elf(program_data, Arc::new(program_runtime_environment))
            .map_err(|err| format!("ELF error: {err}"))?;

    executable
        .verify::<RequisiteVerifier>()
        .map_err(|err| format!("ELF error: {err}").into())
}

async fn check_payer(
    rpc_client: &RpcClient,
    config: &CliConfig<'_>,
    fee_payer_pubkey: Pubkey,
    balance_needed: u64,
    initial_message: &Option<Message>,
    write_messages: &[Message],
    final_message: &Option<Message>,
) -> Result<(), Box<dyn std::error::Error>> {
    let mut fee = Saturating(0);
    if let Some(message) = initial_message {
        fee += rpc_client.get_fee_for_message(message).await?;
    }
    // Assume all write messages cost the same
    if let Some(message) = write_messages.first() {
        fee += rpc_client
            .get_fee_for_message(message)
            .await?
            .saturating_mul(write_messages.len() as u64);
    }
    if let Some(message) = final_message {
        fee += rpc_client.get_fee_for_message(message).await?;
    }
    check_account_for_spend_and_fee_with_commitment(
        rpc_client,
        &fee_payer_pubkey,
        balance_needed,
        fee.0,
        config.commitment,
    )
    .await?;
    Ok(())
}

#[allow(clippy::too_many_arguments)]
async fn send_deploy_messages(
    rpc_client: Arc<RpcClient>,
    config: &CliConfig<'_>,
    initial_message: Option<Message>,
    mut write_messages: Vec<Message>,
    final_message: Option<Message>,
    fee_payer_signer: &dyn Signer,
    initial_signer: Option<&dyn Signer>,
    write_signer: Option<&dyn Signer>,
    final_signers: Option<&[&dyn Signer]>,
    max_sign_attempts: usize,
    use_rpc: bool,
    compute_unit_limit: &ComputeUnitLimit,
) -> Result<Option<Signature>, Box<dyn std::error::Error>> {
    if let Some(mut message) = initial_message {
        if let Some(initial_signer) = initial_signer {
            trace!("Preparing the required accounts");
            simulate_and_update_compute_unit_limit(compute_unit_limit, &rpc_client, &mut message)
                .await?;
            let mut initial_transaction = Transaction::new_unsigned(message.clone());
            let blockhash = rpc_client.get_latest_blockhash().await?;

            // Most of the initial_transaction combinations require both the fee-payer and new program
            // account to sign the transaction. One (transfer) only requires the fee-payer signature.
            // This check is to ensure signing does not fail on a KeypairPubkeyMismatch error from an
            // extraneous signature.
            if message.header.num_required_signatures == 3 {
                initial_transaction.try_sign(
                    &[fee_payer_signer, initial_signer, write_signer.unwrap()],
                    blockhash,
                )?;
            } else if message.header.num_required_signatures == 2 {
                initial_transaction.try_sign(&[fee_payer_signer, initial_signer], blockhash)?;
            } else {
                initial_transaction.try_sign(&[fee_payer_signer], blockhash)?;
            }
            let result = rpc_client
                .send_and_confirm_transaction_with_spinner_and_config(
                    &initial_transaction,
                    config.commitment,
                    config.send_transaction_config,
                )
                .await;
            log_instruction_custom_error::<SystemError>(result, config)
                .map_err(|err| format!("Account allocation failed: {err}"))?;
        } else {
            return Err("Buffer account not created yet, must provide a key pair".into());
        }
    }

    if !write_messages.is_empty() {
        if let Some(write_signer) = write_signer {
            trace!("Writing program data");

            // Simulate the first write message to get the number of compute units
            // consumed and then reuse that value as the compute unit limit for all
            // write messages.
            {
                let mut message = write_messages[0].clone();
                if let UpdateComputeUnitLimitResult::UpdatedInstructionIndex(ix_index) =
                    simulate_and_update_compute_unit_limit(
                        compute_unit_limit,
                        &rpc_client,
                        &mut message,
                    )
                    .await?
                {
                    for msg in &mut write_messages {
                        // Write messages are all assumed to be identical except
                        // the program data being written. But just in case that
                        // assumption is broken, assert that we are only ever
                        // changing the instruction data for a compute budget
                        // instruction.
                        assert_eq!(msg.program_id(ix_index), Some(&compute_budget::id()));
                        msg.instructions[ix_index]
                            .data
                            .clone_from(&message.instructions[ix_index].data);
                    }
                }
            }

            let connection_cache = if config.use_quic {
                #[cfg(feature = "dev-context-only-utils")]
                let cache =
                    ConnectionCache::new_quic_for_tests("connection_cache_cli_program_quic", 1);
                #[cfg(not(feature = "dev-context-only-utils"))]
                let cache = ConnectionCache::new_quic("connection_cache_cli_program_quic", 1);
                cache
            } else {
                ConnectionCache::with_udp("connection_cache_cli_program_udp", 1)
            };
            let transaction_errors = match connection_cache {
                ConnectionCache::Udp(cache) => {
                    TpuClient::new_with_connection_cache(
                        rpc_client.clone(),
                        &config.websocket_url,
                        TpuClientConfig::default(),
                        cache,
                    )
                    .await?
                    .send_and_confirm_messages_with_spinner(
                        &write_messages,
                        &[fee_payer_signer, write_signer],
                    )
                    .await
                }
                ConnectionCache::Quic(cache) => {
                    let tpu_client_fut = TpuClient::new_with_connection_cache(
                        rpc_client.clone(),
                        config.websocket_url.as_str(),
                        solana_client::tpu_client::TpuClientConfig::default(),
                        cache,
                    );
                    let tpu_client = if use_rpc {
                        None
                    } else {
                        Some(
                            tpu_client_fut
                                .await
                                .expect("Should return a valid tpu client"),
                        )
                    };
                    send_and_confirm_transactions_in_parallel_v2(
                        rpc_client.clone(),
                        tpu_client,
                        &write_messages,
                        &[fee_payer_signer, write_signer],
                        SendAndConfirmConfigV2 {
                            resign_txs_count: Some(max_sign_attempts),
                            with_spinner: true,
                            rpc_send_transaction_config: config.send_transaction_config,
                        },
                    )
                    .await
                }
            }
            .map_err(|err| format!("Data writes to account failed: {err}"))?
            .into_iter()
            .flatten()
            .collect::<Vec<_>>();

            if !transaction_errors.is_empty() {
                for transaction_error in &transaction_errors {
                    error!("{transaction_error:?}");
                }
                return Err(
                    format!("{} write transactions failed", transaction_errors.len()).into(),
                );
            }
        }
    }

    if let Some(mut message) = final_message {
        if let Some(final_signers) = final_signers {
            trace!("Deploying program");

            simulate_and_update_compute_unit_limit(compute_unit_limit, &rpc_client, &mut message)
                .await?;
            let mut final_tx = Transaction::new_unsigned(message);
            let blockhash = rpc_client.get_latest_blockhash().await?;
            let mut signers = final_signers.to_vec();
            signers.push(fee_payer_signer);
            final_tx.try_sign(&signers, blockhash)?;
            return Ok(Some(
                rpc_client
                    .send_and_confirm_transaction_with_spinner_and_config(
                        &final_tx,
                        config.commitment,
                        config.send_transaction_config,
                    )
                    .await
                    .map_err(|e| format!("Deploying program failed: {e}"))?,
            ));
        }
    }

    Ok(None)
}

fn create_ephemeral_keypair(
) -> Result<(usize, bip39::Mnemonic, Keypair), Box<dyn std::error::Error>> {
    const WORDS: usize = 12;
    let mnemonic = Mnemonic::new(MnemonicType::for_word_count(WORDS)?, Language::English);
    let seed = Seed::new(&mnemonic, "");
    let new_keypair = keypair_from_seed(seed.as_bytes())?;

    Ok((WORDS, mnemonic, new_keypair))
}

fn report_ephemeral_mnemonic(words: usize, mnemonic: bip39::Mnemonic, ephemeral_pubkey: &Pubkey) {
    let phrase: &str = mnemonic.phrase();
    let divider = String::from_utf8(vec![b'='; phrase.len()]).unwrap();
    eprintln!("{divider}\nRecover the intermediate account's ephemeral keypair file with");
    eprintln!("`solana-keygen recover` and the following {words}-word seed phrase:");
    eprintln!("{divider}\n{phrase}\n{divider}");
    eprintln!("To resume a deploy, pass the recovered keypair as the");
    eprintln!("[BUFFER_SIGNER] to `solana program deploy` or `solana program write-buffer'.");
    eprintln!("Or to recover the account's lamports, use:");
    eprintln!("{divider}\nsolana program close {ephemeral_pubkey}\n{divider}");
}

async fn fetch_feature_set(
    rpc_client: &RpcClient,
) -> Result<FeatureSet, Box<dyn std::error::Error>> {
    let mut feature_set = FeatureSet::default();
    for feature_ids in FEATURE_NAMES
        .keys()
        .cloned()
        .collect::<Vec<Pubkey>>()
        .chunks(MAX_MULTIPLE_ACCOUNTS)
    {
        rpc_client
            .get_multiple_accounts(feature_ids)
            .await?
            .into_iter()
            .zip(feature_ids)
            .for_each(|(account, feature_id)| {
                let activation_slot = account.and_then(status_from_account);

                if let Some(CliFeatureStatus::Active(slot)) = activation_slot {
                    feature_set.activate(feature_id, slot);
                }
            });
    }

    Ok(feature_set)
}

#[cfg(test)]
mod tests {
    use {
        super::*,
        crate::{
            clap_app::get_clap_app,
            cli::{parse_command, process_command},
        },
        serde_json::Value,
        solana_cli_output::OutputFormat,
        solana_hash::Hash,
        solana_keypair::write_keypair_file,
    };

    fn make_tmp_path(name: &str) -> String {
        let out_dir = std::env::var("FARF_DIR").unwrap_or_else(|_| "farf".to_string());
        let keypair = Keypair::new();

        let path = format!("{}/tmp/{}-{}", out_dir, name, keypair.pubkey());

        // whack any possible collision
        let _ignored = std::fs::remove_dir_all(&path);
        // whack any possible collision
        let _ignored = std::fs::remove_file(&path);

        path
    }

    #[test]
    #[allow(clippy::cognitive_complexity)]
    fn test_cli_parse_deploy() {
        let test_commands = get_clap_app("test", "desc", "version");

        let default_keypair = Keypair::new();
        let keypair_file = make_tmp_path("keypair_file");
        write_keypair_file(&default_keypair, &keypair_file).unwrap();
        let default_signer = DefaultSigner::new("", &keypair_file);

        let test_command = test_commands.clone().get_matches_from(vec![
            "test",
            "program",
            "deploy",
            "/Users/test/program.so",
        ]);
        assert_eq!(
            parse_command(&test_command, &default_signer, &mut None).unwrap(),
            CliCommandInfo {
                command: CliCommand::Program(ProgramCliCommand::Deploy {
                    program_location: Some("/Users/test/program.so".to_string()),
                    fee_payer_signer_index: 0,
                    buffer_signer_index: None,
                    buffer_pubkey: None,
                    program_signer_index: None,
                    program_pubkey: None,
                    upgrade_authority_signer_index: 0,
                    is_final: false,
                    max_len: None,
                    skip_fee_check: false,
                    compute_unit_price: None,
                    max_sign_attempts: 5,
                    auto_extend: true,
                    use_rpc: false,
                    skip_feature_verification: false,
                }),
                signers: vec![Box::new(read_keypair_file(&keypair_file).unwrap())],
            }
        );

        let test_command = test_commands.clone().get_matches_from(vec![
            "test",
            "program",
            "deploy",
            "/Users/test/program.so",
            "--max-len",
            "42",
        ]);
        assert_eq!(
            parse_command(&test_command, &default_signer, &mut None).unwrap(),
            CliCommandInfo {
                command: CliCommand::Program(ProgramCliCommand::Deploy {
                    program_location: Some("/Users/test/program.so".to_string()),
                    fee_payer_signer_index: 0,
                    buffer_signer_index: None,
                    buffer_pubkey: None,
                    program_signer_index: None,
                    program_pubkey: None,
                    upgrade_authority_signer_index: 0,
                    is_final: false,
                    max_len: Some(42),
                    skip_fee_check: false,
                    compute_unit_price: None,
                    max_sign_attempts: 5,
                    auto_extend: true,
                    use_rpc: false,
                    skip_feature_verification: false,
                }),
                signers: vec![Box::new(read_keypair_file(&keypair_file).unwrap())],
            }
        );

        let buffer_keypair = Keypair::new();
        let buffer_keypair_file = make_tmp_path("buffer_keypair_file");
        write_keypair_file(&buffer_keypair, &buffer_keypair_file).unwrap();
        let test_command = test_commands.clone().get_matches_from(vec![
            "test",
            "program",
            "deploy",
            "--buffer",
            &buffer_keypair_file,
        ]);
        assert_eq!(
            parse_command(&test_command, &default_signer, &mut None).unwrap(),
            CliCommandInfo {
                command: CliCommand::Program(ProgramCliCommand::Deploy {
                    program_location: None,
                    fee_payer_signer_index: 0,
                    buffer_signer_index: Some(1),
                    buffer_pubkey: Some(buffer_keypair.pubkey()),
                    program_signer_index: None,
                    program_pubkey: None,
                    upgrade_authority_signer_index: 0,
                    is_final: false,
                    max_len: None,
                    skip_fee_check: false,
                    compute_unit_price: None,
                    max_sign_attempts: 5,
                    auto_extend: true,
                    use_rpc: false,
                    skip_feature_verification: false,
                }),
                signers: vec![
                    Box::new(read_keypair_file(&keypair_file).unwrap()),
                    Box::new(read_keypair_file(&buffer_keypair_file).unwrap()),
                ],
            }
        );

        let program_pubkey = Pubkey::new_unique();
        let test = test_commands.clone().get_matches_from(vec![
            "test",
            "program",
            "deploy",
            "/Users/test/program.so",
            "--program-id",
            &program_pubkey.to_string(),
        ]);
        assert_eq!(
            parse_command(&test, &default_signer, &mut None).unwrap(),
            CliCommandInfo {
                command: CliCommand::Program(ProgramCliCommand::Deploy {
                    program_location: Some("/Users/test/program.so".to_string()),
                    fee_payer_signer_index: 0,
                    buffer_signer_index: None,
                    buffer_pubkey: None,
                    program_signer_index: None,
                    program_pubkey: Some(program_pubkey),
                    upgrade_authority_signer_index: 0,
                    is_final: false,
                    max_len: None,
                    skip_fee_check: false,
                    compute_unit_price: None,
                    max_sign_attempts: 5,
                    auto_extend: true,
                    use_rpc: false,
                    skip_feature_verification: false,
                }),
                signers: vec![Box::new(read_keypair_file(&keypair_file).unwrap())],
            }
        );

        let program_keypair = Keypair::new();
        let program_keypair_file = make_tmp_path("program_keypair_file");
        write_keypair_file(&program_keypair, &program_keypair_file).unwrap();
        let test = test_commands.clone().get_matches_from(vec![
            "test",
            "program",
            "deploy",
            "/Users/test/program.so",
            "--program-id",
            &program_keypair_file,
        ]);
        assert_eq!(
            parse_command(&test, &default_signer, &mut None).unwrap(),
            CliCommandInfo {
                command: CliCommand::Program(ProgramCliCommand::Deploy {
                    program_location: Some("/Users/test/program.so".to_string()),
                    fee_payer_signer_index: 0,
                    buffer_signer_index: None,
                    buffer_pubkey: None,
                    program_signer_index: Some(1),
                    program_pubkey: Some(program_keypair.pubkey()),
                    upgrade_authority_signer_index: 0,
                    is_final: false,
                    max_len: None,
                    skip_fee_check: false,
                    compute_unit_price: None,
                    max_sign_attempts: 5,
                    auto_extend: true,
                    use_rpc: false,
                    skip_feature_verification: false,
                }),
                signers: vec![
                    Box::new(read_keypair_file(&keypair_file).unwrap()),
                    Box::new(read_keypair_file(&program_keypair_file).unwrap()),
                ],
            }
        );

        let authority_keypair = Keypair::new();
        let authority_keypair_file = make_tmp_path("authority_keypair_file");
        write_keypair_file(&authority_keypair, &authority_keypair_file).unwrap();
        let test_command = test_commands.clone().get_matches_from(vec![
            "test",
            "program",
            "deploy",
            "/Users/test/program.so",
            "--upgrade-authority",
            &authority_keypair_file,
        ]);
        assert_eq!(
            parse_command(&test_command, &default_signer, &mut None).unwrap(),
            CliCommandInfo {
                command: CliCommand::Program(ProgramCliCommand::Deploy {
                    program_location: Some("/Users/test/program.so".to_string()),
                    fee_payer_signer_index: 0,
                    buffer_signer_index: None,
                    buffer_pubkey: None,
                    program_signer_index: None,
                    program_pubkey: None,
                    upgrade_authority_signer_index: 1,
                    is_final: false,
                    max_len: None,
                    skip_fee_check: false,
                    compute_unit_price: None,
                    max_sign_attempts: 5,
                    auto_extend: true,
                    use_rpc: false,
                    skip_feature_verification: false,
                }),
                signers: vec![
                    Box::new(read_keypair_file(&keypair_file).unwrap()),
                    Box::new(read_keypair_file(&authority_keypair_file).unwrap()),
                ],
            }
        );

        let test_command = test_commands.clone().get_matches_from(vec![
            "test",
            "program",
            "deploy",
            "/Users/test/program.so",
            "--final",
        ]);
        assert_eq!(
            parse_command(&test_command, &default_signer, &mut None).unwrap(),
            CliCommandInfo {
                command: CliCommand::Program(ProgramCliCommand::Deploy {
                    program_location: Some("/Users/test/program.so".to_string()),
                    fee_payer_signer_index: 0,
                    buffer_signer_index: None,
                    buffer_pubkey: None,
                    program_signer_index: None,
                    program_pubkey: None,
                    upgrade_authority_signer_index: 0,
                    is_final: true,
                    max_len: None,
                    skip_fee_check: false,
                    compute_unit_price: None,
                    max_sign_attempts: 5,
                    auto_extend: true,
                    use_rpc: false,
                    skip_feature_verification: false,
                }),
                signers: vec![Box::new(read_keypair_file(&keypair_file).unwrap())],
            }
        );

        let test_command = test_commands.clone().get_matches_from(vec![
            "test",
            "program",
            "deploy",
            "/Users/test/program.so",
            "--max-sign-attempts",
            "1",
        ]);
        assert_eq!(
            parse_command(&test_command, &default_signer, &mut None).unwrap(),
            CliCommandInfo {
                command: CliCommand::Program(ProgramCliCommand::Deploy {
                    program_location: Some("/Users/test/program.so".to_string()),
                    fee_payer_signer_index: 0,
                    buffer_signer_index: None,
                    buffer_pubkey: None,
                    program_signer_index: None,
                    program_pubkey: None,
                    upgrade_authority_signer_index: 0,
                    is_final: false,
                    max_len: None,
                    skip_fee_check: false,
                    compute_unit_price: None,
                    max_sign_attempts: 1,
                    auto_extend: true,
                    use_rpc: false,
                    skip_feature_verification: false,
                }),
                signers: vec![Box::new(read_keypair_file(&keypair_file).unwrap())],
            }
        );

        let test_command = test_commands.clone().get_matches_from(vec![
            "test",
            "program",
            "deploy",
            "/Users/test/program.so",
            "--use-rpc",
        ]);
        assert_eq!(
            parse_command(&test_command, &default_signer, &mut None).unwrap(),
            CliCommandInfo {
                command: CliCommand::Program(ProgramCliCommand::Deploy {
                    program_location: Some("/Users/test/program.so".to_string()),
                    fee_payer_signer_index: 0,
                    buffer_signer_index: None,
                    buffer_pubkey: None,
                    program_signer_index: None,
                    program_pubkey: None,
                    upgrade_authority_signer_index: 0,
                    is_final: false,
                    max_len: None,
                    skip_fee_check: false,
                    compute_unit_price: None,
                    max_sign_attempts: 5,
                    auto_extend: true,
                    use_rpc: true,
                    skip_feature_verification: false,
                }),
                signers: vec![Box::new(read_keypair_file(&keypair_file).unwrap())],
            }
        );

        let test_command = test_commands.clone().get_matches_from(vec![
            "test",
            "program",
            "deploy",
            "/Users/test/program.so",
            "--skip-feature-verify",
        ]);
        assert_eq!(
            parse_command(&test_command, &default_signer, &mut None).unwrap(),
            CliCommandInfo {
                command: CliCommand::Program(ProgramCliCommand::Deploy {
                    program_location: Some("/Users/test/program.so".to_string()),
                    fee_payer_signer_index: 0,
                    buffer_signer_index: None,
                    buffer_pubkey: None,
                    program_signer_index: None,
                    program_pubkey: None,
                    upgrade_authority_signer_index: 0,
                    is_final: false,
                    max_len: None,
                    skip_fee_check: false,
                    compute_unit_price: None,
                    max_sign_attempts: 5,
                    auto_extend: true,
                    use_rpc: false,
                    skip_feature_verification: true,
                }),
                signers: vec![Box::new(read_keypair_file(&keypair_file).unwrap())],
            }
        );
    }

    #[test]
    fn test_cli_parse_upgrade() {
        let test_commands = get_clap_app("test", "desc", "version");

        let default_keypair = Keypair::new();
        let keypair_file = make_tmp_path("keypair_file");
        write_keypair_file(&default_keypair, &keypair_file).unwrap();
        let default_signer = DefaultSigner::new("", &keypair_file);

        let program_key = Pubkey::new_unique();
        let buffer_key = Pubkey::new_unique();
        let test_command = test_commands.clone().get_matches_from(vec![
            "test",
            "program",
            "upgrade",
            format!("{buffer_key}").as_str(),
            format!("{program_key}").as_str(),
            "--skip-feature-verify",
        ]);
        assert_eq!(
            parse_command(&test_command, &default_signer, &mut None).unwrap(),
            CliCommandInfo {
                command: CliCommand::Program(ProgramCliCommand::Upgrade {
                    fee_payer_signer_index: 0,
                    program_pubkey: program_key,
                    buffer_pubkey: buffer_key,
                    upgrade_authority_signer_index: 0,
                    sign_only: false,
                    dump_transaction_message: false,
                    blockhash_query: BlockhashQuery::default(),
                    skip_feature_verification: true,
                }),
                signers: vec![Box::new(read_keypair_file(&keypair_file).unwrap())],
            }
        );
    }

    #[test]
    #[allow(clippy::cognitive_complexity)]
    fn test_cli_parse_write_buffer() {
        let test_commands = get_clap_app("test", "desc", "version");

        let default_keypair = Keypair::new();
        let keypair_file = make_tmp_path("keypair_file");
        write_keypair_file(&default_keypair, &keypair_file).unwrap();
        let default_signer = DefaultSigner::new("", &keypair_file);

        // defaults
        let test_command = test_commands.clone().get_matches_from(vec![
            "test",
            "program",
            "write-buffer",
            "/Users/test/program.so",
        ]);
        assert_eq!(
            parse_command(&test_command, &default_signer, &mut None).unwrap(),
            CliCommandInfo {
                command: CliCommand::Program(ProgramCliCommand::WriteBuffer {
                    program_location: "/Users/test/program.so".to_string(),
                    fee_payer_signer_index: 0,
                    buffer_signer_index: None,
                    buffer_pubkey: None,
                    buffer_authority_signer_index: 0,
                    max_len: None,
                    skip_fee_check: false,
                    compute_unit_price: None,
                    max_sign_attempts: 5,
                    use_rpc: false,
                    skip_feature_verification: false,
                }),
                signers: vec![Box::new(read_keypair_file(&keypair_file).unwrap())],
            }
        );

        // specify max len
        let test_command = test_commands.clone().get_matches_from(vec![
            "test",
            "program",
            "write-buffer",
            "/Users/test/program.so",
            "--max-len",
            "42",
        ]);
        assert_eq!(
            parse_command(&test_command, &default_signer, &mut None).unwrap(),
            CliCommandInfo {
                command: CliCommand::Program(ProgramCliCommand::WriteBuffer {
                    program_location: "/Users/test/program.so".to_string(),
                    fee_payer_signer_index: 0,
                    buffer_signer_index: None,
                    buffer_pubkey: None,
                    buffer_authority_signer_index: 0,
                    max_len: Some(42),
                    skip_fee_check: false,
                    compute_unit_price: None,
                    max_sign_attempts: 5,
                    use_rpc: false,
                    skip_feature_verification: false,
                }),
                signers: vec![Box::new(read_keypair_file(&keypair_file).unwrap())],
            }
        );

        // specify buffer
        let buffer_keypair = Keypair::new();
        let buffer_keypair_file = make_tmp_path("buffer_keypair_file");
        write_keypair_file(&buffer_keypair, &buffer_keypair_file).unwrap();
        let test_command = test_commands.clone().get_matches_from(vec![
            "test",
            "program",
            "write-buffer",
            "/Users/test/program.so",
            "--buffer",
            &buffer_keypair_file,
        ]);
        assert_eq!(
            parse_command(&test_command, &default_signer, &mut None).unwrap(),
            CliCommandInfo {
                command: CliCommand::Program(ProgramCliCommand::WriteBuffer {
                    program_location: "/Users/test/program.so".to_string(),
                    fee_payer_signer_index: 0,
                    buffer_signer_index: Some(1),
                    buffer_pubkey: Some(buffer_keypair.pubkey()),
                    buffer_authority_signer_index: 0,
                    max_len: None,
                    skip_fee_check: false,
                    compute_unit_price: None,
                    max_sign_attempts: 5,
                    use_rpc: false,
                    skip_feature_verification: false,
                }),
                signers: vec![
                    Box::new(read_keypair_file(&keypair_file).unwrap()),
                    Box::new(read_keypair_file(&buffer_keypair_file).unwrap()),
                ],
            }
        );

        // specify authority
        let authority_keypair = Keypair::new();
        let authority_keypair_file = make_tmp_path("authority_keypair_file");
        write_keypair_file(&authority_keypair, &authority_keypair_file).unwrap();
        let test_command = test_commands.clone().get_matches_from(vec![
            "test",
            "program",
            "write-buffer",
            "/Users/test/program.so",
            "--buffer-authority",
            &authority_keypair_file,
        ]);
        assert_eq!(
            parse_command(&test_command, &default_signer, &mut None).unwrap(),
            CliCommandInfo {
                command: CliCommand::Program(ProgramCliCommand::WriteBuffer {
                    program_location: "/Users/test/program.so".to_string(),
                    fee_payer_signer_index: 0,
                    buffer_signer_index: None,
                    buffer_pubkey: None,
                    buffer_authority_signer_index: 1,
                    max_len: None,
                    skip_fee_check: false,
                    compute_unit_price: None,
                    max_sign_attempts: 5,
                    use_rpc: false,
                    skip_feature_verification: false,
                }),
                signers: vec![
                    Box::new(read_keypair_file(&keypair_file).unwrap()),
                    Box::new(read_keypair_file(&authority_keypair_file).unwrap()),
                ],
            }
        );

        // specify both buffer and authority
        let buffer_keypair = Keypair::new();
        let buffer_keypair_file = make_tmp_path("buffer_keypair_file");
        write_keypair_file(&buffer_keypair, &buffer_keypair_file).unwrap();
        let authority_keypair = Keypair::new();
        let authority_keypair_file = make_tmp_path("authority_keypair_file");
        write_keypair_file(&authority_keypair, &authority_keypair_file).unwrap();
        let test_command = test_commands.clone().get_matches_from(vec![
            "test",
            "program",
            "write-buffer",
            "/Users/test/program.so",
            "--buffer",
            &buffer_keypair_file,
            "--buffer-authority",
            &authority_keypair_file,
        ]);
        assert_eq!(
            parse_command(&test_command, &default_signer, &mut None).unwrap(),
            CliCommandInfo {
                command: CliCommand::Program(ProgramCliCommand::WriteBuffer {
                    program_location: "/Users/test/program.so".to_string(),
                    fee_payer_signer_index: 0,
                    buffer_signer_index: Some(1),
                    buffer_pubkey: Some(buffer_keypair.pubkey()),
                    buffer_authority_signer_index: 2,
                    max_len: None,
                    skip_fee_check: false,
                    compute_unit_price: None,
                    max_sign_attempts: 5,
                    use_rpc: false,
                    skip_feature_verification: false,
                }),
                signers: vec![
                    Box::new(read_keypair_file(&keypair_file).unwrap()),
                    Box::new(read_keypair_file(&buffer_keypair_file).unwrap()),
                    Box::new(read_keypair_file(&authority_keypair_file).unwrap()),
                ],
            }
        );

        // specify max sign attempts
        let test_command = test_commands.clone().get_matches_from(vec![
            "test",
            "program",
            "write-buffer",
            "/Users/test/program.so",
            "--max-sign-attempts",
            "10",
        ]);
        assert_eq!(
            parse_command(&test_command, &default_signer, &mut None).unwrap(),
            CliCommandInfo {
                command: CliCommand::Program(ProgramCliCommand::WriteBuffer {
                    program_location: "/Users/test/program.so".to_string(),
                    fee_payer_signer_index: 0,
                    buffer_signer_index: None,
                    buffer_pubkey: None,
                    buffer_authority_signer_index: 0,
                    max_len: None,
                    skip_fee_check: false,
                    compute_unit_price: None,
                    max_sign_attempts: 10,
                    use_rpc: false,
                    skip_feature_verification: false
                }),
                signers: vec![Box::new(read_keypair_file(&keypair_file).unwrap())],
            }
        );

        // skip feature verification
        let test_command = test_commands.clone().get_matches_from(vec![
            "test",
            "program",
            "write-buffer",
            "/Users/test/program.so",
            "--skip-feature-verify",
        ]);
        assert_eq!(
            parse_command(&test_command, &default_signer, &mut None).unwrap(),
            CliCommandInfo {
                command: CliCommand::Program(ProgramCliCommand::WriteBuffer {
                    program_location: "/Users/test/program.so".to_string(),
                    fee_payer_signer_index: 0,
                    buffer_signer_index: None,
                    buffer_pubkey: None,
                    buffer_authority_signer_index: 0,
                    max_len: None,
                    skip_fee_check: false,
                    compute_unit_price: None,
                    max_sign_attempts: 5,
                    use_rpc: false,
                    skip_feature_verification: true,
                }),
                signers: vec![Box::new(read_keypair_file(&keypair_file).unwrap())],
            }
        );
    }

    #[test]
    #[allow(clippy::cognitive_complexity)]
    fn test_cli_parse_set_upgrade_authority() {
        let test_commands = get_clap_app("test", "desc", "version");

        let default_keypair = Keypair::new();
        let keypair_file = make_tmp_path("keypair_file");
        write_keypair_file(&default_keypair, &keypair_file).unwrap();
        let default_signer = DefaultSigner::new("", &keypair_file);

        let program_pubkey = Pubkey::new_unique();
        let new_authority_pubkey = Pubkey::new_unique();
        let blockhash = Hash::new_unique();

        let test_command = test_commands.clone().get_matches_from(vec![
            "test",
            "program",
            "set-upgrade-authority",
            &program_pubkey.to_string(),
            "--new-upgrade-authority",
            &new_authority_pubkey.to_string(),
            "--skip-new-upgrade-authority-signer-check",
            "--sign-only",
            "--dump-transaction-message",
            "--blockhash",
            blockhash.to_string().as_str(),
        ]);
        assert_eq!(
            parse_command(&test_command, &default_signer, &mut None).unwrap(),
            CliCommandInfo {
                command: CliCommand::Program(ProgramCliCommand::SetUpgradeAuthority {
                    program_pubkey,
                    upgrade_authority_index: Some(0),
                    new_upgrade_authority: Some(new_authority_pubkey),
                    sign_only: true,
                    dump_transaction_message: true,
                    blockhash_query: BlockhashQuery::new(Some(blockhash), true, None),
                }),
                signers: vec![Box::new(read_keypair_file(&keypair_file).unwrap())],
            }
        );

        let program_pubkey = Pubkey::new_unique();
        let new_authority_pubkey = Keypair::new();
        let new_authority_pubkey_file = make_tmp_path("authority_keypair_file");
        write_keypair_file(&new_authority_pubkey, &new_authority_pubkey_file).unwrap();
        let test_command = test_commands.clone().get_matches_from(vec![
            "test",
            "program",
            "set-upgrade-authority",
            &program_pubkey.to_string(),
            "--new-upgrade-authority",
            &new_authority_pubkey_file,
            "--skip-new-upgrade-authority-signer-check",
        ]);
        assert_eq!(
            parse_command(&test_command, &default_signer, &mut None).unwrap(),
            CliCommandInfo {
                command: CliCommand::Program(ProgramCliCommand::SetUpgradeAuthority {
                    program_pubkey,
                    upgrade_authority_index: Some(0),
                    new_upgrade_authority: Some(new_authority_pubkey.pubkey()),
                    sign_only: false,
                    dump_transaction_message: false,
                    blockhash_query: BlockhashQuery::default(),
                }),
                signers: vec![Box::new(read_keypair_file(&keypair_file).unwrap())],
            }
        );

        let blockhash = Hash::new_unique();
        let program_pubkey = Pubkey::new_unique();
        let new_authority_pubkey = Keypair::new();
        let new_authority_pubkey_file = make_tmp_path("authority_keypair_file");
        write_keypair_file(&new_authority_pubkey, &new_authority_pubkey_file).unwrap();
        let test_command = test_commands.clone().get_matches_from(vec![
            "test",
            "program",
            "set-upgrade-authority",
            &program_pubkey.to_string(),
            "--new-upgrade-authority",
            &new_authority_pubkey_file,
            "--sign-only",
            "--dump-transaction-message",
            "--blockhash",
            blockhash.to_string().as_str(),
        ]);
        assert_eq!(
            parse_command(&test_command, &default_signer, &mut None).unwrap(),
            CliCommandInfo {
                command: CliCommand::Program(ProgramCliCommand::SetUpgradeAuthorityChecked {
                    program_pubkey,
                    upgrade_authority_index: 0,
                    new_upgrade_authority_index: 1,
                    sign_only: true,
                    dump_transaction_message: true,
                    blockhash_query: BlockhashQuery::new(Some(blockhash), true, None),
                }),
                signers: vec![
                    Box::new(read_keypair_file(&keypair_file).unwrap()),
                    Box::new(read_keypair_file(&new_authority_pubkey_file).unwrap()),
                ],
            }
        );

        let program_pubkey = Pubkey::new_unique();
        let new_authority_pubkey = Keypair::new();
        let new_authority_pubkey_file = make_tmp_path("authority_keypair_file");
        write_keypair_file(&new_authority_pubkey, new_authority_pubkey_file).unwrap();
        let test_command = test_commands.clone().get_matches_from(vec![
            "test",
            "program",
            "set-upgrade-authority",
            &program_pubkey.to_string(),
            "--final",
        ]);
        assert_eq!(
            parse_command(&test_command, &default_signer, &mut None).unwrap(),
            CliCommandInfo {
                command: CliCommand::Program(ProgramCliCommand::SetUpgradeAuthority {
                    program_pubkey,
                    upgrade_authority_index: Some(0),
                    new_upgrade_authority: None,
                    sign_only: false,
                    dump_transaction_message: false,
                    blockhash_query: BlockhashQuery::default(),
                }),
                signers: vec![Box::new(read_keypair_file(&keypair_file).unwrap())],
            }
        );

        let program_pubkey = Pubkey::new_unique();
        let authority = Keypair::new();
        let authority_keypair_file = make_tmp_path("authority_keypair_file");
        write_keypair_file(&authority, &authority_keypair_file).unwrap();
        let test_command = test_commands.clone().get_matches_from(vec![
            "test",
            "program",
            "set-upgrade-authority",
            &program_pubkey.to_string(),
            "--upgrade-authority",
            &authority_keypair_file,
            "--final",
        ]);
        assert_eq!(
            parse_command(&test_command, &default_signer, &mut None).unwrap(),
            CliCommandInfo {
                command: CliCommand::Program(ProgramCliCommand::SetUpgradeAuthority {
                    program_pubkey,
                    upgrade_authority_index: Some(1),
                    new_upgrade_authority: None,
                    sign_only: false,
                    dump_transaction_message: false,
                    blockhash_query: BlockhashQuery::default(),
                }),
                signers: vec![
                    Box::new(read_keypair_file(&keypair_file).unwrap()),
                    Box::new(read_keypair_file(&authority_keypair_file).unwrap()),
                ],
            }
        );
    }

    #[test]
    #[allow(clippy::cognitive_complexity)]
    fn test_cli_parse_set_buffer_authority() {
        let test_commands = get_clap_app("test", "desc", "version");

        let default_keypair = Keypair::new();
        let keypair_file = make_tmp_path("keypair_file");
        write_keypair_file(&default_keypair, &keypair_file).unwrap();
        let default_signer = DefaultSigner::new("", &keypair_file);

        let buffer_pubkey = Pubkey::new_unique();
        let new_authority_pubkey = Pubkey::new_unique();
        let test_command = test_commands.clone().get_matches_from(vec![
            "test",
            "program",
            "set-buffer-authority",
            &buffer_pubkey.to_string(),
            "--new-buffer-authority",
            &new_authority_pubkey.to_string(),
        ]);
        assert_eq!(
            parse_command(&test_command, &default_signer, &mut None).unwrap(),
            CliCommandInfo {
                command: CliCommand::Program(ProgramCliCommand::SetBufferAuthority {
                    buffer_pubkey,
                    buffer_authority_index: Some(0),
                    new_buffer_authority: new_authority_pubkey,
                }),
                signers: vec![Box::new(read_keypair_file(&keypair_file).unwrap())],
            }
        );

        let buffer_pubkey = Pubkey::new_unique();
        let new_authority_keypair = Keypair::new();
        let new_authority_keypair_file = make_tmp_path("authority_keypair_file");
        write_keypair_file(&new_authority_keypair, &new_authority_keypair_file).unwrap();
        let test_command = test_commands.clone().get_matches_from(vec![
            "test",
            "program",
            "set-buffer-authority",
            &buffer_pubkey.to_string(),
            "--new-buffer-authority",
            &new_authority_keypair_file,
        ]);
        assert_eq!(
            parse_command(&test_command, &default_signer, &mut None).unwrap(),
            CliCommandInfo {
                command: CliCommand::Program(ProgramCliCommand::SetBufferAuthority {
                    buffer_pubkey,
                    buffer_authority_index: Some(0),
                    new_buffer_authority: new_authority_keypair.pubkey(),
                }),
                signers: vec![Box::new(read_keypair_file(&keypair_file).unwrap())],
            }
        );
    }

    #[test]
    #[allow(clippy::cognitive_complexity)]
    fn test_cli_parse_show() {
        let test_commands = get_clap_app("test", "desc", "version");

        let default_keypair = Keypair::new();
        let keypair_file = make_tmp_path("keypair_file");
        write_keypair_file(&default_keypair, &keypair_file).unwrap();
        let default_signer = DefaultSigner::new("", &keypair_file);

        // defaults
        let buffer_pubkey = Pubkey::new_unique();
        let authority_keypair = Keypair::new();
        let authority_keypair_file = make_tmp_path("authority_keypair_file");
        write_keypair_file(&authority_keypair, &authority_keypair_file).unwrap();

        let test_command = test_commands.clone().get_matches_from(vec![
            "test",
            "program",
            "show",
            &buffer_pubkey.to_string(),
        ]);
        assert_eq!(
            parse_command(&test_command, &default_signer, &mut None).unwrap(),
            CliCommandInfo::without_signers(CliCommand::Program(ProgramCliCommand::Show {
                account_pubkey: Some(buffer_pubkey),
                authority_pubkey: default_keypair.pubkey(),
                get_programs: false,
                get_buffers: false,
                all: false,
                use_lamports_unit: false,
            }))
        );

        let test_command = test_commands.clone().get_matches_from(vec![
            "test",
            "program",
            "show",
            "--programs",
            "--all",
            "--lamports",
        ]);
        assert_eq!(
            parse_command(&test_command, &default_signer, &mut None).unwrap(),
            CliCommandInfo::without_signers(CliCommand::Program(ProgramCliCommand::Show {
                account_pubkey: None,
                authority_pubkey: default_keypair.pubkey(),
                get_programs: true,
                get_buffers: false,
                all: true,
                use_lamports_unit: true,
            }))
        );

        let test_command = test_commands.clone().get_matches_from(vec![
            "test",
            "program",
            "show",
            "--buffers",
            "--all",
            "--lamports",
        ]);
        assert_eq!(
            parse_command(&test_command, &default_signer, &mut None).unwrap(),
            CliCommandInfo::without_signers(CliCommand::Program(ProgramCliCommand::Show {
                account_pubkey: None,
                authority_pubkey: default_keypair.pubkey(),
                get_programs: false,
                get_buffers: true,
                all: true,
                use_lamports_unit: true,
            }))
        );

        let test_command = test_commands.clone().get_matches_from(vec![
            "test",
            "program",
            "show",
            "--buffers",
            "--buffer-authority",
            &authority_keypair.pubkey().to_string(),
        ]);
        assert_eq!(
            parse_command(&test_command, &default_signer, &mut None).unwrap(),
            CliCommandInfo::without_signers(CliCommand::Program(ProgramCliCommand::Show {
                account_pubkey: None,
                authority_pubkey: authority_keypair.pubkey(),
                get_programs: false,
                get_buffers: true,
                all: false,
                use_lamports_unit: false,
            }))
        );

        let test_command = test_commands.clone().get_matches_from(vec![
            "test",
            "program",
            "show",
            "--buffers",
            "--buffer-authority",
            &authority_keypair_file,
        ]);
        assert_eq!(
            parse_command(&test_command, &default_signer, &mut None).unwrap(),
            CliCommandInfo::without_signers(CliCommand::Program(ProgramCliCommand::Show {
                account_pubkey: None,
                authority_pubkey: authority_keypair.pubkey(),
                get_programs: false,
                get_buffers: true,
                all: false,
                use_lamports_unit: false,
            }))
        );
    }

    #[test]
    #[allow(clippy::cognitive_complexity)]
    fn test_cli_parse_close() {
        let test_commands = get_clap_app("test", "desc", "version");

        let default_keypair = Keypair::new();
        let keypair_file = make_tmp_path("keypair_file");
        write_keypair_file(&default_keypair, &keypair_file).unwrap();
        let default_signer = DefaultSigner::new("", &keypair_file);

        // defaults
        let buffer_pubkey = Pubkey::new_unique();
        let recipient_pubkey = Pubkey::new_unique();
        let authority_keypair = Keypair::new();
        let authority_keypair_file = make_tmp_path("authority_keypair_file");

        let test_command = test_commands.clone().get_matches_from(vec![
            "test",
            "program",
            "close",
            &buffer_pubkey.to_string(),
        ]);
        assert_eq!(
            parse_command(&test_command, &default_signer, &mut None).unwrap(),
            CliCommandInfo {
                command: CliCommand::Program(ProgramCliCommand::Close {
                    account_pubkey: Some(buffer_pubkey),
                    recipient_pubkey: default_keypair.pubkey(),
                    authority_index: 0,
                    use_lamports_unit: false,
                    bypass_warning: false,
                }),
                signers: vec![Box::new(read_keypair_file(&keypair_file).unwrap())],
            }
        );

        // with bypass-warning
        write_keypair_file(&authority_keypair, &authority_keypair_file).unwrap();
        let test_command = test_commands.clone().get_matches_from(vec![
            "test",
            "program",
            "close",
            &buffer_pubkey.to_string(),
            "--bypass-warning",
        ]);
        assert_eq!(
            parse_command(&test_command, &default_signer, &mut None).unwrap(),
            CliCommandInfo {
                command: CliCommand::Program(ProgramCliCommand::Close {
                    account_pubkey: Some(buffer_pubkey),
                    recipient_pubkey: default_keypair.pubkey(),
                    authority_index: 0,
                    use_lamports_unit: false,
                    bypass_warning: true,
                }),
                signers: vec![Box::new(read_keypair_file(&keypair_file).unwrap())],
            }
        );

        // with authority
        write_keypair_file(&authority_keypair, &authority_keypair_file).unwrap();
        let test_command = test_commands.clone().get_matches_from(vec![
            "test",
            "program",
            "close",
            &buffer_pubkey.to_string(),
            "--buffer-authority",
            &authority_keypair_file,
        ]);
        assert_eq!(
            parse_command(&test_command, &default_signer, &mut None).unwrap(),
            CliCommandInfo {
                command: CliCommand::Program(ProgramCliCommand::Close {
                    account_pubkey: Some(buffer_pubkey),
                    recipient_pubkey: default_keypair.pubkey(),
                    authority_index: 1,
                    use_lamports_unit: false,
                    bypass_warning: false,
                }),
                signers: vec![
                    Box::new(read_keypair_file(&keypair_file).unwrap()),
                    Box::new(read_keypair_file(&authority_keypair_file).unwrap()),
                ],
            }
        );

        // with recipient
        let test_command = test_commands.clone().get_matches_from(vec![
            "test",
            "program",
            "close",
            &buffer_pubkey.to_string(),
            "--recipient",
            &recipient_pubkey.to_string(),
        ]);
        assert_eq!(
            parse_command(&test_command, &default_signer, &mut None).unwrap(),
            CliCommandInfo {
                command: CliCommand::Program(ProgramCliCommand::Close {
                    account_pubkey: Some(buffer_pubkey),
                    recipient_pubkey,
                    authority_index: 0,
                    use_lamports_unit: false,
                    bypass_warning: false,
                }),
                signers: vec![Box::new(read_keypair_file(&keypair_file).unwrap()),],
            }
        );

        // --buffers and lamports
        let test_command = test_commands.clone().get_matches_from(vec![
            "test",
            "program",
            "close",
            "--buffers",
            "--lamports",
        ]);
        assert_eq!(
            parse_command(&test_command, &default_signer, &mut None).unwrap(),
            CliCommandInfo {
                command: CliCommand::Program(ProgramCliCommand::Close {
                    account_pubkey: None,
                    recipient_pubkey: default_keypair.pubkey(),
                    authority_index: 0,
                    use_lamports_unit: true,
                    bypass_warning: false,
                }),
                signers: vec![Box::new(read_keypair_file(&keypair_file).unwrap()),],
            }
        );
    }

    #[test]
    fn test_cli_parse_extend_program() {
        let test_commands = get_clap_app("test", "desc", "version");

        let default_keypair = Keypair::new();
        let keypair_file = make_tmp_path("keypair_file");
        write_keypair_file(&default_keypair, &keypair_file).unwrap();
        let default_signer = DefaultSigner::new("", &keypair_file);

        // defaults
        let program_pubkey = Pubkey::new_unique();
        let additional_bytes = 100;

        let test_command = test_commands.clone().get_matches_from(vec![
            "test",
            "program",
            "extend",
            &program_pubkey.to_string(),
            &additional_bytes.to_string(),
        ]);
        assert_eq!(
            parse_command(&test_command, &default_signer, &mut None).unwrap(),
            CliCommandInfo {
                command: CliCommand::Program(ProgramCliCommand::ExtendProgramChecked {
                    program_pubkey,
                    authority_signer_index: 0,
                    additional_bytes
                }),
                signers: vec![Box::new(read_keypair_file(&keypair_file).unwrap())],
            }
        );
    }

    #[test]
    fn test_cli_parse_migrate_program() {
        let test_commands = get_clap_app("test", "desc", "version");

        let default_keypair = Keypair::new();
        let keypair_file = make_tmp_path("keypair_file");
        write_keypair_file(&default_keypair, &keypair_file).unwrap();
        let default_signer = DefaultSigner::new("", &keypair_file);

        let program_pubkey = Pubkey::new_unique();
        let authority_keypair = Keypair::new();
        let authority_keypair_file = make_tmp_path("authority_keypair_file");
        write_keypair_file(&authority_keypair, &authority_keypair_file).unwrap();

        let test_command = test_commands.clone().get_matches_from(vec![
            "test",
            "program",
            "migrate",
            &program_pubkey.to_string(),
            "--authority",
            &authority_keypair_file.to_string(),
            "--with-compute-unit-price",
            "1",
        ]);
        assert_eq!(
            parse_command(&test_command, &default_signer, &mut None).unwrap(),
            CliCommandInfo {
                command: CliCommand::Program(ProgramCliCommand::MigrateProgram {
                    program_pubkey,
                    authority_signer_index: 1,
                    compute_unit_price: Some(1),
                }),
                signers: vec![
                    Box::new(read_keypair_file(&keypair_file).unwrap()),
                    Box::new(read_keypair_file(&authority_keypair_file).unwrap()),
                ],
            }
        );
    }

<<<<<<< HEAD
    #[tokio::test(flavor = "multi_thread", worker_threads = 1)]
    async fn test_cli_keypair_file() {
        solana_logger::setup();
=======
    #[test]
    fn test_cli_keypair_file() {
        agave_logger::setup();
>>>>>>> 99ec26b7

        let default_keypair = Keypair::new();
        let program_pubkey = Keypair::new();
        let deploy_path = make_tmp_path("deploy");
        let mut program_location = PathBuf::from(deploy_path.clone());
        program_location.push("noop");
        program_location.set_extension("so");
        let mut pathbuf = PathBuf::from(env!("CARGO_MANIFEST_DIR"));
        pathbuf.push("tests");
        pathbuf.push("fixtures");
        pathbuf.push("noop");
        pathbuf.set_extension("so");
        let program_keypair_location = program_location.with_file_name("noop-keypair.json");
        std::fs::create_dir_all(deploy_path).unwrap();
        std::fs::copy(pathbuf, program_location.as_os_str()).unwrap();
        write_keypair_file(&program_pubkey, program_keypair_location).unwrap();

        let config = CliConfig {
            rpc_client: Some(Arc::new(RpcClient::new_mock("".to_string()))),
            command: CliCommand::Program(ProgramCliCommand::Deploy {
                program_location: Some(program_location.to_str().unwrap().to_string()),
                fee_payer_signer_index: 0,
                buffer_signer_index: None,
                buffer_pubkey: None,
                program_signer_index: None,
                program_pubkey: None,
                upgrade_authority_signer_index: 0,
                is_final: false,
                max_len: None,
                skip_fee_check: false,
                compute_unit_price: None,
                max_sign_attempts: 5,
                auto_extend: true,
                use_rpc: false,
                skip_feature_verification: true,
            }),
            signers: vec![&default_keypair],
            output_format: OutputFormat::JsonCompact,
            ..CliConfig::default()
        };

        let result = process_command(&config).await;
        let json: Value = serde_json::from_str(&result.unwrap()).unwrap();
        let program_id = json
            .as_object()
            .unwrap()
            .get("programId")
            .unwrap()
            .as_str()
            .unwrap();

        assert_eq!(
            program_id.parse::<Pubkey>().unwrap(),
            program_pubkey.pubkey()
        );
    }
}<|MERGE_RESOLUTION|>--- conflicted
+++ resolved
@@ -4639,15 +4639,9 @@
         );
     }
 
-<<<<<<< HEAD
     #[tokio::test(flavor = "multi_thread", worker_threads = 1)]
     async fn test_cli_keypair_file() {
-        solana_logger::setup();
-=======
-    #[test]
-    fn test_cli_keypair_file() {
         agave_logger::setup();
->>>>>>> 99ec26b7
 
         let default_keypair = Keypair::new();
         let program_pubkey = Keypair::new();
