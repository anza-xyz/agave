--- conflicted
+++ resolved
@@ -172,11 +172,7 @@
     }
 }
 
-<<<<<<< HEAD
-/// Starts a simple TCP server that reports the IP address of the client and shred version
-=======
 /// Starts a simple TCP server that echos the IP address of any peer that connects
->>>>>>> 22a6676d
 /// Used by functions like |get_public_ip_addr| and |get_cluster_shred_version|
 pub fn ip_echo_server(
     tcp_listener: std::net::TcpListener,
