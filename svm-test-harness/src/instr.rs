//! Solana SVM test harness for instructions.
//!
//! This entrypoint provides an API for Agave's program runtime in order to
//! execute program instructions directly against the VM.

use {
    crate::fixture::{instr_context::InstrContext, instr_effects::InstrEffects},
    agave_precompiles::{get_precompile, is_precompile},
    agave_syscalls::create_program_runtime_environment_v1,
    solana_account::{Account, AccountSharedData},
    solana_clock::Clock,
    solana_compute_budget::compute_budget::{ComputeBudget, SVMTransactionExecutionCost},
    solana_instruction::AccountMeta,
    solana_instruction_error::InstructionError,
    solana_precompile_error::PrecompileError,
    solana_program_runtime::{
        invoke_context::{EnvironmentConfig, InvokeContext},
        loaded_programs::{ProgramCacheForTxBatch, ProgramRuntimeEnvironments},
    },
    solana_pubkey::Pubkey,
    solana_rent::Rent,
    solana_stable_layout::stable_vec::StableVec,
    solana_svm_callback::{InvokeContextCallback, TransactionProcessingCallback},
    solana_svm_log_collector::LogCollector,
    solana_svm_timings::ExecuteTimings,
    solana_transaction_context::{
        transaction_accounts::KeyedAccountSharedData, IndexOfAccount, InstructionAccount,
        TransactionContext,
    },
    std::{collections::HashSet, sync::Arc},
};

/// Implement the callback trait so that the SVM API can be used to load
/// program ELFs from accounts (ie. `load_program_with_pubkey`).
struct InstrContextCallback<'a>(&'a InstrContext);

impl InvokeContextCallback for InstrContextCallback<'_> {
    fn is_precompile(&self, program_id: &Pubkey) -> bool {
        is_precompile(program_id, |feature_id: &Pubkey| {
            self.0.feature_set.is_active(feature_id)
        })
    }

    fn process_precompile(
        &self,
        program_id: &Pubkey,
        data: &[u8],
        instruction_datas: Vec<&[u8]>,
    ) -> std::result::Result<(), PrecompileError> {
        if let Some(precompile) = get_precompile(program_id, |feature_id: &Pubkey| {
            self.0.feature_set.is_active(feature_id)
        }) {
            precompile.verify(data, &instruction_datas, &self.0.feature_set)
        } else {
            Err(PrecompileError::InvalidPublicKey)
        }
    }
}

impl TransactionProcessingCallback for InstrContextCallback<'_> {
    fn get_account_shared_data(&self, pubkey: &Pubkey) -> Option<(AccountSharedData, u64)> {
        self.0
            .accounts
            .iter()
            .find(|(found_pubkey, _)| *found_pubkey == *pubkey)
            .map(|(_, account)| (AccountSharedData::from(account.clone()), 0u64))
    }
}

fn create_program_cache(
    input: &mut InstrContext,
<<<<<<< HEAD
) -> Option<(
    TransactionContext,
    SysvarCache,
    ProgramRuntimeEnvironments,
    ProgramCacheForTxBatch,
    Hash,
    u64,
    ComputeBudget,
)> {
    let compute_budget = {
        let mut budget = ComputeBudget::new_with_defaults(false, false);
        budget.compute_unit_limit = input.cu_avail;
        budget
    };

    let sysvar_cache = crate::sysvar_cache::setup_sysvar_cache(&input.accounts);

    let clock = sysvar_cache.get_clock().unwrap();
    let rent = sysvar_cache.get_rent().unwrap();

=======
    clock: &Clock,
    compute_budget: &ComputeBudget,
) -> Option<(ProgramRuntimeEnvironments, ProgramCacheForTxBatch)> {
>>>>>>> 7659dddd
    if !input
        .accounts
        .iter()
        .any(|(pubkey, _)| pubkey == &input.instruction.program_id)
    {
        input.accounts.push((
            input.instruction.program_id,
            AccountSharedData::default().into(),
        ));
    }

    let environments = ProgramRuntimeEnvironments {
        program_runtime_v1: Arc::new(
            create_program_runtime_environment_v1(
                &input.feature_set.runtime_features(),
                &compute_budget.to_budget(),
                false, /* deployment */
                false, /* debugging_features */
            )
            .unwrap(),
        ),
        ..ProgramRuntimeEnvironments::default()
    };

    // Set up the program cache, which will include all builtins by default.
    let mut program_cache =
        crate::program_cache::setup_program_cache(&input.feature_set, clock.slot);

    let mut newly_loaded_programs = HashSet::<Pubkey>::new();

    for acc in &input.accounts {
        // FD rejects duplicate account loads
        if !newly_loaded_programs.insert(acc.0) {
            return None;
        }

        if program_cache.find(&acc.0).is_none() {
            // load_program_with_pubkey expects the owner to be one of the bpf loader
            if !solana_sdk_ids::loader_v4::check_id(&acc.1.owner)
                && !solana_sdk_ids::bpf_loader_deprecated::check_id(&acc.1.owner)
                && !solana_sdk_ids::bpf_loader::check_id(&acc.1.owner)
                && !solana_sdk_ids::bpf_loader_upgradeable::check_id(&acc.1.owner)
            {
                continue;
            }
            // https://github.com/anza-xyz/agave/blob/af6930da3a99fd0409d3accd9bbe449d82725bd6/svm/src/program_loader.rs#L124
            /* pub fn load_program_with_pubkey<CB: TransactionProcessingCallback, FG: ForkGraph>(
                callbacks: &CB,
                program_cache: &ProgramCache<FG>,
                pubkey: &Pubkey,
                slot: Slot,
                effective_epoch: Epoch,
                epoch_schedule: &EpochSchedule,
                reload: bool,
            ) -> Option<Arc<ProgramCacheEntry>> { */
            if let Some(loaded_program) = solana_svm::program_loader::load_program_with_pubkey(
                &InstrContextCallback(input),
                &environments,
                &acc.0,
                clock.slot,
                &mut ExecuteTimings::default(),
                false,
            ) {
                program_cache.replenish(acc.0, loaded_program);
            }
        }
    }

    Some((environments, program_cache))
}

fn create_instruction_accounts(
    txn_context: &TransactionContext,
    acct_metas: &StableVec<AccountMeta>,
) -> Vec<InstructionAccount> {
    let mut instruction_accounts: Vec<InstructionAccount> =
        Vec::with_capacity(acct_metas.len().try_into().unwrap());
    for account_meta in acct_metas.iter() {
        let index_in_transaction = txn_context
            .find_index_of_account(&account_meta.pubkey)
            .unwrap_or(txn_context.get_number_of_accounts())
            as IndexOfAccount;
        instruction_accounts.push(InstructionAccount::new(
            index_in_transaction,
            account_meta.is_signer,
            account_meta.is_writable,
        ));
    }
    instruction_accounts
}

fn create_transaction_context(
    accounts: &[(Pubkey, Account)],
    compute_budget: &ComputeBudget,
    rent: Rent,
) -> TransactionContext {
    let transaction_accounts: Vec<KeyedAccountSharedData> = accounts
        .iter()
        .map(|(pubkey, account)| (*pubkey, AccountSharedData::from(account.clone())))
        .collect();

    TransactionContext::new(
        transaction_accounts.clone(),
        rent,
        compute_budget.max_instruction_stack_depth,
        compute_budget.max_instruction_trace_length,
    )
}

/// Execute a single instruction against the Solana VM.
pub fn execute_instr(mut input: InstrContext) -> Option<InstrEffects> {
    let mut compute_units_consumed = 0u64;

    let runtime_features = input.feature_set.runtime_features();
    let sysvar_cache = crate::sysvar_cache::setup_sysvar_cache(&input.accounts);

    let log_collector = LogCollector::new_ref();
    let compute_budget = {
        let mut budget = ComputeBudget::new_with_defaults(false);
        budget.compute_unit_limit = input.cu_avail;
        budget
    };

    let clock = sysvar_cache.get_clock().unwrap();
    let rent = sysvar_cache.get_rent().unwrap();

    let (environments, mut program_cache) =
        create_program_cache(&mut input, &clock, &compute_budget)?;

    let mut transaction_context =
        create_transaction_context(&input.accounts, &compute_budget, (*rent).clone());

    let result = {
        let callback = InstrContextCallback(&input);

        #[allow(deprecated)]
        let (blockhash, blockhash_lamports_per_signature) = sysvar_cache
            .get_recent_blockhashes()
            .ok()
            .and_then(|x| (*x).last().cloned())
            .map(|x| (x.blockhash, x.fee_calculator.lamports_per_signature))
            .unwrap_or_default();

        let environment_config = EnvironmentConfig::new(
            blockhash,
            blockhash_lamports_per_signature,
            &callback,
            &runtime_features,
            &environments,
            &environments,
            &sysvar_cache,
        );

        let program_idx =
            transaction_context.find_index_of_account(&input.instruction.program_id)?;

        let instruction_accounts =
            create_instruction_accounts(&transaction_context, &input.instruction.accounts);

        let mut invoke_context = InvokeContext::new(
            &mut transaction_context,
            &mut program_cache,
            environment_config,
            Some(log_collector.clone()),
            compute_budget.to_budget(),
            SVMTransactionExecutionCost::default(),
        );

        invoke_context
            .transaction_context
            .configure_next_instruction_for_tests(
                program_idx,
                instruction_accounts,
                input.instruction.data.to_vec(),
            )
            .unwrap();

        if invoke_context.is_precompile(&input.instruction.program_id) {
            let instruction_data = input.instruction.data.iter().copied().collect::<Vec<_>>();
            invoke_context.process_precompile(
                &input.instruction.program_id,
                &input.instruction.data,
                [instruction_data.as_slice()].into_iter(),
            )
        } else {
            invoke_context
                .process_instruction(&mut compute_units_consumed, &mut ExecuteTimings::default())
        }
    };

    let cu_avail = input.cu_avail.saturating_sub(compute_units_consumed);
    let return_data = transaction_context.get_return_data().1.to_vec();

    let account_keys: Vec<Pubkey> = (0..transaction_context.get_number_of_accounts())
        .map(|index| {
            *transaction_context
                .get_key_of_account_at_index(index)
                .clone()
                .unwrap()
        })
        .collect::<Vec<_>>();

    Some(InstrEffects {
        custom_err: if let Err(InstructionError::Custom(code)) = result {
            if get_precompile(&input.instruction.program_id, |_| true).is_some() {
                Some(0)
            } else {
                Some(code)
            }
        } else {
            None
        },
        result: result.err(),
        modified_accounts: transaction_context
            .deconstruct_without_keys()
            .unwrap()
            .into_iter()
            .zip(account_keys)
            .map(|(account, key)| (key, account.into()))
            .collect(),
        cu_avail,
        return_data,
    })
}

#[cfg(test)]
mod tests {
    use {
        super::*, agave_feature_set::FeatureSet, solana_account::Account,
        solana_instruction::AccountMeta, solana_pubkey::Pubkey,
        solana_stable_layout::stable_instruction::StableInstruction, solana_sysvar_id::SysvarId,
    };

    #[test]
    fn test_system_program_exec() {
        let system_program_id = solana_sdk_ids::system_program::id();
        let native_loader_id = solana_sdk_ids::native_loader::id();
        let sysvar_id = solana_sysvar_id::id();

        let from_pubkey = Pubkey::new_from_array([1u8; 32]);
        let to_pubkey = Pubkey::new_from_array([2u8; 32]);

        // Create Clock sysvar
        let clock = solana_clock::Clock {
            slot: 10,
            ..Default::default()
        };
        let clock_data = bincode::serialize(&clock).unwrap();

        // Create Rent sysvar
        let rent = solana_rent::Rent::default();
        let rent_data = bincode::serialize(&rent).unwrap();

        // Build the instruction context.
        let context = InstrContext {
            feature_set: FeatureSet::default(),
            accounts: vec![
                (
                    from_pubkey,
                    Account {
                        lamports: 1000,
                        data: vec![],
                        owner: system_program_id,
                        executable: false,
                        rent_epoch: u64::MAX,
                    },
                ),
                (
                    to_pubkey,
                    Account {
                        lamports: 0,
                        data: vec![],
                        owner: system_program_id,
                        executable: false,
                        rent_epoch: u64::MAX,
                    },
                ),
                (
                    system_program_id,
                    Account {
                        lamports: 10000000,
                        data: b"Solana Program".to_vec(),
                        owner: native_loader_id,
                        executable: true,
                        rent_epoch: u64::MAX,
                    },
                ),
                (
                    solana_clock::Clock::id(),
                    Account {
                        lamports: 1,
                        data: clock_data,
                        owner: sysvar_id,
                        executable: false,
                        rent_epoch: u64::MAX,
                    },
                ),
                (
                    solana_rent::Rent::id(),
                    Account {
                        lamports: 1,
                        data: rent_data,
                        owner: sysvar_id,
                        executable: false,
                        rent_epoch: u64::MAX,
                    },
                ),
            ],
            instruction: StableInstruction {
                program_id: system_program_id,
                accounts: vec![
                    AccountMeta {
                        pubkey: from_pubkey,
                        is_signer: true,
                        is_writable: true,
                    },
                    AccountMeta {
                        pubkey: to_pubkey,
                        is_signer: false,
                        is_writable: true,
                    },
                ]
                .into(),
                data: vec![
                    // Transfer
                    0x02, 0x00, 0x00, 0x00, // Lamports
                    0x01, 0x00, 0x00, 0x00, 0x00, 0x00, 0x00, 0x00,
                ]
                .into(),
            },
            cu_avail: 10000u64,
        };

        // Execute the instruction.
        let effects = execute_instr(context).expect("Instruction execution should succeed");

        // Verify the results.
        assert_eq!(effects.result, None);
        assert_eq!(effects.custom_err, None);
        assert_eq!(effects.cu_avail, 9850u64);
        assert_eq!(effects.return_data, Vec::<u8>::new(),);

        // Verify account changes.
        let from_account = effects
            .modified_accounts
            .iter()
            .find(|(k, _)| k == &from_pubkey)
            .unwrap();
        assert_eq!(from_account.1.lamports, 999);

        let to_account = effects
            .modified_accounts
            .iter()
            .find(|(k, _)| k == &to_pubkey)
            .unwrap();
        assert_eq!(to_account.1.lamports, 1);
    }
}<|MERGE_RESOLUTION|>--- conflicted
+++ resolved
@@ -69,32 +69,9 @@
 
 fn create_program_cache(
     input: &mut InstrContext,
-<<<<<<< HEAD
-) -> Option<(
-    TransactionContext,
-    SysvarCache,
-    ProgramRuntimeEnvironments,
-    ProgramCacheForTxBatch,
-    Hash,
-    u64,
-    ComputeBudget,
-)> {
-    let compute_budget = {
-        let mut budget = ComputeBudget::new_with_defaults(false, false);
-        budget.compute_unit_limit = input.cu_avail;
-        budget
-    };
-
-    let sysvar_cache = crate::sysvar_cache::setup_sysvar_cache(&input.accounts);
-
-    let clock = sysvar_cache.get_clock().unwrap();
-    let rent = sysvar_cache.get_rent().unwrap();
-
-=======
     clock: &Clock,
     compute_budget: &ComputeBudget,
 ) -> Option<(ProgramRuntimeEnvironments, ProgramCacheForTxBatch)> {
->>>>>>> 7659dddd
     if !input
         .accounts
         .iter()
@@ -213,7 +190,7 @@
 
     let log_collector = LogCollector::new_ref();
     let compute_budget = {
-        let mut budget = ComputeBudget::new_with_defaults(false);
+        let mut budget = ComputeBudget::new_with_defaults(false, false);
         budget.compute_unit_limit = input.cu_avail;
         budget
     };
