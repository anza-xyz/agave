--- conflicted
+++ resolved
@@ -29,22 +29,13 @@
   * SDK: `cargo test-sbf` accepts `--tools-version`, just like `build-sbf` (#1359)
   * CLI: Can specify `--full-snapshot-archive-path` (#1631)
   * transaction-status: The SPL Token `amountToUiAmount` instruction parses the amount into a string instead of a number (#1737)
-<<<<<<< HEAD
-<<<<<<< HEAD
-=======
-=======
->>>>>>> d40aa491
   * Implemented partitioned epoch rewards as per [SIMD-0118](https://github.com/solana-foundation/solana-improvement-documents/blob/fae25d5a950f43bd787f1f5d75897ef1fdd425a7/proposals/0118-partitioned-epoch-reward-distribution.md). Feature gate: #426. Specific changes include:
     * EpochRewards sysvar expanded and made persistent (#428, #572)
     * Stake Program credits now allowed during distribution (#631)
     * Updated type in Bank::epoch_rewards_status (#1277)
     * Partitions are recalculated on boot from snapshot (#1159)
     * `epoch_rewards_status` removed from snapshot (#1274)
-<<<<<<< HEAD
   * Added `unified-scheduler` option for `--block-verification-method` (#1668)
->>>>>>> 2b88299585 (Add --block-verification-method=unified-scheduler for v2.0 changelog (#1878))
-=======
->>>>>>> d40aa491
 
 ## [1.18.0]
 * Changes
