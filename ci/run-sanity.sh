--- conflicted
+++ resolved
@@ -5,21 +5,6 @@
 # shellcheck source=multinode-demo/common.sh
 source multinode-demo/common.sh
 
-<<<<<<< HEAD
-# Build eargerly if needed; otherwise following steps cause odd timing error...
-$solana_keygen --version
-$solana_genesis --version
-$solana_faucet --version
-$solana_cli --version
-$agave_validator --version
-$solana_ledger_tool --version
-
-rm -rf config/run/init-completed config/ledger config/snapshot-ledger
-
-SOLANA_RUN_SH_VALIDATOR_ARGS="--full-snapshot-interval-slots 200" \
-  SOLANA_VALIDATOR_EXIT_TIMEOUT=30 \
-  timeout 120 ./scripts/run.sh &
-=======
 if [[ -z $CI ]]; then
   # Build eargerly if needed for local development. Otherwise, odd timing error occurs...
   $solana_keygen --version
@@ -40,7 +25,6 @@
 SOLANA_RUN_SH_VALIDATOR_ARGS="${SOLANA_RUN_SH_VALIDATOR_ARGS} --full-snapshot-interval-slots 200" \
   SOLANA_VALIDATOR_EXIT_TIMEOUT="$validator_timeout" \
   timeout "$validator_timeout" ./scripts/run.sh &
->>>>>>> 1334fb52
 
 pid=$!
 
@@ -55,12 +39,9 @@
   fi
 done
 
-<<<<<<< HEAD
-=======
 # Needs bunch of slots for simulate-block-production.
 # Better yet, run ~20 secs to run longer than its warm-up.
 # As a bonus, this works as a sanity test of general slot-rooting behavior.
->>>>>>> 1334fb52
 snapshot_slot=50
 latest_slot=0
 
@@ -85,14 +66,6 @@
   --ledger config/snapshot-ledger --block-verification-method unified-scheduler
 
 first_simulated_slot=$((latest_slot / 2))
-<<<<<<< HEAD
-echo "First simulated slot: ${first_simulated_slot}"
-touch config/ledger/simulate_block_production_allowed
-$solana_ledger_tool simulate-block-production --ledger config/ledger \
-  --first-simulated-slot $first_simulated_slot
-$solana_ledger_tool verify --abort-on-invalid-block \
-  --ledger config/ledger --enable-hash-overrides
-=======
 purge_slot=$((first_simulated_slot + latest_slot / 4))
 echo "First simulated slot: ${first_simulated_slot}"
 # Purge some slots so that later verify fails if sim is broken
@@ -101,5 +74,4 @@
   --first-simulated-slot $first_simulated_slot
 # Slots should be available and correctly replayable upto snapshot_slot at least.
 $solana_ledger_tool verify --abort-on-invalid-block \
-  --ledger config/ledger --enable-hash-overrides --halt-at-slot "$snapshot_slot"
->>>>>>> 1334fb52
+  --ledger config/ledger --enable-hash-overrides --halt-at-slot "$snapshot_slot"