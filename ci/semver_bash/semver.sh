--- conflicted
+++ resolved
@@ -68,10 +68,6 @@
     if [[ $MAJOR_A -le $MAJOR_B  && $MINOR_A -lt $MINOR_B ]]; then
         return 0
     fi
-<<<<<<< HEAD
-
-=======
->>>>>>> e1634f7f
     if [[ $MAJOR_A -le $MAJOR_B  && $MINOR_A -le $MINOR_B && $PATCH_A -lt $PATCH_B ]]; then
         return 0
     fi
