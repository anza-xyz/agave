[profile.release-with-debug]
inherits = "release"
debug = true
split-debuginfo = "packed"

[workspace]
members = [
    "account-decoder",
    "account-decoder-client-types",
    "accounts-bench",
    "accounts-cluster-bench",
    "accounts-db",
    "accounts-db/accounts-hash-cache-tool",
    "accounts-db/store-histogram",
    "accounts-db/store-tool",
    "banking-bench",
    "banks-client",
    "banks-interface",
    "banks-server",
    "bench-streamer",
    "bench-tps",
    "bloom",
    "bucket_map",
    "builtins-default-costs",
    "cargo-registry",
    "clap-utils",
    "clap-v3-utils",
    "cli",
    "cli-config",
    "cli-output",
    "client",
    "client-test",
    "compute-budget",
    "connection-cache",
    "core",
    "cost-model",
    "curves/*",
    "define-syscall",
    "dos",
    "download-utils",
    "entry",
    "faucet",
    "fee",
    "frozen-abi",
    "frozen-abi/macro",
    "genesis",
    "genesis-utils",
    "geyser-plugin-interface",
    "geyser-plugin-manager",
    "gossip",
    "inline-spl",
    "install",
    "keygen",
    "lattice-hash",
    "ledger",
    "ledger-tool",
    "local-cluster",
    "log-analyzer",
    "log-collector",
    "logger",
    "measure",
    "memory-management",
    "merkle-root-bench",
    "merkle-tree",
    "metrics",
    "net-shaper",
    "net-utils",
    "notifier",
    "perf",
    "poh",
    "poh-bench",
    "poseidon",
    "program-runtime",
    "program-test",
    "programs/address-lookup-table",
    "programs/address-lookup-table-tests",
    "programs/bpf-loader-tests",
    "programs/bpf_loader",
    "programs/bpf_loader/gen-syscall-list",
    "programs/compute-budget",
    "programs/config",
    "programs/ed25519-tests",
    "programs/loader-v4",
    "programs/stake",
    "programs/stake-tests",
    "programs/system",
    "programs/vote",
    "programs/zk-elgamal-proof",
    "programs/zk-token-proof",
    "programs/zk-token-proof-tests",
    "pubsub-client",
    "quic-client",
    "rayon-threadlimit",
    "rbpf-cli",
    "remote-wallet",
    "rpc",
    "rpc-client",
    "rpc-client-api",
    "rpc-client-nonce-utils",
    "rpc-test",
    "runtime",
    "runtime-transaction",
    "sdk",
    "sdk/account",
    "sdk/account-info",
    "sdk/atomic-u64",
    "sdk/bincode",
    "sdk/borsh",
    "sdk/cargo-build-sbf",
    "sdk/cargo-test-sbf",
    "sdk/clock",
    "sdk/commitment-config",
    "sdk/cpi",
    "sdk/decode-error",
    "sdk/derivation-path",
    "sdk/epoch-rewards",
    "sdk/epoch-schedule",
    "sdk/feature-set",
    "sdk/fee-calculator",
    "sdk/fee-structure",
    "sdk/gen-headers",
    "sdk/hash",
    "sdk/inflation",
    "sdk/instruction",
    "sdk/keypair",
    "sdk/macro",
    "sdk/msg",
    "sdk/native-token",
    "sdk/nonce",
    "sdk/package-metadata",
    "sdk/package-metadata-macro",
    "sdk/packet",
    "sdk/precompile-error",
    "sdk/presigner",
    "sdk/program",
    "sdk/program-entrypoint",
    "sdk/program-error",
    "sdk/program-memory",
    "sdk/program-option",
    "sdk/program-pack",
    "sdk/pubkey",
    "sdk/rent",
    "sdk/sanitize",
<<<<<<< HEAD
    "sdk/secp256r1",
=======
    "sdk/seed-derivable",
    "sdk/seed-phrase",
>>>>>>> 22443e7e
    "sdk/serde-varint",
    "sdk/serialize-utils",
    "sdk/sha256-hasher",
    "sdk/signature",
    "sdk/signer",
    "sdk/slot-hashes",
    "sdk/slot-history",
    "sdk/stable-layout",
    "sdk/sysvar-id",
    "sdk/time-utils",
    "sdk/transaction-error",
    "send-transaction-service",
    "short-vec",
    "stake-accounts",
    "storage-bigtable",
    "storage-bigtable/build-proto",
    "storage-proto",
    "streamer",
    "svm",
    "svm-conformance",
    "svm-rent-collector",
    "svm-transaction",
    "svm/examples/paytube",
    "test-validator",
    "thin-client",
    "timings",
    "tokens",
    "tps-client",
    "tpu-client",
    "tpu-client-next",
    "transaction-dos",
    "transaction-metrics-tracker",
    "transaction-status",
    "transaction-status-client-types",
    "transaction-view",
    "turbine",
    "type-overrides",
    "udp-client",
    "unified-scheduler-logic",
    "unified-scheduler-pool",
    "upload-perf",
    "validator",
    "version",
    "vote",
    "watchtower",
    "wen-restart",
    "zk-keygen",
    "zk-sdk",
    "zk-token-sdk",
]

exclude = ["programs/sbf", "svm/tests/example-programs"]

resolver = "2"

[workspace.package]
version = "2.2.0"
authors = ["Anza Maintainers <maintainers@anza.xyz>"]
repository = "https://github.com/anza-xyz/agave"
homepage = "https://anza.xyz/"
license = "Apache-2.0"
edition = "2021"

[workspace.lints.rust.unexpected_cfgs]
level = "warn"
check-cfg = [
    'cfg(target_os, values("solana"))',
    'cfg(feature, values("frozen-abi", "no-entrypoint"))',
]

[workspace.dependencies]
Inflector = "0.11.4"
agave-transaction-view = { path = "transaction-view", version = "=2.2.0" }
aquamarine = "0.3.3"
aes-gcm-siv = "0.11.1"
ahash = "0.8.11"
anyhow = "1.0.93"
arbitrary = "1.4.1"
ark-bn254 = "0.4.0"
ark-ec = "0.4.0"
ark-ff = "0.4.0"
ark-serialize = "0.4.0"
array-bytes = "=1.4.1"
arrayref = "0.3.9"
arrayvec = "0.7.6"
assert_cmd = "2.0"
assert_matches = "1.5.0"
async-channel = "1.9.0"
async-lock = "3.4.0"
async-trait = "0.1.83"
atty = "0.2.11"
backoff = "0.4.0"
base64 = "0.22.1"
bincode = "1.3.3"
bitflags = { version = "2.6.0" }
blake3 = "1.5.4"
borsh = { version = "1.5.1", features = ["derive", "unstable__schema"] }
borsh0-10 = { package = "borsh", version = "0.10.3" }
bs58 = { version = "0.5.1", default-features = false }
bv = "0.11.1"
byte-unit = "4.0.19"
bytecount = "0.6.8"
bytemuck = "1.19.0"
bytemuck_derive = "1.8.0"
byteorder = "1.5.0"
bytes = "1.8"
bzip2 = "0.4.4"
caps = "0.5.5"
cargo_metadata = "0.15.4"
cfg_eval = "0.1.2"
chrono = { version = "0.4.38", default-features = false }
chrono-humanize = "0.2.3"
clap = "2.33.1"
console = "0.15.8"
console_error_panic_hook = "0.1.7"
console_log = "0.2.2"
const_format = "0.2.33"
core_affinity = "0.5.10"
criterion = "0.5.1"
criterion-stats = "0.3.0"
crossbeam-channel = "0.5.13"
csv = "1.3.0"
ctrlc = "3.4.5"
curve25519-dalek = { version = "4.1.3", features = ["digest", "rand_core"] }
dashmap = "5.5.3"
derivation-path = { version = "0.2.0", default-features = false }
derive-where = "1.2.7"
dialoguer = "0.10.4"
digest = "0.10.7"
dir-diff = "0.3.3"
dirs-next = "2.0.0"
dlopen2 = "0.5.0"
eager = "0.1.0"
ed25519-dalek = "=1.0.1"
ed25519-dalek-bip32 = "0.2.0"
enum-iterator = "1.5.0"
env_logger = "0.9.3"
etcd-client = "0.11.1"
fast-math = "0.1"
fd-lock = "3.0.13"
flate2 = "1.0.31"
five8_const = "0.1.3"
fnv = "1.0.7"
fs_extra = "1.3.0"
futures = "0.3.31"
futures-util = "0.3.29"
gag = "1.0.0"
generic-array = { version = "0.14.7", default-features = false }
gethostname = "0.2.3"
getrandom = "0.2.10"
goauth = "0.13.1"
governor = "0.6.3"
hex = "0.4.3"
hidapi = { version = "2.6.3", default-features = false }
histogram = "0.6.9"
hmac = "0.12.1"
http = "0.2.12"
humantime = "2.0.1"
hyper = "0.14.31"
hyper-proxy = "0.9.1"
im = "15.1.0"
index_list = "0.2.13"
indexmap = "2.6.0"
indicatif = "0.17.8"
itertools = "0.12.1"
jemallocator = { package = "tikv-jemallocator", version = "0.4.1", features = [
    "unprefixed_malloc_on_supported_platforms",
] }
js-sys = "0.3.72"
json5 = "0.4.1"
jsonrpc-core = "18.0.0"
jsonrpc-core-client = "18.0.0"
jsonrpc-derive = "18.0.0"
jsonrpc-http-server = "18.0.0"
jsonrpc-ipc-server = "18.0.0"
jsonrpc-pubsub = "18.0.0"
lazy-lru = "0.1.3"
lazy_static = "1.5.0"
libc = "0.2.161"
libloading = "0.7.4"
libsecp256k1 = { version = "0.6.0", default-features = false, features = [
    "std",
    "static-context",
] }
light-poseidon = "0.2.0"
log = "0.4.22"
lru = "0.7.7"
lz4 = "1.28.0"
memmap2 = "0.5.10"
memoffset = "0.9"
merlin = "3"
min-max-heap = "1.3.0"
mockall = "0.11.4"
modular-bitfield = "0.11.2"
nix = "0.29.0"
num-bigint = "0.4.6"
num-derive = "0.4"
num-traits = "0.2"
num_cpus = "1.16.0"
num_enum = "0.7.3"
openssl = "0.10"
parking_lot = "0.12"
pbkdf2 = { version = "0.11.0", default-features = false }
pem = "1.1.1"
percentage = "0.1.0"
pickledb = { version = "0.5.1", default-features = false }
predicates = "2.1"
pretty-hex = "0.3.0"
prio-graph = "0.3.0"
proc-macro2 = "1.0.89"
proptest = "1.5"
prost = "0.11.9"
prost-build = "0.11.9"
prost-types = "0.11.9"
protobuf-src = "1.1.0"
qstring = "0.7.2"
qualifier_attr = { version = "0.2.2", default-features = false }
quinn = "0.11.4"
quinn-proto = "0.11.7"
quote = "1.0"
rand = "0.8.5"
rand0-7 = { package = "rand", version = "0.7" }
rand_chacha = "0.3.1"
rayon = "1.10.0"
reed-solomon-erasure = "6.0.0"
regex = "1.11.1"
reqwest = { version = "0.11.27", default-features = false }
reqwest-middleware = "0.2.5"
rolling-file = "0.2.0"
rpassword = "7.3"
rustls = { version = "0.23.16", default-features = false }
scopeguard = "1.2.0"
semver = "1.0.23"
seqlock = "0.2.0"
serde = "1.0.214" # must match the serde_derive version, see https://github.com/serde-rs/serde/issues/2584#issuecomment-1685252251
serde_bytes = "0.11.15"
serde_derive = "1.0.214" # must match the serde version, see https://github.com/serde-rs/serde/issues/2584#issuecomment-1685252251
serde_json = "1.0.132"
serde_with = { version = "3.11.0", default-features = false }
serde_yaml = "0.9.34"
serial_test = "2.0.0"
sha2 = "0.10.8"
sha3 = "0.10.8"
shuttle = "0.7.1"
signal-hook = "0.3.17"
siphasher = "0.3.11"
smallvec = "1.13.2"
smpl_jwt = "0.7.1"
socket2 = "0.5.7"
soketto = "0.7"
solana-account = { path = "sdk/account", version = "=2.2.0" }
solana-account-decoder = { path = "account-decoder", version = "=2.2.0" }
solana-account-decoder-client-types = { path = "account-decoder-client-types", version = "=2.2.0" }
solana-account-info = { path = "sdk/account-info", version = "=2.2.0" }
solana-accounts-db = { path = "accounts-db", version = "=2.2.0" }
solana-address-lookup-table-program = { path = "programs/address-lookup-table", version = "=2.2.0" }
solana-atomic-u64 = { path = "sdk/atomic-u64", version = "=2.2.0" }
solana-banks-client = { path = "banks-client", version = "=2.2.0" }
solana-banks-interface = { path = "banks-interface", version = "=2.2.0" }
solana-banks-server = { path = "banks-server", version = "=2.2.0" }
solana-bench-tps = { path = "bench-tps", version = "=2.2.0" }
solana-bincode = { path = "sdk/bincode", version = "=2.2.0" }
solana-bloom = { path = "bloom", version = "=2.2.0" }
solana-bn254 = { path = "curves/bn254", version = "=2.2.0" }
solana-borsh = { path = "sdk/borsh", version = "=2.2.0" }
solana-bpf-loader-program = { path = "programs/bpf_loader", version = "=2.2.0" }
solana-bucket-map = { path = "bucket_map", version = "=2.2.0" }
solana-builtins-default-costs = { path = "builtins-default-costs", version = "=2.2.0" }
agave-cargo-registry = { path = "cargo-registry", version = "=2.2.0" }
solana-clap-utils = { path = "clap-utils", version = "=2.2.0" }
solana-clap-v3-utils = { path = "clap-v3-utils", version = "=2.2.0" }
solana-cli = { path = "cli", version = "=2.2.0" }
solana-cli-config = { path = "cli-config", version = "=2.2.0" }
solana-cli-output = { path = "cli-output", version = "=2.2.0" }
solana-client = { path = "client", version = "=2.2.0" }
solana-clock = { path = "sdk/clock", version = "=2.2.0" }
solana-commitment-config = { path = "sdk/commitment-config", version = "=2.2.0" }
solana-compute-budget = { path = "compute-budget", version = "=2.2.0" }
solana-compute-budget-program = { path = "programs/compute-budget", version = "=2.2.0" }
solana-config-program = { path = "programs/config", version = "=2.2.0" }
solana-connection-cache = { path = "connection-cache", version = "=2.2.0", default-features = false }
solana-core = { path = "core", version = "=2.2.0" }
solana-cost-model = { path = "cost-model", version = "=2.2.0" }
solana-cpi = { path = "sdk/cpi", version = "=2.2.0" }
solana-curve25519 = { path = "curves/curve25519", version = "=2.2.0" }
solana-decode-error = { path = "sdk/decode-error", version = "=2.2.0" }
solana-define-syscall = { path = "define-syscall", version = "=2.2.0" }
solana-derivation-path = { path = "sdk/derivation-path", version = "=2.2.0" }
solana-download-utils = { path = "download-utils", version = "=2.2.0" }
solana-entry = { path = "entry", version = "=2.2.0" }
solana-program-entrypoint = { path = "sdk/program-entrypoint", version = "=2.2.0" }
solana-epoch-rewards = { path = "sdk/epoch-rewards", version = "=2.2.0" }
solana-epoch-schedule = { path = "sdk/epoch-schedule", version = "=2.2.0" }
solana-faucet = { path = "faucet", version = "=2.2.0" }
solana-feature-set = { path = "sdk/feature-set", version = "=2.2.0" }
solana-fee-calculator = { path = "sdk/fee-calculator", version = "=2.2.0" }
solana-fee = { path = "fee", version = "=2.2.0" }
solana-fee-structure = { path = "sdk/fee-structure", version = "=2.2.0" }
solana-frozen-abi = { path = "frozen-abi", version = "=2.2.0" }
solana-frozen-abi-macro = { path = "frozen-abi/macro", version = "=2.2.0" }
solana-tps-client = { path = "tps-client", version = "=2.2.0" }
solana-genesis = { path = "genesis", version = "=2.2.0" }
solana-genesis-utils = { path = "genesis-utils", version = "=2.2.0" }
agave-geyser-plugin-interface = { path = "geyser-plugin-interface", version = "=2.2.0" }
solana-geyser-plugin-manager = { path = "geyser-plugin-manager", version = "=2.2.0" }
solana-gossip = { path = "gossip", version = "=2.2.0" }
solana-hash = { path = "sdk/hash", version = "=2.2.0", default-features = false }
solana-inflation = { path = "sdk/inflation", version = "=2.2.0" }
solana-inline-spl = { path = "inline-spl", version = "=2.2.0" }
solana-instruction = { path = "sdk/instruction", version = "=2.2.0", default-features = false }
solana-keypair = { path = "sdk/keypair", version = "=2.2.0" }
solana-last-restart-slot = { path = "sdk/last-restart-slot", version = "=2.2.0" }
solana-lattice-hash = { path = "lattice-hash", version = "=2.2.0" }
solana-ledger = { path = "ledger", version = "=2.2.0" }
solana-loader-v4-program = { path = "programs/loader-v4", version = "=2.2.0" }
solana-local-cluster = { path = "local-cluster", version = "=2.2.0" }
solana-log-collector = { path = "log-collector", version = "=2.2.0" }
solana-logger = { path = "logger", version = "=2.2.0" }
solana-measure = { path = "measure", version = "=2.2.0" }
solana-merkle-tree = { path = "merkle-tree", version = "=2.2.0" }
solana-metrics = { path = "metrics", version = "=2.2.0" }
solana-msg = { path = "sdk/msg", version = "=2.2.0" }
solana-native-token = { path = "sdk/native-token", version = "=2.2.0" }
solana-net-utils = { path = "net-utils", version = "=2.2.0" }
solana-nohash-hasher = "0.2.1"
solana-nonce = { path = "sdk/nonce", version = "=2.2.0" }
solana-notifier = { path = "notifier", version = "=2.2.0" }
solana-package-metadata = { path = "sdk/package-metadata", version = "=2.2.0" }
solana-package-metadata-macro = { path = "sdk/package-metadata-macro", version = "=2.2.0" }
solana-packet = { path = "sdk/packet", version = "=2.2.0" }
solana-perf = { path = "perf", version = "=2.2.0" }
solana-poh = { path = "poh", version = "=2.2.0" }
solana-poseidon = { path = "poseidon", version = "=2.2.0" }
solana-precompile-error = { path = "sdk/precompile-error", version = "=2.2.0" }
solana-presigner = { path = "sdk/presigner", version = "=2.2.0" }
solana-program = { path = "sdk/program", version = "=2.2.0", default-features = false }
solana-program-error = { path = "sdk/program-error", version = "=2.2.0" }
solana-program-memory = { path = "sdk/program-memory", version = "=2.2.0" }
solana-program-option = { path = "sdk/program-option", version = "=2.2.0" }
solana-program-pack = { path = "sdk/program-pack", version = "=2.2.0" }
solana-program-runtime = { path = "program-runtime", version = "=2.2.0" }
solana-program-test = { path = "program-test", version = "=2.2.0" }
solana-pubkey = { path = "sdk/pubkey", version = "=2.2.0", default-features = false }
solana-pubsub-client = { path = "pubsub-client", version = "=2.2.0" }
solana-quic-client = { path = "quic-client", version = "=2.2.0" }
solana-rayon-threadlimit = { path = "rayon-threadlimit", version = "=2.2.0" }
solana-remote-wallet = { path = "remote-wallet", version = "=2.2.0", default-features = false }
solana-rent = { path = "sdk/rent", version = "=2.2.0", default-features = false }
solana-reward-info = { path = "sdk/reward-info", version = "=2.2.0" }
solana-secp256r1-program = { path = "sdk/secp256r1", version = "=2.2.0", default-features = false }
solana-sanitize = { path = "sdk/sanitize", version = "=2.2.0" }
solana-seed-derivable = { path = "sdk/seed-derivable", version = "=2.2.0" }
solana-seed-phrase = { path = "sdk/seed-phrase", version = "=2.2.0" }
solana-serde-varint = { path = "sdk/serde-varint", version = "=2.2.0" }
solana-serialize-utils = { path = "sdk/serialize-utils", version = "=2.2.0" }
solana-sha256-hasher = { path = "sdk/sha256-hasher", version = "=2.2.0" }
solana-signature = { path = "sdk/signature", version = "=2.2.0", default-features = false }
solana-signer = { path = "sdk/signer", version = "=2.2.0" }
solana-slot-hashes = { path = "sdk/slot-hashes", version = "=2.2.0" }
solana-slot-history = { path = "sdk/slot-history", version = "=2.2.0" }
solana-time-utils = { path = "sdk/time-utils", version = "=2.2.0" }
solana-timings = { path = "timings", version = "=2.2.0" }
solana-unified-scheduler-logic = { path = "unified-scheduler-logic", version = "=2.2.0" }
solana-unified-scheduler-pool = { path = "unified-scheduler-pool", version = "=2.2.0" }
solana-rpc = { path = "rpc", version = "=2.2.0" }
solana-rpc-client = { path = "rpc-client", version = "=2.2.0", default-features = false }
solana-rpc-client-api = { path = "rpc-client-api", version = "=2.2.0" }
solana-rpc-client-nonce-utils = { path = "rpc-client-nonce-utils", version = "=2.2.0" }
solana-runtime = { path = "runtime", version = "=2.2.0" }
solana-runtime-transaction = { path = "runtime-transaction", version = "=2.2.0" }
solana-sdk = { path = "sdk", version = "=2.2.0" }
solana-sdk-macro = { path = "sdk/macro", version = "=2.2.0" }
solana-secp256k1-recover = { path = "curves/secp256k1-recover", version = "=2.2.0", default-features = false }
solana-send-transaction-service = { path = "send-transaction-service", version = "=2.2.0" }
solana-short-vec = { path = "short-vec", version = "=2.2.0" }
solana-stable-layout = { path = "sdk/stable-layout", version = "=2.2.0" }
solana-stake-program = { path = "programs/stake", version = "=2.2.0" }
solana-storage-bigtable = { path = "storage-bigtable", version = "=2.2.0" }
solana-storage-proto = { path = "storage-proto", version = "=2.2.0" }
solana-streamer = { path = "streamer", version = "=2.2.0" }
solana-svm = { path = "svm", version = "=2.2.0" }
solana-svm-conformance = { path = "svm-conformance", version = "=2.2.0" }
solana-svm-example-paytube = { path = "svm/examples/paytube", version = "=2.2.0" }
solana-svm-rent-collector = { path = "svm-rent-collector", version = "=2.2.0" }
solana-svm-transaction = { path = "svm-transaction", version = "=2.2.0" }
solana-system-program = { path = "programs/system", version = "=2.2.0" }
solana-sysvar-id = { path = "sdk/sysvar-id", version = "=2.2.0" }
solana-test-validator = { path = "test-validator", version = "=2.2.0" }
solana-thin-client = { path = "thin-client", version = "=2.2.0" }
solana-transaction-error = { path = "sdk/transaction-error", version = "=2.2.0" }
solana-tpu-client = { path = "tpu-client", version = "=2.2.0", default-features = false }
solana-transaction-status = { path = "transaction-status", version = "=2.2.0" }
solana-transaction-status-client-types = { path = "transaction-status-client-types", version = "=2.2.0" }
solana-transaction-metrics-tracker = { path = "transaction-metrics-tracker", version = "=2.2.0" }
solana-turbine = { path = "turbine", version = "=2.2.0" }
solana-type-overrides = { path = "type-overrides", version = "=2.2.0" }
solana-udp-client = { path = "udp-client", version = "=2.2.0" }
solana-version = { path = "version", version = "=2.2.0" }
solana-vote = { path = "vote", version = "=2.2.0" }
solana-vote-program = { path = "programs/vote", version = "=2.2.0" }
solana-wen-restart = { path = "wen-restart", version = "=2.2.0" }
solana-zk-elgamal-proof-program = { path = "programs/zk-elgamal-proof", version = "=2.2.0" }
solana-zk-keygen = { path = "zk-keygen", version = "=2.2.0" }
solana-zk-sdk = { path = "zk-sdk", version = "=2.2.0" }
solana-zk-token-proof-program = { path = "programs/zk-token-proof", version = "=2.2.0" }
solana-zk-token-sdk = { path = "zk-token-sdk", version = "=2.2.0" }
solana_rbpf = "=0.8.5"
spl-associated-token-account = "=4.0.0"
spl-instruction-padding = "0.2"
spl-memo = "=5.0.0"
spl-pod = "=0.3.0"
spl-token = "=6.0.0"
spl-token-2022 = "=4.0.0"
spl-token-group-interface = "=0.3.0"
spl-token-metadata-interface = "=0.4.0"
static_assertions = "1.1.0"
stream-cancel = "0.8.2"
strum = "0.24"
strum_macros = "0.24"
subtle = "2.6.1"
symlink = "0.1.0"
syn = "2.0"
sys-info = "0.9.1"
sysctl = "0.4.6"
systemstat = "0.2.3"
tar = "0.4.43"
tarpc = "0.29.0"
tempfile = "3.13.0"
test-case = "3.3.1"
thiserror = "1.0.68"
tiny-bip39 = "0.8.2"
# Update solana-tokio patch below when updating this version
tokio = "1.29.1"
tokio-serde = "0.8"
tokio-stream = "0.1.16"
tokio-tungstenite = "0.20.1"
tokio-util = "0.7"
toml = "0.8.12"
tonic = "0.9.2"
tonic-build = "0.9.2"
trees = "0.4.2"
tungstenite = "0.20.1"
uriparse = "0.6.4"
url = "2.5.3"
vec_extract_if_polyfill = "0.1.0"
wasm-bindgen = "0.2"
winapi = "0.3.8"
winreg = "0.50"
x509-parser = "0.14.0"
# See "zeroize versioning issues" below if you are updating this version.
zeroize = { version = "1.7", default-features = false }
zstd = "0.13.2"

[patch.crates-io]
# for details, see https://github.com/anza-xyz/crossbeam/commit/fd279d707025f0e60951e429bf778b4813d1b6bf
crossbeam-epoch = { git = "https://github.com/anza-xyz/crossbeam", rev = "fd279d707025f0e60951e429bf778b4813d1b6bf" }

# We include the following crates as our dependencies above from crates.io:
#
#  * spl-associated-token-account
#  * spl-instruction-padding
#  * spl-memo
#  * spl-pod
#  * spl-token
#  * spl-token-2022
#  * spl-token-metadata-interface
#
# They, in turn, depend on a number of crates that we also include directly
# using `path` specifications.  For example, `spl-token` depends on
# `solana-program`.  And we explicitly specify `solana-program` above as a local
# path dependency:
#
#     solana-program = { path = "../../sdk/program", version = "=1.16.0" }
#
# Unfortunately, Cargo will try to resolve the `spl-token` `solana-program`
# dependency only using what is available on crates.io.  Crates.io normally
# contains a previous version of these crates, and we end up with two versions
# of `solana-program` and `solana-zk-token-sdk` and all of their dependencies in
# our build tree.
#
# If you are developing downstream using non-crates-io solana-program (local or
# forked repo, or from github rev, eg), duplicate the following patch statements
# in your Cargo.toml. If you still hit duplicate-type errors with the patch
# statements in place, run `cargo update -p solana-program` and/or `cargo update
# -p solana-zk-token-sdk` to remove extraneous versions from your Cargo.lock
# file.
#
# There is a similar override in `programs/sbf/Cargo.toml`.  Please keep both
# comments and the overrides in sync.
solana-curve25519 = { path = "curves/curve25519" }
solana-program = { path = "sdk/program" }
solana-zk-sdk = { path = "zk-sdk" }
solana-zk-token-sdk = { path = "zk-token-sdk" }

# curve25519-dalek uses the simd backend by default in v4 if possible,
# which has very slow performance on some platforms with opt-level 0,
# which is the default for dev and test builds.
# This slowdown causes certain interactions in the solana-test-validator,
# such as verifying ZK proofs in transactions, to take much more than 400ms,
# creating problems in the testing environment.
# To enable better performance in solana-test-validator during tests and dev builds,
# we override the opt-level to 3 for the crate.
[profile.dev.package.curve25519-dalek]
opt-level = 3

# Solana RPC nodes experience stalls when running with `tokio` containing this
# commit:
# https://github.com/tokio-rs/tokio/commit/4eed411519783ef6f58cbf74f886f91142b5cfa6
#
# Tokio maintainers believe performance degradation is due to application bugs:
# https://github.com/tokio-rs/tokio/issues/4873#issuecomment-1198277677
#
# This may indeed be true of the code in this monorepo, but we haven't yet
# identified the bug or a way to fix. As a stopgap, this patches `tokio` to the
# tagged version specified above with commit `4eed411` reverted.
#
# Comparison:
# https://github.com/tokio-rs/tokio/compare/tokio-1.29.1...solana-labs:solana-tokio:tokio-1.29.1-revert-4eed411
#
[patch.crates-io.tokio]
git = "https://github.com/anza-xyz/solana-tokio.git"
rev = "7cf47705faacf7bf0e43e4131a5377b3291fce21"<|MERGE_RESOLUTION|>--- conflicted
+++ resolved
@@ -141,12 +141,9 @@
     "sdk/pubkey",
     "sdk/rent",
     "sdk/sanitize",
-<<<<<<< HEAD
     "sdk/secp256r1",
-=======
     "sdk/seed-derivable",
     "sdk/seed-phrase",
->>>>>>> 22443e7e
     "sdk/serde-varint",
     "sdk/serialize-utils",
     "sdk/sha256-hasher",
