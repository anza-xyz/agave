[workspace]
members = [
    "account-decoder",
    "account-decoder-client-types",
    "accounts-cluster-bench",
    "accounts-db",
    "accounts-db/store-histogram",
    "accounts-db/store-tool",
    "banking-bench",
    "banking-stage-ingress-types",
    "banks-client",
    "banks-interface",
    "banks-server",
    "bench-streamer",
    "bench-tps",
    "bench-vote",
    "bloom",
    "bucket_map",
    "builtins",
    "builtins-default-costs",
    "cargo-registry",
    "clap-utils",
    "clap-v3-utils",
    "cli",
    "cli-config",
    "cli-output",
    "client",
    "client-test",
    "compute-budget",
    "compute-budget-instruction",
    "connection-cache",
    "core",
    "cost-model",
    "curves/curve25519",
    "dos",
    "download-utils",
    "entry",
    "faucet",
    "feature-set",
    "fee",
    "genesis",
    "genesis-utils",
    "geyser-plugin-interface",
    "geyser-plugin-manager",
    "gossip",
    "install",
    "io-uring",
    "keygen",
    "lattice-hash",
    "ledger",
    "ledger-tool",
    "local-cluster",
    "log-analyzer",
    "log-collector",
    "measure",
    "memory-management",
    "merkle-tree",
    "metrics",
    "net-shaper",
    "net-utils",
    "notifier",
    "perf",
    "platform-tools-sdk/cargo-build-sbf",
    "platform-tools-sdk/cargo-test-sbf",
    "platform-tools-sdk/gen-headers",
    "poh",
    "poh-bench",
    "poseidon",
    "precompiles",
    "program-runtime",
    "program-test",
    "programs/bpf-loader-tests",
    "programs/bpf_loader",
    "programs/compute-budget",
    "programs/compute-budget-bench",
    "programs/ed25519-tests",
    "programs/loader-v4",
    "programs/stake",
    "programs/stake-tests",
    "programs/system",
    "programs/vote",
    "programs/zk-elgamal-proof",
    "programs/zk-elgamal-proof-tests",
    "programs/zk-token-proof",
    "pubsub-client",
    "quic-client",
    "rayon-threadlimit",
    "rbpf-cli",
    "remote-wallet",
    "reserved-account-keys",
    "rpc",
    "rpc-client",
    "rpc-client-api",
    "rpc-client-nonce-utils",
    "rpc-client-types",
    "rpc-test",
    "runtime",
    "runtime-transaction",
    "send-transaction-service",
    "stake-accounts",
    "storage-bigtable",
    "storage-bigtable/build-proto",
    "storage-proto",
    "streamer",
    "svm",
    "svm-callback",
    "svm-conformance",
    "svm-feature-set",
    "svm-transaction",
    "syscalls",
    "syscalls/gen-syscall-list",
    "test-validator",
    "thin-client",
    "thread-manager",
    "timings",
    "tls-utils",
    "tokens",
    "tps-client",
    "tpu-client",
    "tpu-client-next",
    "transaction-context",
    "transaction-dos",
    "transaction-metrics-tracker",
    "transaction-status",
    "transaction-status-client-types",
    "transaction-view",
    "turbine",
    "type-overrides",
    "udp-client",
    "unified-scheduler-logic",
    "unified-scheduler-pool",
    "upload-perf",
    "validator",
    "verified-packet-receiver",
    "version",
    "vortexor",
    "vote",
    "watchtower",
    "wen-restart",
    "xdp",
    "zk-keygen",
    "zk-token-sdk",
]

exclude = ["programs/sbf", "svm/examples", "svm/tests/example-programs"]

resolver = "2"

[workspace.package]
version = "3.0.0"
authors = ["Anza Maintainers <maintainers@anza.xyz>"]
repository = "https://github.com/anza-xyz/agave"
homepage = "https://anza.xyz/"
license = "Apache-2.0"
edition = "2021"

[workspace.lints.rust]
warnings = "deny"

[workspace.lints.rust.unexpected_cfgs]
level = "warn"
check-cfg = [
    'cfg(target_os, values("solana"))',
    'cfg(feature, values("frozen-abi", "no-entrypoint"))',
]

# Clippy lint configuration that can not be applied in clippy.toml
[workspace.lints.clippy]
arithmetic_side_effects = "deny"
default_trait_access = "deny"
manual_let_else = "deny"
used_underscore_binding = "deny"

[workspace.dependencies]
Inflector = "0.11.4"
aes-gcm-siv = "0.11.1"
agave-banking-stage-ingress-types = { path = "banking-stage-ingress-types", version = "=3.0.0" }
agave-cargo-registry = { path = "cargo-registry", version = "=3.0.0" }
agave-feature-set = { path = "feature-set", version = "=3.0.0" }
agave-geyser-plugin-interface = { path = "geyser-plugin-interface", version = "=3.0.0" }
agave-io-uring = { path = "io-uring", version = "=3.0.0" }
agave-precompiles = { path = "precompiles", version = "=3.0.0" }
agave-reserved-account-keys = { path = "reserved-account-keys", version = "=3.0.0" }
agave-syscalls = { path = "syscalls", version = "=3.0.0" }
agave-thread-manager = { path = "thread-manager", version = "=3.0.0" }
agave-transaction-view = { path = "transaction-view", version = "=3.0.0" }
agave-verified-packet-receiver = { path = "verified-packet-receiver", version = "=3.0.0" }
agave-xdp = { path = "xdp", version = "=3.0.0" }
ahash = "0.8.11"
anyhow = "1.0.98"
aquamarine = "0.6.0"
arbitrary = "1.4.1"
arc-swap = "1.7.1"
ark-bn254 = "0.4.0"
ark-ec = "0.4.0"
ark-ff = "0.4.0"
ark-serialize = "0.4.0"
array-bytes = "=1.4.1"
arrayref = "0.3.9"
arrayvec = "0.7.6"
assert_cmd = "2.0"
assert_matches = "1.5.0"
async-channel = "1.9.0"
async-lock = "3.4.1"
async-trait = "0.1.88"
atty = "0.2.11"
axum = "0.7.9"
aya = "0.13"
backoff = "0.4.0"
base64 = "0.22.1"
bencher = "0.1.5"
bincode = "1.3.3"
bitflags = { version = "2.9.1" }
blake3 = "1.8.2"
borsh = { version = "1.5.7", features = ["derive", "unstable__schema"] }
borsh0-10 = { package = "borsh", version = "0.10.3" }
bs58 = { version = "0.5.1", default-features = false }
bv = "0.11.1"
byte-unit = "4.0.19"
bytemuck = "1.23.1"
bytemuck_derive = "1.10.0"
bytes = "1.10"
bzip2 = "0.4.4"
caps = "0.5.5"
cargo_metadata = "0.15.4"
cfg-if = "1.0.1"
cfg_eval = "0.1.2"
chrono = { version = "0.4.41", default-features = false }
chrono-humanize = "0.2.3"
clap = "2.33.1"
# Remove this dependency when procedural macros will support non-inline modules.
conditional-mod = "0.1.0"
console = "0.16.0"
console_error_panic_hook = "0.1.7"
console_log = "0.2.2"
const_format = "0.2.34"
core_affinity = "0.5.10"
criterion = "0.5.1"
criterion-stats = "0.3.0"
crossbeam-channel = "0.5.15"
csv = "1.3.1"
ctrlc = "3.4.7"
curve25519-dalek = { version = "4.1.3", features = ["digest", "rand_core"] }
dashmap = "5.5.3"
derivation-path = { version = "0.2.0", default-features = false }
derive-where = "1.5.0"
derive_more = { version = "1.0.0", features = ["full"] }
dialoguer = "0.10.4"
digest = "0.10.7"
dir-diff = "0.3.3"
dirs-next = "2.0.0"
dlopen2 = "0.5.0"
dyn-clone = "1.0.20"
eager = "0.1.0"
ed25519-dalek = "=1.0.1"
ed25519-dalek-bip32 = "0.2.0"
enum-iterator = "1.5.0"
env_logger = "0.11.8"
etcd-client = "0.11.1"
fast-math = "0.1"
fd-lock = "3.0.13"
five8_const = "0.1.4"
flate2 = "1.0.31"
fnv = "1.0.7"
fs_extra = "1.3.0"
futures = "0.3.31"
futures-util = "0.3.29"
gag = "1.0.0"
gethostname = "0.2.3"
getrandom = "0.3.3"
goauth = "0.13.1"
governor = "0.6.3"
hex = "0.4.3"
hidapi = { version = "2.6.3", default-features = false }
histogram = "0.6.9"
hmac = "0.12.1"
http = "0.2.12"
humantime = "2.2.0"
hyper = "0.14.32"
hyper-proxy = "0.9.1"
im = "15.1.0"
indexmap = "2.10.0"
indicatif = "0.18.0"
io-uring = "0.7.9"
itertools = "0.12.1"
jemallocator = { package = "tikv-jemallocator", version = "0.6.0", features = [
    "unprefixed_malloc_on_supported_platforms",
] }
js-sys = "0.3.77"
json5 = "0.4.1"
jsonrpc-core = "18.0.0"
jsonrpc-core-client = "18.0.0"
jsonrpc-derive = "18.0.0"
jsonrpc-http-server = "18.0.0"
jsonrpc-ipc-server = "18.0.0"
jsonrpc-pubsub = "18.0.0"
lazy-lru = "0.1.3"
libc = "0.2.174"
libloading = "0.7.4"
libsecp256k1 = { version = "0.6.0", default-features = false, features = [
    "std",
    "static-context",
] }
light-poseidon = "0.2.0"
log = "0.4.27"
lru = "0.7.7"
lz4 = "1.28.1"
memmap2 = "0.9.7"
memoffset = "0.9"
merlin = { version = "3", default-features = false }
min-max-heap = "1.3.0"
mockall = "0.11.4"
modular-bitfield = "0.11.2"
nix = "0.30.1"
num-bigint = "0.4.6"
num-derive = "0.4"
num-traits = "0.2"
num_cpus = "1.17.0"
num_enum = "0.7.4"
openssl = "0.10"
parking_lot = "0.12"
pbkdf2 = { version = "0.11.0", default-features = false }
pem = "1.1.1"
percentage = "0.1.0"
pickledb = { version = "0.5.1", default-features = false }
predicates = "2.1"
pretty-hex = "0.3.0"
pretty_assertions = "1.4.1"
prio-graph = "0.3.0"
proc-macro2 = "1.0.95"
proptest = "1.7"
prost = "0.11.9"
prost-build = "0.11.9"
prost-types = "0.11.9"
protobuf-src = "1.1.0"
qstring = "0.7.2"
qualifier_attr = { version = "0.2.2", default-features = false }
quinn = "0.11.8"
quinn-proto = "0.11.12"
quote = "1.0"
rand = "0.8.5"
rand0-7 = { package = "rand", version = "0.7" }
rand_chacha = "0.3.1"
rand_chacha0-2 = { package = "rand_chacha", version = "0.2.2" }
rayon = "1.10.0"
reed-solomon-erasure = "6.0.0"
regex = "1.11.1"
reqwest = { version = "0.12.22", default-features = false }
reqwest-middleware = "0.4.2"
rolling-file = "0.2.0"
rpassword = "7.4"
rustls = { version = "0.23.31", features = ["std"], default-features = false }
scopeguard = "1.2.0"
semver = "1.0.26"
seqlock = "0.2.0"
serde = "1.0.219" # must match the serde_derive version, see https://github.com/serde-rs/serde/issues/2584#issuecomment-1685252251
serde-big-array = "0.5.1"
serde_bytes = "0.11.17"
serde_derive = "1.0.219" # must match the serde version, see https://github.com/serde-rs/serde/issues/2584#issuecomment-1685252251
serde_json = "1.0.142"
serde_with = { version = "3.14.0", default-features = false }
serde_yaml = "0.9.34"
serial_test = "2.0.0"
sha2 = "0.10.9"
sha3 = "0.10.8"
shuttle = "0.7.1"
signal-hook = "0.3.18"
siphasher = "1.0.1"
slab = "0.4.10"
smallvec = "1.15.1"
smpl_jwt = "0.7.1"
socket2 = "0.6.0"
soketto = "0.7"
solana-account = "2.2.1"
solana-account-decoder = { path = "account-decoder", version = "=3.0.0" }
solana-account-decoder-client-types = { path = "account-decoder-client-types", version = "=3.0.0" }
solana-account-info = "2.3.0"
solana-accounts-db = { path = "accounts-db", version = "=3.0.0" }
solana-address-lookup-table-interface = "2.2.2"
solana-atomic-u64 = "2.2.1"
solana-banks-client = { path = "banks-client", version = "=3.0.0" }
solana-banks-interface = { path = "banks-interface", version = "=3.0.0" }
solana-banks-server = { path = "banks-server", version = "=3.0.0" }
solana-bench-tps = { path = "bench-tps", version = "=3.0.0" }
solana-big-mod-exp = "2.2.1"
solana-bincode = "2.2.1"
solana-blake3-hasher = "2.2.1"
solana-bloom = { path = "bloom", version = "=3.0.0" }
solana-bn254 = "2.2.2"
solana-borsh = "2.2.1"
solana-bpf-loader-program = { path = "programs/bpf_loader", version = "=3.0.0" }
solana-bucket-map = { path = "bucket_map", version = "=3.0.0" }
solana-builtins = { path = "builtins", version = "=3.0.0" }
solana-builtins-default-costs = { path = "builtins-default-costs", version = "=3.0.0" }
solana-clap-utils = { path = "clap-utils", version = "=3.0.0" }
solana-clap-v3-utils = { path = "clap-v3-utils", version = "=3.0.0" }
solana-cli = { path = "cli", version = "=3.0.0" }
solana-cli-config = { path = "cli-config", version = "=3.0.0" }
solana-cli-output = { path = "cli-output", version = "=3.0.0" }
solana-client = { path = "client", version = "=3.0.0" }
solana-client-traits = "2.2.1"
solana-clock = "2.2.2"
solana-cluster-type = "2.2.1"
solana-commitment-config = "2.2.1"
solana-compute-budget = { path = "compute-budget", version = "=3.0.0" }
solana-compute-budget-instruction = { path = "compute-budget-instruction", version = "=3.0.0" }
solana-compute-budget-interface = "2.2.2"
solana-compute-budget-program = { path = "programs/compute-budget", version = "=3.0.0" }
solana-config-interface = "1.0.0"
solana-config-program-client = "1.1.0"
solana-connection-cache = { path = "connection-cache", version = "=3.0.0", default-features = false }
solana-core = { path = "core", version = "=3.0.0" }
solana-cost-model = { path = "cost-model", version = "=3.0.0" }
solana-cpi = "2.2.1"
solana-curve25519 = { path = "curves/curve25519", version = "=3.0.0" }
solana-define-syscall = "2.3.0"
solana-derivation-path = "2.2.1"
solana-download-utils = { path = "download-utils", version = "=3.0.0" }
solana-ed25519-program = "2.2.3"
solana-entry = { path = "entry", version = "=3.0.0" }
solana-epoch-info = "2.2.1"
solana-epoch-rewards = "2.2.1"
solana-epoch-rewards-hasher = "2.2.1"
solana-epoch-schedule = "2.2.1"
solana-example-mocks = "2.2.1"
solana-faucet = { path = "faucet", version = "=3.0.0" }
solana-feature-gate-client = "0.0.2"
solana-feature-gate-interface = "2.2.2"
solana-fee = { path = "fee", version = "=3.0.0" }
solana-fee-calculator = "2.2.1"
solana-fee-structure = "2.3.0"
solana-file-download = "2.2.2"
solana-frozen-abi = "2.3.0"
solana-frozen-abi-macro = "2.2.1"
solana-genesis = { path = "genesis", version = "=3.0.0" }
solana-genesis-config = "2.3.0"
solana-genesis-utils = { path = "genesis-utils", version = "=3.0.0" }
solana-geyser-plugin-manager = { path = "geyser-plugin-manager", version = "=3.0.0" }
solana-gossip = { path = "gossip", version = "=3.0.0" }
solana-hard-forks = "2.2.1"
solana-hash = "2.3.0"
solana-inflation = "2.2.1"
solana-instruction = "2.3.0"
solana-instructions-sysvar = "2.2.2"
solana-keccak-hasher = "2.2.1"
solana-keypair = "2.2.1"
solana-last-restart-slot = "2.2.1"
solana-lattice-hash = { path = "lattice-hash", version = "=3.0.0" }
solana-ledger = { path = "ledger", version = "=3.0.0" }
solana-loader-v2-interface = "2.2.1"
solana-loader-v3-interface = "5.0.0"
solana-loader-v4-interface = "2.2.1"
solana-loader-v4-program = { path = "programs/loader-v4", version = "=3.0.0" }
solana-local-cluster = { path = "local-cluster", version = "=3.0.0" }
solana-log-collector = { path = "log-collector", version = "=3.0.0" }
solana-logger = "2.3.1"
solana-measure = { path = "measure", version = "=3.0.0" }
solana-merkle-tree = { path = "merkle-tree", version = "=3.0.0" }
solana-message = "2.4.0"
solana-metrics = { path = "metrics", version = "=3.0.0" }
solana-msg = "2.2.1"
solana-native-token = "2.2.2"
solana-net-utils = { path = "net-utils", version = "=3.0.0" }
solana-nohash-hasher = "0.2.1"
solana-nonce = "2.2.1"
solana-nonce-account = "2.2.1"
solana-notifier = { path = "notifier", version = "=3.0.0" }
solana-offchain-message = "2.2.1"
solana-packet = "2.2.1"
solana-perf = { path = "perf", version = "=3.0.0" }
solana-poh = { path = "poh", version = "=3.0.0" }
solana-poh-config = "2.2.1"
solana-poseidon = { path = "poseidon", version = "=3.0.0" }
solana-precompile-error = "2.2.2"
solana-presigner = "2.2.1"
solana-program = { version = "2.3.0", default-features = false }
solana-program-entrypoint = "2.3.0"
solana-program-error = "2.2.2"
solana-program-memory = "2.3.1"
solana-program-option = "2.2.1"
solana-program-pack = "2.2.1"
solana-program-runtime = { path = "program-runtime", version = "=3.0.0" }
solana-program-test = { path = "program-test", version = "=3.0.0" }
solana-pubkey = { version = "2.4.0", default-features = false }
solana-pubsub-client = { path = "pubsub-client", version = "=3.0.0" }
solana-quic-client = { path = "quic-client", version = "=3.0.0" }
solana-quic-definitions = "2.3.0"
solana-rayon-threadlimit = { path = "rayon-threadlimit", version = "=3.0.0" }
solana-remote-wallet = { path = "remote-wallet", version = "=3.0.0", default-features = false }
solana-rent = "2.2.1"
solana-rent-collector = "2.2.1"
solana-reward-info = "2.2.1"
solana-rpc = { path = "rpc", version = "=3.0.0" }
solana-rpc-client = { path = "rpc-client", version = "=3.0.0", default-features = false }
solana-rpc-client-api = { path = "rpc-client-api", version = "=3.0.0" }
solana-rpc-client-nonce-utils = { path = "rpc-client-nonce-utils", version = "=3.0.0" }
solana-rpc-client-types = { path = "rpc-client-types", version = "=3.0.0" }
solana-runtime = { path = "runtime", version = "=3.0.0" }
solana-runtime-transaction = { path = "runtime-transaction", version = "=3.0.0" }
solana-sanitize = "2.2.1"
solana-sbpf = "=0.12.0"
solana-sdk-ids = "2.2.1"
solana-secp256k1-program = "2.2.3"
solana-secp256k1-recover = "2.2.1"
solana-secp256r1-program = "2.2.4"
solana-seed-derivable = "2.2.1"
solana-seed-phrase = "2.2.1"
solana-send-transaction-service = { path = "send-transaction-service", version = "=3.0.0" }
solana-serde = "2.2.1"
solana-serde-varint = "2.2.2"
solana-serialize-utils = "2.2.1"
solana-sha256-hasher = "2.3.0"
solana-short-vec = "2.2.1"
solana-shred-version = "2.2.1"
solana-signature = { version = "2.3.0", default-features = false }
solana-signer = "2.2.1"
solana-slot-hashes = "2.2.1"
solana-slot-history = "2.2.1"
solana-stable-layout = "2.2.1"
solana-stake-interface = { version = "1.2.1" }
solana-stake-program = { path = "programs/stake", version = "=3.0.0" }
solana-storage-bigtable = { path = "storage-bigtable", version = "=3.0.0" }
solana-storage-proto = { path = "storage-proto", version = "=3.0.0" }
solana-streamer = { path = "streamer", version = "=3.0.0" }
solana-svm = { path = "svm", version = "=3.0.0" }
solana-svm-callback = { path = "svm-callback", version = "=3.0.0" }
solana-svm-conformance = { path = "svm-conformance", version = "=3.0.0" }
solana-svm-feature-set = { path = "svm-feature-set", version = "=3.0.0" }
solana-svm-transaction = { path = "svm-transaction", version = "=3.0.0" }
solana-system-interface = "1.0"
solana-system-program = { path = "programs/system", version = "=3.0.0" }
solana-system-transaction = "2.2.1"
solana-sysvar = "2.2.2"
solana-sysvar-id = "2.2.1"
solana-test-validator = { path = "test-validator", version = "=3.0.0" }
solana-thin-client = { path = "thin-client", version = "=3.0.0" }
solana-time-utils = "2.2.1"
solana-timings = { path = "timings", version = "=3.0.0" }
solana-tls-utils = { path = "tls-utils", version = "=3.0.0" }
solana-tps-client = { path = "tps-client", version = "=3.0.0" }
solana-tpu-client = { path = "tpu-client", version = "=3.0.0", default-features = false }
solana-tpu-client-next = { path = "tpu-client-next", version = "=3.0.0" }
solana-transaction = "2.2.3"
solana-transaction-context = { path = "transaction-context", version = "=3.0.0", features = ["bincode"] }
solana-transaction-error = "2.2.1"
solana-transaction-metrics-tracker = { path = "transaction-metrics-tracker", version = "=3.0.0" }
solana-transaction-status = { path = "transaction-status", version = "=3.0.0" }
solana-transaction-status-client-types = { path = "transaction-status-client-types", version = "=3.0.0" }
solana-turbine = { path = "turbine", version = "=3.0.0" }
solana-type-overrides = { path = "type-overrides", version = "=3.0.0" }
solana-udp-client = { path = "udp-client", version = "=3.0.0" }
solana-unified-scheduler-logic = { path = "unified-scheduler-logic", version = "=3.0.0" }
solana-unified-scheduler-pool = { path = "unified-scheduler-pool", version = "=3.0.0" }
solana-validator-exit = "2.2.1"
solana-version = { path = "version", version = "=3.0.0" }
solana-vote = { path = "vote", version = "=3.0.0" }
solana-vote-interface = "2.2.6"
solana-vote-program = { path = "programs/vote", version = "=3.0.0", default-features = false }
solana-wen-restart = { path = "wen-restart", version = "=3.0.0" }
solana-zk-elgamal-proof-program = { path = "programs/zk-elgamal-proof", version = "=3.0.0" }
solana-zk-keygen = { path = "zk-keygen", version = "=3.0.0" }
solana-zk-sdk = "3.0.0"
solana-zk-token-proof-program = { path = "programs/zk-token-proof", version = "=3.0.0" }
solana-zk-token-sdk = { path = "zk-token-sdk", version = "=3.0.0" }
spl-associated-token-account-interface = "1.0.0"
spl-generic-token = "1.0.1"
spl-memo-interface = "1.0.0"
spl-pod = "0.5.1"
spl-token = "8.0.0"
spl-token-2022 = "8.0.1"
spl-token-confidential-transfer-proof-extraction = "0.3.0"
spl-token-group-interface = "0.6.0"
spl-token-metadata-interface = "0.7.0"
static_assertions = "1.1.0"
stream-cancel = "0.8.2"
strum = "0.24"
strum_macros = "0.24"
subtle = "2.6.1"
symlink = "0.1.0"
syn = "2.0"
sys-info = "0.9.1"
sysctl = "0.4.6"
systemstat = "0.2.5"
tar = "0.4.44"
tarpc = "0.29.0"
tempfile = "3.20.0"
test-case = "3.3.1"
thiserror = "2.0.12"
thread-priority = "1.2.0"
tiny-bip39 = "0.8.2"
tokio = "1.47.1"
tokio-serde = "0.8"
tokio-stream = "0.1.17"
tokio-tungstenite = "0.20.1"
<<<<<<< HEAD
tokio-util = "0.7.15"
tracing = "0.1"
=======
tokio-util = "0.7.16"
>>>>>>> 9dad705b
toml = "0.8.12"
tonic = "0.9.2"
tonic-build = "0.9.2"
tower = "0.5.2"
trait-set = "0.3.0"
trees = "0.4.2"
tungstenite = "0.20.1"
unwrap_none = "0.1.2"
uriparse = "0.6.4"
url = "2.5.4"
vec_extract_if_polyfill = "0.1.0"
wasm-bindgen = "0.2"
winapi = "0.3.8"
winreg = "0.50"
x509-parser = "0.14.0"
zeroize = { version = "1.7", default-features = false }
zstd = "0.13.3"

[profile.release-with-debug]
inherits = "release"
debug = true
strip = false
split-debuginfo = "off"

[profile.release]
split-debuginfo = "unpacked"
lto = "thin"

[profile.release-with-lto]
inherits = "release"
lto = "fat"
codegen-units = 1

# curve25519-dalek uses the simd backend by default in v4 if possible,
# which has very slow performance on some platforms with opt-level 0,
# which is the default for dev and test builds.
# This slowdown causes certain interactions in the solana-test-validator,
# such as verifying ZK proofs in transactions, to take much more than 400ms,
# creating problems in the testing environment.
# To enable better performance in solana-test-validator during tests and dev builds,
# we override the opt-level to 3 for the crate.
[profile.dev.package.curve25519-dalek]
opt-level = 3

[patch.crates-io]
# for details, see https://github.com/anza-xyz/crossbeam/commit/fd279d707025f0e60951e429bf778b4813d1b6bf
crossbeam-epoch = { git = "https://github.com/anza-xyz/crossbeam", rev = "fd279d707025f0e60951e429bf778b4813d1b6bf" }

# We include the following crates as our dependencies above from crates.io:
#
#  * spl-associated-token-account-interface
#  * spl-instruction-padding
#  * spl-memo-interface
#  * spl-pod
#  * spl-token
#  * spl-token-2022
#  * spl-token-metadata-interface
#
# They, in turn, depend on a number of crates that we also include directly
# using `path` specifications.  For example, `spl-token` depends on
# `solana-program`.  And we explicitly specify `solana-program` above as a local
# path dependency:
#
#     solana-program = { path = "../../sdk/program", version = "=1.16.0" }
#
# Unfortunately, Cargo will try to resolve the `spl-token` `solana-program`
# dependency only using what is available on crates.io.  Crates.io normally
# contains a previous version of these crates, and we end up with two versions
# of `solana-program` and `solana-zk-token-sdk` and all of their dependencies in
# our build tree.
#
# If you are developing downstream using non-crates-io solana-program (local or
# forked repo, or from github rev, eg), duplicate the following patch statements
# in your Cargo.toml. If you still hit duplicate-type errors with the patch
# statements in place, run `cargo update -p solana-program` and/or `cargo update
# -p solana-zk-token-sdk` to remove extraneous versions from your Cargo.lock
# file.
#
# There is a similar override in `programs/sbf/Cargo.toml`.  Please keep both
# comments and the overrides in sync.
solana-curve25519 = { path = "curves/curve25519" }<|MERGE_RESOLUTION|>--- conflicted
+++ resolved
@@ -592,12 +592,8 @@
 tokio-serde = "0.8"
 tokio-stream = "0.1.17"
 tokio-tungstenite = "0.20.1"
-<<<<<<< HEAD
-tokio-util = "0.7.15"
+tokio-util = "0.7.16"
 tracing = "0.1"
-=======
-tokio-util = "0.7.16"
->>>>>>> 9dad705b
 toml = "0.8.12"
 tonic = "0.9.2"
 tonic-build = "0.9.2"
