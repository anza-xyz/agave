[profile.release-with-debug]
inherits = "release"
debug = true
split-debuginfo = "packed"

[workspace]
members = [
    "account-decoder",
    "accounts-bench",
    "accounts-cluster-bench",
    "accounts-db",
    "accounts-db/store-tool",
    "banking-bench",
    "banks-client",
    "banks-interface",
    "banks-server",
    "bench-streamer",
    "bench-tps",
    "bloom",
    "bucket_map",
    "cargo-registry",
    "clap-utils",
    "clap-v3-utils",
    "cli",
    "cli-config",
    "cli-output",
    "client",
    "client-test",
    "connection-cache",
    "core",
    "cost-model",
    "dos",
    "download-utils",
    "entry",
    "faucet",
    "frozen-abi",
    "frozen-abi/macro",
    "genesis",
    "genesis-utils",
    "geyser-plugin-interface",
    "geyser-plugin-manager",
    "gossip",
    "install",
    "keygen",
    "ledger",
    "ledger-tool",
    "local-cluster",
    "log-analyzer",
    "logger",
    "measure",
    "memory-management",
    "merkle-root-bench",
    "merkle-tree",
    "metrics",
    "net-shaper",
    "net-utils",
    "notifier",
    "perf",
    "poh",
    "poh-bench",
    "program-runtime",
    "program-test",
    "programs/address-lookup-table",
    "programs/address-lookup-table-tests",
    "programs/bpf-loader-tests",
    "programs/bpf_loader",
    "programs/bpf_loader/gen-syscall-list",
    "programs/compute-budget",
    "programs/config",
    "programs/ed25519-tests",
    "programs/loader-v4",
    "programs/stake",
    "programs/system",
    "programs/vote",
    "programs/zk-token-proof",
    "programs/zk-token-proof-tests",
    "pubsub-client",
    "quic-client",
    "rayon-threadlimit",
    "rbpf-cli",
    "remote-wallet",
    "rpc",
    "rpc-client",
    "rpc-client-api",
    "rpc-client-nonce-utils",
    "rpc-test",
    "runtime",
    "scheduler",
    "scheduler-pool",
    "sdk",
    "sdk/cargo-build-bpf",
    "sdk/cargo-build-sbf",
    "sdk/cargo-test-bpf",
    "sdk/cargo-test-sbf",
    "sdk/gen-headers",
    "sdk/macro",
    "sdk/program",
    "send-transaction-service",
    "stake-accounts",
    "storage-bigtable",
    "storage-bigtable/build-proto",
    "storage-proto",
    "streamer",
    "test-validator",
    "thin-client",
    "tokens",
    "tpu-client",
    "transaction-dos",
    "transaction-status",
    "turbine",
    "udp-client",
    "upload-perf",
    "validator",
    "version",
    "vote",
    "watchtower",
    "wen-restart",
    "zk-keygen",
    "zk-token-sdk",
]

exclude = ["programs/sbf"]

# This prevents a Travis CI error when building for Windows.
resolver = "2"

[workspace.package]
version = "1.18.0"
authors = ["Solana Labs Maintainers <maintainers@solanalabs.com>"]
repository = "https://github.com/solana-labs/solana"
homepage = "https://solanalabs.com/"
license = "Apache-2.0"
edition = "2021"

[workspace.dependencies]
Inflector = "0.11.4"
<<<<<<< HEAD
aquamarine = "0.3.1"
=======
aquamarine = "0.3.2"
>>>>>>> a4a66026
aes-gcm-siv = "0.10.3"
ahash = "0.8.6"
anyhow = "1.0.75"
ark-bn254 = "0.4.0"
ark-ec = "0.4.0"
ark-ff = "0.4.0"
ark-serialize = "0.4.0"
array-bytes = "=1.4.1"
arrayref = "0.3.7"
assert_cmd = "2.0"
assert_matches = "1.5.0"
async-channel = "1.9.0"
async-mutex = "1.4.0"
async-trait = "0.1.74"
atty = "0.2.11"
backoff = "0.4.0"
base64 = "0.21.5"
bincode = "1.3.3"
bitflags = { version = "2.3.3", features = ["serde"] }
blake3 = "1.5.0"
block-buffer = "0.10.4"
borsh = "0.10.3"
bs58 = "0.4.0"
bv = "0.11.1"
byte-unit = "4.0.19"
bytecount = "0.6.7"
bytemuck = "1.14.0"
byteorder = "1.5.0"
bytes = "1.5"
bzip2 = "0.4.4"
caps = "0.5.5"
cargo_metadata = "0.15.4"
cc = "1.0.83"
chrono = { version = "0.4.31", default-features = false }
chrono-humanize = "0.2.3"
clap = "2.33.1"
console = "0.15.7"
console_error_panic_hook = "0.1.7"
console_log = "0.2.2"
const_format = "0.2.32"
core_affinity = "0.5.10"
criterion = "0.5.1"
criterion-stats = "0.3.0"
crossbeam-channel = "0.5.8"
csv = "1.3.0"
ctrlc = "3.4.1"
curve25519-dalek = "3.2.1"
dashmap = "5.5.3"
derivation-path = { version = "0.2.0", default-features = false }
dialoguer = "0.10.4"
digest = "0.10.7"
dir-diff = "0.3.2"
dirs-next = "2.0.0"
dlopen2 = "0.5.0"
eager = "0.1.0"
ed25519-dalek = "=1.0.1"
ed25519-dalek-bip32 = "0.2.0"
either = "1.9.0"
enum-iterator = "1.4.1"
env_logger = "0.9.3"
etcd-client = "0.11.1"
fast-math = "0.1"
fd-lock = "3.0.13"
flate2 = "1.0.28"
fnv = "1.0.7"
fs-err = "2.9.0"
fs_extra = "1.3.0"
futures = "0.3.28"
futures-util = "0.3.28"
gag = "1.0.0"
generic-array = { version = "0.14.7", default-features = false }
gethostname = "0.2.3"
getrandom = "0.2.10"
goauth = "0.13.1"
hex = "0.4.3"
hidapi = { version = "2.4.1", default-features = false }
histogram = "0.6.9"
hmac = "0.12.1"
http = "0.2.9"
humantime = "2.0.1"
hyper = "0.14.27"
hyper-proxy = "0.9.1"
im = "15.1.0"
index_list = "0.2.7"
indexmap = "2.0.2"
indicatif = "0.17.7"
itertools = "0.10.5"
jemallocator = { package = "tikv-jemallocator", version = "0.4.1", features = [
    "unprefixed_malloc_on_supported_platforms",
] }
js-sys = "0.3.64"
json5 = "0.4.1"
jsonrpc-core = "18.0.0"
jsonrpc-core-client = "18.0.0"
jsonrpc-derive = "18.0.0"
jsonrpc-http-server = "18.0.0"
jsonrpc-ipc-server = "18.0.0"
jsonrpc-pubsub = "18.0.0"
jsonrpc-server-utils = "18.0.0"
lazy_static = "1.4.0"
libc = "0.2.149"
libloading = "0.7.4"
libsecp256k1 = "0.6.0"
light-poseidon = "0.1.1"
log = "0.4.20"
lru = "0.7.7"
lz4 = "1.24.0"
memmap2 = "0.5.10"
memoffset = "0.9"
merlin = "3"
min-max-heap = "1.3.0"
mockall = "0.11.4"
modular-bitfield = "0.11.2"
nix = "0.26.4"
nohash-hasher = "0.2.0"
num-bigint = "0.4.4"
num-derive = "0.4"
num-traits = "0.2"
num_cpus = "1.16.0"
num_enum = "0.7.0"
openssl = "0.10"
ouroboros = "0.15.6"
parking_lot = "0.12"
pbkdf2 = { version = "0.11.0", default-features = false }
pem = "1.1.1"
percentage = "0.1.0"
pickledb = { version = "0.5.1", default-features = false }
pkcs8 = "0.8.0"
predicates = "2.1"
pretty-hex = "0.3.0"
prio-graph = "0.1.0"
proc-macro2 = "1.0.69"
proptest = "1.3"
prost = "0.11.9"
prost-build = "0.11.9"
prost-types = "0.11.9"
protobuf-src = "1.1.0"
qstring = "0.7.2"
qualifier_attr = { version = "0.2.2", default-features = false }
quinn = "0.10.2"
quinn-proto = "0.10.5"
quote = "1.0"
rand = "0.8.5"
rand_chacha = "0.3.1"
raptorq = "1.7.0"
rayon = "1.8.0"
rcgen = "0.10.0"
reed-solomon-erasure = "6.0.0"
regex = "1.10.2"
reqwest = { version = "0.11.22", default-features = false }
rolling-file = "0.2.0"
rpassword = "7.2"
rustc_version = "0.4"
rustls = { version = "0.21.8", default-features = false, features = ["quic"] }
rustversion = "1.0.14"
scopeguard = "1.2.0"
semver = "1.0.20"
seqlock = "0.2.0"
serde = "1.0.190"
serde_bytes = "0.11.12"
serde_derive = "1.0.103"
serde_json = "1.0.107"
serde_with = { version = "2.3.3", default-features = false }
serde_yaml = "0.9.25"
serial_test = "2.0.0"
sha2 = "0.10.8"
sha3 = "0.10.4"
signal-hook = "0.3.17"
siphasher = "0.3.11"
smallvec = "1.11.1"
smpl_jwt = "0.7.1"
socket2 = "0.5.5"
soketto = "0.7"
solana-account-decoder = { path = "account-decoder", version = "=1.18.0" }
solana-accounts-db = { path = "accounts-db", version = "=1.18.0" }
solana-address-lookup-table-program = { path = "programs/address-lookup-table", version = "=1.18.0" }
solana-banks-client = { path = "banks-client", version = "=1.18.0" }
solana-banks-interface = { path = "banks-interface", version = "=1.18.0" }
solana-banks-server = { path = "banks-server", version = "=1.18.0" }
solana-bench-tps = { path = "bench-tps", version = "=1.18.0" }
solana-bloom = { path = "bloom", version = "=1.18.0" }
solana-bpf-loader-program = { path = "programs/bpf_loader", version = "=1.18.0" }
solana-bucket-map = { path = "bucket_map", version = "=1.18.0" }
solana-cargo-registry = { path = "cargo-registry", version = "=1.18.0" }
solana-clap-utils = { path = "clap-utils", version = "=1.18.0" }
solana-clap-v3-utils = { path = "clap-v3-utils", version = "=1.18.0" }
solana-cli = { path = "cli", version = "=1.18.0" }
solana-cli-config = { path = "cli-config", version = "=1.18.0" }
solana-cli-output = { path = "cli-output", version = "=1.18.0" }
solana-client = { path = "client", version = "=1.18.0" }
solana-compute-budget-program = { path = "programs/compute-budget", version = "=1.18.0" }
solana-config-program = { path = "programs/config", version = "=1.18.0" }
solana-connection-cache = { path = "connection-cache", version = "=1.18.0", default-features = false }
solana-core = { path = "core", version = "=1.18.0" }
solana-cost-model = { path = "cost-model", version = "=1.18.0" }
solana-download-utils = { path = "download-utils", version = "=1.18.0" }
solana-entry = { path = "entry", version = "=1.18.0" }
solana-faucet = { path = "faucet", version = "=1.18.0" }
solana-frozen-abi = { path = "frozen-abi", version = "=1.18.0" }
solana-frozen-abi-macro = { path = "frozen-abi/macro", version = "=1.18.0" }
solana-genesis = { path = "genesis", version = "=1.18.0" }
solana-genesis-utils = { path = "genesis-utils", version = "=1.18.0" }
solana-geyser-plugin-interface = { path = "geyser-plugin-interface", version = "=1.18.0" }
solana-geyser-plugin-manager = { path = "geyser-plugin-manager", version = "=1.18.0" }
solana-gossip = { path = "gossip", version = "=1.18.0" }
solana-ledger = { path = "ledger", version = "=1.18.0" }
solana-loader-v4-program = { path = "programs/loader-v4", version = "=1.18.0" }
solana-local-cluster = { path = "local-cluster", version = "=1.18.0" }
solana-logger = { path = "logger", version = "=1.18.0" }
solana-measure = { path = "measure", version = "=1.18.0" }
solana-merkle-tree = { path = "merkle-tree", version = "=1.18.0" }
solana-metrics = { path = "metrics", version = "=1.18.0" }
solana-net-utils = { path = "net-utils", version = "=1.18.0" }
solana-nohash-hasher = "0.2.1"
solana-notifier = { path = "notifier", version = "=1.18.0" }
solana-perf = { path = "perf", version = "=1.18.0" }
solana-poh = { path = "poh", version = "=1.18.0" }
solana-program = { path = "sdk/program", version = "=1.18.0" }
solana-program-runtime = { path = "program-runtime", version = "=1.18.0" }
solana-program-test = { path = "program-test", version = "=1.18.0" }
solana-pubsub-client = { path = "pubsub-client", version = "=1.18.0" }
solana-quic-client = { path = "quic-client", version = "=1.18.0" }
solana-rayon-threadlimit = { path = "rayon-threadlimit", version = "=1.18.0" }
solana-remote-wallet = { path = "remote-wallet", version = "=1.18.0", default-features = false }
solana-scheduler = { path = "scheduler", version = "=1.18.0" }
solana-scheduler-pool = { path = "scheduler-pool", version = "=1.18.0" }
solana-rpc = { path = "rpc", version = "=1.18.0" }
solana-rpc-client = { path = "rpc-client", version = "=1.18.0", default-features = false }
solana-rpc-client-api = { path = "rpc-client-api", version = "=1.18.0" }
solana-rpc-client-nonce-utils = { path = "rpc-client-nonce-utils", version = "=1.18.0" }
solana-runtime = { path = "runtime", version = "=1.18.0" }
solana-sdk = { path = "sdk", version = "=1.18.0" }
solana-sdk-macro = { path = "sdk/macro", version = "=1.18.0" }
solana-send-transaction-service = { path = "send-transaction-service", version = "=1.18.0" }
solana-stake-program = { path = "programs/stake", version = "=1.18.0" }
solana-storage-bigtable = { path = "storage-bigtable", version = "=1.18.0" }
solana-storage-proto = { path = "storage-proto", version = "=1.18.0" }
solana-streamer = { path = "streamer", version = "=1.18.0" }
solana-system-program = { path = "programs/system", version = "=1.18.0" }
solana-test-validator = { path = "test-validator", version = "=1.18.0" }
solana-thin-client = { path = "thin-client", version = "=1.18.0" }
solana-tpu-client = { path = "tpu-client", version = "=1.18.0", default-features = false }
solana-transaction-status = { path = "transaction-status", version = "=1.18.0" }
solana-turbine = { path = "turbine", version = "=1.18.0" }
solana-udp-client = { path = "udp-client", version = "=1.18.0" }
solana-version = { path = "version", version = "=1.18.0" }
solana-vote = { path = "vote", version = "=1.18.0" }
solana-vote-program = { path = "programs/vote", version = "=1.18.0" }
solana-wen-restart = { path = "wen-restart", version = "=1.18.0" }
solana-zk-keygen = { path = "zk-keygen", version = "=1.18.0" }
solana-zk-token-proof-program = { path = "programs/zk-token-proof", version = "=1.18.0" }
solana-zk-token-sdk = { path = "zk-token-sdk", version = "=1.18.0" }
solana_rbpf = "=0.8.0"
spl-associated-token-account = "=2.2.0"
spl-instruction-padding = "0.1"
spl-memo = "=4.0.0"
spl-pod = "=0.1.0"
spl-token = "=4.0.0"
spl-token-2022 = "=0.9.0"
spl-token-metadata-interface = "=0.2.0"
static_assertions = "1.1.0"
stream-cancel = "0.8.1"
strum = "0.24"
strum_macros = "0.24"
subtle = "2.4.1"
symlink = "0.1.0"
syn = "2.0"
sys-info = "0.9.1"
sysctl = "0.4.6"
systemstat = "0.2.3"
tar = "0.4.40"
tarpc = "0.29.0"
tempfile = "3.8.0"
test-case = "3.2.1"
thiserror = "1.0.50"
tiny-bip39 = "0.8.2"
tokio = "1.29.1"
tokio-serde = "0.8"
tokio-stream = "0.1.14"
tokio-tungstenite = "0.20.1"
tokio-util = "0.6"
toml = "0.8.0"
tonic = "0.9.2"
tonic-build = "0.9.2"
trees = "0.4.2"
tungstenite = "0.20.1"
uriparse = "0.6.4"
url = "2.4.1"
wasm-bindgen = "0.2"
winapi = "0.3.8"
winreg = "0.50"
x509-parser = "0.14.0"
# See "zeroize versioning issues" below if you are updating this version.
zeroize = { version = "1.3", default-features = false }
zstd = "0.11.2"

[patch.crates-io]
# for details, see https://github.com/solana-labs/crossbeam/commit/fd279d707025f0e60951e429bf778b4813d1b6bf
crossbeam-epoch = { git = "https://github.com/solana-labs/crossbeam", rev = "fd279d707025f0e60951e429bf778b4813d1b6bf" }

# We include the following crates as our dependencies above from crates.io:
#
#  * spl-associated-token-account
#  * spl-instruction-padding
#  * spl-memo
#  * spl-pod
#  * spl-token
#  * spl-token-2022
#  * spl-token-metadata-interface
#
# They, in turn, depend on a number of crates that we also include directly using `path`
# specifications.  For example, `spl-token` depends on `solana-program`.  And we explicitly specify
# `solana-program` above as a local path dependency:
#
#     solana-program = { path = "../../sdk/program", version = "=1.16.0" }
#
# Unfortunately, Cargo will try to resolve the `spl-token` `solana-program` dependency only using
# what is available on crates.io.  Crates.io normally contains a previous version of these crates,
# and we end up with two versions of `solana-program` and `solana-zk-token-sdk` and all of their
# dependencies in our build tree.
#
# There is a similar override in `programs/sbf/Cargo.toml`.  Please keep both comments and the
# overrides in sync.
solana-program = { path = "sdk/program" }
solana-zk-token-sdk = { path = "zk-token-sdk" }
#
# === zeroize versioning issues ===
#
# A number of packages used explicit upper bound on the `zeroize` package, such
# as `>=1, <1.4`.  The problem is that cargo still does not duplicate `zeroize`
# if a newer version is available and requested by another package and just
# fails the whole dependency resolution process.
#
# This is described in
#
# https://doc.rust-lang.org/cargo/reference/specifying-dependencies.html#multiple-requirements
#
# So we have to patch `zeroize` dependency specifications in the projects that
# introduce these constraints.  They have already removed these constraints in
# newer versions, but we have not updated yet.  As we update, we need to remove
# these patch requests.
#
# When our dependencies are upgraded, we can remove this patches.  Before that
# we might need to maintain these patches in sync with our full dependency
# tree.

# Our dependency tree has `aes-gcm-siv` v0.10.3 and the `zeroize` restriction
# was removed in the next commit just after the release.  So it seems safe to
# patch to this commit.
#
# `aes-gcm-siv` v0.10.3 release:
#
# https://github.com/RustCrypto/AEADs/releases/tag/aes-gcm-siv-v0.10.3
#
# Corresponds to commit
#
# https://github.com/RustCrypto/AEADs/commit/6f16f4577a1fc839a2346cf8c5531c85a44bf5c0
#
# Comparison with `6105d7a5591aefa646a95d12b5e8d3f55a9214ef` pinned here:
#
# https://github.com/RustCrypto/AEADs/compare/aes-gcm-siv-v0.10.3..6105d7a5591aefa646a95d12b5e8d3f55a9214ef
#
[patch.crates-io.aes-gcm-siv]
git = "https://github.com/RustCrypto/AEADs"
rev = "6105d7a5591aefa646a95d12b5e8d3f55a9214ef"

# Our dependency tree has `curve25519-dalek` v3.2.1.  They have removed the
# constrain in the next major release.  Commit that removes `zeroize` constrain
# was added to multiple release branches.  Bot not to the 3.2 branch.
#
# `curve25519-dalek` maintainers are saying they do not want to invest any more
# time in the 3.2 release:
#
# https://github.com/dalek-cryptography/curve25519-dalek/issues/452#issuecomment-1749809428
#
# So we have to fork and create our own release, based on v3.2.1.  Commit that
# removed `zeroize` constrain on the `main` branch cherry picked on top of the
# v3.2.1 release.
#
# `curve25519-dalek` v3.2.1 release:
#
# https://github.com/dalek-cryptography/curve25519-dalek/releases/tag/3.2.1
#
# Corresponds to commit
#
# https://github.com/dalek-cryptography/curve25519-dalek/commit/29e5c29b0e5c6821e4586af58b0d0891dd2ec639
#
# Comparison with `b500cdc2a920cd5bff9e2dd974d7b97349d61464`:
#
# https://github.com/dalek-cryptography/curve25519-dalek/compare/3.2.1...solana-labs:curve25519-dalek:b500cdc2a920cd5bff9e2dd974d7b97349d61464
#
# Or, using the branch name instead of the hash:
#
# https://github.com/dalek-cryptography/curve25519-dalek/compare/3.2.1...solana-labs:curve25519-dalek:3.2.1-unpin-zeroize
#
[patch.crates-io.curve25519-dalek]
git = "https://github.com/solana-labs/curve25519-dalek.git"
rev = "b500cdc2a920cd5bff9e2dd974d7b97349d61464"<|MERGE_RESOLUTION|>--- conflicted
+++ resolved
@@ -134,11 +134,7 @@
 
 [workspace.dependencies]
 Inflector = "0.11.4"
-<<<<<<< HEAD
-aquamarine = "0.3.1"
-=======
 aquamarine = "0.3.2"
->>>>>>> a4a66026
 aes-gcm-siv = "0.10.3"
 ahash = "0.8.6"
 anyhow = "1.0.75"
