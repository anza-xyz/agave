--- conflicted
+++ resolved
@@ -267,12 +267,8 @@
 predicates = "2.1"
 pretty-hex = "0.3.0"
 prio-graph = "0.2.1"
-<<<<<<< HEAD
-proc-macro2 = "1.0.74"
+proc-macro2 = "1.0.76"
 procfs = "0.16.0"
-=======
-proc-macro2 = "1.0.76"
->>>>>>> d3690ddf
 proptest = "1.4"
 prost = "0.11.9"
 prost-build = "0.11.9"
