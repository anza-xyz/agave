--- conflicted
+++ resolved
@@ -566,14 +566,8 @@
 spl-generic-token = "1.0.1"
 spl-memo-interface = "1.0.0"
 spl-pod = "0.5.1"
-<<<<<<< HEAD
-spl-token-2022 = "8.0.1"
-spl-token-confidential-transfer-proof-extraction = "0.3.0"
-=======
-spl-token = "8.0.0"
 spl-token-2022-interface = "1.0.0"
 spl-token-confidential-transfer-proof-extraction = "0.4.0"
->>>>>>> 2a2f6b97
 spl-token-group-interface = "0.6.0"
 spl-token-interface = "1.0.0"
 spl-token-metadata-interface = "0.7.0"
@@ -646,40 +640,4 @@
 [patch.crates-io]
 # for details, see https://github.com/anza-xyz/crossbeam/commit/fd279d707025f0e60951e429bf778b4813d1b6bf
 crossbeam-epoch = { git = "https://github.com/anza-xyz/crossbeam", rev = "fd279d707025f0e60951e429bf778b4813d1b6bf" }
-<<<<<<< HEAD
-=======
-
-# We include the following crates as our dependencies above from crates.io:
-#
-#  * spl-associated-token-account-interface
-#  * spl-instruction-padding
-#  * spl-memo-interface
-#  * spl-pod
-#  * spl-token
-#  * spl-token-2022-interface
-#  * spl-token-metadata-interface
-#
-# They, in turn, depend on a number of crates that we also include directly
-# using `path` specifications.  For example, `spl-token` depends on
-# `solana-program`.  And we explicitly specify `solana-program` above as a local
-# path dependency:
-#
-#     solana-program = { path = "../../sdk/program", version = "=1.16.0" }
-#
-# Unfortunately, Cargo will try to resolve the `spl-token` `solana-program`
-# dependency only using what is available on crates.io.  Crates.io normally
-# contains a previous version of these crates, and we end up with two versions
-# of `solana-program` and `solana-zk-token-sdk` and all of their dependencies in
-# our build tree.
-#
-# If you are developing downstream using non-crates-io solana-program (local or
-# forked repo, or from github rev, eg), duplicate the following patch statements
-# in your Cargo.toml. If you still hit duplicate-type errors with the patch
-# statements in place, run `cargo update -p solana-program` and/or `cargo update
-# -p solana-zk-token-sdk` to remove extraneous versions from your Cargo.lock
-# file.
-#
-# There is a similar override in `programs/sbf/Cargo.toml`.  Please keep both
-# comments and the overrides in sync.
->>>>>>> 2a2f6b97
 solana-curve25519 = { path = "curves/curve25519" }