--- conflicted
+++ resolved
@@ -405,11 +405,7 @@
 solana-account-decoder-client-types = { path = "account-decoder-client-types", version = "=4.0.0-alpha.0", features = ["agave-unstable-api"] }
 solana-account-info = "3.0.0"
 solana-accounts-db = { path = "accounts-db", version = "=4.0.0-alpha.0", features = ["agave-unstable-api"] }
-<<<<<<< HEAD
 solana-address = "2.0.0"
-=======
-solana-address = "1.1.0"
->>>>>>> 7d79731d
 solana-address-lookup-table-interface = "3.0.0"
 solana-atomic-u64 = "3.0.0"
 solana-banks-client = { path = "banks-client", version = "=4.0.0-alpha.0", features = ["agave-unstable-api"] }
