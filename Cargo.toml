[profile.release-with-debug]
inherits = "release"
debug = true
split-debuginfo = "packed"

[workspace]
members = [
    "account-decoder",
    "accounts-bench",
    "accounts-cluster-bench",
    "accounts-db",
    "accounts-db/accounts-hash-cache-tool",
    "accounts-db/store-histogram",
    "accounts-db/store-tool",
    "banking-bench",
    "banks-client",
    "banks-interface",
    "banks-server",
    "bench-streamer",
    "bench-tps",
    "bloom",
    "bucket_map",
    "builtins-default-costs",
    "cargo-registry",
    "clap-utils",
    "clap-v3-utils",
    "cli",
    "cli-config",
    "cli-output",
    "client",
    "client-test",
    "compute-budget",
    "connection-cache",
    "core",
    "cost-model",
    "curves/*",
    "define-syscall",
    "dos",
    "download-utils",
    "entry",
    "faucet",
    "fee",
    "frozen-abi",
    "frozen-abi/macro",
    "genesis",
    "genesis-utils",
    "geyser-plugin-interface",
    "geyser-plugin-manager",
    "gossip",
    "inline-spl",
    "install",
    "keygen",
    "lattice-hash",
    "ledger",
    "ledger-tool",
    "local-cluster",
    "log-analyzer",
    "log-collector",
    "logger",
    "measure",
    "memory-management",
    "merkle-root-bench",
    "merkle-tree",
    "metrics",
    "net-shaper",
    "net-utils",
    "notifier",
    "perf",
    "poh",
    "poh-bench",
    "poseidon",
    "program-runtime",
    "program-test",
    "programs/address-lookup-table",
    "programs/address-lookup-table-tests",
    "programs/bpf-loader-tests",
    "programs/bpf_loader",
    "programs/bpf_loader/gen-syscall-list",
    "programs/compute-budget",
    "programs/config",
    "programs/ed25519-tests",
    "programs/loader-v4",
    "programs/stake",
    "programs/stake-tests",
    "programs/system",
    "programs/vote",
    "programs/zk-elgamal-proof",
    "programs/zk-token-proof",
    "programs/zk-token-proof-tests",
    "pubsub-client",
    "quic-client",
    "rayon-threadlimit",
    "rbpf-cli",
    "remote-wallet",
    "rpc",
    "rpc-client",
    "rpc-client-api",
    "rpc-client-nonce-utils",
    "rpc-test",
    "runtime",
    "runtime-transaction",
    "sanitize",
    "sdk",
    "sdk/atomic-u64",
    "sdk/cargo-build-sbf",
    "sdk/cargo-test-sbf",
    "sdk/clock",
    "sdk/decode-error",
    "sdk/derivation-path",
    "sdk/gen-headers",
    "sdk/hash",
    "sdk/macro",
    "sdk/msg",
    "sdk/package-metadata-macro",
    "sdk/program",
    "sdk/program-memory",
<<<<<<< HEAD
    "sdk/serde-varint",
=======
    "sdk/program-option",
    "sdk/serde-varint",
    "sdk/sha256-hasher",
    "sdk/signature",
>>>>>>> 9eee3f2d
    "send-transaction-service",
    "short-vec",
    "stake-accounts",
    "storage-bigtable",
    "storage-bigtable/build-proto",
    "storage-proto",
    "streamer",
    "svm",
    "svm-conformance",
    "svm-rent-collector",
    "svm-transaction",
    "svm/examples/paytube",
    "test-validator",
    "thin-client",
    "timings",
    "tokens",
    "tps-client",
    "tpu-client",
    "transaction-dos",
    "transaction-metrics-tracker",
    "transaction-status",
    "transaction-view",
    "turbine",
    "type-overrides",
    "udp-client",
    "unified-scheduler-logic",
    "unified-scheduler-pool",
    "upload-perf",
    "validator",
    "version",
    "vote",
    "watchtower",
    "wen-restart",
    "zk-keygen",
    "zk-sdk",
    "zk-token-sdk",
]

exclude = ["programs/sbf", "svm/tests/example-programs"]

resolver = "2"

[workspace.package]
version = "2.1.0"
authors = ["Anza Maintainers <maintainers@anza.xyz>"]
repository = "https://github.com/anza-xyz/agave"
homepage = "https://anza.xyz/"
license = "Apache-2.0"
edition = "2021"

[workspace.lints.rust.unexpected_cfgs]
level = "warn"
check-cfg = [
    'cfg(target_os, values("solana"))',
    'cfg(feature, values("frozen-abi", "no-entrypoint"))',
    'cfg(RUSTC_WITH_SPECIALIZATION)',
    'cfg(RUSTC_WITHOUT_SPECIALIZATION)',
]

[workspace.dependencies]
Inflector = "0.11.4"
agave-transaction-view = { path = "transaction-view", version = "=2.1.0" }
aquamarine = "0.3.3"
aes-gcm-siv = "0.11.1"
ahash = "0.8.10"
anyhow = "1.0.82"
arbitrary = "1.3.2"
ark-bn254 = "0.4.0"
ark-ec = "0.4.0"
ark-ff = "0.4.0"
ark-serialize = "0.4.0"
array-bytes = "=1.4.1"
arrayref = "0.3.8"
arrayvec = "0.7.6"
assert_cmd = "2.0"
assert_matches = "1.5.0"
async-channel = "1.9.0"
async-mutex = "1.4.0"
async-trait = "0.1.82"
atty = "0.2.11"
backoff = "0.4.0"
base64 = "0.22.1"
bincode = "1.3.3"
bitflags = { version = "2.6.0" }
blake3 = "1.5.1"
borsh = { version = "1.5.1", features = ["derive", "unstable__schema"] }
bs58 = { version = "0.5.1", default-features = false }
bv = "0.11.1"
byte-unit = "4.0.19"
bytecount = "0.6.8"
bytemuck = "1.18.0"
bytemuck_derive = "1.7.1"
byteorder = "1.5.0"
bytes = "1.7"
bzip2 = "0.4.4"
caps = "0.5.5"
cargo_metadata = "0.15.4"
chrono = { version = "0.4.38", default-features = false }
chrono-humanize = "0.2.3"
clap = "2.33.1"
console = "0.15.8"
console_error_panic_hook = "0.1.7"
console_log = "0.2.2"
const_format = "0.2.33"
core_affinity = "0.5.10"
criterion = "0.5.1"
criterion-stats = "0.3.0"
crossbeam-channel = "0.5.13"
csv = "1.3.0"
ctrlc = "3.4.5"
curve25519-dalek = { version = "4.1.3", features = ["digest", "rand_core"] }
dashmap = "5.5.3"
derivation-path = { version = "0.2.0", default-features = false }
derivative = "2.2.0"
dialoguer = "0.10.4"
digest = "0.10.7"
dir-diff = "0.3.3"
dirs-next = "2.0.0"
dlopen2 = "0.5.0"
eager = "0.1.0"
ed25519-dalek = "=1.0.1"
ed25519-dalek-bip32 = "0.2.0"
enum-iterator = "1.5.0"
env_logger = "0.9.3"
etcd-client = "0.11.1"
fast-math = "0.1"
fd-lock = "3.0.13"
flate2 = "1.0.31"
fnv = "1.0.7"
fs_extra = "1.3.0"
futures = "0.3.30"
futures-util = "0.3.29"
gag = "1.0.0"
generic-array = { version = "0.14.7", default-features = false }
gethostname = "0.2.3"
getrandom = "0.2.10"
goauth = "0.13.1"
governor = "0.6.3"
hex = "0.4.3"
hidapi = { version = "2.6.3", default-features = false }
histogram = "0.6.9"
hmac = "0.12.1"
http = "0.2.12"
humantime = "2.0.1"
hyper = "0.14.30"
hyper-proxy = "0.9.1"
im = "15.1.0"
index_list = "0.2.13"
indexmap = "2.5.0"
indicatif = "0.17.8"
itertools = "0.12.1"
jemallocator = { package = "tikv-jemallocator", version = "0.4.1", features = [
    "unprefixed_malloc_on_supported_platforms",
] }
js-sys = "0.3.70"
json5 = "0.4.1"
jsonrpc-core = "18.0.0"
jsonrpc-core-client = "18.0.0"
jsonrpc-derive = "18.0.0"
jsonrpc-http-server = "18.0.0"
jsonrpc-ipc-server = "18.0.0"
jsonrpc-pubsub = "18.0.0"
lazy-lru = "0.1.3"
lazy_static = "1.5.0"
libc = "0.2.158"
libloading = "0.7.4"
libsecp256k1 = { version = "0.6.0", default-features = false, features = [
    "std",
    "static-context",
] }
light-poseidon = "0.2.0"
log = "0.4.22"
lru = "0.7.7"
lz4 = "1.26.0"
memmap2 = "0.5.10"
memoffset = "0.9"
merlin = "3"
min-max-heap = "1.3.0"
mockall = "0.11.4"
modular-bitfield = "0.11.2"
nix = "0.29.0"
num-bigint = "0.4.6"
num-derive = "0.4"
num-traits = "0.2"
num_cpus = "1.16.0"
num_enum = "0.7.3"
openssl = "0.10"
parking_lot = "0.12"
pbkdf2 = { version = "0.11.0", default-features = false }
pem = "1.1.1"
percentage = "0.1.0"
pickledb = { version = "0.5.1", default-features = false }
predicates = "2.1"
pretty-hex = "0.3.0"
prio-graph = "0.2.1"
proc-macro2 = "1.0.86"
proptest = "1.5"
prost = "0.11.9"
prost-build = "0.11.9"
prost-types = "0.11.9"
protobuf-src = "1.1.0"
qstring = "0.7.2"
qualifier_attr = { version = "0.2.2", default-features = false }
quinn = "0.10.2"
quinn-proto = "0.10.6"
quote = "1.0"
rand = "0.8.5"
rand_chacha = "0.3.1"
rayon = "1.10.0"
reed-solomon-erasure = "6.0.0"
regex = "1.10.6"
reqwest = { version = "0.11.27", default-features = false }
reqwest-middleware = "0.2.5"
rolling-file = "0.2.0"
rpassword = "7.3"
rustc_version = "0.4"
rustls = { version = "0.21.12", default-features = false, features = ["quic"] }
scopeguard = "1.2.0"
semver = "1.0.23"
seqlock = "0.2.0"
serde = "1.0.209" # must match the serde_derive version, see https://github.com/serde-rs/serde/issues/2584#issuecomment-1685252251
serde_bytes = "0.11.15"
serde_derive = "1.0.209" # must match the serde version, see https://github.com/serde-rs/serde/issues/2584#issuecomment-1685252251
serde_json = "1.0.128"
serde_with = { version = "2.3.3", default-features = false }
serde_yaml = "0.9.34"
serial_test = "2.0.0"
sha2 = "0.10.8"
sha3 = "0.10.8"
shuttle = "0.7.1"
signal-hook = "0.3.17"
siphasher = "0.3.11"
smallvec = "1.13.2"
smpl_jwt = "0.7.1"
socket2 = "0.5.7"
soketto = "0.7"
solana-account-decoder = { path = "account-decoder", version = "=2.1.0" }
solana-accounts-db = { path = "accounts-db", version = "=2.1.0" }
solana-address-lookup-table-program = { path = "programs/address-lookup-table", version = "=2.1.0" }
solana-atomic-u64 = { path = "sdk/atomic-u64", version = "=2.1.0" }
solana-banks-client = { path = "banks-client", version = "=2.1.0" }
solana-banks-interface = { path = "banks-interface", version = "=2.1.0" }
solana-banks-server = { path = "banks-server", version = "=2.1.0" }
solana-bench-tps = { path = "bench-tps", version = "=2.1.0" }
solana-bloom = { path = "bloom", version = "=2.1.0" }
solana-bn254 = { path = "curves/bn254", version = "=2.1.0" }
solana-bpf-loader-program = { path = "programs/bpf_loader", version = "=2.1.0" }
solana-bucket-map = { path = "bucket_map", version = "=2.1.0" }
solana-builtins-default-costs = { path = "builtins-default-costs", version = "=2.1.0" }
agave-cargo-registry = { path = "cargo-registry", version = "=2.1.0" }
solana-clap-utils = { path = "clap-utils", version = "=2.1.0" }
solana-clap-v3-utils = { path = "clap-v3-utils", version = "=2.1.0" }
solana-cli = { path = "cli", version = "=2.1.0" }
solana-cli-config = { path = "cli-config", version = "=2.1.0" }
solana-cli-output = { path = "cli-output", version = "=2.1.0" }
solana-client = { path = "client", version = "=2.1.0" }
solana-clock = { path = "sdk/clock", version = "=2.1.0" }
solana-compute-budget = { path = "compute-budget", version = "=2.1.0" }
solana-compute-budget-program = { path = "programs/compute-budget", version = "=2.1.0" }
solana-config-program = { path = "programs/config", version = "=2.1.0" }
solana-connection-cache = { path = "connection-cache", version = "=2.1.0", default-features = false }
solana-core = { path = "core", version = "=2.1.0" }
solana-cost-model = { path = "cost-model", version = "=2.1.0" }
solana-curve25519 = { path = "curves/curve25519", version = "=2.1.0" }
solana-decode-error = { path = "sdk/decode-error", version = "=2.1.0" }
solana-define-syscall = { path = "define-syscall", version = "=2.1.0" }
solana-derivation-path = { path = "sdk/derivation-path", version = "=2.1.0" }
solana-download-utils = { path = "download-utils", version = "=2.1.0" }
solana-entry = { path = "entry", version = "=2.1.0" }
solana-faucet = { path = "faucet", version = "=2.1.0" }
solana-fee = { path = "fee", version = "=2.1.0" }
solana-frozen-abi = { path = "frozen-abi", version = "=2.1.0" }
solana-frozen-abi-macro = { path = "frozen-abi/macro", version = "=2.1.0" }
solana-tps-client = { path = "tps-client", version = "=2.1.0" }
solana-genesis = { path = "genesis", version = "=2.1.0" }
solana-genesis-utils = { path = "genesis-utils", version = "=2.1.0" }
agave-geyser-plugin-interface = { path = "geyser-plugin-interface", version = "=2.1.0" }
solana-geyser-plugin-manager = { path = "geyser-plugin-manager", version = "=2.1.0" }
solana-gossip = { path = "gossip", version = "=2.1.0" }
solana-hash = { path = "sdk/hash", version = "=2.1.0" }
solana-inline-spl = { path = "inline-spl", version = "=2.1.0" }
solana-lattice-hash = { path = "lattice-hash", version = "=2.1.0" }
solana-ledger = { path = "ledger", version = "=2.1.0" }
solana-loader-v4-program = { path = "programs/loader-v4", version = "=2.1.0" }
solana-local-cluster = { path = "local-cluster", version = "=2.1.0" }
solana-log-collector = { path = "log-collector", version = "=2.1.0" }
solana-logger = { path = "logger", version = "=2.1.0" }
solana-measure = { path = "measure", version = "=2.1.0" }
solana-merkle-tree = { path = "merkle-tree", version = "=2.1.0" }
solana-metrics = { path = "metrics", version = "=2.1.0" }
solana-msg = { path = "sdk/msg", version = "=2.1.0" }
solana-net-utils = { path = "net-utils", version = "=2.1.0" }
solana-nohash-hasher = "0.2.1"
solana-notifier = { path = "notifier", version = "=2.1.0" }
solana-package-metadata-macro = { path = "sdk/package-metadata-macro", version = "=2.1.0" }
solana-perf = { path = "perf", version = "=2.1.0" }
solana-poh = { path = "poh", version = "=2.1.0" }
solana-poseidon = { path = "poseidon", version = "=2.1.0" }
solana-program = { path = "sdk/program", version = "=2.1.0", default-features = false }
solana-program-memory = { path = "sdk/program-memory", version = "=2.1.0" }
solana-program-option = { path = "sdk/program-option", version = "=2.1.0" }
solana-program-runtime = { path = "program-runtime", version = "=2.1.0" }
solana-program-test = { path = "program-test", version = "=2.1.0" }
solana-pubsub-client = { path = "pubsub-client", version = "=2.1.0" }
solana-quic-client = { path = "quic-client", version = "=2.1.0" }
solana-rayon-threadlimit = { path = "rayon-threadlimit", version = "=2.1.0" }
solana-remote-wallet = { path = "remote-wallet", version = "=2.1.0", default-features = false }
solana-sanitize = { path = "sanitize", version = "=2.1.0" }
solana-serde-varint = { path = "sdk/serde-varint", version = "=2.1.0" }
<<<<<<< HEAD
=======
solana-sha256-hasher = { path = "sdk/sha256-hasher", version = "=2.1.0" }
solana-signature = { path = "sdk/signature", version = "=2.1.0" }
>>>>>>> 9eee3f2d
solana-timings = { path = "timings", version = "=2.1.0" }
solana-unified-scheduler-logic = { path = "unified-scheduler-logic", version = "=2.1.0" }
solana-unified-scheduler-pool = { path = "unified-scheduler-pool", version = "=2.1.0" }
solana-rpc = { path = "rpc", version = "=2.1.0" }
solana-rpc-client = { path = "rpc-client", version = "=2.1.0", default-features = false }
solana-rpc-client-api = { path = "rpc-client-api", version = "=2.1.0" }
solana-rpc-client-nonce-utils = { path = "rpc-client-nonce-utils", version = "=2.1.0" }
solana-runtime = { path = "runtime", version = "=2.1.0" }
solana-runtime-transaction = { path = "runtime-transaction", version = "=2.1.0" }
solana-sdk = { path = "sdk", version = "=2.1.0" }
solana-sdk-macro = { path = "sdk/macro", version = "=2.1.0" }
solana-secp256k1-recover = { path = "curves/secp256k1-recover", version = "=2.1.0", default-features = false }
solana-send-transaction-service = { path = "send-transaction-service", version = "=2.1.0" }
solana-short-vec = { path = "short-vec", version = "=2.1.0" }
solana-stake-program = { path = "programs/stake", version = "=2.1.0" }
solana-storage-bigtable = { path = "storage-bigtable", version = "=2.1.0" }
solana-storage-proto = { path = "storage-proto", version = "=2.1.0" }
solana-streamer = { path = "streamer", version = "=2.1.0" }
solana-svm = { path = "svm", version = "=2.1.0" }
solana-svm-conformance = { path = "svm-conformance", version = "=2.1.0" }
solana-svm-example-paytube = { path = "svm/examples/paytube", version = "=2.1.0" }
solana-svm-rent-collector = { path = "svm-rent-collector", version = "=2.1.0" }
solana-svm-transaction = { path = "svm-transaction", version = "=2.1.0" }
solana-system-program = { path = "programs/system", version = "=2.1.0" }
solana-test-validator = { path = "test-validator", version = "=2.1.0" }
solana-thin-client = { path = "thin-client", version = "=2.1.0" }
solana-tpu-client = { path = "tpu-client", version = "=2.1.0", default-features = false }
solana-transaction-status = { path = "transaction-status", version = "=2.1.0" }
solana-transaction-metrics-tracker = { path = "transaction-metrics-tracker", version = "=2.1.0" }
solana-turbine = { path = "turbine", version = "=2.1.0" }
solana-type-overrides = { path = "type-overrides", version = "=2.1.0" }
solana-udp-client = { path = "udp-client", version = "=2.1.0" }
solana-version = { path = "version", version = "=2.1.0" }
solana-vote = { path = "vote", version = "=2.1.0" }
solana-vote-program = { path = "programs/vote", version = "=2.1.0" }
solana-wen-restart = { path = "wen-restart", version = "=2.1.0" }
solana-zk-elgamal-proof-program = { path = "programs/zk-elgamal-proof", version = "=2.1.0" }
solana-zk-keygen = { path = "zk-keygen", version = "=2.1.0" }
solana-zk-sdk = { path = "zk-sdk", version = "=2.1.0" }
solana-zk-token-proof-program = { path = "programs/zk-token-proof", version = "=2.1.0" }
solana-zk-token-sdk = { path = "zk-token-sdk", version = "=2.1.0" }
solana_rbpf = "=0.8.5"
spl-associated-token-account = "=4.0.0"
spl-instruction-padding = "0.2"
spl-memo = "=5.0.0"
spl-pod = "=0.3.0"
spl-token = "=6.0.0"
spl-token-2022 = "=4.0.0"
spl-token-group-interface = "=0.3.0"
spl-token-metadata-interface = "=0.4.0"
static_assertions = "1.1.0"
stream-cancel = "0.8.2"
strum = "0.24"
strum_macros = "0.24"
subtle = "2.6.1"
symlink = "0.1.0"
syn = "2.0"
sys-info = "0.9.1"
sysctl = "0.4.6"
systemstat = "0.2.3"
tar = "0.4.41"
tarpc = "0.29.0"
tempfile = "3.10.1"
test-case = "3.3.1"
thiserror = "1.0.63"
tiny-bip39 = "0.8.2"
# Update solana-tokio patch below when updating this version
tokio = "1.29.1"
tokio-serde = "0.8"
tokio-stream = "0.1.16"
tokio-tungstenite = "0.20.1"
tokio-util = "0.7"
toml = "0.8.12"
tonic = "0.9.2"
tonic-build = "0.9.2"
trees = "0.4.2"
tungstenite = "0.20.1"
uriparse = "0.6.4"
url = "2.5.2"
vec_extract_if_polyfill = "0.1.0"
wasm-bindgen = "0.2"
winapi = "0.3.8"
winreg = "0.50"
x509-parser = "0.14.0"
# See "zeroize versioning issues" below if you are updating this version.
zeroize = { version = "1.3", default-features = false }
zstd = "0.13.2"

[patch.crates-io]
# for details, see https://github.com/anza-xyz/crossbeam/commit/fd279d707025f0e60951e429bf778b4813d1b6bf
crossbeam-epoch = { git = "https://github.com/anza-xyz/crossbeam", rev = "fd279d707025f0e60951e429bf778b4813d1b6bf" }

# We include the following crates as our dependencies above from crates.io:
#
#  * spl-associated-token-account
#  * spl-instruction-padding
#  * spl-memo
#  * spl-pod
#  * spl-token
#  * spl-token-2022
#  * spl-token-metadata-interface
#
# They, in turn, depend on a number of crates that we also include directly
# using `path` specifications.  For example, `spl-token` depends on
# `solana-program`.  And we explicitly specify `solana-program` above as a local
# path dependency:
#
#     solana-program = { path = "../../sdk/program", version = "=1.16.0" }
#
# Unfortunately, Cargo will try to resolve the `spl-token` `solana-program`
# dependency only using what is available on crates.io.  Crates.io normally
# contains a previous version of these crates, and we end up with two versions
# of `solana-program` and `solana-zk-token-sdk` and all of their dependencies in
# our build tree.
#
# If you are developing downstream using non-crates-io solana-program (local or
# forked repo, or from github rev, eg), duplicate the following patch statements
# in your Cargo.toml. If you still hit duplicate-type errors with the patch
# statements in place, run `cargo update -p solana-program` and/or `cargo update
# -p solana-zk-token-sdk` to remove extraneous versions from your Cargo.lock
# file.
#
# There is a similar override in `programs/sbf/Cargo.toml`.  Please keep both
# comments and the overrides in sync.
solana-curve25519 = { path = "curves/curve25519" }
solana-program = { path = "sdk/program" }
solana-zk-sdk = { path = "zk-sdk" }
solana-zk-token-sdk = { path = "zk-token-sdk" }

# curve25519-dalek uses the simd backend by default in v4 if possible,
# which has very slow performance on some platforms with opt-level 0,
# which is the default for dev and test builds.
# This slowdown causes certain interactions in the solana-test-validator,
# such as verifying ZK proofs in transactions, to take much more than 400ms,
# creating problems in the testing environment.
# To enable better performance in solana-test-validator during tests and dev builds,
# we override the opt-level to 3 for the crate.
[profile.dev.package.curve25519-dalek]
opt-level = 3

# Solana RPC nodes experience stalls when running with `tokio` containing this
# commit:
# https://github.com/tokio-rs/tokio/commit/4eed411519783ef6f58cbf74f886f91142b5cfa6
#
# Tokio maintainers believe performance degradation is due to application bugs:
# https://github.com/tokio-rs/tokio/issues/4873#issuecomment-1198277677
#
# This may indeed be true of the code in this monorepo, but we haven't yet
# identified the bug or a way to fix. As a stopgap, this patches `tokio` to the
# tagged version specified above with commit `4eed411` reverted.
#
# Comparison:
# https://github.com/tokio-rs/tokio/compare/tokio-1.29.1...solana-labs:solana-tokio:tokio-1.29.1-revert-4eed411
#
[patch.crates-io.tokio]
git = "https://github.com/anza-xyz/solana-tokio.git"
rev = "7cf47705faacf7bf0e43e4131a5377b3291fce21"<|MERGE_RESOLUTION|>--- conflicted
+++ resolved
@@ -114,14 +114,10 @@
     "sdk/package-metadata-macro",
     "sdk/program",
     "sdk/program-memory",
-<<<<<<< HEAD
-    "sdk/serde-varint",
-=======
     "sdk/program-option",
     "sdk/serde-varint",
     "sdk/sha256-hasher",
     "sdk/signature",
->>>>>>> 9eee3f2d
     "send-transaction-service",
     "short-vec",
     "stake-accounts",
@@ -431,11 +427,8 @@
 solana-remote-wallet = { path = "remote-wallet", version = "=2.1.0", default-features = false }
 solana-sanitize = { path = "sanitize", version = "=2.1.0" }
 solana-serde-varint = { path = "sdk/serde-varint", version = "=2.1.0" }
-<<<<<<< HEAD
-=======
 solana-sha256-hasher = { path = "sdk/sha256-hasher", version = "=2.1.0" }
 solana-signature = { path = "sdk/signature", version = "=2.1.0" }
->>>>>>> 9eee3f2d
 solana-timings = { path = "timings", version = "=2.1.0" }
 solana-unified-scheduler-logic = { path = "unified-scheduler-logic", version = "=2.1.0" }
 solana-unified-scheduler-pool = { path = "unified-scheduler-pool", version = "=2.1.0" }
