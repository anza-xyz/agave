--- conflicted
+++ resolved
@@ -1,10 +1,7 @@
 use {
     crate::vote_state_view::VoteStateView,
-<<<<<<< HEAD
     itertools::Itertools,
     log::*,
-=======
->>>>>>> 432c8140
     serde::{
         de::{MapAccess, Visitor},
         ser::Serializer,
