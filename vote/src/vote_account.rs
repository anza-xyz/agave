--- conflicted
+++ resolved
@@ -542,20 +542,8 @@
         solana_account::WritableAccount,
         solana_clock::Clock,
         solana_pubkey::Pubkey,
-<<<<<<< HEAD
-        solana_vote_interface::{
-            authorized_voters::AuthorizedVoters,
-            state::{
-                VoteInit, VoteStateV3, VoteStateV4, VoteStateVersions,
-                BLS_PUBLIC_KEY_COMPRESSED_SIZE,
-            },
-        },
-        std::{collections::HashSet, iter::repeat_with},
-        test_case::test_case,
-=======
         solana_vote_interface::state::{VoteInit, VoteStateV4, VoteStateVersions},
         std::iter::repeat_with,
->>>>>>> fe0030ae
     };
 
     const MIN_STAKE_FOR_STAKED_ACCOUNT: u64 = 1;
@@ -591,16 +579,10 @@
             };
             VoteStateVersions::new_v3(VoteStateV3::new(&vote_init, &clock))
         };
-<<<<<<< HEAD
-        AccountSharedData::new_data(
-            rng.gen(), // lamports
-            &vote_state_versions,
-=======
         let vote_state = VoteStateV4::new(&vote_pubkey, &vote_init, &clock);
         AccountSharedData::new_data(
             rng.gen(), // lamports
             &VoteStateVersions::new_v4(vote_state.clone()),
->>>>>>> fe0030ae
             &solana_sdk_ids::vote::id(), // owner
         )
         .unwrap()
