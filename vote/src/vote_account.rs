use {
    crate::vote_state_view::VoteStateView,
    log::*,
    serde::{
        de::{MapAccess, Visitor},
        ser::Serializer,
        Deserialize, Serialize,
    },
    solana_account::{AccountSharedData, ReadableAccount},
    solana_instruction::error::InstructionError,
    solana_pubkey::Pubkey,
    std::{
        cmp::Ordering,
        collections::{hash_map::Entry, HashMap},
        fmt,
        iter::FromIterator,
        mem,
        sync::{Arc, OnceLock},
    },
    thiserror::Error,
};

#[cfg_attr(feature = "frozen-abi", derive(AbiExample))]
#[derive(Clone, Debug, PartialEq)]
pub struct VoteAccount(Arc<VoteAccountInner>);

#[derive(Debug, Error)]
pub enum Error {
    #[error(transparent)]
    InstructionError(#[from] InstructionError),
    #[error("Invalid vote account owner: {0}")]
    InvalidOwner(/*owner:*/ Pubkey),
}

#[cfg_attr(feature = "frozen-abi", derive(AbiExample))]
#[derive(Debug)]
struct VoteAccountInner {
    account: AccountSharedData,
    vote_state_view: VoteStateView,
}

pub type VoteAccountsHashMap = HashMap<Pubkey, (/*stake:*/ u64, VoteAccount)>;
#[cfg_attr(feature = "frozen-abi", derive(AbiExample))]
#[derive(Debug, Serialize, Deserialize)]
pub struct VoteAccounts {
    #[serde(deserialize_with = "deserialize_accounts_hash_map")]
    vote_accounts: Arc<VoteAccountsHashMap>,
    // Inner Arc is meant to implement copy-on-write semantics.
    #[serde(skip)]
    staked_nodes: OnceLock<
        Arc<
            HashMap<
                Pubkey, // VoteAccount.vote_state.node_pubkey.
                u64,    // Total stake across all vote-accounts.
            >,
        >,
    >,
}

impl VoteAccounts {
    // This implements the filtering logic described in SIMD-357.
    // 1. Filter out any vote accounts without BLS pubkey
    // 2. Given minimum_identity_account_balance and identity_account_balances,
    //    filter out any vote account without required balance
    // 3. If we have more than max_vote_accounts vote accounts after above
    //    filtering, sort by stake and truncate
    // 4. If any vote account in the resulting list has the same stake as any
    //    truncated vote account, just remove this vote account as well (A and
    //    B have the same stake amount, it's unfair to keep A in and kick B out
    //    just because of Pubkey difference, because that can be grinded)
    // 5. If we end up with an empty list (can happen if everyone in the world
    //    has the same stake, happens in tests, doesn't happen in real world),
    //    log a warning
    pub fn clone_and_filter_for_alpenglow(
        &self,
        max_vote_accounts: usize,
        minimum_identity_account_balance: u64,
        // The identity_account_balance is indexed with identity pubkey.
        // The value is the lamport balance of the identity account.
        identity_account_balances: &HashMap<Pubkey, u64>,
    ) -> VoteAccounts {
        if max_vote_accounts == 0 {
            panic!("max_vote_accounts must be > 0");
        }
        let mut entries_to_sort: Vec<(&Pubkey, &VoteAccount, u64)> = self
            .vote_accounts
            .iter()
            .filter_map(|(pubkey, (stake, vote_account))| {
                let identity_pubkey = vote_account.node_pubkey();
                if vote_account
                    .vote_state_view()
                    .bls_pubkey_compressed()
                    .is_none()  // invalid account, no bls key
                    || *stake == 0u64 // zero stake, no need to consider
                    || identity_account_balances.get(identity_pubkey)? < &minimum_identity_account_balance // not enough balance
                {
                    return None;
                }
                Some((pubkey, vote_account, *stake))
            })
            .collect();
        let valid_entries: HashMap<Pubkey, (u64, VoteAccount)> =
            if entries_to_sort.len() > max_vote_accounts {
                // Sort by stake descending, we don't care about sorting accounts with same stake, because
                // this sort is only for truncation purpose, and we remove all accounts with same stake
                // on the border.
                entries_to_sort.sort_by(|a, b| b.2.cmp(&a.2));
                // Find the stake of the first one being in the truncated list (so it's not max_vote_accounts - 1)
                let floor_stake = entries_to_sort.get(max_vote_accounts).unwrap().2;
                // Per SIMD 357, we remove all vote accounts with stake smaller or equal to the first truncated one.
                entries_to_sort
                    .into_iter()
                    .take_while(|(_, _, stake)| *stake > floor_stake)
                    .map(|(pubkey, vote_account, stake)| (*pubkey, (stake, vote_account.clone())))
                    .collect()
            } else {
                entries_to_sort
                    .into_iter()
                    .map(|(pubkey, vote_account, stake)| (*pubkey, (stake, vote_account.clone())))
                    .collect()
            };
        if valid_entries.is_empty() {
            warn!("no valid alpenglow vote accounts found");
        }
        VoteAccounts {
            vote_accounts: Arc::new(valid_entries),
            staked_nodes: OnceLock::new(),
        }
    }

    // Get the identity pubkeys for all vote accounts with non-zero stake.
    pub fn identity_accounts_for_staked_nodes(&self) -> Vec<&Pubkey> {
        self.vote_accounts
            .iter()
            .filter_map(|(_, (stake, vote_account))| {
                if *stake != 0u64 {
                    Some(vote_account.node_pubkey())
                } else {
                    None
                }
            })
            .collect::<Vec<_>>()
    }
}

impl Clone for VoteAccounts {
    fn clone(&self) -> Self {
        Self {
            vote_accounts: Arc::clone(&self.vote_accounts),
            // Reset this so that if the previous bank did compute `staked_nodes`, the new bank
            // won't copy-on-write and keep updating the map if the staked nodes on this bank are
            // never accessed. See [`VoteAccounts::add_stake`] [`VoteAccounts::sub_stake`] and
            // [`VoteAccounts::staked_nodes`].
            staked_nodes: OnceLock::new(),
        }
    }
}

impl VoteAccount {
    pub fn account(&self) -> &AccountSharedData {
        &self.0.account
    }

    pub fn lamports(&self) -> u64 {
        self.0.account.lamports()
    }

    pub fn owner(&self) -> &Pubkey {
        self.0.account.owner()
    }

    pub fn vote_state_view(&self) -> &VoteStateView {
        &self.0.vote_state_view
    }

    /// VoteState.node_pubkey of this vote-account.
    pub fn node_pubkey(&self) -> &Pubkey {
        self.0.vote_state_view.node_pubkey()
    }

    #[cfg(feature = "dev-context-only-utils")]
    pub fn new_random() -> VoteAccount {
        use {
            rand::Rng as _,
            solana_clock::Clock,
            solana_vote_interface::state::{VoteInit, VoteStateV4, VoteStateVersions},
        };

        let mut rng = rand::rng();
        let vote_pubkey = Pubkey::new_unique();

        let vote_init = VoteInit {
            node_pubkey: Pubkey::new_unique(),
            authorized_voter: Pubkey::new_unique(),
            authorized_withdrawer: Pubkey::new_unique(),
            commission: rng.random(),
        };
        let clock = Clock {
            slot: rng.random(),
            epoch_start_timestamp: rng.random(),
            epoch: rng.random(),
            leader_schedule_epoch: rng.random(),
            unix_timestamp: rng.random(),
        };
        let vote_state = VoteStateV4::new(&vote_pubkey, &vote_init, &clock);
        let account = AccountSharedData::new_data(
            rng.random(), // lamports
            &VoteStateVersions::new_v4(vote_state.clone()),
            &solana_sdk_ids::vote::id(), // owner
        )
        .unwrap();

        VoteAccount::try_from(account).unwrap()
    }
}

impl VoteAccounts {
    pub fn len(&self) -> usize {
        self.vote_accounts.len()
    }

    pub fn is_empty(&self) -> bool {
        self.vote_accounts.is_empty()
    }

    pub fn staked_nodes(&self) -> Arc<HashMap</*node_pubkey:*/ Pubkey, /*stake:*/ u64>> {
        self.staked_nodes
            .get_or_init(|| {
                // Count non-zero stake accounts for optimal capacity allocation
                let non_zero_count = self
                    .vote_accounts
                    .values()
                    .filter(|(stake, _)| *stake != 0)
                    .count();

                let mut staked_nodes = HashMap::with_capacity(non_zero_count);

                for (stake, vote_account) in self.vote_accounts.values() {
                    if *stake != 0 {
                        *staked_nodes.entry(*vote_account.node_pubkey()).or_default() += *stake;
                    }
                }

                Arc::new(staked_nodes)
            })
            .clone()
    }

    pub fn get(&self, pubkey: &Pubkey) -> Option<&VoteAccount> {
        let (_stake, vote_account) = self.vote_accounts.get(pubkey)?;
        Some(vote_account)
    }

    pub fn get_delegated_stake(&self, pubkey: &Pubkey) -> u64 {
        self.vote_accounts
            .get(pubkey)
            .map(|(stake, _vote_account)| *stake)
            .unwrap_or_default()
    }

    pub fn iter(&self) -> impl Iterator<Item = (&Pubkey, &VoteAccount)> {
        self.vote_accounts
            .iter()
            .map(|(vote_pubkey, (_stake, vote_account))| (vote_pubkey, vote_account))
    }

    pub fn delegated_stakes(&self) -> impl Iterator<Item = (&Pubkey, u64)> {
        self.vote_accounts
            .iter()
            .map(|(vote_pubkey, (stake, _vote_account))| (vote_pubkey, *stake))
    }

    pub fn find_max_by_delegated_stake(&self) -> Option<&VoteAccount> {
        let key = |(_pubkey, (stake, _vote_account)): &(_, &(u64, _))| *stake;
        let (_pubkey, (_stake, vote_account)) = self.vote_accounts.iter().max_by_key(key)?;
        Some(vote_account)
    }

    pub fn insert(
        &mut self,
        pubkey: Pubkey,
        new_vote_account: VoteAccount,
        calculate_stake: impl FnOnce() -> u64,
    ) -> Option<VoteAccount> {
        let vote_accounts = Arc::make_mut(&mut self.vote_accounts);
        match vote_accounts.entry(pubkey) {
            Entry::Occupied(mut entry) => {
                // This is an upsert, we need to update the vote state and move the stake if needed.
                let (stake, old_vote_account) = entry.get_mut();

                if let Some(staked_nodes) = self.staked_nodes.get_mut() {
                    let old_node_pubkey = old_vote_account.node_pubkey();
                    let new_node_pubkey = new_vote_account.node_pubkey();
                    if new_node_pubkey != old_node_pubkey {
                        // The node keys have changed, we move the stake from the old node to the
                        // new one
                        Self::do_sub_node_stake(staked_nodes, *stake, old_node_pubkey);
                        Self::do_add_node_stake(staked_nodes, *stake, *new_node_pubkey);
                    }
                }

                // Update the vote state
                Some(mem::replace(old_vote_account, new_vote_account))
            }
            Entry::Vacant(entry) => {
                // This is a new vote account. We don't know the stake yet, so we need to compute it.
                let (stake, vote_account) = entry.insert((calculate_stake(), new_vote_account));
                if let Some(staked_nodes) = self.staked_nodes.get_mut() {
                    Self::do_add_node_stake(staked_nodes, *stake, *vote_account.node_pubkey());
                }
                None
            }
        }
    }

    pub fn remove(&mut self, pubkey: &Pubkey) -> Option<(u64, VoteAccount)> {
        let vote_accounts = Arc::make_mut(&mut self.vote_accounts);
        let entry = vote_accounts.remove(pubkey);
        if let Some((stake, ref vote_account)) = entry {
            self.sub_node_stake(stake, vote_account);
        }
        entry
    }

    pub fn add_stake(&mut self, pubkey: &Pubkey, delta: u64) {
        let vote_accounts = Arc::make_mut(&mut self.vote_accounts);
        if let Some((stake, vote_account)) = vote_accounts.get_mut(pubkey) {
            *stake += delta;
            let vote_account = vote_account.clone();
            self.add_node_stake(delta, &vote_account);
        }
    }

    pub fn sub_stake(&mut self, pubkey: &Pubkey, delta: u64) {
        let vote_accounts = Arc::make_mut(&mut self.vote_accounts);
        if let Some((stake, vote_account)) = vote_accounts.get_mut(pubkey) {
            *stake = stake
                .checked_sub(delta)
                .expect("subtraction value exceeds account's stake");
            let vote_account = vote_account.clone();
            self.sub_node_stake(delta, &vote_account);
        }
    }

    fn add_node_stake(&mut self, stake: u64, vote_account: &VoteAccount) {
        let Some(staked_nodes) = self.staked_nodes.get_mut() else {
            return;
        };

        VoteAccounts::do_add_node_stake(staked_nodes, stake, *vote_account.node_pubkey());
    }

    fn do_add_node_stake(
        staked_nodes: &mut Arc<HashMap<Pubkey, u64>>,
        stake: u64,
        node_pubkey: Pubkey,
    ) {
        if stake == 0u64 {
            return;
        }

        Arc::make_mut(staked_nodes)
            .entry(node_pubkey)
            .and_modify(|s| *s += stake)
            .or_insert(stake);
    }

    fn sub_node_stake(&mut self, stake: u64, vote_account: &VoteAccount) {
        let Some(staked_nodes) = self.staked_nodes.get_mut() else {
            return;
        };

        VoteAccounts::do_sub_node_stake(staked_nodes, stake, vote_account.node_pubkey());
    }

    fn do_sub_node_stake(
        staked_nodes: &mut Arc<HashMap<Pubkey, u64>>,
        stake: u64,
        node_pubkey: &Pubkey,
    ) {
        if stake == 0u64 {
            return;
        }

        let staked_nodes = Arc::make_mut(staked_nodes);
        let current_stake = staked_nodes
            .get_mut(node_pubkey)
            .expect("this should not happen");
        match (*current_stake).cmp(&stake) {
            Ordering::Less => panic!("subtraction value exceeds node's stake"),
            Ordering::Equal => {
                staked_nodes.remove(node_pubkey);
            }
            Ordering::Greater => *current_stake -= stake,
        }
    }
}

impl Serialize for VoteAccount {
    fn serialize<S>(&self, serializer: S) -> Result<S::Ok, S::Error>
    where
        S: Serializer,
    {
        self.0.account.serialize(serializer)
    }
}

impl<'a> From<&'a VoteAccount> for AccountSharedData {
    fn from(account: &'a VoteAccount) -> Self {
        account.0.account.clone()
    }
}

impl From<VoteAccount> for AccountSharedData {
    fn from(account: VoteAccount) -> Self {
        account.0.account.clone()
    }
}

impl TryFrom<AccountSharedData> for VoteAccount {
    type Error = Error;
    fn try_from(account: AccountSharedData) -> Result<Self, Self::Error> {
        if !solana_sdk_ids::vote::check_id(account.owner()) {
            return Err(Error::InvalidOwner(*account.owner()));
        }

        Ok(Self(Arc::new(VoteAccountInner {
            vote_state_view: VoteStateView::try_new(account.data_clone())
                .map_err(|_| Error::InstructionError(InstructionError::InvalidAccountData))?,
            account,
        })))
    }
}

impl PartialEq<VoteAccountInner> for VoteAccountInner {
    fn eq(&self, other: &Self) -> bool {
        let Self {
            account,
            vote_state_view: _,
        } = self;
        account == &other.account
    }
}

impl Default for VoteAccounts {
    fn default() -> Self {
        Self {
            vote_accounts: Arc::default(),
            staked_nodes: OnceLock::new(),
        }
    }
}

impl PartialEq<VoteAccounts> for VoteAccounts {
    fn eq(&self, other: &Self) -> bool {
        let Self {
            vote_accounts,
            staked_nodes: _,
        } = self;
        vote_accounts == &other.vote_accounts
    }
}

impl From<Arc<VoteAccountsHashMap>> for VoteAccounts {
    fn from(vote_accounts: Arc<VoteAccountsHashMap>) -> Self {
        Self {
            vote_accounts,
            staked_nodes: OnceLock::new(),
        }
    }
}

impl AsRef<VoteAccountsHashMap> for VoteAccounts {
    fn as_ref(&self) -> &VoteAccountsHashMap {
        &self.vote_accounts
    }
}

impl From<&VoteAccounts> for Arc<VoteAccountsHashMap> {
    fn from(vote_accounts: &VoteAccounts) -> Self {
        Arc::clone(&vote_accounts.vote_accounts)
    }
}

impl FromIterator<(Pubkey, (/*stake:*/ u64, VoteAccount))> for VoteAccounts {
    fn from_iter<I>(iter: I) -> Self
    where
        I: IntoIterator<Item = (Pubkey, (u64, VoteAccount))>,
    {
        Self::from(Arc::new(HashMap::from_iter(iter)))
    }
}

// This custom deserializer is needed to ensure compatibility at snapshot loading with versions
// before https://github.com/anza-xyz/agave/pull/2659 which would theoretically allow invalid vote
// accounts in VoteAccounts.
//
// In the (near) future we should remove this custom deserializer and make it a hard error when we
// find invalid vote accounts in snapshots.
fn deserialize_accounts_hash_map<'de, D>(
    deserializer: D,
) -> Result<Arc<VoteAccountsHashMap>, D::Error>
where
    D: serde::Deserializer<'de>,
{
    struct VoteAccountsVisitor;

    impl<'de> Visitor<'de> for VoteAccountsVisitor {
        type Value = Arc<VoteAccountsHashMap>;

        fn expecting(&self, formatter: &mut fmt::Formatter) -> fmt::Result {
            formatter.write_str("a map of vote accounts")
        }

        fn visit_map<M>(self, mut access: M) -> Result<Self::Value, M::Error>
        where
            M: MapAccess<'de>,
        {
            let mut accounts = HashMap::new();

            while let Some((pubkey, (stake, account))) =
                access.next_entry::<Pubkey, (u64, AccountSharedData)>()?
            {
                match VoteAccount::try_from(account) {
                    Ok(vote_account) => {
                        accounts.insert(pubkey, (stake, vote_account));
                    }
                    Err(e) => {
                        log::warn!("failed to deserialize vote account: {e}");
                    }
                }
            }

            Ok(Arc::new(accounts))
        }
    }

    deserializer.deserialize_map(VoteAccountsVisitor)
}

#[cfg(test)]
mod tests {
    use {
        super::*,
        bincode::Options,
        rand::Rng,
        solana_account::WritableAccount,
        solana_clock::Clock,
        solana_pubkey::Pubkey,
        solana_vote_interface::state::{
            VoteInit, VoteStateV4, VoteStateVersions, BLS_PUBLIC_KEY_COMPRESSED_SIZE,
        },
        std::{collections::HashSet, iter::repeat_with},
    };

    const MIN_STAKE_FOR_STAKED_ACCOUNT: u64 = 1;
    const MAX_STAKE_FOR_STAKED_ACCOUNT: u64 = 997;

    fn new_rand_vote_account_internal<R: Rng>(
        rng: &mut R,
        node_pubkey: Option<Pubkey>,
        fill_bls_pubkey: bool,
    ) -> AccountSharedData {
        let vote_pubkey = Pubkey::new_unique();
        let vote_init = VoteInit {
            node_pubkey: node_pubkey.unwrap_or_else(Pubkey::new_unique),
            authorized_voter: Pubkey::new_unique(),
            authorized_withdrawer: Pubkey::new_unique(),
            commission: rng.random(),
        };
        let clock = Clock {
            slot: rng.random(),
            epoch_start_timestamp: rng.random(),
            epoch: rng.random(),
            leader_schedule_epoch: rng.random(),
            unix_timestamp: rng.random(),
        };
        let mut vote_state = VoteStateV4::new(&vote_pubkey, &vote_init, &clock);
        if fill_bls_pubkey {
            vote_state.bls_pubkey_compressed = Some([42; BLS_PUBLIC_KEY_COMPRESSED_SIZE]);
        }
        AccountSharedData::new_data(
            rng.random(), // lamports
            &VoteStateVersions::new_v4(vote_state.clone()),
            &solana_sdk_ids::vote::id(), // owner
        )
        .unwrap()
    }

    fn new_rand_vote_account<R: Rng>(
        rng: &mut R,
        node_pubkey: Option<Pubkey>,
    ) -> AccountSharedData {
        new_rand_vote_account_internal(rng, node_pubkey, true)
    }

    fn new_rand_vote_accounts<R: Rng>(
        rng: &mut R,
        num_nodes: usize,
    ) -> impl Iterator<Item = (Pubkey, (/*stake:*/ u64, VoteAccount))> + '_ {
        let nodes: Vec<_> = repeat_with(Pubkey::new_unique).take(num_nodes).collect();
        repeat_with(move || {
            let node = nodes[rng.random_range(0..nodes.len())];
            let account = new_rand_vote_account(rng, Some(node));
<<<<<<< HEAD
            let stake = rng.gen_range(0..MAX_STAKE_FOR_STAKED_ACCOUNT);
=======
            let stake = rng.random_range(0..997);
>>>>>>> c7b97bc7
            let vote_account = VoteAccount::try_from(account).unwrap();
            (Pubkey::new_unique(), (stake, vote_account))
        })
    }

    // The difference between this and `new_rand_vote_accounts` is that this
    // generates fixed number of alpenglow nodes, and all vote accounts
    // generated have non-zero stake.
    // Also we return a default HashMap of identity account balances.
    fn new_staked_vote_accounts<R: Rng>(
        rng: &mut R,
        num_nodes: usize,
        num_alpenglow_nodes: usize,
        stake_per_node: Option<u64>,
    ) -> (VoteAccounts, HashMap<Pubkey, u64>) {
        let mut vote_accounts = VoteAccounts::default();
        let mut identity_balances = HashMap::with_capacity(num_nodes);
        for index in 0..num_nodes {
            let is_alpenglow = index < num_alpenglow_nodes;
            let pubkey = Pubkey::new_unique();
            let stake = stake_per_node.unwrap_or_else(|| {
                rng.gen_range(MIN_STAKE_FOR_STAKED_ACCOUNT..MAX_STAKE_FOR_STAKED_ACCOUNT)
            });
            let node_pubkey = Pubkey::new_unique();
            let account = new_rand_vote_account_internal(rng, Some(node_pubkey), is_alpenglow);
            // Give each identity account a large enough balance so they all pass the minimum vat check.
            identity_balances.insert(node_pubkey, 10_000_000_000);
            vote_accounts.insert(pubkey, VoteAccount::try_from(account).unwrap(), || stake);
        }
        (vote_accounts, identity_balances)
    }

    fn staked_nodes<'a, I>(vote_accounts: I) -> HashMap<Pubkey, u64>
    where
        I: IntoIterator<Item = &'a (Pubkey, (u64, VoteAccount))>,
    {
        let mut staked_nodes = HashMap::new();
        for (_, (stake, vote_account)) in vote_accounts
            .into_iter()
            .filter(|(_, (stake, _))| *stake != 0)
        {
            staked_nodes
                .entry(*vote_account.node_pubkey())
                .and_modify(|s| *s += *stake)
                .or_insert(*stake);
        }
        staked_nodes
    }

    #[test]
    fn test_vote_account_try_from() {
        let mut rng = rand::rng();
        let account = new_rand_vote_account(&mut rng, None);
        let lamports = account.lamports();
        let vote_account = VoteAccount::try_from(account.clone()).unwrap();
        assert_eq!(lamports, vote_account.lamports());
        assert_eq!(&account, vote_account.account());
    }

    #[test]
    #[should_panic(expected = "InvalidOwner")]
    fn test_vote_account_try_from_invalid_owner() {
        let mut rng = rand::rng();
        let mut account = new_rand_vote_account(&mut rng, None);
        account.set_owner(Pubkey::new_unique());
        VoteAccount::try_from(account).unwrap();
    }

    #[test]
    #[should_panic(expected = "InvalidAccountData")]
    fn test_vote_account_try_from_invalid_account() {
        let mut account = AccountSharedData::default();
        account.set_owner(solana_sdk_ids::vote::id());
        VoteAccount::try_from(account).unwrap();
    }

    #[test]
    fn test_vote_account_serialize() {
        let mut rng = rand::rng();
        let account = new_rand_vote_account(&mut rng, None);
        let vote_account = VoteAccount::try_from(account.clone()).unwrap();
        // Assert that VoteAccount has the same wire format as Account.
        assert_eq!(
            bincode::serialize(&account).unwrap(),
            bincode::serialize(&vote_account).unwrap()
        );
    }

    #[test]
    fn test_vote_accounts_serialize() {
        let mut rng = rand::rng();
        let vote_accounts_hash_map: VoteAccountsHashMap =
            new_rand_vote_accounts(&mut rng, 64).take(1024).collect();
        let vote_accounts = VoteAccounts::from(Arc::new(vote_accounts_hash_map.clone()));
        assert!(vote_accounts.staked_nodes().len() > 32);
        assert_eq!(
            bincode::serialize(&vote_accounts).unwrap(),
            bincode::serialize(&vote_accounts_hash_map).unwrap(),
        );
        assert_eq!(
            bincode::options().serialize(&vote_accounts).unwrap(),
            bincode::options()
                .serialize(&vote_accounts_hash_map)
                .unwrap(),
        );
    }

    #[test]
    fn test_vote_accounts_deserialize() {
        let mut rng = rand::rng();
        let vote_accounts_hash_map: VoteAccountsHashMap =
            new_rand_vote_accounts(&mut rng, 64).take(1024).collect();
        let data = bincode::serialize(&vote_accounts_hash_map).unwrap();
        let vote_accounts: VoteAccounts = bincode::deserialize(&data).unwrap();
        assert!(vote_accounts.staked_nodes().len() > 32);
        assert_eq!(*vote_accounts.vote_accounts, vote_accounts_hash_map);
        let data = bincode::options()
            .serialize(&vote_accounts_hash_map)
            .unwrap();
        let vote_accounts: VoteAccounts = bincode::options().deserialize(&data).unwrap();
        assert_eq!(*vote_accounts.vote_accounts, vote_accounts_hash_map);
    }

    #[test]
    fn test_vote_accounts_deserialize_invalid_account() {
        let mut rng = rand::rng();
        // we'll populate the map with 1 valid and 2 invalid accounts, then ensure that we only get
        // the valid one after deserialiation
        let mut vote_accounts_hash_map = HashMap::<Pubkey, (u64, AccountSharedData)>::new();

        let valid_account = new_rand_vote_account(&mut rng, None);
        vote_accounts_hash_map.insert(Pubkey::new_unique(), (0xAA, valid_account.clone()));

        // bad data
        let invalid_account_data =
            AccountSharedData::new_data(42, &vec![0xFF; 42], &solana_sdk_ids::vote::id()).unwrap();
        vote_accounts_hash_map.insert(Pubkey::new_unique(), (0xBB, invalid_account_data));

        // wrong owner
        let invalid_account_key =
            AccountSharedData::new_data(42, &valid_account.data().to_vec(), &Pubkey::new_unique())
                .unwrap();
        vote_accounts_hash_map.insert(Pubkey::new_unique(), (0xCC, invalid_account_key));

        let data = bincode::serialize(&vote_accounts_hash_map).unwrap();
        let options = bincode::options()
            .with_fixint_encoding()
            .allow_trailing_bytes();
        let mut deserializer = bincode::de::Deserializer::from_slice(&data, options);
        let vote_accounts = deserialize_accounts_hash_map(&mut deserializer).unwrap();

        assert_eq!(vote_accounts.len(), 1);
        let (stake, _account) = vote_accounts.values().next().unwrap();
        assert_eq!(*stake, 0xAA);
    }

    #[test]
    fn test_staked_nodes() {
        let mut rng = rand::rng();
        let mut accounts: Vec<_> = new_rand_vote_accounts(&mut rng, 64).take(1024).collect();
        let mut vote_accounts = VoteAccounts::default();
        // Add vote accounts.
        for (k, (pubkey, (stake, vote_account))) in accounts.iter().enumerate() {
            vote_accounts.insert(*pubkey, vote_account.clone(), || *stake);
            if (k + 1) % 128 == 0 {
                assert_eq!(
                    staked_nodes(&accounts[..k + 1]),
                    *vote_accounts.staked_nodes()
                );
            }
        }
        // Remove some of the vote accounts.
        for k in 0..256 {
            let index = rng.random_range(0..accounts.len());
            let (pubkey, (_, _)) = accounts.swap_remove(index);
            vote_accounts.remove(&pubkey);
            if (k + 1) % 32 == 0 {
                assert_eq!(staked_nodes(&accounts), *vote_accounts.staked_nodes());
            }
        }
        // Modify the stakes for some of the accounts.
        for k in 0..2048 {
            let index = rng.random_range(0..accounts.len());
            let (pubkey, (stake, _)) = &mut accounts[index];
<<<<<<< HEAD
            let new_stake = rng.gen_range(0..MAX_STAKE_FOR_STAKED_ACCOUNT);
=======
            let new_stake = rng.random_range(0..997);
>>>>>>> c7b97bc7
            if new_stake < *stake {
                vote_accounts.sub_stake(pubkey, *stake - new_stake);
            } else {
                vote_accounts.add_stake(pubkey, new_stake - *stake);
            }
            *stake = new_stake;
            if (k + 1) % 128 == 0 {
                assert_eq!(staked_nodes(&accounts), *vote_accounts.staked_nodes());
            }
        }
        // Remove everything.
        while !accounts.is_empty() {
            let index = rng.random_range(0..accounts.len());
            let (pubkey, (_, _)) = accounts.swap_remove(index);
            vote_accounts.remove(&pubkey);
            if accounts.len() % 32 == 0 {
                assert_eq!(staked_nodes(&accounts), *vote_accounts.staked_nodes());
            }
        }
        assert!(vote_accounts.staked_nodes.get().unwrap().is_empty());
    }

    #[test]
    fn test_staked_nodes_update() {
        let mut vote_accounts = VoteAccounts::default();

        let mut rng = rand::rng();
        let pubkey = Pubkey::new_unique();
        let node_pubkey = Pubkey::new_unique();
        let account1 = new_rand_vote_account(&mut rng, Some(node_pubkey));
        let vote_account1 = VoteAccount::try_from(account1).unwrap();

        // first insert
        let ret = vote_accounts.insert(pubkey, vote_account1.clone(), || 42);
        assert_eq!(ret, None);
        assert_eq!(vote_accounts.get_delegated_stake(&pubkey), 42);
        assert_eq!(vote_accounts.staked_nodes().get(&node_pubkey), Some(&42));

        // update with unchanged state
        let ret = vote_accounts.insert(pubkey, vote_account1.clone(), || {
            panic!("should not be called")
        });
        assert_eq!(ret, Some(vote_account1.clone()));
        assert_eq!(vote_accounts.get(&pubkey), Some(&vote_account1));
        // stake is unchanged
        assert_eq!(vote_accounts.get_delegated_stake(&pubkey), 42);
        assert_eq!(vote_accounts.staked_nodes().get(&node_pubkey), Some(&42));

        // update with changed state, same node pubkey
        let account2 = new_rand_vote_account(&mut rng, Some(node_pubkey));
        let vote_account2 = VoteAccount::try_from(account2).unwrap();
        let ret = vote_accounts.insert(pubkey, vote_account2.clone(), || {
            panic!("should not be called")
        });
        assert_eq!(ret, Some(vote_account1.clone()));
        assert_eq!(vote_accounts.get(&pubkey), Some(&vote_account2));
        // stake is unchanged
        assert_eq!(vote_accounts.get_delegated_stake(&pubkey), 42);
        assert_eq!(vote_accounts.staked_nodes().get(&node_pubkey), Some(&42));

        // update with new node pubkey, stake must be moved
        let new_node_pubkey = Pubkey::new_unique();
        let account3 = new_rand_vote_account(&mut rng, Some(new_node_pubkey));
        let vote_account3 = VoteAccount::try_from(account3).unwrap();
        let ret = vote_accounts.insert(pubkey, vote_account3.clone(), || {
            panic!("should not be called")
        });
        assert_eq!(ret, Some(vote_account2.clone()));
        assert_eq!(vote_accounts.staked_nodes().get(&node_pubkey), None);
        assert_eq!(
            vote_accounts.staked_nodes().get(&new_node_pubkey),
            Some(&42)
        );
    }

    #[test]
    fn test_staked_nodes_zero_stake() {
        let mut vote_accounts = VoteAccounts::default();

        let mut rng = rand::rng();
        let pubkey = Pubkey::new_unique();
        let node_pubkey = Pubkey::new_unique();
        let account1 = new_rand_vote_account(&mut rng, Some(node_pubkey));
        let vote_account1 = VoteAccount::try_from(account1).unwrap();

        // we call this here to initialize VoteAccounts::staked_nodes which is a OnceLock
        assert!(vote_accounts.staked_nodes().is_empty());
        let ret = vote_accounts.insert(pubkey, vote_account1.clone(), || 0);
        assert_eq!(ret, None);
        assert_eq!(vote_accounts.get_delegated_stake(&pubkey), 0);
        // ensure that we didn't add a 0 stake entry to staked_nodes
        assert_eq!(vote_accounts.staked_nodes().get(&node_pubkey), None);

        // update with new node pubkey, stake is 0 and should remain 0
        let new_node_pubkey = Pubkey::new_unique();
        let account2 = new_rand_vote_account(&mut rng, Some(new_node_pubkey));
        let vote_account2 = VoteAccount::try_from(account2).unwrap();
        let ret = vote_accounts.insert(pubkey, vote_account2.clone(), || {
            panic!("should not be called")
        });
        assert_eq!(ret, Some(vote_account1));
        assert_eq!(vote_accounts.get_delegated_stake(&pubkey), 0);
        assert_eq!(vote_accounts.staked_nodes().get(&node_pubkey), None);
        assert_eq!(vote_accounts.staked_nodes().get(&new_node_pubkey), None);
    }

    // Asserts that returned staked-nodes are copy-on-write references.
    #[test]
    fn test_staked_nodes_cow() {
        let mut rng = rand::rng();
        let mut accounts = new_rand_vote_accounts(&mut rng, 64);
        // Add vote accounts.
        let mut vote_accounts = VoteAccounts::default();
        for (pubkey, (stake, vote_account)) in (&mut accounts).take(1024) {
            vote_accounts.insert(pubkey, vote_account, || stake);
        }
        let staked_nodes = vote_accounts.staked_nodes();
        let (pubkey, (more_stake, vote_account)) =
            accounts.find(|(_, (stake, _))| *stake != 0).unwrap();
        let node_pubkey = *vote_account.node_pubkey();
        vote_accounts.insert(pubkey, vote_account, || more_stake);
        assert_ne!(staked_nodes, vote_accounts.staked_nodes());
        assert_eq!(
            vote_accounts.staked_nodes()[&node_pubkey],
            more_stake + staked_nodes.get(&node_pubkey).copied().unwrap_or_default()
        );
        for (pubkey, stake) in vote_accounts.staked_nodes().iter() {
            if pubkey != &node_pubkey {
                assert_eq!(*stake, staked_nodes[pubkey]);
            } else {
                assert_eq!(
                    *stake,
                    more_stake + staked_nodes.get(pubkey).copied().unwrap_or_default()
                );
            }
        }
    }

    // Asserts that returned vote-accounts are copy-on-write references.
    #[test]
    fn test_vote_accounts_cow() {
        let mut rng = rand::rng();
        let mut accounts = new_rand_vote_accounts(&mut rng, 64);
        // Add vote accounts.
        let mut vote_accounts = VoteAccounts::default();
        for (pubkey, (stake, vote_account)) in (&mut accounts).take(1024) {
            vote_accounts.insert(pubkey, vote_account, || stake);
        }
        let vote_accounts_hashmap = Arc::<VoteAccountsHashMap>::from(&vote_accounts);
        assert_eq!(vote_accounts_hashmap, vote_accounts.vote_accounts);
        assert!(Arc::ptr_eq(
            &vote_accounts_hashmap,
            &vote_accounts.vote_accounts
        ));
        let (pubkey, (more_stake, vote_account)) =
            accounts.find(|(_, (stake, _))| *stake != 0).unwrap();
        vote_accounts.insert(pubkey, vote_account.clone(), || more_stake);
        assert!(!Arc::ptr_eq(
            &vote_accounts_hashmap,
            &vote_accounts.vote_accounts
        ));
        assert_ne!(vote_accounts_hashmap, vote_accounts.vote_accounts);
        let other = (more_stake, vote_account);
        for (pk, value) in vote_accounts.vote_accounts.iter() {
            if *pk != pubkey {
                assert_eq!(value, &vote_accounts_hashmap[pk]);
            } else {
                assert_eq!(value, &other);
            }
        }
    }

    #[test]
    fn test_clone_and_filter_for_alpenglow_truncates() {
        let mut rng = rand::thread_rng();
        let current_limit = 3000;
        let (vote_accounts, identity_balances) =
            new_staked_vote_accounts(&mut rng, current_limit, current_limit, None);
        // All vote accounts should be returned if the limit is high enough.
        let filtered = vote_accounts.clone_and_filter_for_alpenglow(
            current_limit + 500,
            MIN_STAKE_FOR_STAKED_ACCOUNT,
            &identity_balances,
        );
        assert_eq!(filtered.len(), vote_accounts.len());

        // If the limit is smaller than number of accounts, truncate it.
        let lower_limit = current_limit - 1000;
        let filtered = vote_accounts.clone_and_filter_for_alpenglow(
            lower_limit,
            MIN_STAKE_FOR_STAKED_ACCOUNT,
            &identity_balances,
        );
        assert!(filtered.len() <= lower_limit);
        // Check that the filtered accounts are the same as the original accounts.
        for (pubkey, (_, vote_account)) in filtered.vote_accounts.iter() {
            assert_eq!(vote_accounts.get(pubkey), Some(vote_account));
        }
        // Check that the stake in any filtered account is higher than truncated accounts.
        let min_stake = filtered
            .vote_accounts
            .iter()
            .map(|(_, (stake, _))| *stake)
            .min()
            .unwrap();
        for (pubkey, (stake, _vote_account)) in vote_accounts.vote_accounts.iter() {
            if *stake < min_stake {
                assert!(filtered.get(pubkey).is_none());
            }
        }
    }

    #[test]
    fn test_clone_and_filter_for_alpenglow_filters_non_alpenglow() {
        let mut rng = rand::thread_rng();
        let num_alpenglow_nodes = 2000;
        // Check that non-alpenglow accounts are kicked out, 2000 accounts with bls pubkey, 1000 accounts without.
        let num_nodes = num_alpenglow_nodes + 1000;
        let (vote_accounts, identity_balances) =
            new_staked_vote_accounts(&mut rng, num_nodes, num_alpenglow_nodes, None);
        let new_limit = num_alpenglow_nodes + 500;
        let filtered = vote_accounts.clone_and_filter_for_alpenglow(
            new_limit,
            MIN_STAKE_FOR_STAKED_ACCOUNT,
            &identity_balances,
        );
        assert_eq!(filtered.len(), num_alpenglow_nodes);
        // Check that all filtered accounts have bls pubkey
        for (_pubkey, (_stake, vote_account)) in filtered.vote_accounts.iter() {
            assert!(vote_account
                .vote_state_view()
                .bls_pubkey_compressed()
                .is_some());
        }
        // Now get only 1500 accounts, even some alpenglow accounts are kicked out
        let new_limit = num_alpenglow_nodes - 500;
        let filtered = vote_accounts.clone_and_filter_for_alpenglow(
            new_limit,
            MIN_STAKE_FOR_STAKED_ACCOUNT,
            &identity_balances,
        );
        assert!(filtered.len() <= new_limit);
        for (_pubkey, (_stake, vote_account)) in filtered.vote_accounts.iter() {
            assert!(vote_account
                .vote_state_view()
                .bls_pubkey_compressed()
                .is_some());
        }
    }

    #[test]
    fn test_clone_and_filter_for_alpenglow_same_stake_at_border() {
        let mut rng = rand::thread_rng();
        let num_alpenglow_nodes = 2000;
        // Create exactly num_alpenglow_nodes + 2 accounts with the same stake
        let num_accounts = num_alpenglow_nodes + 2;
        let mut identity_balances = HashMap::with_capacity(num_accounts);
        let accounts = (0..num_accounts).map(|index| {
            let account = new_rand_vote_account(&mut rng, None);
            let vote_account = VoteAccount::try_from(account).unwrap();
            identity_balances.insert(*vote_account.node_pubkey(), 10_000_000_000);
            let stake = if index < num_alpenglow_nodes - 10 {
                100 + index as u64
            } else {
                10 // same stake for the last 12 accounts
            };
            (Pubkey::new_unique(), (stake, vote_account))
        });
        let mut vote_accounts = VoteAccounts::default();
        for (pubkey, (stake, vote_account)) in accounts {
            vote_accounts.insert(pubkey, vote_account, || stake);
        }
        let filtered = vote_accounts.clone_and_filter_for_alpenglow(
            num_accounts,
            MIN_STAKE_FOR_STAKED_ACCOUNT,
            &identity_balances,
        );
        assert_eq!(filtered.len(), num_accounts);
        let filtered = vote_accounts.clone_and_filter_for_alpenglow(
            num_alpenglow_nodes,
            MIN_STAKE_FOR_STAKED_ACCOUNT,
            &identity_balances,
        );
        assert_eq!(filtered.len(), num_alpenglow_nodes - 10);
    }

    #[test]
    fn test_clone_and_filter_for_alpenglow_not_enough_lamports_in_identity() {
        let mut rng = rand::thread_rng();
        let num_alpenglow_nodes = 2000;
        let minimum_identity_balance = 1_600_000_000;
        let (vote_accounts, mut identity_balances) =
            new_staked_vote_accounts(&mut rng, num_alpenglow_nodes, num_alpenglow_nodes, None);
        // for 10% in identity_balances, set the balance below the minimum
        let entries_to_modify = num_alpenglow_nodes / 10;
        let pubkeys_to_modify = identity_balances
            .keys()
            .take(entries_to_modify)
            .copied()
            .collect::<Vec<Pubkey>>();
        for pubkey in pubkeys_to_modify {
            identity_balances.insert(pubkey, minimum_identity_balance - 1);
        }
        let filtered = vote_accounts.clone_and_filter_for_alpenglow(
            num_alpenglow_nodes,
            minimum_identity_balance,
            &identity_balances,
        );
        assert_eq!(filtered.len(), num_alpenglow_nodes - entries_to_modify);
    }

    #[test]
    fn test_clone_and_filter_for_alpenglow_empty_accounts() {
        let mut rng = rand::thread_rng();
        let current_limit = 3000;
        let (vote_accounts, identity_balances) = new_staked_vote_accounts(
            &mut rng,
            current_limit,
            current_limit,
            Some(100), // Set all vote accounts to equal stake of 100
        );
        // Since everyone has same stake, and we set the limit to 500 less than the number of accounts,
        // we will end up with no accounts after filtering, because all accounts with the same stake
        // at the border will be removed. This should cause a warning and empty result returned.
        let filtered = vote_accounts.clone_and_filter_for_alpenglow(
            current_limit - 500,
            MIN_STAKE_FOR_STAKED_ACCOUNT,
            &identity_balances,
        );
        assert!(filtered.is_empty());
    }

    #[test]
    fn test_identity_accounts_for_staked_nodes() {
        let mut rng = rand::thread_rng();
        let num_alpenglow_nodes = 2000;
        let (vote_accounts, identity_balances) =
            new_staked_vote_accounts(&mut rng, num_alpenglow_nodes, num_alpenglow_nodes, None);
        let identity_accounts = vote_accounts.identity_accounts_for_staked_nodes();
        // Assert that keys of identity_balances is equal to identity_accounts
        assert_eq!(
            identity_balances.keys().collect::<HashSet<&Pubkey>>(),
            identity_accounts.into_iter().collect::<HashSet<&Pubkey>>()
        );
    }

    #[test]
    fn test_identity_accounts_for_staked_nodes_remove_zero_stake() {
        let mut rng = rand::thread_rng();
        let num_nodes = 10;
        // Make sure our vote account to identity mapping is 1:1.
        let vote_accounts = (0..num_nodes)
            .map(|_| {
                let account = new_rand_vote_account(&mut rng, None);
                let vote_account = VoteAccount::try_from(account).unwrap();
                let stake = rng.gen_range(0..MAX_STAKE_FOR_STAKED_ACCOUNT);
                (Pubkey::new_unique(), (stake, vote_account))
            })
            .collect::<VoteAccounts>();
        let num_staked_accounts = vote_accounts.staked_nodes().len();
        let identity_accounts = vote_accounts.identity_accounts_for_staked_nodes();
        assert_eq!(identity_accounts.len(), num_staked_accounts);
    }
}<|MERGE_RESOLUTION|>--- conflicted
+++ resolved
@@ -602,11 +602,7 @@
         repeat_with(move || {
             let node = nodes[rng.random_range(0..nodes.len())];
             let account = new_rand_vote_account(rng, Some(node));
-<<<<<<< HEAD
-            let stake = rng.gen_range(0..MAX_STAKE_FOR_STAKED_ACCOUNT);
-=======
             let stake = rng.random_range(0..997);
->>>>>>> c7b97bc7
             let vote_account = VoteAccount::try_from(account).unwrap();
             (Pubkey::new_unique(), (stake, vote_account))
         })
@@ -791,11 +787,7 @@
         for k in 0..2048 {
             let index = rng.random_range(0..accounts.len());
             let (pubkey, (stake, _)) = &mut accounts[index];
-<<<<<<< HEAD
-            let new_stake = rng.gen_range(0..MAX_STAKE_FOR_STAKED_ACCOUNT);
-=======
             let new_stake = rng.random_range(0..997);
->>>>>>> c7b97bc7
             if new_stake < *stake {
                 vote_accounts.sub_stake(pubkey, *stake - new_stake);
             } else {
