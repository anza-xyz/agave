--- conflicted
+++ resolved
@@ -63,7 +63,6 @@
 solana-vote-interface = { workspace = true, features = ["bincode", "dev-context-only-utils"] }
 static_assertions = { workspace = true }
 
-<<<<<<< HEAD
 [[bench]]
 name = "vote_account"
 harness = false
@@ -75,7 +74,5 @@
 dev-context-only-utils = ["dep:rand", "dep:bincode"]
 frozen-abi = ["dep:solana-frozen-abi", "dep:solana-frozen-abi-macro"]
 
-=======
->>>>>>> 6bc9fb1e
 [lints]
 workspace = true