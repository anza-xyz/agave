--- conflicted
+++ resolved
@@ -41,11 +41,7 @@
     solana_unified_scheduler_logic::{SchedulingMode, Task},
     solana_unified_scheduler_pool::{
         DefaultSchedulerPool, DefaultTaskHandler, HandlerContext, PooledScheduler, SchedulerPool,
-<<<<<<< HEAD
         SupportedSchedulingMode, TaskHandler,
-=======
-        TaskHandler,
->>>>>>> 5a7852ac
     },
     std::{
         collections::HashMap,
@@ -233,7 +229,6 @@
         None,
         Some(leader_schedule_cache),
     );
-<<<<<<< HEAD
     let pool = DefaultSchedulerPool::new(
         SupportedSchedulingMode::Either(SchedulingMode::BlockProduction),
         None,
@@ -241,17 +236,10 @@
         None,
         None,
         ignored_prioritization_fee_cache,
-        poh_recorder.read().unwrap().new_recorder(),
     );
     let channels = {
         let banking_tracer = BankingTracer::new_disabled();
         banking_tracer.create_channels_for_scheduler_pool(&pool)
-=======
-    let pool = DefaultSchedulerPool::new(None, None, None, None, ignored_prioritization_fee_cache);
-    let channels = {
-        let banking_tracer = BankingTracer::new_disabled();
-        banking_tracer.create_channels(true)
->>>>>>> 5a7852ac
     };
     let cluster_info = {
         let keypair = Arc::new(Keypair::new());
@@ -290,10 +278,7 @@
         .write()
         .unwrap()
         .set_bank(tpu_bank.clone_with_scheduler(), false);
-<<<<<<< HEAD
     tpu_bank.unblock_block_production();
-=======
->>>>>>> 5a7852ac
     let tpu_bank = bank_forks.read().unwrap().working_bank_with_scheduler();
     assert_eq!(tpu_bank.transaction_count(), 0);
 
