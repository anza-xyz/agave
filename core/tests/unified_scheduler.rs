use {
    crossbeam_channel::unbounded,
    itertools::Itertools,
    log::*,
    solana_core::{
        consensus::{
            heaviest_subtree_fork_choice::HeaviestSubtreeForkChoice,
            progress_map::{ForkProgress, ProgressMap},
        },
        drop_bank_service::DropBankService,
        repair::cluster_slot_state_verifier::{
            DuplicateConfirmedSlots, DuplicateSlotsTracker, EpochSlotsFrozenSlots,
        },
        replay_stage::ReplayStage,
        unfrozen_gossip_verified_vote_hashes::UnfrozenGossipVerifiedVoteHashes,
    },
    solana_ledger::genesis_utils::create_genesis_config,
    solana_runtime::{
        accounts_background_service::AbsRequestSender, bank::Bank, bank_forks::BankForks,
        genesis_utils::GenesisConfigInfo, installed_scheduler_pool::SchedulingContext,
        prioritization_fee_cache::PrioritizationFeeCache,
    },
    solana_runtime_transaction::runtime_transaction::RuntimeTransaction,
    solana_sdk::{
        hash::Hash,
        pubkey::Pubkey,
        scheduling::TaskKey,
        system_transaction,
        transaction::{Result, SanitizedTransaction},
    },
    solana_timings::ExecuteTimings,
    solana_unified_scheduler_pool::{
        DefaultTaskHandler, HandlerContext, PooledScheduler, SchedulerPool, TaskHandler,
    },
    std::{
        collections::HashMap,
        sync::{Arc, Mutex},
    },
};

#[test]
fn test_scheduler_waited_by_drop_bank_service() {
    solana_logger::setup();

    static LOCK_TO_STALL: Mutex<()> = Mutex::new(());

    #[derive(Debug)]
    struct StallingHandler;
    impl TaskHandler for StallingHandler {
        fn handle(
            result: &mut Result<()>,
            timings: &mut ExecuteTimings,
<<<<<<< HEAD
            scheduling_context: &SchedulingContext,
            transaction: &SanitizedTransaction,
            index: TaskKey,
=======
            bank: &Arc<Bank>,
            transaction: &RuntimeTransaction<SanitizedTransaction>,
            index: usize,
>>>>>>> 2658bf39
            handler_context: &HandlerContext,
        ) {
            info!("Stalling at StallingHandler::handle()...");
            *LOCK_TO_STALL.lock().unwrap();
            // Wait a bit for the replay stage to prune banks
            std::thread::sleep(std::time::Duration::from_secs(3));
            info!("Now entering into DefaultTaskHandler::handle()...");

            DefaultTaskHandler::handle(
                result,
                timings,
                scheduling_context,
                transaction,
                index,
                handler_context,
            );
        }
    }

    let GenesisConfigInfo {
        genesis_config,
        mint_keypair,
        ..
    } = create_genesis_config(10_000);

    // Setup bankforks with unified scheduler enabled
    let genesis_bank = Bank::new_for_tests(&genesis_config);
    let bank_forks = BankForks::new_rw_arc(genesis_bank);
    let ignored_prioritization_fee_cache = Arc::new(PrioritizationFeeCache::new(0u64));
    let pool_raw = SchedulerPool::<PooledScheduler<StallingHandler>, _>::new_for_verification(
        None,
        None,
        None,
        None,
        ignored_prioritization_fee_cache,
    );
    let pool = pool_raw.clone();
    bank_forks.write().unwrap().install_scheduler_pool(pool);
    let genesis = 0;
    let genesis_bank = &bank_forks.read().unwrap().get(genesis).unwrap();
    genesis_bank.set_fork_graph_in_program_cache(Arc::downgrade(&bank_forks));

    // Create bank, which is pruned later
    let pruned = 2;
    let pruned_bank = Bank::new_from_parent(genesis_bank.clone(), &Pubkey::default(), pruned);
    let pruned_bank = bank_forks.write().unwrap().insert(pruned_bank);

    // Create new root bank
    let root = 3;
    let root_bank = Bank::new_from_parent(genesis_bank.clone(), &Pubkey::default(), root);
    root_bank.freeze();
    let root_hash = root_bank.hash();
    bank_forks.write().unwrap().insert(root_bank);

    let tx = RuntimeTransaction::from_transaction_for_tests(system_transaction::transfer(
        &mint_keypair,
        &solana_sdk::pubkey::new_rand(),
        2,
        genesis_config.hash(),
    ));

    // Delay transaction execution to ensure transaction execution happens after termintion has
    // been started
    let lock_to_stall = LOCK_TO_STALL.lock().unwrap();
    pruned_bank
        .schedule_transaction_executions([(tx, 0)].into_iter())
        .unwrap();
    drop(pruned_bank);
    assert_eq!(pool_raw.pooled_scheduler_count(), 0);
    drop(lock_to_stall);

    // Create 2 channels to check actual pruned banks
    let (drop_bank_sender1, drop_bank_receiver1) = unbounded();
    let (drop_bank_sender2, drop_bank_receiver2) = unbounded();
    let drop_bank_service = DropBankService::new(drop_bank_receiver2);

    info!("calling handle_new_root()...");
    // Mostly copied from: test_handle_new_root()
    {
        let mut heaviest_subtree_fork_choice = HeaviestSubtreeForkChoice::new((root, root_hash));

        let mut progress = ProgressMap::default();
        for i in genesis..=root {
            progress.insert(i, ForkProgress::new(Hash::default(), None, None, 0, 0));
        }

        let mut duplicate_slots_tracker: DuplicateSlotsTracker =
            vec![root - 1, root, root + 1].into_iter().collect();
        let mut duplicate_confirmed_slots: DuplicateConfirmedSlots = vec![root - 1, root, root + 1]
            .into_iter()
            .map(|s| (s, Hash::default()))
            .collect();
        let mut unfrozen_gossip_verified_vote_hashes: UnfrozenGossipVerifiedVoteHashes =
            UnfrozenGossipVerifiedVoteHashes {
                votes_per_slot: vec![root - 1, root, root + 1]
                    .into_iter()
                    .map(|s| (s, HashMap::new()))
                    .collect(),
            };
        let mut epoch_slots_frozen_slots: EpochSlotsFrozenSlots = vec![root - 1, root, root + 1]
            .into_iter()
            .map(|slot| (slot, Hash::default()))
            .collect();
        ReplayStage::handle_new_root(
            root,
            &bank_forks,
            &mut progress,
            &AbsRequestSender::default(),
            None,
            &mut heaviest_subtree_fork_choice,
            &mut duplicate_slots_tracker,
            &mut duplicate_confirmed_slots,
            &mut unfrozen_gossip_verified_vote_hashes,
            &mut true,
            &mut Vec::new(),
            &mut epoch_slots_frozen_slots,
            &drop_bank_sender1,
        )
        .unwrap();
    }

    // Receive pruned banks from the above handle_new_root
    let pruned_banks = drop_bank_receiver1.recv().unwrap();
    assert_eq!(
        pruned_banks
            .iter()
            .map(|b| b.slot())
            .sorted()
            .collect::<Vec<_>>(),
        vec![genesis, pruned]
    );
    info!("sending pruned banks to DropBankService...");
    drop_bank_sender2.send(pruned_banks).unwrap();

    info!("joining the drop bank service...");
    drop((
        (drop_bank_sender1, drop_bank_receiver1),
        (drop_bank_sender2,),
    ));
    drop_bank_service.join().unwrap();
    info!("finally joined the drop bank service!");

    // the scheduler used by the pruned_bank have been returned now.
    assert_eq!(pool_raw.pooled_scheduler_count(), 1);
}<|MERGE_RESOLUTION|>--- conflicted
+++ resolved
@@ -50,15 +50,9 @@
         fn handle(
             result: &mut Result<()>,
             timings: &mut ExecuteTimings,
-<<<<<<< HEAD
             scheduling_context: &SchedulingContext,
-            transaction: &SanitizedTransaction,
+            transaction: &RuntimeTransaction<SanitizedTransaction>,
             index: TaskKey,
-=======
-            bank: &Arc<Bank>,
-            transaction: &RuntimeTransaction<SanitizedTransaction>,
-            index: usize,
->>>>>>> 2658bf39
             handler_context: &HandlerContext,
         ) {
             info!("Stalling at StallingHandler::handle()...");
