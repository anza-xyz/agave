--- conflicted
+++ resolved
@@ -539,11 +539,7 @@
         self.is_reported = true;
 
         self.timing_metrics.report(&self.id, self.slot);
-<<<<<<< HEAD
-        self.transaction_error_metrics.report2(&self.id, self.slot);
-=======
         report_transaction_error_metrics(&self.transaction_error_metrics, &self.id, self.slot);
->>>>>>> 1444baa4
         self.packet_count_metrics.report(&self.id, self.slot);
         self.vote_packet_count_metrics.report(&self.id, self.slot);
         self.prioritization_fees_metric.report(&self.id, self.slot);
