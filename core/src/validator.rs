--- conflicted
+++ resolved
@@ -125,15 +125,10 @@
     solana_tpu_client::tpu_client::{
         DEFAULT_TPU_CONNECTION_POOL_SIZE, DEFAULT_TPU_USE_QUIC, DEFAULT_VOTE_USE_QUIC,
     },
-<<<<<<< HEAD
-    solana_turbine::{self, broadcast_stage::BroadcastStageType},
+    solana_turbine::{self, broadcast_stage::BroadcastStageType, xdp::XdpConfig},
     solana_unified_scheduler_logic::SchedulingMode,
     solana_unified_scheduler_pool::{DefaultSchedulerPool, SupportedSchedulingMode},
-=======
-    solana_turbine::{self, broadcast_stage::BroadcastStageType, xdp::XdpConfig},
-    solana_unified_scheduler_pool::DefaultSchedulerPool,
     solana_validator_exit::Exit,
->>>>>>> c3f80fa5
     solana_vote_program::vote_state,
     solana_wen_restart::wen_restart::{wait_for_wen_restart, WenRestartConfig},
     std::{
