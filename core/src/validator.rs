//! The `validator` module hosts all the validator microservices.

pub use solana_perf::report_target_features;
use {
    crate::{
        accounts_hash_verifier::AccountsHashVerifier,
        admin_rpc_post_init::{AdminRpcRequestMetadataPostInit, KeyUpdaterType, KeyUpdaters},
        banking_stage::{unified_scheduler::ensure_banking_stage_setup, BankingStage},
        banking_trace::{self, BankingTracer, TraceError},
        cluster_info_vote_listener::VoteTracker,
        completed_data_sets_service::CompletedDataSetsService,
        consensus::{
            reconcile_blockstore_roots_with_external_source,
            tower_storage::{NullTowerStorage, TowerStorage},
            ExternalRootSource, Tower,
        },
        repair::{
            self,
            quic_endpoint::{RepairQuicAsyncSenders, RepairQuicSenders, RepairQuicSockets},
            serve_repair::ServeRepair,
            serve_repair_service::ServeRepairService,
        },
        sample_performance_service::SamplePerformanceService,
        sigverify,
        snapshot_packager_service::{PendingSnapshotPackages, SnapshotPackagerService},
        stats_reporter_service::StatsReporterService,
        system_monitor_service::{
            verify_net_stats_access, SystemMonitorService, SystemMonitorStatsReportConfig,
        },
        tpu::{ForwardingClientOption, Tpu, TpuSockets, DEFAULT_TPU_COALESCE},
        tvu::{Tvu, TvuConfig, TvuSockets},
    },
    anyhow::{anyhow, Context, Result},
    crossbeam_channel::{bounded, unbounded, Receiver},
    quinn::Endpoint,
    solana_accounts_db::{
        accounts_db::{AccountsDbConfig, ACCOUNTS_DB_CONFIG_FOR_TESTING},
        accounts_update_notifier_interface::AccountsUpdateNotifier,
        hardened_unpack::{
            open_genesis_config, OpenGenesisConfigError, MAX_GENESIS_ARCHIVE_UNPACKED_SIZE,
        },
        utils::{move_and_async_delete_path, move_and_async_delete_path_contents},
    },
    solana_client::connection_cache::{ConnectionCache, Protocol},
    solana_clock::Slot,
    solana_entry::poh::compute_hash_time,
    solana_epoch_schedule::MAX_LEADER_SCHEDULE_EPOCH_OFFSET,
    solana_genesis_config::{ClusterType, GenesisConfig},
    solana_geyser_plugin_manager::{
        geyser_plugin_service::GeyserPluginService, GeyserPluginManagerRequest,
    },
    solana_gossip::{
        cluster_info::{
            ClusterInfo, Node, DEFAULT_CONTACT_DEBUG_INTERVAL_MILLIS,
            DEFAULT_CONTACT_SAVE_INTERVAL_MILLIS,
        },
        contact_info::ContactInfo,
        crds_gossip_pull::CRDS_GOSSIP_PULL_CRDS_TIMEOUT_MS,
        gossip_service::GossipService,
    },
    solana_hard_forks::HardForks,
    solana_hash::Hash,
    solana_keypair::Keypair,
    solana_ledger::{
        bank_forks_utils,
        blockstore::{
            Blockstore, BlockstoreError, PurgeType, MAX_COMPLETED_SLOTS_IN_CHANNEL,
            MAX_REPLAY_WAKE_UP_SIGNALS,
        },
        blockstore_metric_report_service::BlockstoreMetricReportService,
        blockstore_options::{BlockstoreOptions, BLOCKSTORE_DIRECTORY_ROCKS_LEVEL},
        blockstore_processor::{self, TransactionStatusSender},
        entry_notifier_interface::EntryNotifierArc,
        entry_notifier_service::{EntryNotifierSender, EntryNotifierService},
        leader_schedule::FixedSchedule,
        leader_schedule_cache::LeaderScheduleCache,
        use_snapshot_archives_at_startup::UseSnapshotArchivesAtStartup,
    },
    solana_measure::measure::Measure,
    solana_metrics::{datapoint_info, metrics::metrics_config_sanity_check},
    solana_poh::{
        poh_recorder::PohRecorder,
        poh_service::{self, PohService},
        transaction_recorder::TransactionRecorder,
    },
    solana_pubkey::Pubkey,
    solana_rayon_threadlimit::{get_max_thread_count, get_thread_count},
    solana_rpc::{
        max_slots::MaxSlots,
        optimistically_confirmed_bank_tracker::{
            BankNotificationSenderConfig, OptimisticallyConfirmedBank,
            OptimisticallyConfirmedBankTracker,
        },
        rpc::JsonRpcConfig,
        rpc_completed_slots_service::RpcCompletedSlotsService,
        rpc_pubsub_service::{PubSubConfig, PubSubService},
        rpc_service::{ClientOption, JsonRpcService, JsonRpcServiceConfig},
        rpc_subscriptions::RpcSubscriptions,
        transaction_notifier_interface::TransactionNotifierArc,
        transaction_status_service::TransactionStatusService,
    },
    solana_runtime::{
        accounts_background_service::{
            AbsRequestHandlers, AccountsBackgroundService, DroppedSlotsReceiver,
            PrunedBanksRequestHandler, SnapshotRequestHandler,
        },
        bank::Bank,
        bank_forks::BankForks,
        commitment::BlockCommitmentCache,
        prioritization_fee_cache::PrioritizationFeeCache,
        runtime_config::RuntimeConfig,
        snapshot_archive_info::SnapshotArchiveInfoGetter,
        snapshot_bank_utils,
        snapshot_config::SnapshotConfig,
        snapshot_controller::SnapshotController,
        snapshot_hash::StartingSnapshotHashes,
        snapshot_utils::{self, clean_orphaned_account_snapshot_dirs, SnapshotInterval},
    },
    solana_send_transaction_service::send_transaction_service::Config as SendTransactionServiceConfig,
    solana_shred_version::compute_shred_version,
    solana_signer::Signer,
    solana_streamer::{quic::QuicServerParams, socket::SocketAddrSpace, streamer::StakedNodes},
    solana_time_utils::timestamp,
    solana_tpu_client::tpu_client::{
        DEFAULT_TPU_CONNECTION_POOL_SIZE, DEFAULT_TPU_USE_QUIC, DEFAULT_VOTE_USE_QUIC,
    },
    solana_turbine::{self, broadcast_stage::BroadcastStageType, xdp::XdpConfig},
    solana_unified_scheduler_logic::SchedulingMode,
    solana_unified_scheduler_pool::{DefaultSchedulerPool, SupportedSchedulingMode},
    solana_validator_exit::Exit,
    solana_vote_program::vote_state,
    solana_wen_restart::wen_restart::{wait_for_wen_restart, WenRestartConfig},
    std::{
        borrow::Cow,
        collections::{HashMap, HashSet},
        net::SocketAddr,
        num::NonZeroUsize,
        path::{Path, PathBuf},
        sync::{
            atomic::{AtomicBool, AtomicU64, Ordering},
            Arc, Mutex, RwLock,
        },
        thread::{sleep, Builder, JoinHandle},
        time::{Duration, Instant},
    },
    strum::VariantNames,
    strum_macros::{Display, EnumCount, EnumIter, EnumString, EnumVariantNames, IntoStaticStr},
    thiserror::Error,
    tokio::runtime::Runtime as TokioRuntime,
    tokio_util::sync::CancellationToken,
};

const MAX_COMPLETED_DATA_SETS_IN_CHANNEL: usize = 100_000;
const WAIT_FOR_SUPERMAJORITY_THRESHOLD_PERCENT: u64 = 80;
// Right now since we reuse the wait for supermajority code, the
// following threshold should always greater than or equal to
// WAIT_FOR_SUPERMAJORITY_THRESHOLD_PERCENT.
const WAIT_FOR_WEN_RESTART_SUPERMAJORITY_THRESHOLD_PERCENT: u64 =
    WAIT_FOR_SUPERMAJORITY_THRESHOLD_PERCENT;

#[derive(
    Clone, EnumCount, EnumIter, EnumString, EnumVariantNames, Default, IntoStaticStr, Display,
)]
#[strum(serialize_all = "kebab-case")]
pub enum BlockVerificationMethod {
    BlockstoreProcessor,
    #[default]
    UnifiedScheduler,
}

impl BlockVerificationMethod {
    pub const fn cli_names() -> &'static [&'static str] {
        Self::VARIANTS
    }

    pub fn cli_message() -> &'static str {
        "Switch transaction scheduling method for verifying ledger entries"
    }
}

#[derive(
    Clone, EnumCount, EnumIter, EnumString, EnumVariantNames, Default, IntoStaticStr, Display,
)]
#[strum(serialize_all = "kebab-case")]
pub enum BlockProductionMethod {
    CentralScheduler,
    CentralSchedulerGreedy,
    #[default]
    UnifiedScheduler,
}

impl BlockProductionMethod {
    pub const fn cli_names() -> &'static [&'static str] {
        Self::VARIANTS
    }

    pub fn cli_message() -> &'static str {
        "Switch transaction scheduling method for producing ledger entries"
    }
}

#[derive(Clone, EnumString, EnumVariantNames, Default, IntoStaticStr, Display)]
#[strum(serialize_all = "kebab-case")]
pub enum TransactionStructure {
    Sdk,
    #[default]
    View,
}

impl TransactionStructure {
    pub const fn cli_names() -> &'static [&'static str] {
        Self::VARIANTS
    }

    pub fn cli_message() -> &'static str {
        "Switch internal transaction structure/representation"
    }
}

pub fn supported_scheduling_mode(
    (verification, production): (&BlockVerificationMethod, &BlockProductionMethod),
) -> SupportedSchedulingMode {
    match (verification, production) {
        (BlockVerificationMethod::UnifiedScheduler, BlockProductionMethod::UnifiedScheduler) => {
            SupportedSchedulingMode::Both
        }
        (BlockVerificationMethod::UnifiedScheduler, _) => {
            SupportedSchedulingMode::Either(SchedulingMode::BlockVerification)
        }
        (_, BlockProductionMethod::UnifiedScheduler) => {
            SupportedSchedulingMode::Either(SchedulingMode::BlockProduction)
        }
        _ => unreachable!("seems unified scheduler is disabled"),
    }
}

/// Configuration for the block generator invalidator for replay.
#[derive(Clone, Debug)]
pub struct GeneratorConfig {
    pub accounts_path: String,
    pub starting_keypairs: Arc<Vec<Keypair>>,
}

pub struct ValidatorConfig {
    pub halt_at_slot: Option<Slot>,
    pub expected_genesis_hash: Option<Hash>,
    pub expected_bank_hash: Option<Hash>,
    pub expected_shred_version: Option<u16>,
    pub voting_disabled: bool,
    pub account_paths: Vec<PathBuf>,
    pub account_snapshot_paths: Vec<PathBuf>,
    pub rpc_config: JsonRpcConfig,
    /// Specifies which plugins to start up with
    pub on_start_geyser_plugin_config_files: Option<Vec<PathBuf>>,
    pub geyser_plugin_always_enabled: bool,
    pub rpc_addrs: Option<(SocketAddr, SocketAddr)>, // (JsonRpc, JsonRpcPubSub)
    pub pubsub_config: PubSubConfig,
    pub snapshot_config: SnapshotConfig,
    pub max_ledger_shreds: Option<u64>,
    pub blockstore_options: BlockstoreOptions,
    pub broadcast_stage_type: BroadcastStageType,
    pub turbine_disabled: Arc<AtomicBool>,
    pub fixed_leader_schedule: Option<FixedSchedule>,
    pub wait_for_supermajority: Option<Slot>,
    pub new_hard_forks: Option<Vec<Slot>>,
    pub known_validators: Option<HashSet<Pubkey>>, // None = trust all
    pub repair_validators: Option<HashSet<Pubkey>>, // None = repair from all
    pub repair_whitelist: Arc<RwLock<HashSet<Pubkey>>>, // Empty = repair with all
    pub gossip_validators: Option<HashSet<Pubkey>>, // None = gossip with all
    pub max_genesis_archive_unpacked_size: u64,
    /// Run PoH, transaction signature and other transaction verifications during blockstore
    /// processing.
    pub run_verification: bool,
    pub require_tower: bool,
    pub tower_storage: Arc<dyn TowerStorage>,
    pub debug_keys: Option<Arc<HashSet<Pubkey>>>,
    pub contact_debug_interval: u64,
    pub contact_save_interval: u64,
    pub send_transaction_service_config: SendTransactionServiceConfig,
    pub no_poh_speed_test: bool,
    pub no_os_memory_stats_reporting: bool,
    pub no_os_network_stats_reporting: bool,
    pub no_os_cpu_stats_reporting: bool,
    pub no_os_disk_stats_reporting: bool,
    pub poh_pinned_cpu_core: usize,
    pub poh_hashes_per_batch: u64,
    pub process_ledger_before_services: bool,
    pub accounts_db_config: Option<AccountsDbConfig>,
    pub warp_slot: Option<Slot>,
    pub accounts_db_test_hash_calculation: bool,
    pub accounts_db_skip_shrink: bool,
    pub accounts_db_force_initial_clean: bool,
    pub tpu_coalesce: Duration,
    pub staked_nodes_overrides: Arc<RwLock<HashMap<Pubkey, u64>>>,
    pub validator_exit: Arc<RwLock<Exit>>,
    pub validator_exit_backpressure: HashMap<String, Arc<AtomicBool>>,
    pub no_wait_for_vote_to_start_leader: bool,
    pub wait_to_vote_slot: Option<Slot>,
    pub runtime_config: RuntimeConfig,
    pub banking_trace_dir_byte_limit: banking_trace::DirByteLimit,
    pub block_verification_method: BlockVerificationMethod,
    pub block_production_method: BlockProductionMethod,
    pub transaction_struct: TransactionStructure,
    pub enable_block_production_forwarding: bool,
    pub generator_config: Option<GeneratorConfig>,
    pub use_snapshot_archives_at_startup: UseSnapshotArchivesAtStartup,
    pub wen_restart_proto_path: Option<PathBuf>,
    pub wen_restart_coordinator: Option<Pubkey>,
    pub unified_scheduler_handler_threads: Option<usize>,
    pub ip_echo_server_threads: NonZeroUsize,
    pub rayon_global_threads: NonZeroUsize,
    pub replay_forks_threads: NonZeroUsize,
    pub replay_transactions_threads: NonZeroUsize,
    pub tvu_shred_sigverify_threads: NonZeroUsize,
    pub delay_leader_block_for_pending_fork: bool,
    pub use_tpu_client_next: bool,
    pub retransmit_xdp: Option<XdpConfig>,
}

impl Default for ValidatorConfig {
    fn default() -> Self {
        Self {
            halt_at_slot: None,
            expected_genesis_hash: None,
            expected_bank_hash: None,
            expected_shred_version: None,
            voting_disabled: false,
            max_ledger_shreds: None,
            blockstore_options: BlockstoreOptions::default(),
            account_paths: Vec::new(),
            account_snapshot_paths: Vec::new(),
            rpc_config: JsonRpcConfig::default(),
            on_start_geyser_plugin_config_files: None,
            geyser_plugin_always_enabled: false,
            rpc_addrs: None,
            pubsub_config: PubSubConfig::default(),
            snapshot_config: SnapshotConfig::new_load_only(),
            broadcast_stage_type: BroadcastStageType::Standard,
            turbine_disabled: Arc::<AtomicBool>::default(),
            fixed_leader_schedule: None,
            wait_for_supermajority: None,
            new_hard_forks: None,
            known_validators: None,
            repair_validators: None,
            repair_whitelist: Arc::new(RwLock::new(HashSet::default())),
            gossip_validators: None,
            max_genesis_archive_unpacked_size: MAX_GENESIS_ARCHIVE_UNPACKED_SIZE,
            run_verification: true,
            require_tower: false,
            tower_storage: Arc::new(NullTowerStorage::default()),
            debug_keys: None,
            contact_debug_interval: DEFAULT_CONTACT_DEBUG_INTERVAL_MILLIS,
            contact_save_interval: DEFAULT_CONTACT_SAVE_INTERVAL_MILLIS,
            send_transaction_service_config: SendTransactionServiceConfig::default(),
            no_poh_speed_test: true,
            no_os_memory_stats_reporting: true,
            no_os_network_stats_reporting: true,
            no_os_cpu_stats_reporting: true,
            no_os_disk_stats_reporting: true,
            poh_pinned_cpu_core: poh_service::DEFAULT_PINNED_CPU_CORE,
            poh_hashes_per_batch: poh_service::DEFAULT_HASHES_PER_BATCH,
            process_ledger_before_services: false,
            warp_slot: None,
            accounts_db_test_hash_calculation: false,
            accounts_db_skip_shrink: false,
            accounts_db_force_initial_clean: false,
            tpu_coalesce: DEFAULT_TPU_COALESCE,
            staked_nodes_overrides: Arc::new(RwLock::new(HashMap::new())),
            validator_exit: Arc::new(RwLock::new(Exit::default())),
            validator_exit_backpressure: HashMap::default(),
            no_wait_for_vote_to_start_leader: true,
            accounts_db_config: None,
            wait_to_vote_slot: None,
            runtime_config: RuntimeConfig::default(),
            banking_trace_dir_byte_limit: 0,
            block_verification_method: BlockVerificationMethod::default(),
            block_production_method: BlockProductionMethod::default(),
            transaction_struct: TransactionStructure::default(),
            enable_block_production_forwarding: false,
            generator_config: None,
            use_snapshot_archives_at_startup: UseSnapshotArchivesAtStartup::default(),
            wen_restart_proto_path: None,
            wen_restart_coordinator: None,
            unified_scheduler_handler_threads: None,
            ip_echo_server_threads: NonZeroUsize::new(1).expect("1 is non-zero"),
            rayon_global_threads: NonZeroUsize::new(1).expect("1 is non-zero"),
            replay_forks_threads: NonZeroUsize::new(1).expect("1 is non-zero"),
            replay_transactions_threads: NonZeroUsize::new(1).expect("1 is non-zero"),
            tvu_shred_sigverify_threads: NonZeroUsize::new(1).expect("1 is non-zero"),
            delay_leader_block_for_pending_fork: false,
            use_tpu_client_next: true,
            retransmit_xdp: None,
        }
    }
}

impl ValidatorConfig {
    pub fn default_for_test() -> Self {
        let max_thread_count =
            NonZeroUsize::new(get_max_thread_count()).expect("thread count is non-zero");

        Self {
            accounts_db_config: Some(ACCOUNTS_DB_CONFIG_FOR_TESTING),
            blockstore_options: BlockstoreOptions::default_for_tests(),
            rpc_config: JsonRpcConfig::default_for_test(),
            block_production_method: BlockProductionMethod::default(),
            enable_block_production_forwarding: true, // enable forwarding by default for tests
            rayon_global_threads: max_thread_count,
            replay_forks_threads: NonZeroUsize::new(1).expect("1 is non-zero"),
            replay_transactions_threads: max_thread_count,
            tvu_shred_sigverify_threads: NonZeroUsize::new(get_thread_count())
                .expect("thread count is non-zero"),
            ..Self::default()
        }
    }

    pub fn enable_default_rpc_block_subscribe(&mut self) {
        let pubsub_config = PubSubConfig {
            enable_block_subscription: true,
            ..PubSubConfig::default()
        };
        let rpc_config = JsonRpcConfig {
            enable_rpc_transaction_history: true,
            ..JsonRpcConfig::default_for_test()
        };

        self.pubsub_config = pubsub_config;
        self.rpc_config = rpc_config;
    }
}

// `ValidatorStartProgress` contains status information that is surfaced to the node operator over
// the admin RPC channel to help them to follow the general progress of node startup without
// having to watch log messages.
#[derive(Debug, Clone, Copy, Serialize, Deserialize, PartialEq, Eq)]
pub enum ValidatorStartProgress {
    Initializing, // Catch all, default state
    SearchingForRpcService,
    DownloadingSnapshot {
        slot: Slot,
        rpc_addr: SocketAddr,
    },
    CleaningBlockStore,
    CleaningAccounts,
    LoadingLedger,
    ProcessingLedger {
        slot: Slot,
        max_slot: Slot,
    },
    StartingServices,
    Halted, // Validator halted due to `--dev-halt-at-slot` argument
    WaitingForSupermajority {
        slot: Slot,
        gossip_stake_percent: u64,
    },

    // `Running` is the terminal state once the validator fully starts and all services are
    // operational
    Running,
}

impl Default for ValidatorStartProgress {
    fn default() -> Self {
        Self::Initializing
    }
}

struct BlockstoreRootScan {
    thread: Option<JoinHandle<Result<usize, BlockstoreError>>>,
}

impl BlockstoreRootScan {
    fn new(config: &ValidatorConfig, blockstore: Arc<Blockstore>, exit: Arc<AtomicBool>) -> Self {
        let thread = if config.rpc_addrs.is_some()
            && config.rpc_config.enable_rpc_transaction_history
            && config.rpc_config.rpc_scan_and_fix_roots
        {
            Some(
                Builder::new()
                    .name("solBStoreRtScan".to_string())
                    .spawn(move || blockstore.scan_and_fix_roots(None, None, &exit))
                    .unwrap(),
            )
        } else {
            None
        };
        Self { thread }
    }

    fn join(self) {
        if let Some(blockstore_root_scan) = self.thread {
            if let Err(err) = blockstore_root_scan.join() {
                warn!("blockstore_root_scan failed to join {:?}", err);
            }
        }
    }
}

#[derive(Default)]
struct TransactionHistoryServices {
    transaction_status_sender: Option<TransactionStatusSender>,
    transaction_status_service: Option<TransactionStatusService>,
    max_complete_transaction_status_slot: Arc<AtomicU64>,
}

/// A struct easing passing Validator TPU Configurations
pub struct ValidatorTpuConfig {
    /// Controls if to use QUIC for sending regular TPU transaction
    pub use_quic: bool,
    /// Controls if to use QUIC for sending TPU votes
    pub vote_use_quic: bool,
    /// Controls the connection cache pool size
    pub tpu_connection_pool_size: usize,
    /// Controls if to enable UDP for TPU tansactions.
    pub tpu_enable_udp: bool,
    /// QUIC server config for regular TPU
    pub tpu_quic_server_config: QuicServerParams,
    /// QUIC server config for TPU forward
    pub tpu_fwd_quic_server_config: QuicServerParams,
    /// QUIC server config for Vote
    pub vote_quic_server_config: QuicServerParams,
}

impl ValidatorTpuConfig {
    /// A convenient function to build a ValidatorTpuConfig for testing with good
    /// default.
    pub fn new_for_tests(tpu_enable_udp: bool) -> Self {
        let tpu_quic_server_config = QuicServerParams {
            max_connections_per_ipaddr_per_min: 32,
            coalesce_channel_size: 100_000, // smaller channel size for faster test
            ..Default::default()
        };

        let tpu_fwd_quic_server_config = QuicServerParams {
            max_connections_per_ipaddr_per_min: 32,
            max_unstaked_connections: 0,
            coalesce_channel_size: 100_000, // smaller channel size for faster test
            ..Default::default()
        };

        // vote and tpu_fwd share the same characteristics -- disallow non-staked connections:
        let vote_quic_server_config = tpu_fwd_quic_server_config.clone();

        ValidatorTpuConfig {
            use_quic: DEFAULT_TPU_USE_QUIC,
            vote_use_quic: DEFAULT_VOTE_USE_QUIC,
            tpu_connection_pool_size: DEFAULT_TPU_CONNECTION_POOL_SIZE,
            tpu_enable_udp,
            tpu_quic_server_config,
            tpu_fwd_quic_server_config,
            vote_quic_server_config,
        }
    }
}

pub struct Validator {
    validator_exit: Arc<RwLock<Exit>>,
    json_rpc_service: Option<JsonRpcService>,
    pubsub_service: Option<PubSubService>,
    rpc_completed_slots_service: Option<JoinHandle<()>>,
    optimistically_confirmed_bank_tracker: Option<OptimisticallyConfirmedBankTracker>,
    transaction_status_service: Option<TransactionStatusService>,
    entry_notifier_service: Option<EntryNotifierService>,
    system_monitor_service: Option<SystemMonitorService>,
    sample_performance_service: Option<SamplePerformanceService>,
    stats_reporter_service: StatsReporterService,
    gossip_service: GossipService,
    serve_repair_service: ServeRepairService,
    completed_data_sets_service: Option<CompletedDataSetsService>,
    snapshot_packager_service: Option<SnapshotPackagerService>,
    poh_recorder: Arc<RwLock<PohRecorder>>,
    poh_service: PohService,
    tpu: Tpu,
    tvu: Tvu,
    ip_echo_server: Option<solana_net_utils::IpEchoServer>,
    pub cluster_info: Arc<ClusterInfo>,
    pub bank_forks: Arc<RwLock<BankForks>>,
    pub blockstore: Arc<Blockstore>,
    geyser_plugin_service: Option<GeyserPluginService>,
    blockstore_metric_report_service: BlockstoreMetricReportService,
    accounts_background_service: AccountsBackgroundService,
    accounts_hash_verifier: AccountsHashVerifier,
    turbine_quic_endpoint: Option<Endpoint>,
    turbine_quic_endpoint_runtime: Option<TokioRuntime>,
    turbine_quic_endpoint_join_handle: Option<solana_turbine::quic_endpoint::AsyncTryJoinHandle>,
    repair_quic_endpoints: Option<[Endpoint; 3]>,
    repair_quic_endpoints_runtime: Option<TokioRuntime>,
    repair_quic_endpoints_join_handle: Option<repair::quic_endpoint::AsyncTryJoinHandle>,
    // This runtime is used to run the client owned by SendTransactionService.
    // We don't wait for its JoinHandle here because ownership and shutdown
    // are managed elsewhere. This variable is intentionally unused.
    _tpu_client_next_runtime: Option<TokioRuntime>,
}

impl Validator {
    #[allow(clippy::too_many_arguments)]
    pub fn new(
        mut node: Node,
        identity_keypair: Arc<Keypair>,
        ledger_path: &Path,
        vote_account: &Pubkey,
        authorized_voter_keypairs: Arc<RwLock<Vec<Arc<Keypair>>>>,
        cluster_entrypoints: Vec<ContactInfo>,
        config: &ValidatorConfig,
        should_check_duplicate_instance: bool,
        rpc_to_plugin_manager_receiver: Option<Receiver<GeyserPluginManagerRequest>>,
        start_progress: Arc<RwLock<ValidatorStartProgress>>,
        socket_addr_space: SocketAddrSpace,
        tpu_config: ValidatorTpuConfig,
        admin_rpc_service_post_init: Arc<RwLock<Option<AdminRpcRequestMetadataPostInit>>>,
    ) -> Result<Self> {
        let ValidatorTpuConfig {
            use_quic,
            vote_use_quic,
            tpu_connection_pool_size,
            tpu_enable_udp,
            tpu_quic_server_config,
            tpu_fwd_quic_server_config,
            vote_quic_server_config,
        } = tpu_config;

        let start_time = Instant::now();

        // Initialize the global rayon pool first to ensure the value in config
        // is honored. Otherwise, some code accessing the global pool could
        // cause it to get initialized with Rayon's default (not ours)
        if rayon::ThreadPoolBuilder::new()
            .thread_name(|i| format!("solRayonGlob{i:02}"))
            .num_threads(config.rayon_global_threads.get())
            .build_global()
            .is_err()
        {
            warn!("Rayon global thread pool already initialized");
        }

        let id = identity_keypair.pubkey();
        assert_eq!(&id, node.info.pubkey());

        info!("identity pubkey: {id}");
        info!("vote account pubkey: {vote_account}");

        if !config.no_os_network_stats_reporting {
            verify_net_stats_access().map_err(|e| {
                ValidatorError::Other(format!("Failed to access network stats: {e:?}"))
            })?;
        }

        let mut bank_notification_senders = Vec::new();

        let exit = Arc::new(AtomicBool::new(false));

        let geyser_plugin_config_files = config
            .on_start_geyser_plugin_config_files
            .as_ref()
            .map(Cow::Borrowed)
            .or_else(|| {
                config
                    .geyser_plugin_always_enabled
                    .then_some(Cow::Owned(vec![]))
            });
        let geyser_plugin_service =
            if let Some(geyser_plugin_config_files) = geyser_plugin_config_files {
                let (confirmed_bank_sender, confirmed_bank_receiver) = unbounded();
                bank_notification_senders.push(confirmed_bank_sender);
                let rpc_to_plugin_manager_receiver_and_exit =
                    rpc_to_plugin_manager_receiver.map(|receiver| (receiver, exit.clone()));
                Some(
                    GeyserPluginService::new_with_receiver(
                        confirmed_bank_receiver,
                        config.geyser_plugin_always_enabled,
                        geyser_plugin_config_files.as_ref(),
                        rpc_to_plugin_manager_receiver_and_exit,
                    )
                    .map_err(|err| {
                        ValidatorError::Other(format!("Failed to load the Geyser plugin: {err:?}"))
                    })?,
                )
            } else {
                None
            };

        if config.voting_disabled {
            warn!("voting disabled");
            authorized_voter_keypairs.write().unwrap().clear();
        } else {
            for authorized_voter_keypair in authorized_voter_keypairs.read().unwrap().iter() {
                warn!("authorized voter: {}", authorized_voter_keypair.pubkey());
            }
        }

        for cluster_entrypoint in &cluster_entrypoints {
            info!("entrypoint: {:?}", cluster_entrypoint);
        }

        if solana_perf::perf_libs::api().is_some() {
            info!("Initializing sigverify, this could take a while...");
        } else {
            info!("Initializing sigverify...");
        }
        sigverify::init();
        info!("Initializing sigverify done.");

        if !ledger_path.is_dir() {
            return Err(anyhow!(
                "ledger directory does not exist or is not accessible: {ledger_path:?}"
            ));
        }
        let genesis_config = load_genesis(config, ledger_path)?;
        metrics_config_sanity_check(genesis_config.cluster_type)?;

        info!("Cleaning accounts paths..");
        *start_progress.write().unwrap() = ValidatorStartProgress::CleaningAccounts;
        let mut timer = Measure::start("clean_accounts_paths");
        cleanup_accounts_paths(config);
        timer.stop();
        info!("Cleaning accounts paths done. {timer}");

        snapshot_utils::purge_incomplete_bank_snapshots(&config.snapshot_config.bank_snapshots_dir);
        snapshot_utils::purge_old_bank_snapshots_at_startup(
            &config.snapshot_config.bank_snapshots_dir,
        );

        info!("Cleaning orphaned account snapshot directories..");
        let mut timer = Measure::start("clean_orphaned_account_snapshot_dirs");
        clean_orphaned_account_snapshot_dirs(
            &config.snapshot_config.bank_snapshots_dir,
            &config.account_snapshot_paths,
        )
        .context("failed to clean orphaned account snapshot directories")?;
        timer.stop();
        info!("Cleaning orphaned account snapshot directories done. {timer}");

        // The accounts hash cache dir was renamed, so cleanup any old dirs that exist.
        let accounts_hash_cache_path = config
            .accounts_db_config
            .as_ref()
            .and_then(|config| config.accounts_hash_cache_path.as_ref())
            .map(PathBuf::as_path)
            .unwrap_or(ledger_path);
        let old_accounts_hash_cache_dirs = [
            ledger_path.join("calculate_accounts_hash_cache"),
            accounts_hash_cache_path.join("full"),
            accounts_hash_cache_path.join("incremental"),
            accounts_hash_cache_path.join("transient"),
        ];
        for old_accounts_hash_cache_dir in old_accounts_hash_cache_dirs {
            if old_accounts_hash_cache_dir.exists() {
                move_and_async_delete_path(old_accounts_hash_cache_dir);
            }
        }

        // token used to cancel tpu-client-next.
        let cancel_tpu_client_next = CancellationToken::new();
        {
            let exit = exit.clone();
            config
                .validator_exit
                .write()
                .unwrap()
                .register_exit(Box::new(move || exit.store(true, Ordering::Relaxed)));
            let cancel_tpu_client_next = cancel_tpu_client_next.clone();
            config
                .validator_exit
                .write()
                .unwrap()
                .register_exit(Box::new(move || cancel_tpu_client_next.cancel()));
        }

        let (
            accounts_update_notifier,
            transaction_notifier,
            entry_notifier,
            block_metadata_notifier,
            slot_status_notifier,
        ) = if let Some(service) = &geyser_plugin_service {
            (
                service.get_accounts_update_notifier(),
                service.get_transaction_notifier(),
                service.get_entry_notifier(),
                service.get_block_metadata_notifier(),
                service.get_slot_status_notifier(),
            )
        } else {
            (None, None, None, None, None)
        };

        info!(
            "Geyser plugin: accounts_update_notifier: {}, transaction_notifier: {}, \
             entry_notifier: {}",
            accounts_update_notifier.is_some(),
            transaction_notifier.is_some(),
            entry_notifier.is_some()
        );

        let system_monitor_service = Some(SystemMonitorService::new(
            exit.clone(),
            SystemMonitorStatsReportConfig {
                report_os_memory_stats: !config.no_os_memory_stats_reporting,
                report_os_network_stats: !config.no_os_network_stats_reporting,
                report_os_cpu_stats: !config.no_os_cpu_stats_reporting,
                report_os_disk_stats: !config.no_os_disk_stats_reporting,
            },
        ));

        let (
            bank_forks,
            blockstore,
            original_blockstore_root,
            ledger_signal_receiver,
            leader_schedule_cache,
            starting_snapshot_hashes,
            TransactionHistoryServices {
                transaction_status_sender,
                transaction_status_service,
                max_complete_transaction_status_slot,
            },
            blockstore_process_options,
            blockstore_root_scan,
            pruned_banks_receiver,
            entry_notifier_service,
        ) = load_blockstore(
            config,
            ledger_path,
            &genesis_config,
            exit.clone(),
            &start_progress,
            accounts_update_notifier,
            transaction_notifier,
            entry_notifier,
        )
        .map_err(ValidatorError::Other)?;

        if !config.no_poh_speed_test {
            check_poh_speed(&bank_forks.read().unwrap().root_bank(), None)?;
        }

        let (root_slot, hard_forks) = {
            let root_bank = bank_forks.read().unwrap().root_bank();
            (root_bank.slot(), root_bank.hard_forks())
        };
        let shred_version = compute_shred_version(&genesis_config.hash(), Some(&hard_forks));
        info!(
            "shred version: {shred_version}, hard forks: {:?}",
            hard_forks
        );

        if let Some(expected_shred_version) = config.expected_shred_version {
            if expected_shred_version != shred_version {
                return Err(ValidatorError::ShredVersionMismatch {
                    actual: shred_version,
                    expected: expected_shred_version,
                }
                .into());
            }
        }

        if let Some(start_slot) = should_cleanup_blockstore_incorrect_shred_versions(
            config,
            &blockstore,
            root_slot,
            &hard_forks,
        )? {
            *start_progress.write().unwrap() = ValidatorStartProgress::CleaningBlockStore;
            cleanup_blockstore_incorrect_shred_versions(
                &blockstore,
                config,
                start_slot,
                shred_version,
            )?;
        } else {
            info!("Skipping the blockstore check for shreds with incorrect version");
        }

        node.info.set_shred_version(shred_version);
        node.info.set_wallclock(timestamp());
        Self::print_node_info(&node);

        let mut cluster_info = ClusterInfo::new(
            node.info.clone(),
            identity_keypair.clone(),
            socket_addr_space,
        );
        cluster_info.set_contact_debug_interval(config.contact_debug_interval);
        cluster_info.set_entrypoints(cluster_entrypoints);
        cluster_info.restore_contact_info(ledger_path, config.contact_save_interval);
        let cluster_info = Arc::new(cluster_info);

        assert!(is_snapshot_config_valid(&config.snapshot_config));

        let (snapshot_request_sender, snapshot_request_receiver) = unbounded();
        let snapshot_controller = Arc::new(SnapshotController::new(
            snapshot_request_sender.clone(),
            config.snapshot_config.clone(),
            bank_forks.read().unwrap().root(),
        ));

        let pending_snapshot_packages = Arc::new(Mutex::new(PendingSnapshotPackages::default()));
        let snapshot_packager_service = if snapshot_controller
            .snapshot_config()
            .should_generate_snapshots()
        {
            let exit_backpressure = config
                .validator_exit_backpressure
                .get(SnapshotPackagerService::NAME)
                .cloned();
            let enable_gossip_push = true;
            let snapshot_packager_service = SnapshotPackagerService::new(
                pending_snapshot_packages.clone(),
                starting_snapshot_hashes,
                exit.clone(),
                exit_backpressure,
                cluster_info.clone(),
                snapshot_controller.clone(),
                enable_gossip_push,
            );
            Some(snapshot_packager_service)
        } else {
            None
        };

        let (accounts_package_sender, accounts_package_receiver) = crossbeam_channel::unbounded();
        let accounts_hash_verifier = AccountsHashVerifier::new(
            accounts_package_sender.clone(),
            accounts_package_receiver,
            pending_snapshot_packages,
            exit.clone(),
            snapshot_controller.clone(),
        );
        let snapshot_request_handler = SnapshotRequestHandler {
            snapshot_controller: snapshot_controller.clone(),
            snapshot_request_receiver,
            accounts_package_sender,
        };
        let pruned_banks_request_handler = PrunedBanksRequestHandler {
            pruned_banks_receiver,
        };
        let accounts_background_service = AccountsBackgroundService::new(
            bank_forks.clone(),
            exit.clone(),
            AbsRequestHandlers {
                snapshot_request_handler,
                pruned_banks_request_handler,
            },
            config.accounts_db_test_hash_calculation,
        );
        info!(
            "Using: block-verification-method: {}, block-production-method: {}, transaction-structure: {}",
            config.block_verification_method, config.block_production_method, config.transaction_struct
        );

        let (replay_vote_sender, replay_vote_receiver) = unbounded();

        // block min prioritization fee cache should be readable by RPC, and writable by validator
        // (by both replay stage and banking stage)
        let prioritization_fee_cache = Arc::new(PrioritizationFeeCache::default());

        let leader_schedule_cache = Arc::new(leader_schedule_cache);
        let startup_verification_complete;
        let (mut poh_recorder, entry_receiver) = {
            let bank = &bank_forks.read().unwrap().working_bank();
            startup_verification_complete = Arc::clone(bank.get_startup_verification_complete());
            PohRecorder::new_with_clear_signal(
                bank.tick_height(),
                bank.last_blockhash(),
                bank.clone(),
                None,
                bank.ticks_per_slot(),
                config.delay_leader_block_for_pending_fork,
                blockstore.clone(),
                blockstore.get_new_shred_signal(0),
                &leader_schedule_cache,
                &genesis_config.poh_config,
                exit.clone(),
            )
        };
        if transaction_status_sender.is_some() {
            poh_recorder.track_transaction_indexes();
        }
        let (record_sender, record_receiver) = unbounded();
        let transaction_recorder =
            TransactionRecorder::new(record_sender, poh_recorder.is_exited.clone());
        let poh_recorder = Arc::new(RwLock::new(poh_recorder));

        let (banking_tracer, tracer_thread) =
            BankingTracer::new((config.banking_trace_dir_byte_limit > 0).then_some((
                &blockstore.banking_trace_path(),
                exit.clone(),
                config.banking_trace_dir_byte_limit,
            )))?;
        if banking_tracer.is_enabled() {
            info!(
                "Enabled banking trace (dir_byte_limit: {})",
                config.banking_trace_dir_byte_limit
            );
        } else {
            info!("Disabled banking trace");
        }
        let banking_tracer_channels = match (
            &config.block_verification_method,
            &config.block_production_method,
        ) {
            methods @ (BlockVerificationMethod::UnifiedScheduler, _)
            | methods @ (_, BlockProductionMethod::UnifiedScheduler) => {
                let scheduler_pool = DefaultSchedulerPool::new(
                    supported_scheduling_mode(methods),
                    config.unified_scheduler_handler_threads,
                    config.runtime_config.log_messages_bytes_limit,
                    transaction_status_sender.clone(),
                    Some(replay_vote_sender.clone()),
                    prioritization_fee_cache.clone(),
                );

                let channels = banking_tracer.create_channels_for_scheduler_pool(&scheduler_pool);
                ensure_banking_stage_setup(
                    &scheduler_pool,
                    &bank_forks,
                    &channels,
                    &cluster_info,
                    &poh_recorder,
                    transaction_recorder.clone(),
                    BankingStage::num_threads(),
                );
                bank_forks
                    .write()
                    .unwrap()
                    .install_scheduler_pool(scheduler_pool);
                channels
            }
            _ => {
                info!("no scheduler pool is installed for block verification/production...");
                if let Some(count) = config.unified_scheduler_handler_threads {
                    warn!(
                        "--unified-scheduler-handler-threads={count} is ignored because unified \
                         scheduler isn't enabled"
                    );
                }
                banking_tracer.create_channels(false)
            }
        };

        let entry_notification_sender = entry_notifier_service
            .as_ref()
            .map(|service| service.sender());
        let mut process_blockstore = ProcessBlockStore::new(
            &id,
            vote_account,
            &start_progress,
            &blockstore,
            original_blockstore_root,
            &bank_forks,
            &leader_schedule_cache,
            &blockstore_process_options,
            transaction_status_sender.as_ref(),
            entry_notification_sender,
            blockstore_root_scan,
            &snapshot_controller,
            config,
        );

        maybe_warp_slot(
            config,
            &mut process_blockstore,
            ledger_path,
            &bank_forks,
            &leader_schedule_cache,
            &snapshot_controller,
        )
        .map_err(ValidatorError::Other)?;

        if config.process_ledger_before_services {
            process_blockstore
                .process()
                .map_err(ValidatorError::Other)?;
        }
        *start_progress.write().unwrap() = ValidatorStartProgress::StartingServices;

        let sample_performance_service =
            if config.rpc_addrs.is_some() && config.rpc_config.enable_rpc_transaction_history {
                Some(SamplePerformanceService::new(
                    &bank_forks,
                    blockstore.clone(),
                    exit.clone(),
                ))
            } else {
                None
            };

        let mut block_commitment_cache = BlockCommitmentCache::default();
        let bank_forks_guard = bank_forks.read().unwrap();
        block_commitment_cache.initialize_slots(
            bank_forks_guard.working_bank().slot(),
            bank_forks_guard.root(),
        );
        drop(bank_forks_guard);
        let block_commitment_cache = Arc::new(RwLock::new(block_commitment_cache));

        let optimistically_confirmed_bank =
            OptimisticallyConfirmedBank::locked_from_bank_forks_root(&bank_forks);

        let rpc_subscriptions = Arc::new(RpcSubscriptions::new_with_config(
            exit.clone(),
            max_complete_transaction_status_slot.clone(),
            blockstore.clone(),
            bank_forks.clone(),
            block_commitment_cache.clone(),
            optimistically_confirmed_bank.clone(),
            &config.pubsub_config,
            None,
        ));

        let max_slots = Arc::new(MaxSlots::default());

        let staked_nodes = Arc::new(RwLock::new(StakedNodes::default()));

        let mut tpu_transactions_forwards_client =
            Some(node.sockets.tpu_transaction_forwarding_client);

        let connection_cache = match (config.use_tpu_client_next, use_quic) {
            (false, true) => Some(Arc::new(ConnectionCache::new_with_client_options(
                "connection_cache_tpu_quic",
                tpu_connection_pool_size,
                Some(
                    tpu_transactions_forwards_client
                        .take()
                        .expect("Socket should exist."),
                ),
                Some((
                    &identity_keypair,
                    node.info
                        .tpu(Protocol::UDP)
                        .ok_or_else(|| {
                            ValidatorError::Other(String::from("Invalid UDP address for TPU"))
                        })?
                        .ip(),
                )),
                Some((&staked_nodes, &identity_keypair.pubkey())),
            ))),
            (false, false) => Some(Arc::new(ConnectionCache::with_udp(
                "connection_cache_tpu_udp",
                tpu_connection_pool_size,
            ))),
            (true, _) => None,
        };

        let vote_connection_cache = if vote_use_quic {
            let vote_connection_cache = ConnectionCache::new_with_client_options(
                "connection_cache_vote_quic",
                tpu_connection_pool_size,
                Some(node.sockets.quic_vote_client),
                Some((
                    &identity_keypair,
                    node.info
                        .tpu_vote(Protocol::QUIC)
                        .ok_or_else(|| {
                            ValidatorError::Other(String::from("Invalid QUIC address for TPU Vote"))
                        })?
                        .ip(),
                )),
                Some((&staked_nodes, &identity_keypair.pubkey())),
            );
            Arc::new(vote_connection_cache)
        } else {
            Arc::new(ConnectionCache::with_udp(
                "connection_cache_vote_udp",
                tpu_connection_pool_size,
            ))
        };

        // test-validator crate may start the validator in a tokio runtime
        // context which forces us to use the same runtime because a nested
        // runtime will cause panic at drop. Outside test-validator crate, we
        // always need a tokio runtime (and the respective handle) to initialize
        // the turbine QUIC endpoint.
        let current_runtime_handle = tokio::runtime::Handle::try_current();
        let tpu_client_next_runtime =
            (current_runtime_handle.is_err() && config.use_tpu_client_next).then(|| {
                tokio::runtime::Builder::new_multi_thread()
                    .enable_all()
                    .worker_threads(2)
                    .thread_name("solTpuClientRt")
                    .build()
                    .unwrap()
            });

        let rpc_override_health_check =
            Arc::new(AtomicBool::new(config.rpc_config.disable_health_check));
        let (
            json_rpc_service,
            pubsub_service,
            completed_data_sets_sender,
            completed_data_sets_service,
            rpc_completed_slots_service,
            optimistically_confirmed_bank_tracker,
            bank_notification_sender,
        ) = if let Some((rpc_addr, rpc_pubsub_addr)) = config.rpc_addrs {
            assert_eq!(
                node.info.rpc().map(|addr| socket_addr_space.check(&addr)),
                node.info
                    .rpc_pubsub()
                    .map(|addr| socket_addr_space.check(&addr))
            );
            let (bank_notification_sender, bank_notification_receiver) = unbounded();
            let confirmed_bank_subscribers = if !bank_notification_senders.is_empty() {
                Some(Arc::new(RwLock::new(bank_notification_senders)))
            } else {
                None
            };

            let client_option = if config.use_tpu_client_next {
                let runtime_handle = tpu_client_next_runtime
                    .as_ref()
                    .map(TokioRuntime::handle)
                    .unwrap_or_else(|| current_runtime_handle.as_ref().unwrap());
                ClientOption::TpuClientNext(
                    Arc::as_ref(&identity_keypair),
                    node.sockets.rpc_sts_client,
                    runtime_handle.clone(),
                    cancel_tpu_client_next.clone(),
                )
            } else {
                let Some(connection_cache) = &connection_cache else {
                    panic!("ConnectionCache should exist by construction.");
                };
                ClientOption::ConnectionCache(connection_cache.clone())
            };
            let rpc_svc_config = JsonRpcServiceConfig {
                rpc_addr,
                rpc_config: config.rpc_config.clone(),
                snapshot_config: Some(snapshot_controller.snapshot_config().clone()),
                bank_forks: bank_forks.clone(),
                block_commitment_cache: block_commitment_cache.clone(),
                blockstore: blockstore.clone(),
                cluster_info: cluster_info.clone(),
                poh_recorder: Some(poh_recorder.clone()),
                genesis_hash: genesis_config.hash(),
                ledger_path: ledger_path.to_path_buf(),
                validator_exit: config.validator_exit.clone(),
                exit: exit.clone(),
                override_health_check: rpc_override_health_check.clone(),
                startup_verification_complete,
                optimistically_confirmed_bank: optimistically_confirmed_bank.clone(),
                send_transaction_service_config: config.send_transaction_service_config.clone(),
                max_slots: max_slots.clone(),
                leader_schedule_cache: leader_schedule_cache.clone(),
                max_complete_transaction_status_slot,
                prioritization_fee_cache: prioritization_fee_cache.clone(),
                client_option,
            };
            let json_rpc_service =
                JsonRpcService::new_with_config(rpc_svc_config).map_err(ValidatorError::Other)?;

            let pubsub_service = if !config.rpc_config.full_api {
                None
            } else {
                let (trigger, pubsub_service) = PubSubService::new(
                    config.pubsub_config.clone(),
                    &rpc_subscriptions,
                    rpc_pubsub_addr,
                );
                config
                    .validator_exit
                    .write()
                    .unwrap()
                    .register_exit(Box::new(move || trigger.cancel()));

                Some(pubsub_service)
            };

            let (completed_data_sets_sender, completed_data_sets_service) =
                if !config.rpc_config.full_api {
                    (None, None)
                } else {
                    let (completed_data_sets_sender, completed_data_sets_receiver) =
                        bounded(MAX_COMPLETED_DATA_SETS_IN_CHANNEL);
                    let completed_data_sets_service = CompletedDataSetsService::new(
                        completed_data_sets_receiver,
                        blockstore.clone(),
                        rpc_subscriptions.clone(),
                        exit.clone(),
                        max_slots.clone(),
                    );
                    (
                        Some(completed_data_sets_sender),
                        Some(completed_data_sets_service),
                    )
                };

            let rpc_completed_slots_service =
                if config.rpc_config.full_api || geyser_plugin_service.is_some() {
                    let (completed_slots_sender, completed_slots_receiver) =
                        bounded(MAX_COMPLETED_SLOTS_IN_CHANNEL);
                    blockstore.add_completed_slots_signal(completed_slots_sender);

                    Some(RpcCompletedSlotsService::spawn(
                        completed_slots_receiver,
                        rpc_subscriptions.clone(),
                        slot_status_notifier.clone(),
                        exit.clone(),
                    ))
                } else {
                    None
                };

            let optimistically_confirmed_bank_tracker =
                Some(OptimisticallyConfirmedBankTracker::new(
                    bank_notification_receiver,
                    exit.clone(),
                    bank_forks.clone(),
                    optimistically_confirmed_bank,
                    rpc_subscriptions.clone(),
                    confirmed_bank_subscribers,
                    prioritization_fee_cache.clone(),
                ));
            let bank_notification_sender_config = Some(BankNotificationSenderConfig {
                sender: bank_notification_sender,
                should_send_parents: geyser_plugin_service.is_some(),
            });
            (
                Some(json_rpc_service),
                pubsub_service,
                completed_data_sets_sender,
                completed_data_sets_service,
                rpc_completed_slots_service,
                optimistically_confirmed_bank_tracker,
                bank_notification_sender_config,
            )
        } else {
            (None, None, None, None, None, None, None)
        };

        if config.halt_at_slot.is_some() {
            // Simulate a confirmed root to avoid RPC errors with CommitmentConfig::finalized() and
            // to ensure RPC endpoints like getConfirmedBlock, which require a confirmed root, work
            block_commitment_cache
                .write()
                .unwrap()
                .set_highest_super_majority_root(bank_forks.read().unwrap().root());

            // Park with the RPC service running, ready for inspection!
            warn!("Validator halted");
            *start_progress.write().unwrap() = ValidatorStartProgress::Halted;
            std::thread::park();
        }
        let ip_echo_server = match node.sockets.ip_echo {
            None => None,
            Some(tcp_listener) => Some(solana_net_utils::ip_echo_server(
                tcp_listener,
                config.ip_echo_server_threads,
                Some(node.info.shred_version()),
            )),
        };

        let (stats_reporter_sender, stats_reporter_receiver) = unbounded();

        let stats_reporter_service =
            StatsReporterService::new(stats_reporter_receiver, exit.clone());

        let gossip_service = GossipService::new(
            &cluster_info,
            Some(bank_forks.clone()),
            node.sockets.gossip.clone(),
            config.gossip_validators.clone(),
            should_check_duplicate_instance,
            Some(stats_reporter_sender.clone()),
            exit.clone(),
        );
        let serve_repair = ServeRepair::new(
            cluster_info.clone(),
            bank_forks.clone(),
            config.repair_whitelist.clone(),
        );
        let (repair_request_quic_sender, repair_request_quic_receiver) = unbounded();
        let (repair_response_quic_sender, repair_response_quic_receiver) = unbounded();
        let (ancestor_hashes_response_quic_sender, ancestor_hashes_response_quic_receiver) =
            unbounded();

        let waited_for_supermajority = wait_for_supermajority(
            config,
            Some(&mut process_blockstore),
            &bank_forks,
            &cluster_info,
            rpc_override_health_check,
            &start_progress,
        )?;

        let blockstore_metric_report_service =
            BlockstoreMetricReportService::new(blockstore.clone(), exit.clone());

        let wait_for_vote_to_start_leader =
            !waited_for_supermajority && !config.no_wait_for_vote_to_start_leader;

        let poh_service = PohService::new(
            poh_recorder.clone(),
            &genesis_config.poh_config,
            exit.clone(),
            bank_forks.read().unwrap().root_bank().ticks_per_slot(),
            config.poh_pinned_cpu_core,
            config.poh_hashes_per_batch,
            record_receiver,
        );
        assert_eq!(
            blockstore.get_new_shred_signals_len(),
            1,
            "New shred signal for the TVU should be the same as the clear bank signal."
        );

        let vote_tracker = Arc::<VoteTracker>::default();

        let (retransmit_slots_sender, retransmit_slots_receiver) = unbounded();
        let (verified_vote_sender, verified_vote_receiver) = unbounded();
        let (gossip_verified_vote_hash_sender, gossip_verified_vote_hash_receiver) = unbounded();
        let (duplicate_confirmed_slot_sender, duplicate_confirmed_slots_receiver) = unbounded();

        let entry_notification_sender = entry_notifier_service
            .as_ref()
            .map(|service| service.sender_cloned());

        let turbine_quic_endpoint_runtime = (current_runtime_handle.is_err()
            && genesis_config.cluster_type != ClusterType::MainnetBeta)
            .then(|| {
                tokio::runtime::Builder::new_multi_thread()
                    .enable_all()
                    .thread_name("solTurbineQuic")
                    .build()
                    .unwrap()
            });
        let (turbine_quic_endpoint_sender, turbine_quic_endpoint_receiver) = unbounded();
        let (
            turbine_quic_endpoint,
            turbine_quic_endpoint_sender,
            turbine_quic_endpoint_join_handle,
        ) = if genesis_config.cluster_type == ClusterType::MainnetBeta {
            let (sender, _receiver) = tokio::sync::mpsc::channel(1);
            (None, sender, None)
        } else {
            solana_turbine::quic_endpoint::new_quic_endpoint(
                turbine_quic_endpoint_runtime
                    .as_ref()
                    .map(TokioRuntime::handle)
                    .unwrap_or_else(|| current_runtime_handle.as_ref().unwrap()),
                &identity_keypair,
                node.sockets.tvu_quic,
                turbine_quic_endpoint_sender,
                bank_forks.clone(),
            )
            .map(|(endpoint, sender, join_handle)| (Some(endpoint), sender, Some(join_handle)))
            .unwrap()
        };

        // Repair quic endpoint.
        let repair_quic_endpoints_runtime = (current_runtime_handle.is_err()
            && genesis_config.cluster_type != ClusterType::MainnetBeta)
            .then(|| {
                tokio::runtime::Builder::new_multi_thread()
                    .enable_all()
                    .thread_name("solRepairQuic")
                    .build()
                    .unwrap()
            });
        let (repair_quic_endpoints, repair_quic_async_senders, repair_quic_endpoints_join_handle) =
            if genesis_config.cluster_type == ClusterType::MainnetBeta {
                (None, RepairQuicAsyncSenders::new_dummy(), None)
            } else {
                let repair_quic_sockets = RepairQuicSockets {
                    repair_server_quic_socket: node.sockets.serve_repair_quic,
                    repair_client_quic_socket: node.sockets.repair_quic,
                    ancestor_hashes_quic_socket: node.sockets.ancestor_hashes_requests_quic,
                };
                let repair_quic_senders = RepairQuicSenders {
                    repair_request_quic_sender: repair_request_quic_sender.clone(),
                    repair_response_quic_sender,
                    ancestor_hashes_response_quic_sender,
                };
                repair::quic_endpoint::new_quic_endpoints(
                    repair_quic_endpoints_runtime
                        .as_ref()
                        .map(TokioRuntime::handle)
                        .unwrap_or_else(|| current_runtime_handle.as_ref().unwrap()),
                    &identity_keypair,
                    repair_quic_sockets,
                    repair_quic_senders,
                    bank_forks.clone(),
                )
                .map(|(endpoints, senders, join_handle)| {
                    (Some(endpoints), senders, Some(join_handle))
                })
                .unwrap()
            };
        let serve_repair_service = ServeRepairService::new(
            serve_repair,
            // Incoming UDP repair requests are adapted into RemoteRequest
            // and also sent through the same channel.
            repair_request_quic_sender,
            repair_request_quic_receiver,
            repair_quic_async_senders.repair_response_quic_sender,
            blockstore.clone(),
            node.sockets.serve_repair,
            socket_addr_space,
            stats_reporter_sender,
            exit.clone(),
        );

        let in_wen_restart = config.wen_restart_proto_path.is_some() && !waited_for_supermajority;
        let wen_restart_repair_slots = if in_wen_restart {
            Some(Arc::new(RwLock::new(Vec::new())))
        } else {
            None
        };
        let tower = match process_blockstore.process_to_create_tower() {
            Ok(tower) => {
                info!("Tower state: {:?}", tower);
                tower
            }
            Err(e) => {
                warn!(
                    "Unable to retrieve tower: {:?} creating default tower....",
                    e
                );
                Tower::default()
            }
        };
        let last_vote = tower.last_vote();

        let outstanding_repair_requests =
            Arc::<RwLock<repair::repair_service::OutstandingShredRepairs>>::default();
        let cluster_slots =
            Arc::new(crate::cluster_slots_service::cluster_slots::ClusterSlots::default());

        // If RPC is supported and ConnectionCache is used, pass ConnectionCache for being warmup inside Tvu.
        let connection_cache_for_warmup =
            if json_rpc_service.is_some() && connection_cache.is_some() {
                connection_cache.as_ref()
            } else {
                None
            };

        let tvu = Tvu::new(
            vote_account,
            authorized_voter_keypairs,
            &bank_forks,
            &cluster_info,
            TvuSockets {
                repair: node.sockets.repair.try_clone().unwrap(),
                retransmit: node.sockets.retransmit_sockets,
                fetch: node.sockets.tvu,
                ancestor_hashes_requests: node.sockets.ancestor_hashes_requests,
            },
            blockstore.clone(),
            ledger_signal_receiver,
            &rpc_subscriptions,
            &poh_recorder,
            tower,
            config.tower_storage.clone(),
            &leader_schedule_cache,
            exit.clone(),
            block_commitment_cache,
            config.turbine_disabled.clone(),
            transaction_status_sender.clone(),
            entry_notification_sender.clone(),
            vote_tracker.clone(),
            retransmit_slots_sender,
            gossip_verified_vote_hash_receiver,
            verified_vote_receiver,
            replay_vote_sender.clone(),
            completed_data_sets_sender,
            bank_notification_sender.clone(),
            duplicate_confirmed_slots_receiver,
            TvuConfig {
                max_ledger_shreds: config.max_ledger_shreds,
                shred_version: node.info.shred_version(),
                repair_validators: config.repair_validators.clone(),
                repair_whitelist: config.repair_whitelist.clone(),
                wait_for_vote_to_start_leader,
                replay_forks_threads: config.replay_forks_threads,
                replay_transactions_threads: config.replay_transactions_threads,
                shred_sigverify_threads: config.tvu_shred_sigverify_threads,
                retransmit_xdp: config.retransmit_xdp.clone(),
            },
            &max_slots,
            block_metadata_notifier,
            config.wait_to_vote_slot,
            Some(snapshot_controller.clone()),
            config.runtime_config.log_messages_bytes_limit,
            connection_cache_for_warmup,
            &prioritization_fee_cache,
            banking_tracer.clone(),
            turbine_quic_endpoint_sender.clone(),
            turbine_quic_endpoint_receiver,
            repair_response_quic_receiver,
            repair_quic_async_senders.repair_request_quic_sender,
            repair_quic_async_senders.ancestor_hashes_request_quic_sender,
            ancestor_hashes_response_quic_receiver,
            outstanding_repair_requests.clone(),
            cluster_slots.clone(),
            wen_restart_repair_slots.clone(),
            slot_status_notifier,
            vote_connection_cache,
        )
        .map_err(ValidatorError::Other)?;

        if in_wen_restart {
            info!("Waiting for wen_restart to finish");
            wait_for_wen_restart(WenRestartConfig {
                wen_restart_path: config.wen_restart_proto_path.clone().unwrap(),
                wen_restart_coordinator: config.wen_restart_coordinator.unwrap(),
                last_vote,
                blockstore: blockstore.clone(),
                cluster_info: cluster_info.clone(),
                bank_forks: bank_forks.clone(),
                wen_restart_repair_slots: wen_restart_repair_slots.clone(),
                wait_for_supermajority_threshold_percent:
                    WAIT_FOR_WEN_RESTART_SUPERMAJORITY_THRESHOLD_PERCENT,
                snapshot_controller: Some(snapshot_controller.clone()),
                abs_status: accounts_background_service.status().clone(),
                genesis_config_hash: genesis_config.hash(),
                exit: exit.clone(),
            })?;
            return Err(ValidatorError::WenRestartFinished.into());
        }

        let key_notifiers = Arc::new(RwLock::new(KeyUpdaters::default()));
        let forwarding_tpu_client = if let Some(connection_cache) = &connection_cache {
            ForwardingClientOption::ConnectionCache(connection_cache.clone())
        } else {
            let runtime_handle = tpu_client_next_runtime
                .as_ref()
                .map(TokioRuntime::handle)
                .unwrap_or_else(|| current_runtime_handle.as_ref().unwrap());
            ForwardingClientOption::TpuClientNext((
                Arc::as_ref(&identity_keypair),
                tpu_transactions_forwards_client
                    .take()
                    .expect("Socket should exist."),
                runtime_handle.clone(),
                cancel_tpu_client_next,
            ))
        };
        let tpu = Tpu::new_with_client(
            &cluster_info,
            &poh_recorder,
            transaction_recorder,
            entry_receiver,
            retransmit_slots_receiver,
            TpuSockets {
                transactions: node.sockets.tpu,
                transaction_forwards: node.sockets.tpu_forwards,
                vote: node.sockets.tpu_vote,
                broadcast: node.sockets.broadcast,
                transactions_quic: node.sockets.tpu_quic,
                transactions_forwards_quic: node.sockets.tpu_forwards_quic,
                vote_quic: node.sockets.tpu_vote_quic,
                vote_forwarding_client: node.sockets.tpu_vote_forwarding_client,
                vortexor_receivers: node.sockets.vortexor_receivers,
            },
            &rpc_subscriptions,
            transaction_status_sender,
            entry_notification_sender,
            blockstore.clone(),
            &config.broadcast_stage_type,
            exit,
            node.info.shred_version(),
            vote_tracker,
            bank_forks.clone(),
            verified_vote_sender,
            gossip_verified_vote_hash_sender,
            replay_vote_receiver,
            replay_vote_sender,
            bank_notification_sender.map(|sender| sender.sender),
            config.tpu_coalesce,
            duplicate_confirmed_slot_sender,
            forwarding_tpu_client,
            turbine_quic_endpoint_sender,
            &identity_keypair,
            config.runtime_config.log_messages_bytes_limit,
            &staked_nodes,
            config.staked_nodes_overrides.clone(),
            banking_tracer_channels,
            tracer_thread,
            tpu_enable_udp,
            tpu_quic_server_config,
            tpu_fwd_quic_server_config,
            vote_quic_server_config,
            &prioritization_fee_cache,
            config.block_production_method.clone(),
            config.transaction_struct.clone(),
            config.enable_block_production_forwarding,
            config.generator_config.clone(),
            key_notifiers.clone(),
        );

        datapoint_info!(
            "validator-new",
            ("id", id.to_string(), String),
            ("version", solana_version::version!(), String),
            ("cluster_type", genesis_config.cluster_type as u32, i64),
            ("elapsed_ms", start_time.elapsed().as_millis() as i64, i64),
            ("waited_for_supermajority", waited_for_supermajority, bool),
            ("shred_version", shred_version as i64, i64),
        );

        *start_progress.write().unwrap() = ValidatorStartProgress::Running;
        if config.use_tpu_client_next {
            if let Some(json_rpc_service) = &json_rpc_service {
                key_notifiers.write().unwrap().add(
                    KeyUpdaterType::RpcService,
                    json_rpc_service.get_client_key_updater(),
                );
            }
            // note, that we don't need to add ConnectionClient to key_notifiers
            // because it is added inside Tpu.
        }

        *admin_rpc_service_post_init.write().unwrap() = Some(AdminRpcRequestMetadataPostInit {
            bank_forks: bank_forks.clone(),
            cluster_info: cluster_info.clone(),
            vote_account: *vote_account,
            repair_whitelist: config.repair_whitelist.clone(),
            notifies: key_notifiers,
            repair_socket: Arc::new(node.sockets.repair),
            outstanding_repair_requests,
            cluster_slots,
            gossip_socket: Some(node.sockets.gossip.clone()),
        });

        Ok(Self {
            stats_reporter_service,
            gossip_service,
            serve_repair_service,
            json_rpc_service,
            pubsub_service,
            rpc_completed_slots_service,
            optimistically_confirmed_bank_tracker,
            transaction_status_service,
            entry_notifier_service,
            system_monitor_service,
            sample_performance_service,
            snapshot_packager_service,
            completed_data_sets_service,
            tpu,
            tvu,
            poh_service,
            poh_recorder,
            ip_echo_server,
            validator_exit: config.validator_exit.clone(),
            cluster_info,
            bank_forks,
            blockstore,
            geyser_plugin_service,
            blockstore_metric_report_service,
            accounts_background_service,
            accounts_hash_verifier,
            turbine_quic_endpoint,
            turbine_quic_endpoint_runtime,
            turbine_quic_endpoint_join_handle,
            repair_quic_endpoints,
            repair_quic_endpoints_runtime,
            repair_quic_endpoints_join_handle,
            _tpu_client_next_runtime: tpu_client_next_runtime,
        })
    }

    // Used for notifying many nodes in parallel to exit
    pub fn exit(&mut self) {
        self.validator_exit.write().unwrap().exit();

        // drop all signals in blockstore
        self.blockstore.drop_signal();
    }

    pub fn close(mut self) {
        self.exit();
        self.join();
    }

    fn print_node_info(node: &Node) {
        info!("{:?}", node.info);
        info!(
            "local gossip address: {}",
            node.sockets.gossip.local_addr().unwrap()
        );
        info!(
            "local broadcast address: {}",
            node.sockets
                .broadcast
                .first()
                .unwrap()
                .local_addr()
                .unwrap()
        );
        info!(
            "local repair address: {}",
            node.sockets.repair.local_addr().unwrap()
        );
        info!(
            "local retransmit address: {}",
            node.sockets.retransmit_sockets[0].local_addr().unwrap()
        );
    }

    pub fn join(self) {
        drop(self.cluster_info);

        macro_rules! join_then_log {
            ($expr:expr) => {
                let label = stringify!($expr);
                let r = $expr.join().expect(label);
                trace!("joined {label} with {r:?} {:?}", std::thread::current());
            };
        }

        join_then_log!(self.poh_service);

        drop(self.poh_recorder);

        if let Some(json_rpc_service) = self.json_rpc_service {
            join_then_log!(json_rpc_service);
        }

        if let Some(pubsub_service) = self.pubsub_service {
            join_then_log!(pubsub_service);
        }

        if let Some(rpc_completed_slots_service) = self.rpc_completed_slots_service {
            join_then_log!(rpc_completed_slots_service);
        }

        if let Some(optimistically_confirmed_bank_tracker) =
            self.optimistically_confirmed_bank_tracker
        {
            join_then_log!(optimistically_confirmed_bank_tracker);
        }

        if let Some(transaction_status_service) = self.transaction_status_service {
            join_then_log!(transaction_status_service);
        }

<<<<<<< HEAD
=======
        if let Some(block_meta_service) = self.block_meta_service {
            join_then_log!(block_meta_service);
        }

>>>>>>> 163015ab
        if let Some(system_monitor_service) = self.system_monitor_service {
            join_then_log!(system_monitor_service);
        }

        if let Some(sample_performance_service) = self.sample_performance_service {
            join_then_log!(sample_performance_service);
        }

        if let Some(entry_notifier_service) = self.entry_notifier_service {
            join_then_log!(entry_notifier_service);
        }

        if let Some(snapshot_packager_service) = self.snapshot_packager_service {
            join_then_log!(snapshot_packager_service);
        }

        join_then_log!(self.gossip_service);
        self.repair_quic_endpoints
            .iter()
            .flatten()
            .for_each(repair::quic_endpoint::close_quic_endpoint);
        join_then_log!(self.serve_repair_service);
        if let Some(repair_quic_endpoints_join_handle) = self.repair_quic_endpoints_join_handle {
            self.repair_quic_endpoints_runtime
                .map(|runtime| runtime.block_on(repair_quic_endpoints_join_handle))
                .transpose()
                .unwrap();
        }
        join_then_log!(self.stats_reporter_service);
        join_then_log!(self.blockstore_metric_report_service);
        join_then_log!(self.accounts_background_service);
        join_then_log!(self.accounts_hash_verifier);
        if let Some(turbine_quic_endpoint) = &self.turbine_quic_endpoint {
            solana_turbine::quic_endpoint::close_quic_endpoint(turbine_quic_endpoint);
        }
        join_then_log!(self.tpu);
        join_then_log!(self.tvu);
        if let Some(turbine_quic_endpoint_join_handle) = self.turbine_quic_endpoint_join_handle {
            self.turbine_quic_endpoint_runtime
                .map(|runtime| runtime.block_on(turbine_quic_endpoint_join_handle))
                .transpose()
                .unwrap();
        }
        if let Some(completed_data_sets_service) = self.completed_data_sets_service {
            join_then_log!(completed_data_sets_service);
        }
        if let Some(ip_echo_server) = self.ip_echo_server {
            ip_echo_server.shutdown_background();
        }

        if let Some(geyser_plugin_service) = self.geyser_plugin_service {
            join_then_log!(geyser_plugin_service);
        }

        trace!("dropping bank_forks...");
        let sc = Arc::strong_count(&self.bank_forks);
        if let Some(bank_forks) = Arc::into_inner(self.bank_forks) {
            drop::<BankForks>(bank_forks.into_inner().unwrap());
        } else {
            warn!("seems bankforks are leaking...{}:", sc);
        }

        trace!("completed joining all services");
    }
}

fn active_vote_account_exists_in_bank(bank: &Bank, vote_account: &Pubkey) -> bool {
    if let Some(account) = &bank.get_account(vote_account) {
        if let Some(vote_state) = vote_state::from(account) {
            return !vote_state.votes.is_empty();
        }
    }
    false
}

fn check_poh_speed(bank: &Bank, maybe_hash_samples: Option<u64>) -> Result<(), ValidatorError> {
    let Some(hashes_per_tick) = bank.hashes_per_tick() else {
        warn!("Unable to read hashes per tick from Bank, skipping PoH speed check");
        return Ok(());
    };

    let ticks_per_slot = bank.ticks_per_slot();
    let hashes_per_slot = hashes_per_tick * ticks_per_slot;
    let hash_samples = maybe_hash_samples.unwrap_or(hashes_per_slot);

    let hash_time = compute_hash_time(hash_samples);
    let my_hashes_per_second = (hash_samples as f64 / hash_time.as_secs_f64()) as u64;

    let target_slot_duration = Duration::from_nanos(bank.ns_per_slot as u64);
    let target_hashes_per_second =
        (hashes_per_slot as f64 / target_slot_duration.as_secs_f64()) as u64;

    info!(
        "PoH speed check: computed hashes per second {my_hashes_per_second}, target hashes per \
         second {target_hashes_per_second}"
    );
    if my_hashes_per_second < target_hashes_per_second {
        return Err(ValidatorError::PohTooSlow {
            mine: my_hashes_per_second,
            target: target_hashes_per_second,
        });
    }

    Ok(())
}

fn maybe_cluster_restart_with_hard_fork(config: &ValidatorConfig, root_slot: Slot) -> Option<Slot> {
    // detect cluster restart (hard fork) indirectly via wait_for_supermajority...
    if let Some(wait_slot_for_supermajority) = config.wait_for_supermajority {
        if wait_slot_for_supermajority == root_slot {
            return Some(wait_slot_for_supermajority);
        }
    }

    None
}

fn post_process_restored_tower(
    restored_tower: crate::consensus::Result<Tower>,
    validator_identity: &Pubkey,
    vote_account: &Pubkey,
    config: &ValidatorConfig,
    bank_forks: &BankForks,
) -> Result<Tower, String> {
    let mut should_require_tower = config.require_tower;

    let restored_tower = restored_tower.and_then(|tower| {
        let root_bank = bank_forks.root_bank();
        let slot_history = root_bank.get_slot_history();
        // make sure tower isn't corrupted first before the following hard fork check
        let tower = tower.adjust_lockouts_after_replay(root_bank.slot(), &slot_history);

        if let Some(hard_fork_restart_slot) =
            maybe_cluster_restart_with_hard_fork(config, root_bank.slot())
        {
            // intentionally fail to restore tower; we're supposedly in a new hard fork; past
            // out-of-chain vote state doesn't make sense at all
            // what if --wait-for-supermajority again if the validator restarted?
            let message =
                format!("Hard fork is detected; discarding tower restoration result: {tower:?}");
            datapoint_error!("tower_error", ("error", message, String),);
            error!("{}", message);

            // unconditionally relax tower requirement so that we can always restore tower
            // from root bank.
            should_require_tower = false;
            return Err(crate::consensus::TowerError::HardFork(
                hard_fork_restart_slot,
            ));
        }

        if let Some(warp_slot) = config.warp_slot {
            // unconditionally relax tower requirement so that we can always restore tower
            // from root bank after the warp
            should_require_tower = false;
            return Err(crate::consensus::TowerError::HardFork(warp_slot));
        }

        tower
    });

    let restored_tower = match restored_tower {
        Ok(tower) => tower,
        Err(err) => {
            let voting_has_been_active =
                active_vote_account_exists_in_bank(&bank_forks.working_bank(), vote_account);
            if !err.is_file_missing() {
                datapoint_error!(
                    "tower_error",
                    ("error", format!("Unable to restore tower: {err}"), String),
                );
            }
            if should_require_tower && voting_has_been_active {
                return Err(format!(
                    "Requested mandatory tower restore failed: {err}. And there is an existing \
                     vote_account containing actual votes. Aborting due to possible conflicting \
                     duplicate votes"
                ));
            }
            if err.is_file_missing() && !voting_has_been_active {
                // Currently, don't protect against spoofed snapshots with no tower at all
                info!(
                    "Ignoring expected failed tower restore because this is the initial validator \
                     start with the vote account..."
                );
            } else {
                error!(
                    "Rebuilding a new tower from the latest vote account due to failed tower \
                     restore: {}",
                    err
                );
            }

            Tower::new_from_bankforks(bank_forks, validator_identity, vote_account)
        }
    };

    Ok(restored_tower)
}

fn load_genesis(
    config: &ValidatorConfig,
    ledger_path: &Path,
) -> Result<GenesisConfig, ValidatorError> {
    let genesis_config = open_genesis_config(ledger_path, config.max_genesis_archive_unpacked_size)
        .map_err(ValidatorError::OpenGenesisConfig)?;

    // This needs to be limited otherwise the state in the VoteAccount data
    // grows too large
    let leader_schedule_slot_offset = genesis_config.epoch_schedule.leader_schedule_slot_offset;
    let slots_per_epoch = genesis_config.epoch_schedule.slots_per_epoch;
    let leader_epoch_offset = leader_schedule_slot_offset.div_ceil(slots_per_epoch);
    assert!(leader_epoch_offset <= MAX_LEADER_SCHEDULE_EPOCH_OFFSET);

    let genesis_hash = genesis_config.hash();
    info!("genesis hash: {}", genesis_hash);

    if let Some(expected_genesis_hash) = config.expected_genesis_hash {
        if genesis_hash != expected_genesis_hash {
            return Err(ValidatorError::GenesisHashMismatch(
                genesis_hash,
                expected_genesis_hash,
            ));
        }
    }

    Ok(genesis_config)
}

#[allow(clippy::type_complexity)]
fn load_blockstore(
    config: &ValidatorConfig,
    ledger_path: &Path,
    genesis_config: &GenesisConfig,
    exit: Arc<AtomicBool>,
    start_progress: &Arc<RwLock<ValidatorStartProgress>>,
    accounts_update_notifier: Option<AccountsUpdateNotifier>,
    transaction_notifier: Option<TransactionNotifierArc>,
    entry_notifier: Option<EntryNotifierArc>,
) -> Result<
    (
        Arc<RwLock<BankForks>>,
        Arc<Blockstore>,
        Slot,
        Receiver<bool>,
        LeaderScheduleCache,
        Option<StartingSnapshotHashes>,
        TransactionHistoryServices,
        blockstore_processor::ProcessOptions,
        BlockstoreRootScan,
        DroppedSlotsReceiver,
        Option<EntryNotifierService>,
    ),
    String,
> {
    info!("loading ledger from {:?}...", ledger_path);
    *start_progress.write().unwrap() = ValidatorStartProgress::LoadingLedger;

    let blockstore = Blockstore::open_with_options(ledger_path, config.blockstore_options.clone())
        .map_err(|err| format!("Failed to open Blockstore: {err:?}"))?;

    let (ledger_signal_sender, ledger_signal_receiver) = bounded(MAX_REPLAY_WAKE_UP_SIGNALS);
    blockstore.add_new_shred_signal(ledger_signal_sender);

    // following boot sequence (esp BankForks) could set root. so stash the original value
    // of blockstore root away here as soon as possible.
    let original_blockstore_root = blockstore.max_root();

    let blockstore = Arc::new(blockstore);
    let blockstore_root_scan = BlockstoreRootScan::new(config, blockstore.clone(), exit.clone());
    let halt_at_slot = config
        .halt_at_slot
        .or_else(|| blockstore.highest_slot().unwrap_or(None));

    let process_options = blockstore_processor::ProcessOptions {
        run_verification: config.run_verification,
        halt_at_slot,
        new_hard_forks: config.new_hard_forks.clone(),
        debug_keys: config.debug_keys.clone(),
        accounts_db_config: config.accounts_db_config.clone(),
        accounts_db_test_hash_calculation: config.accounts_db_test_hash_calculation,
        accounts_db_skip_shrink: config.accounts_db_skip_shrink,
        accounts_db_force_initial_clean: config.accounts_db_force_initial_clean,
        runtime_config: config.runtime_config.clone(),
        use_snapshot_archives_at_startup: config.use_snapshot_archives_at_startup,
        ..blockstore_processor::ProcessOptions::default()
    };

    let enable_rpc_transaction_history =
        config.rpc_addrs.is_some() && config.rpc_config.enable_rpc_transaction_history;
    let is_plugin_transaction_history_required = transaction_notifier.as_ref().is_some();
    let transaction_history_services =
        if enable_rpc_transaction_history || is_plugin_transaction_history_required {
            initialize_rpc_transaction_history_services(
                blockstore.clone(),
                exit.clone(),
                enable_rpc_transaction_history,
                config.rpc_config.enable_extended_tx_metadata_storage,
                transaction_notifier,
            )
        } else {
            TransactionHistoryServices::default()
        };

    let entry_notifier_service = entry_notifier
        .map(|entry_notifier| EntryNotifierService::new(entry_notifier, exit.clone()));

    let (bank_forks, mut leader_schedule_cache, starting_snapshot_hashes) =
        bank_forks_utils::load_bank_forks(
            genesis_config,
            &blockstore,
            config.account_paths.clone(),
            &config.snapshot_config,
            &process_options,
            transaction_history_services
                .transaction_status_sender
                .as_ref(),
            entry_notifier_service
                .as_ref()
                .map(|service| service.sender()),
            accounts_update_notifier,
            exit,
        )
        .map_err(|err| err.to_string())?;

    // Before replay starts, set the callbacks in each of the banks in BankForks so that
    // all dropped banks come through the `pruned_banks_receiver` channel. This way all bank
    // drop behavior can be safely synchronized with any other ongoing accounts activity like
    // cache flush, clean, shrink, as long as the same thread performing those activities also
    // is processing the dropped banks from the `pruned_banks_receiver` channel.
    let pruned_banks_receiver =
        AccountsBackgroundService::setup_bank_drop_callback(bank_forks.clone());

    leader_schedule_cache.set_fixed_leader_schedule(config.fixed_leader_schedule.clone());

    Ok((
        bank_forks,
        blockstore,
        original_blockstore_root,
        ledger_signal_receiver,
        leader_schedule_cache,
        starting_snapshot_hashes,
        transaction_history_services,
        process_options,
        blockstore_root_scan,
        pruned_banks_receiver,
        entry_notifier_service,
    ))
}

pub struct ProcessBlockStore<'a> {
    id: &'a Pubkey,
    vote_account: &'a Pubkey,
    start_progress: &'a Arc<RwLock<ValidatorStartProgress>>,
    blockstore: &'a Blockstore,
    original_blockstore_root: Slot,
    bank_forks: &'a Arc<RwLock<BankForks>>,
    leader_schedule_cache: &'a LeaderScheduleCache,
    process_options: &'a blockstore_processor::ProcessOptions,
    transaction_status_sender: Option<&'a TransactionStatusSender>,
    entry_notification_sender: Option<&'a EntryNotifierSender>,
    blockstore_root_scan: Option<BlockstoreRootScan>,
    snapshot_controller: &'a SnapshotController,
    config: &'a ValidatorConfig,
    tower: Option<Tower>,
}

impl<'a> ProcessBlockStore<'a> {
    #[allow(clippy::too_many_arguments)]
    fn new(
        id: &'a Pubkey,
        vote_account: &'a Pubkey,
        start_progress: &'a Arc<RwLock<ValidatorStartProgress>>,
        blockstore: &'a Blockstore,
        original_blockstore_root: Slot,
        bank_forks: &'a Arc<RwLock<BankForks>>,
        leader_schedule_cache: &'a LeaderScheduleCache,
        process_options: &'a blockstore_processor::ProcessOptions,
        transaction_status_sender: Option<&'a TransactionStatusSender>,
        entry_notification_sender: Option<&'a EntryNotifierSender>,
        blockstore_root_scan: BlockstoreRootScan,
        snapshot_controller: &'a SnapshotController,
        config: &'a ValidatorConfig,
    ) -> Self {
        Self {
            id,
            vote_account,
            start_progress,
            blockstore,
            original_blockstore_root,
            bank_forks,
            leader_schedule_cache,
            process_options,
            transaction_status_sender,
            entry_notification_sender,
            blockstore_root_scan: Some(blockstore_root_scan),
            snapshot_controller,
            config,
            tower: None,
        }
    }

    pub(crate) fn process(&mut self) -> Result<(), String> {
        if self.tower.is_none() {
            let previous_start_process = *self.start_progress.read().unwrap();
            *self.start_progress.write().unwrap() = ValidatorStartProgress::LoadingLedger;

            let exit = Arc::new(AtomicBool::new(false));
            if let Ok(Some(max_slot)) = self.blockstore.highest_slot() {
                let bank_forks = self.bank_forks.clone();
                let exit = exit.clone();
                let start_progress = self.start_progress.clone();

                let _ = Builder::new()
                    .name("solRptLdgrStat".to_string())
                    .spawn(move || {
                        while !exit.load(Ordering::Relaxed) {
                            let slot = bank_forks.read().unwrap().working_bank().slot();
                            *start_progress.write().unwrap() =
                                ValidatorStartProgress::ProcessingLedger { slot, max_slot };
                            sleep(Duration::from_secs(2));
                        }
                    })
                    .unwrap();
            }
            blockstore_processor::process_blockstore_from_root(
                self.blockstore,
                self.bank_forks,
                self.leader_schedule_cache,
                self.process_options,
                self.transaction_status_sender,
                self.entry_notification_sender,
                Some(self.snapshot_controller),
            )
            .map_err(|err| {
                exit.store(true, Ordering::Relaxed);
                format!("Failed to load ledger: {err:?}")
            })?;
            exit.store(true, Ordering::Relaxed);

            if let Some(blockstore_root_scan) = self.blockstore_root_scan.take() {
                blockstore_root_scan.join();
            }

            self.tower = Some({
                let restored_tower = Tower::restore(self.config.tower_storage.as_ref(), self.id);
                if let Ok(tower) = &restored_tower {
                    // reconciliation attempt 1 of 2 with tower
                    reconcile_blockstore_roots_with_external_source(
                        ExternalRootSource::Tower(tower.root()),
                        self.blockstore,
                        &mut self.original_blockstore_root,
                    )
                    .map_err(|err| format!("Failed to reconcile blockstore with tower: {err:?}"))?;
                }

                post_process_restored_tower(
                    restored_tower,
                    self.id,
                    self.vote_account,
                    self.config,
                    &self.bank_forks.read().unwrap(),
                )?
            });

            if let Some(hard_fork_restart_slot) = maybe_cluster_restart_with_hard_fork(
                self.config,
                self.bank_forks.read().unwrap().root(),
            ) {
                // reconciliation attempt 2 of 2 with hard fork
                // this should be #2 because hard fork root > tower root in almost all cases
                reconcile_blockstore_roots_with_external_source(
                    ExternalRootSource::HardFork(hard_fork_restart_slot),
                    self.blockstore,
                    &mut self.original_blockstore_root,
                )
                .map_err(|err| format!("Failed to reconcile blockstore with hard fork: {err:?}"))?;
            }

            *self.start_progress.write().unwrap() = previous_start_process;
        }
        Ok(())
    }

    pub(crate) fn process_to_create_tower(mut self) -> Result<Tower, String> {
        self.process()?;
        Ok(self.tower.unwrap())
    }
}

fn maybe_warp_slot(
    config: &ValidatorConfig,
    process_blockstore: &mut ProcessBlockStore,
    ledger_path: &Path,
    bank_forks: &RwLock<BankForks>,
    leader_schedule_cache: &LeaderScheduleCache,
    snapshot_controller: &SnapshotController,
) -> Result<(), String> {
    if let Some(warp_slot) = config.warp_slot {
        let mut bank_forks = bank_forks.write().unwrap();

        let working_bank = bank_forks.working_bank();

        if warp_slot <= working_bank.slot() {
            return Err(format!(
                "warp slot ({}) cannot be less than the working bank slot ({})",
                warp_slot,
                working_bank.slot()
            ));
        }
        info!("warping to slot {}", warp_slot);

        let root_bank = bank_forks.root_bank();

        // An accounts hash calculation from storages will occur in warp_from_parent() below.  This
        // requires that the accounts cache has been flushed, which requires the parent slot to be
        // rooted.
        root_bank.squash();
        root_bank.force_flush_accounts_cache();

        bank_forks.insert(Bank::warp_from_parent(
            root_bank,
            &Pubkey::default(),
            warp_slot,
            solana_accounts_db::accounts_db::CalcAccountsHashDataSource::Storages,
        ));
        bank_forks
            .set_root(warp_slot, Some(snapshot_controller), Some(warp_slot))
            .map_err(|err| err.to_string())?;
        leader_schedule_cache.set_root(&bank_forks.root_bank());

        let full_snapshot_archive_info = match snapshot_bank_utils::bank_to_full_snapshot_archive(
            ledger_path,
            &bank_forks.root_bank(),
            None,
            &config.snapshot_config.full_snapshot_archives_dir,
            &config.snapshot_config.incremental_snapshot_archives_dir,
            config.snapshot_config.archive_format,
        ) {
            Ok(archive_info) => archive_info,
            Err(e) => return Err(format!("Unable to create snapshot: {e}")),
        };
        info!(
            "created snapshot: {}",
            full_snapshot_archive_info.path().display()
        );

        drop(bank_forks);
        // Process blockstore after warping bank forks to make sure tower and
        // bank forks are in sync.
        process_blockstore.process()?;
    }
    Ok(())
}

/// Returns the starting slot at which the blockstore should be scanned for
/// shreds with an incorrect shred version, or None if the check is unnecessary
fn should_cleanup_blockstore_incorrect_shred_versions(
    config: &ValidatorConfig,
    blockstore: &Blockstore,
    root_slot: Slot,
    hard_forks: &HardForks,
) -> Result<Option<Slot>, BlockstoreError> {
    // Perform the check if we are booting as part of a cluster restart at slot root_slot
    let maybe_cluster_restart_slot = maybe_cluster_restart_with_hard_fork(config, root_slot);
    if maybe_cluster_restart_slot.is_some() {
        return Ok(Some(root_slot + 1));
    }

    // If there are no hard forks, the shred version cannot have changed
    let Some(latest_hard_fork) = hard_forks.iter().last().map(|(slot, _)| *slot) else {
        return Ok(None);
    };

    // If the blockstore is empty, there are certainly no shreds with an incorrect version
    let Some(blockstore_max_slot) = blockstore.highest_slot()? else {
        return Ok(None);
    };
    let blockstore_min_slot = blockstore.lowest_slot();
    info!(
        "Blockstore contains data from slot {blockstore_min_slot} to {blockstore_max_slot}, the \
        latest hard fork is {latest_hard_fork}"
    );

    if latest_hard_fork < blockstore_min_slot {
        // latest_hard_fork < blockstore_min_slot <= blockstore_max_slot
        //
        // All slots in the blockstore are newer than the latest hard fork, and only shreds with
        // the correct shred version should have been inserted since the latest hard fork
        //
        // This is the normal case where the last cluster restart & hard fork was a while ago; we
        // can skip the check for this case
        Ok(None)
    } else if latest_hard_fork < blockstore_max_slot {
        // blockstore_min_slot < latest_hard_fork < blockstore_max_slot
        //
        // This could be a case where there was a cluster restart, but this node was not part of
        // the supermajority that actually restarted the cluster. Rather, this node likely
        // downloaded a new snapshot while retaining the blockstore, including slots beyond the
        // chosen restart slot. We need to perform the blockstore check for this case
        //
        // Note that the downloaded snapshot slot (root_slot) could be greater than the latest hard
        // fork slot. Even though this node will only replay slots after root_slot, start the check
        // at latest_hard_fork + 1 to check (and possibly purge) any invalid state.
        Ok(Some(latest_hard_fork + 1))
    } else {
        // blockstore_min_slot <= blockstore_max_slot <= latest_hard_fork
        //
        // All slots in the blockstore are older than the latest hard fork. The blockstore check
        // would start from latest_hard_fork + 1; skip the check as there are no slots to check
        //
        // This is kind of an unusual case to hit, maybe a node has been offline for a long time
        // and just restarted with a new downloaded snapshot but the old blockstore
        Ok(None)
    }
}

/// Searches the blockstore for data shreds with a shred version that differs
/// from the passed `expected_shred_version`
fn scan_blockstore_for_incorrect_shred_version(
    blockstore: &Blockstore,
    start_slot: Slot,
    expected_shred_version: u16,
) -> Result<Option<u16>, BlockstoreError> {
    const TIMEOUT: Duration = Duration::from_secs(60);
    let timer = Instant::now();
    // Search for shreds with incompatible version in blockstore
    let slot_meta_iterator = blockstore.slot_meta_iterator(start_slot)?;

    info!("Searching blockstore for shred with incorrect version from slot {start_slot}");
    for (slot, _meta) in slot_meta_iterator {
        let shreds = blockstore.get_data_shreds_for_slot(slot, 0)?;
        for shred in &shreds {
            if shred.version() != expected_shred_version {
                return Ok(Some(shred.version()));
            }
        }
        if timer.elapsed() > TIMEOUT {
            info!("Didn't find incorrect shreds after 60 seconds, aborting");
            break;
        }
    }
    Ok(None)
}

/// If the blockstore contains any shreds with the incorrect shred version,
/// copy them to a backup blockstore and purge them from the actual blockstore.
fn cleanup_blockstore_incorrect_shred_versions(
    blockstore: &Blockstore,
    config: &ValidatorConfig,
    start_slot: Slot,
    expected_shred_version: u16,
) -> Result<(), BlockstoreError> {
    let incorrect_shred_version = scan_blockstore_for_incorrect_shred_version(
        blockstore,
        start_slot,
        expected_shred_version,
    )?;
    let Some(incorrect_shred_version) = incorrect_shred_version else {
        info!("Only shreds with the correct version were found in the blockstore");
        return Ok(());
    };

    // .unwrap() safe because getting to this point implies blockstore has slots/shreds
    let end_slot = blockstore.highest_slot()?.unwrap();

    // Backing up the shreds that will be deleted from primary blockstore is
    // not critical, so swallow errors from backup blockstore operations.
    let backup_folder = format!(
        "{}_backup_{}_{}_{}",
        BLOCKSTORE_DIRECTORY_ROCKS_LEVEL, incorrect_shred_version, start_slot, end_slot
    );
    match Blockstore::open_with_options(
        &blockstore.ledger_path().join(backup_folder),
        config.blockstore_options.clone(),
    ) {
        Ok(backup_blockstore) => {
            info!("Backing up slots from {start_slot} to {end_slot}");
            let mut timer = Measure::start("blockstore backup");

            const PRINT_INTERVAL: Duration = Duration::from_secs(5);
            let mut print_timer = Instant::now();
            let mut num_slots_copied = 0;
            let slot_meta_iterator = blockstore.slot_meta_iterator(start_slot)?;
            for (slot, _meta) in slot_meta_iterator {
                let shreds = blockstore.get_data_shreds_for_slot(slot, 0)?;
                let shreds = shreds.into_iter().map(Cow::Owned);
                let _ = backup_blockstore.insert_cow_shreds(shreds, None, true);
                num_slots_copied += 1;

                if print_timer.elapsed() > PRINT_INTERVAL {
                    info!("Backed up {num_slots_copied} slots thus far");
                    print_timer = Instant::now();
                }
            }

            timer.stop();
            info!("Backing up slots done. {timer}");
        }
        Err(err) => {
            warn!("Unable to backup shreds with incorrect shred version: {err}");
        }
    }

    info!("Purging slots {start_slot} to {end_slot} from blockstore");
    let mut timer = Measure::start("blockstore purge");
    blockstore.purge_from_next_slots(start_slot, end_slot);
    blockstore.purge_slots(start_slot, end_slot, PurgeType::Exact);
    timer.stop();
    info!("Purging slots done. {timer}");

    Ok(())
}

fn initialize_rpc_transaction_history_services(
    blockstore: Arc<Blockstore>,
    exit: Arc<AtomicBool>,
    enable_rpc_transaction_history: bool,
    enable_extended_tx_metadata_storage: bool,
    transaction_notifier: Option<TransactionNotifierArc>,
) -> TransactionHistoryServices {
    let max_complete_transaction_status_slot = Arc::new(AtomicU64::new(blockstore.max_root()));
    let (transaction_status_sender, transaction_status_receiver) = unbounded();
    let transaction_status_sender = Some(TransactionStatusSender {
        sender: transaction_status_sender,
    });
    let transaction_status_service = Some(TransactionStatusService::new(
        transaction_status_receiver,
        max_complete_transaction_status_slot.clone(),
        enable_rpc_transaction_history,
        transaction_notifier,
        blockstore.clone(),
        enable_extended_tx_metadata_storage,
        exit.clone(),
    ));

    TransactionHistoryServices {
        transaction_status_sender,
        transaction_status_service,
        max_complete_transaction_status_slot,
    }
}

#[derive(Error, Debug)]
pub enum ValidatorError {
    #[error("bank hash mismatch: actual={0}, expected={1}")]
    BankHashMismatch(Hash, Hash),

    #[error("blockstore error: {0}")]
    Blockstore(#[source] BlockstoreError),

    #[error("genesis hash mismatch: actual={0}, expected={1}")]
    GenesisHashMismatch(Hash, Hash),

    #[error(
        "ledger does not have enough data to wait for supermajority: \
        current slot={0}, needed slot={1}"
    )]
    NotEnoughLedgerData(Slot, Slot),

    #[error("failed to open genesis: {0}")]
    OpenGenesisConfig(#[source] OpenGenesisConfigError),

    #[error("{0}")]
    Other(String),

    #[error(
        "PoH hashes/second rate is slower than the cluster target: mine {mine}, cluster {target}"
    )]
    PohTooSlow { mine: u64, target: u64 },

    #[error("shred version mismatch: actual {actual}, expected {expected}")]
    ShredVersionMismatch { actual: u16, expected: u16 },

    #[error(transparent)]
    TraceError(#[from] TraceError),

    #[error("Wen Restart finished, please continue with --wait-for-supermajority")]
    WenRestartFinished,
}

// Return if the validator waited on other nodes to start. In this case
// it should not wait for one of it's votes to land to produce blocks
// because if the whole network is waiting, then it will stall.
//
// Error indicates that a bad hash was encountered or another condition
// that is unrecoverable and the validator should exit.
fn wait_for_supermajority(
    config: &ValidatorConfig,
    process_blockstore: Option<&mut ProcessBlockStore>,
    bank_forks: &RwLock<BankForks>,
    cluster_info: &ClusterInfo,
    rpc_override_health_check: Arc<AtomicBool>,
    start_progress: &Arc<RwLock<ValidatorStartProgress>>,
) -> Result<bool, ValidatorError> {
    match config.wait_for_supermajority {
        None => Ok(false),
        Some(wait_for_supermajority_slot) => {
            if let Some(process_blockstore) = process_blockstore {
                process_blockstore
                    .process()
                    .map_err(ValidatorError::Other)?;
            }

            let bank = bank_forks.read().unwrap().working_bank();
            match wait_for_supermajority_slot.cmp(&bank.slot()) {
                std::cmp::Ordering::Less => return Ok(false),
                std::cmp::Ordering::Greater => {
                    return Err(ValidatorError::NotEnoughLedgerData(
                        bank.slot(),
                        wait_for_supermajority_slot,
                    ));
                }
                _ => {}
            }

            if let Some(expected_bank_hash) = config.expected_bank_hash {
                if bank.hash() != expected_bank_hash {
                    return Err(ValidatorError::BankHashMismatch(
                        bank.hash(),
                        expected_bank_hash,
                    ));
                }
            }

            for i in 1.. {
                let logging = i % 10 == 1;
                if logging {
                    info!(
                        "Waiting for {}% of activated stake at slot {} to be in gossip...",
                        WAIT_FOR_SUPERMAJORITY_THRESHOLD_PERCENT,
                        bank.slot()
                    );
                }

                let gossip_stake_percent =
                    get_stake_percent_in_gossip(&bank, cluster_info, logging);

                *start_progress.write().unwrap() =
                    ValidatorStartProgress::WaitingForSupermajority {
                        slot: wait_for_supermajority_slot,
                        gossip_stake_percent,
                    };

                if gossip_stake_percent >= WAIT_FOR_SUPERMAJORITY_THRESHOLD_PERCENT {
                    info!(
                        "Supermajority reached, {}% active stake detected, starting up now.",
                        gossip_stake_percent,
                    );
                    break;
                }
                // The normal RPC health checks don't apply as the node is waiting, so feign health to
                // prevent load balancers from removing the node from their list of candidates during a
                // manual restart.
                rpc_override_health_check.store(true, Ordering::Relaxed);
                sleep(Duration::new(1, 0));
            }
            rpc_override_health_check.store(false, Ordering::Relaxed);
            Ok(true)
        }
    }
}

// Get the activated stake percentage (based on the provided bank) that is visible in gossip
fn get_stake_percent_in_gossip(bank: &Bank, cluster_info: &ClusterInfo, log: bool) -> u64 {
    let mut online_stake = 0;
    let mut wrong_shred_stake = 0;
    let mut wrong_shred_nodes = vec![];
    let mut offline_stake = 0;
    let mut offline_nodes = vec![];

    let mut total_activated_stake = 0;
    let now = timestamp();
    // Nodes contact infos are saved to disk and restored on validator startup.
    // Staked nodes entries will not expire until an epoch after. So it
    // is necessary here to filter for recent entries to establish liveness.
    let peers: HashMap<_, _> = cluster_info
        .tvu_peers(|q| q.clone())
        .into_iter()
        .filter(|node| {
            let age = now.saturating_sub(node.wallclock());
            // Contact infos are refreshed twice during this period.
            age < CRDS_GOSSIP_PULL_CRDS_TIMEOUT_MS
        })
        .map(|node| (*node.pubkey(), node))
        .collect();
    let my_shred_version = cluster_info.my_shred_version();
    let my_id = cluster_info.id();

    for (activated_stake, vote_account) in bank.vote_accounts().values() {
        let activated_stake = *activated_stake;
        total_activated_stake += activated_stake;

        if activated_stake == 0 {
            continue;
        }
        let vote_state_node_pubkey = *vote_account.node_pubkey();

        if let Some(peer) = peers.get(&vote_state_node_pubkey) {
            if peer.shred_version() == my_shred_version {
                trace!(
                    "observed {} in gossip, (activated_stake={})",
                    vote_state_node_pubkey,
                    activated_stake
                );
                online_stake += activated_stake;
            } else {
                wrong_shred_stake += activated_stake;
                wrong_shred_nodes.push((activated_stake, vote_state_node_pubkey));
            }
        } else if vote_state_node_pubkey == my_id {
            online_stake += activated_stake; // This node is online
        } else {
            offline_stake += activated_stake;
            offline_nodes.push((activated_stake, vote_state_node_pubkey));
        }
    }

    let online_stake_percentage = (online_stake as f64 / total_activated_stake as f64) * 100.;
    if log {
        info!(
            "{:.3}% of active stake visible in gossip",
            online_stake_percentage
        );

        if !wrong_shred_nodes.is_empty() {
            info!(
                "{:.3}% of active stake has the wrong shred version in gossip",
                (wrong_shred_stake as f64 / total_activated_stake as f64) * 100.,
            );
            wrong_shred_nodes.sort_by(|b, a| a.0.cmp(&b.0)); // sort by reverse stake weight
            for (stake, identity) in wrong_shred_nodes {
                info!(
                    "    {:.3}% - {}",
                    (stake as f64 / total_activated_stake as f64) * 100.,
                    identity
                );
            }
        }

        if !offline_nodes.is_empty() {
            info!(
                "{:.3}% of active stake is not visible in gossip",
                (offline_stake as f64 / total_activated_stake as f64) * 100.
            );
            offline_nodes.sort_by(|b, a| a.0.cmp(&b.0)); // sort by reverse stake weight
            for (stake, identity) in offline_nodes {
                info!(
                    "    {:.3}% - {}",
                    (stake as f64 / total_activated_stake as f64) * 100.,
                    identity
                );
            }
        }
    }

    online_stake_percentage as u64
}

fn cleanup_accounts_paths(config: &ValidatorConfig) {
    for account_path in &config.account_paths {
        move_and_async_delete_path_contents(account_path);
    }
    if let Some(shrink_paths) = config
        .accounts_db_config
        .as_ref()
        .and_then(|config| config.shrink_paths.as_ref())
    {
        for shrink_path in shrink_paths {
            move_and_async_delete_path_contents(shrink_path);
        }
    }
}

pub fn is_snapshot_config_valid(snapshot_config: &SnapshotConfig) -> bool {
    // if the snapshot config is configured to *not* take snapshots, then it is valid
    if !snapshot_config.should_generate_snapshots() {
        return true;
    }

    let SnapshotInterval::Slots(full_snapshot_interval_slots) =
        snapshot_config.full_snapshot_archive_interval
    else {
        // if we *are* generating snapshots, then the full snapshot interval cannot be disabled
        return false;
    };

    match snapshot_config.incremental_snapshot_archive_interval {
        SnapshotInterval::Disabled => true,
        SnapshotInterval::Slots(incremental_snapshot_interval_slots) => {
            full_snapshot_interval_slots > incremental_snapshot_interval_slots
        }
    }
}

#[cfg(test)]
mod tests {
    use {
        super::*,
        crossbeam_channel::{bounded, RecvTimeoutError},
        solana_entry::entry,
        solana_genesis_config::create_genesis_config,
        solana_gossip::contact_info::ContactInfo,
        solana_ledger::{
            blockstore, create_new_tmp_ledger, genesis_utils::create_genesis_config_with_leader,
            get_tmp_ledger_path_auto_delete,
        },
        solana_poh_config::PohConfig,
        solana_sha256_hasher::hash,
        solana_tpu_client::tpu_client::DEFAULT_TPU_ENABLE_UDP,
        std::{fs::remove_dir_all, num::NonZeroU64, thread, time::Duration},
    };

    #[test]
    fn validator_exit() {
        solana_logger::setup();
        let leader_keypair = Keypair::new();
        let leader_node = Node::new_localhost_with_pubkey(&leader_keypair.pubkey());

        let validator_keypair = Keypair::new();
        let validator_node = Node::new_localhost_with_pubkey(&validator_keypair.pubkey());
        let genesis_config =
            create_genesis_config_with_leader(10_000, &leader_keypair.pubkey(), 1000)
                .genesis_config;
        let (validator_ledger_path, _blockhash) = create_new_tmp_ledger!(&genesis_config);

        let voting_keypair = Arc::new(Keypair::new());
        let config = ValidatorConfig {
            rpc_addrs: Some((
                validator_node.info.rpc().unwrap(),
                validator_node.info.rpc_pubsub().unwrap(),
            )),
            ..ValidatorConfig::default_for_test()
        };
        let start_progress = Arc::new(RwLock::new(ValidatorStartProgress::default()));
        let validator = Validator::new(
            validator_node,
            Arc::new(validator_keypair),
            &validator_ledger_path,
            &voting_keypair.pubkey(),
            Arc::new(RwLock::new(vec![voting_keypair])),
            vec![leader_node.info],
            &config,
            true, // should_check_duplicate_instance
            None, // rpc_to_plugin_manager_receiver
            start_progress.clone(),
            SocketAddrSpace::Unspecified,
            ValidatorTpuConfig::new_for_tests(DEFAULT_TPU_ENABLE_UDP),
            Arc::new(RwLock::new(None)),
        )
        .expect("assume successful validator start");
        assert_eq!(
            *start_progress.read().unwrap(),
            ValidatorStartProgress::Running
        );
        validator.close();
        remove_dir_all(validator_ledger_path).unwrap();
    }

    #[test]
    fn test_should_cleanup_blockstore_incorrect_shred_versions() {
        solana_logger::setup();

        let ledger_path = get_tmp_ledger_path_auto_delete!();
        let blockstore = Blockstore::open(ledger_path.path()).unwrap();

        let mut validator_config = ValidatorConfig::default_for_test();
        let mut hard_forks = HardForks::default();
        let mut root_slot;

        // Do check from root_slot + 1 if wait_for_supermajority (10) == root_slot (10)
        root_slot = 10;
        validator_config.wait_for_supermajority = Some(root_slot);
        assert_eq!(
            should_cleanup_blockstore_incorrect_shred_versions(
                &validator_config,
                &blockstore,
                root_slot,
                &hard_forks
            )
            .unwrap(),
            Some(root_slot + 1)
        );

        // No check if wait_for_supermajority (10) < root_slot (15) (no hard forks)
        // Arguably operator error to pass a value for wait_for_supermajority in this case
        root_slot = 15;
        assert_eq!(
            should_cleanup_blockstore_incorrect_shred_versions(
                &validator_config,
                &blockstore,
                root_slot,
                &hard_forks
            )
            .unwrap(),
            None,
        );

        // Emulate cluster restart at slot 10
        // No check if wait_for_supermajority (10) < root_slot (15) (empty blockstore)
        hard_forks.register(10);
        assert_eq!(
            should_cleanup_blockstore_incorrect_shred_versions(
                &validator_config,
                &blockstore,
                root_slot,
                &hard_forks
            )
            .unwrap(),
            None,
        );

        // Insert some shreds at newer slots than hard fork
        let entries = entry::create_ticks(1, 0, Hash::default());
        for i in 20..35 {
            let shreds = blockstore::entries_to_test_shreds(
                &entries,
                i,     // slot
                i - 1, // parent_slot
                true,  // is_full_slot
                1,     // version
                true,  // merkle_variant
            );
            blockstore.insert_shreds(shreds, None, true).unwrap();
        }

        // No check as all blockstore data is newer than latest hard fork
        assert_eq!(
            should_cleanup_blockstore_incorrect_shred_versions(
                &validator_config,
                &blockstore,
                root_slot,
                &hard_forks
            )
            .unwrap(),
            None,
        );

        // Emulate cluster restart at slot 25
        // Do check from root_slot + 1 regardless of whether wait_for_supermajority set correctly
        root_slot = 25;
        hard_forks.register(root_slot);
        validator_config.wait_for_supermajority = Some(root_slot);
        assert_eq!(
            should_cleanup_blockstore_incorrect_shred_versions(
                &validator_config,
                &blockstore,
                root_slot,
                &hard_forks
            )
            .unwrap(),
            Some(root_slot + 1),
        );
        validator_config.wait_for_supermajority = None;
        assert_eq!(
            should_cleanup_blockstore_incorrect_shred_versions(
                &validator_config,
                &blockstore,
                root_slot,
                &hard_forks
            )
            .unwrap(),
            Some(root_slot + 1),
        );

        // Do check with advanced root slot, even without wait_for_supermajority set correctly
        // Check starts from latest hard fork + 1
        root_slot = 30;
        let latest_hard_fork = hard_forks.iter().last().unwrap().0;
        assert_eq!(
            should_cleanup_blockstore_incorrect_shred_versions(
                &validator_config,
                &blockstore,
                root_slot,
                &hard_forks
            )
            .unwrap(),
            Some(latest_hard_fork + 1),
        );

        // Purge blockstore up to latest hard fork
        // No check since all blockstore data newer than latest hard fork
        blockstore.purge_slots(0, latest_hard_fork, PurgeType::Exact);
        assert_eq!(
            should_cleanup_blockstore_incorrect_shred_versions(
                &validator_config,
                &blockstore,
                root_slot,
                &hard_forks
            )
            .unwrap(),
            None,
        );
    }

    #[test]
    fn test_cleanup_blockstore_incorrect_shred_versions() {
        solana_logger::setup();

        let validator_config = ValidatorConfig::default_for_test();
        let ledger_path = get_tmp_ledger_path_auto_delete!();
        let blockstore = Blockstore::open(ledger_path.path()).unwrap();

        let entries = entry::create_ticks(1, 0, Hash::default());
        for i in 1..10 {
            let shreds = blockstore::entries_to_test_shreds(
                &entries,
                i,     // slot
                i - 1, // parent_slot
                true,  // is_full_slot
                1,     // version
                true,  // merkle_variant
            );
            blockstore.insert_shreds(shreds, None, true).unwrap();
        }

        // this purges and compacts all slots greater than or equal to 5
        cleanup_blockstore_incorrect_shred_versions(&blockstore, &validator_config, 5, 2).unwrap();
        // assert that slots less than 5 aren't affected
        assert!(blockstore.meta(4).unwrap().unwrap().next_slots.is_empty());
        for i in 5..10 {
            assert!(blockstore
                .get_data_shreds_for_slot(i, 0)
                .unwrap()
                .is_empty());
        }
    }

    #[test]
    fn validator_parallel_exit() {
        let leader_keypair = Keypair::new();
        let leader_node = Node::new_localhost_with_pubkey(&leader_keypair.pubkey());
        let genesis_config =
            create_genesis_config_with_leader(10_000, &leader_keypair.pubkey(), 1000)
                .genesis_config;

        let mut ledger_paths = vec![];
        let mut validators: Vec<Validator> = (0..2)
            .map(|_| {
                let validator_keypair = Keypair::new();
                let validator_node = Node::new_localhost_with_pubkey(&validator_keypair.pubkey());
                let (validator_ledger_path, _blockhash) = create_new_tmp_ledger!(&genesis_config);
                ledger_paths.push(validator_ledger_path.clone());
                let vote_account_keypair = Keypair::new();
                let config = ValidatorConfig {
                    rpc_addrs: Some((
                        validator_node.info.rpc().unwrap(),
                        validator_node.info.rpc_pubsub().unwrap(),
                    )),
                    ..ValidatorConfig::default_for_test()
                };
                Validator::new(
                    validator_node,
                    Arc::new(validator_keypair),
                    &validator_ledger_path,
                    &vote_account_keypair.pubkey(),
                    Arc::new(RwLock::new(vec![Arc::new(vote_account_keypair)])),
                    vec![leader_node.info.clone()],
                    &config,
                    true, // should_check_duplicate_instance.
                    None, // rpc_to_plugin_manager_receiver
                    Arc::new(RwLock::new(ValidatorStartProgress::default())),
                    SocketAddrSpace::Unspecified,
                    ValidatorTpuConfig::new_for_tests(DEFAULT_TPU_ENABLE_UDP),
                    Arc::new(RwLock::new(None)),
                )
                .expect("assume successful validator start")
            })
            .collect();

        // Each validator can exit in parallel to speed many sequential calls to join`
        validators.iter_mut().for_each(|v| v.exit());

        // spawn a new thread to wait for the join of the validator
        let (sender, receiver) = bounded(0);
        let _ = thread::spawn(move || {
            validators.into_iter().for_each(|validator| {
                validator.join();
            });
            sender.send(()).unwrap();
        });

        let timeout = Duration::from_secs(60);
        if let Err(RecvTimeoutError::Timeout) = receiver.recv_timeout(timeout) {
            panic!("timeout for shutting down validators",);
        }

        for path in ledger_paths {
            remove_dir_all(path).unwrap();
        }
    }

    #[test]
    fn test_wait_for_supermajority() {
        solana_logger::setup();
        let node_keypair = Arc::new(Keypair::new());
        let cluster_info = ClusterInfo::new(
            ContactInfo::new_localhost(&node_keypair.pubkey(), timestamp()),
            node_keypair,
            SocketAddrSpace::Unspecified,
        );

        let (genesis_config, _mint_keypair) = create_genesis_config(1);
        let bank_forks = BankForks::new_rw_arc(Bank::new_for_tests(&genesis_config));
        let mut config = ValidatorConfig::default_for_test();
        let rpc_override_health_check = Arc::new(AtomicBool::new(false));
        let start_progress = Arc::new(RwLock::new(ValidatorStartProgress::default()));

        assert!(!wait_for_supermajority(
            &config,
            None,
            &bank_forks,
            &cluster_info,
            rpc_override_health_check.clone(),
            &start_progress,
        )
        .unwrap());

        // bank=0, wait=1, should fail
        config.wait_for_supermajority = Some(1);
        assert!(matches!(
            wait_for_supermajority(
                &config,
                None,
                &bank_forks,
                &cluster_info,
                rpc_override_health_check.clone(),
                &start_progress,
            ),
            Err(ValidatorError::NotEnoughLedgerData(_, _)),
        ));

        // bank=1, wait=0, should pass, bank is past the wait slot
        let bank_forks = BankForks::new_rw_arc(Bank::new_from_parent(
            bank_forks.read().unwrap().root_bank(),
            &Pubkey::default(),
            1,
        ));
        config.wait_for_supermajority = Some(0);
        assert!(!wait_for_supermajority(
            &config,
            None,
            &bank_forks,
            &cluster_info,
            rpc_override_health_check.clone(),
            &start_progress,
        )
        .unwrap());

        // bank=1, wait=1, equal, but bad hash provided
        config.wait_for_supermajority = Some(1);
        config.expected_bank_hash = Some(hash(&[1]));
        assert!(matches!(
            wait_for_supermajority(
                &config,
                None,
                &bank_forks,
                &cluster_info,
                rpc_override_health_check,
                &start_progress,
            ),
            Err(ValidatorError::BankHashMismatch(_, _)),
        ));
    }

    #[test]
    fn test_is_snapshot_config_valid() {
        fn new_snapshot_config(
            full_snapshot_archive_interval_slots: Slot,
            incremental_snapshot_archive_interval_slots: Slot,
        ) -> SnapshotConfig {
            SnapshotConfig {
                full_snapshot_archive_interval: SnapshotInterval::Slots(
                    NonZeroU64::new(full_snapshot_archive_interval_slots).unwrap(),
                ),
                incremental_snapshot_archive_interval: SnapshotInterval::Slots(
                    NonZeroU64::new(incremental_snapshot_archive_interval_slots).unwrap(),
                ),
                ..SnapshotConfig::default()
            }
        }

        // default config must be valid
        assert!(is_snapshot_config_valid(&SnapshotConfig::default()));

        // disabled incremental snapshot must be valid
        assert!(is_snapshot_config_valid(&SnapshotConfig {
            incremental_snapshot_archive_interval: SnapshotInterval::Disabled,
            ..SnapshotConfig::default()
        }));

        // disabled full snapshot must be invalid though (if generating snapshots)
        assert!(!is_snapshot_config_valid(&SnapshotConfig {
            full_snapshot_archive_interval: SnapshotInterval::Disabled,
            ..SnapshotConfig::default()
        }));

        // simple config must be valid
        assert!(is_snapshot_config_valid(&new_snapshot_config(400, 200)));
        assert!(is_snapshot_config_valid(&new_snapshot_config(100, 42)));
        assert!(is_snapshot_config_valid(&new_snapshot_config(444, 200)));
        assert!(is_snapshot_config_valid(&new_snapshot_config(400, 222)));

        // config where full interval is not larger than incremental interval must be invalid
        assert!(!is_snapshot_config_valid(&new_snapshot_config(42, 100)));
        assert!(!is_snapshot_config_valid(&new_snapshot_config(100, 100)));
        assert!(!is_snapshot_config_valid(&new_snapshot_config(100, 200)));

        // config with snapshots disabled (or load-only) must be valid
        assert!(is_snapshot_config_valid(&SnapshotConfig::new_disabled()));
        assert!(is_snapshot_config_valid(&SnapshotConfig::new_load_only()));
        assert!(is_snapshot_config_valid(&SnapshotConfig {
            full_snapshot_archive_interval: SnapshotInterval::Slots(NonZeroU64::new(37).unwrap()),
            incremental_snapshot_archive_interval: SnapshotInterval::Slots(
                NonZeroU64::new(41).unwrap()
            ),
            ..SnapshotConfig::new_load_only()
        }));
        assert!(is_snapshot_config_valid(&SnapshotConfig {
            full_snapshot_archive_interval: SnapshotInterval::Disabled,
            incremental_snapshot_archive_interval: SnapshotInterval::Disabled,
            ..SnapshotConfig::new_load_only()
        }));
    }

    fn target_tick_duration() -> Duration {
        // DEFAULT_MS_PER_SLOT = 400
        // DEFAULT_TICKS_PER_SLOT = 64
        // MS_PER_TICK = 6
        //
        // But, DEFAULT_MS_PER_SLOT / DEFAULT_TICKS_PER_SLOT = 6.25
        //
        // So, convert to microseconds first to avoid the integer rounding error
        let target_tick_duration_us =
            solana_clock::DEFAULT_MS_PER_SLOT * 1000 / solana_clock::DEFAULT_TICKS_PER_SLOT;
        assert_eq!(target_tick_duration_us, 6250);
        Duration::from_micros(target_tick_duration_us)
    }

    #[test]
    fn test_poh_speed() {
        solana_logger::setup();
        let poh_config = PohConfig {
            target_tick_duration: target_tick_duration(),
            // make PoH rate really fast to cause the panic condition
            hashes_per_tick: Some(100 * solana_clock::DEFAULT_HASHES_PER_TICK),
            ..PohConfig::default()
        };
        let genesis_config = GenesisConfig {
            poh_config,
            ..GenesisConfig::default()
        };
        let bank = Bank::new_for_tests(&genesis_config);
        assert!(check_poh_speed(&bank, Some(10_000)).is_err());
    }

    #[test]
    fn test_poh_speed_no_hashes_per_tick() {
        solana_logger::setup();
        let poh_config = PohConfig {
            target_tick_duration: target_tick_duration(),
            hashes_per_tick: None,
            ..PohConfig::default()
        };
        let genesis_config = GenesisConfig {
            poh_config,
            ..GenesisConfig::default()
        };
        let bank = Bank::new_for_tests(&genesis_config);
        check_poh_speed(&bank, Some(10_000)).unwrap();
    }
}<|MERGE_RESOLUTION|>--- conflicted
+++ resolved
@@ -1834,13 +1834,6 @@
             join_then_log!(transaction_status_service);
         }
 
-<<<<<<< HEAD
-=======
-        if let Some(block_meta_service) = self.block_meta_service {
-            join_then_log!(block_meta_service);
-        }
-
->>>>>>> 163015ab
         if let Some(system_monitor_service) = self.system_monitor_service {
             join_then_log!(system_monitor_service);
         }
