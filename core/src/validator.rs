//! The `validator` module hosts all the validator microservices.

pub use solana_perf::report_target_features;
use {
    crate::{
        accounts_hash_verifier::AccountsHashVerifier,
        admin_rpc_post_init::AdminRpcRequestMetadataPostInit,
        banking_stage::unified_scheduler::ensure_banking_stage_setup,
        banking_trace::{self, BankingTracer, TraceError},
        cluster_info_vote_listener::VoteTracker,
        completed_data_sets_service::CompletedDataSetsService,
        consensus::{
            reconcile_blockstore_roots_with_external_source,
            tower_storage::{NullTowerStorage, TowerStorage},
            ExternalRootSource, Tower,
        },
        poh_timing_report_service::PohTimingReportService,
        repair::{
            self,
            quic_endpoint::{RepairQuicAsyncSenders, RepairQuicSenders, RepairQuicSockets},
            serve_repair::ServeRepair,
            serve_repair_service::ServeRepairService,
        },
        sample_performance_service::SamplePerformanceService,
        sigverify,
        snapshot_packager_service::{PendingSnapshotPackages, SnapshotPackagerService},
        stats_reporter_service::StatsReporterService,
        system_monitor_service::{
            verify_net_stats_access, SystemMonitorService, SystemMonitorStatsReportConfig,
        },
        tpu::{Tpu, TpuSockets, DEFAULT_TPU_COALESCE},
        tvu::{Tvu, TvuConfig, TvuSockets},
    },
    agave_thread_manager::{ThreadManager, ThreadManagerConfig},
    anyhow::{anyhow, Context, Result},
    crossbeam_channel::{bounded, unbounded, Receiver},
    lazy_static::lazy_static,
    quinn::Endpoint,
    solana_accounts_db::{
        accounts_db::{AccountsDbConfig, ACCOUNTS_DB_CONFIG_FOR_TESTING},
        accounts_update_notifier_interface::AccountsUpdateNotifier,
        hardened_unpack::{
            open_genesis_config, OpenGenesisConfigError, MAX_GENESIS_ARCHIVE_UNPACKED_SIZE,
        },
        utils::{move_and_async_delete_path, move_and_async_delete_path_contents},
    },
    solana_client::connection_cache::{ConnectionCache, Protocol},
    solana_entry::poh::compute_hash_time,
    solana_geyser_plugin_manager::{
        geyser_plugin_service::GeyserPluginService, GeyserPluginManagerRequest,
    },
    solana_gossip::{
        cluster_info::{
            ClusterInfo, Node, DEFAULT_CONTACT_DEBUG_INTERVAL_MILLIS,
            DEFAULT_CONTACT_SAVE_INTERVAL_MILLIS,
        },
        contact_info::ContactInfo,
        crds_gossip_pull::CRDS_GOSSIP_PULL_CRDS_TIMEOUT_MS,
        gossip_service::GossipService,
    },
    solana_ledger::{
        bank_forks_utils,
        blockstore::{
            Blockstore, BlockstoreError, PurgeType, MAX_COMPLETED_SLOTS_IN_CHANNEL,
            MAX_REPLAY_WAKE_UP_SIGNALS,
        },
        blockstore_metric_report_service::BlockstoreMetricReportService,
        blockstore_options::{BlockstoreOptions, BLOCKSTORE_DIRECTORY_ROCKS_LEVEL},
        blockstore_processor::{self, TransactionStatusSender},
        entry_notifier_interface::EntryNotifierArc,
        entry_notifier_service::{EntryNotifierSender, EntryNotifierService},
        leader_schedule::FixedSchedule,
        leader_schedule_cache::LeaderScheduleCache,
        use_snapshot_archives_at_startup::UseSnapshotArchivesAtStartup,
    },
    solana_measure::measure::Measure,
    solana_metrics::{
        datapoint_info, metrics::metrics_config_sanity_check, poh_timing_point::PohTimingSender,
    },
    solana_poh::{
        poh_recorder::PohRecorder,
        poh_service::{self, PohService},
    },
    solana_rayon_threadlimit::{get_max_thread_count, get_thread_count},
    solana_rpc::{
        cache_block_meta_service::{CacheBlockMetaSender, CacheBlockMetaService},
        max_slots::MaxSlots,
        optimistically_confirmed_bank_tracker::{
            BankNotificationSenderConfig, OptimisticallyConfirmedBank,
            OptimisticallyConfirmedBankTracker,
        },
        rpc::JsonRpcConfig,
        rpc_completed_slots_service::RpcCompletedSlotsService,
        rpc_pubsub_service::{PubSubConfig, PubSubService},
        rpc_service::JsonRpcService,
        rpc_subscriptions::RpcSubscriptions,
        transaction_notifier_interface::TransactionNotifierArc,
        transaction_status_service::TransactionStatusService,
    },
    solana_runtime::{
        accounts_background_service::{
            AbsRequestHandlers, AbsRequestSender, AccountsBackgroundService, DroppedSlotsReceiver,
            PrunedBanksRequestHandler, SnapshotRequestHandler,
        },
        bank::Bank,
        bank_forks::BankForks,
        commitment::BlockCommitmentCache,
        prioritization_fee_cache::PrioritizationFeeCache,
        runtime_config::RuntimeConfig,
        snapshot_archive_info::SnapshotArchiveInfoGetter,
        snapshot_bank_utils::{self, DISABLED_SNAPSHOT_ARCHIVE_INTERVAL},
        snapshot_config::SnapshotConfig,
        snapshot_hash::StartingSnapshotHashes,
        snapshot_utils::{self, clean_orphaned_account_snapshot_dirs},
    },
    solana_sdk::{
        clock::Slot,
        epoch_schedule::MAX_LEADER_SCHEDULE_EPOCH_OFFSET,
        exit::Exit,
        genesis_config::{ClusterType, GenesisConfig},
        hard_forks::HardForks,
        hash::Hash,
        pubkey::Pubkey,
        shred_version::compute_shred_version,
        signature::{Keypair, Signer},
        timing::timestamp,
    },
    solana_send_transaction_service::send_transaction_service,
    solana_streamer::{quic::QuicServerParams, socket::SocketAddrSpace, streamer::StakedNodes},
    solana_tpu_client::tpu_client::{
        DEFAULT_TPU_CONNECTION_POOL_SIZE, DEFAULT_TPU_USE_QUIC, DEFAULT_VOTE_USE_QUIC,
    },
    solana_turbine::{self, broadcast_stage::BroadcastStageType},
    solana_unified_scheduler_logic::SchedulingMode,
    solana_unified_scheduler_pool::{DefaultSchedulerPool, SupportedSchedulingMode},
    solana_vote_program::vote_state,
    solana_wen_restart::wen_restart::{wait_for_wen_restart, WenRestartConfig},
    std::{
        borrow::Cow,
        collections::{HashMap, HashSet},
        net::SocketAddr,
        num::NonZeroUsize,
        path::{Path, PathBuf},
        sync::{
            atomic::{AtomicBool, AtomicU64, Ordering},
            Arc, Mutex, RwLock,
        },
        thread::{sleep, Builder, JoinHandle},
        time::{Duration, Instant},
    },
    strum::VariantNames,
    strum_macros::{Display, EnumCount, EnumIter, EnumString, EnumVariantNames, IntoStaticStr},
    thiserror::Error,
    tokio::runtime::Runtime as TokioRuntime,
};

const MAX_COMPLETED_DATA_SETS_IN_CHANNEL: usize = 100_000;
const WAIT_FOR_SUPERMAJORITY_THRESHOLD_PERCENT: u64 = 80;
// Right now since we reuse the wait for supermajority code, the
// following threshold should always greater than or equal to
// WAIT_FOR_SUPERMAJORITY_THRESHOLD_PERCENT.
const WAIT_FOR_WEN_RESTART_SUPERMAJORITY_THRESHOLD_PERCENT: u64 =
    WAIT_FOR_SUPERMAJORITY_THRESHOLD_PERCENT;

#[derive(
    Clone, EnumCount, EnumIter, EnumString, EnumVariantNames, Default, IntoStaticStr, Display,
)]
#[strum(serialize_all = "kebab-case")]
pub enum BlockVerificationMethod {
    BlockstoreProcessor,
    #[default]
    UnifiedScheduler,
}

impl BlockVerificationMethod {
    pub const fn cli_names() -> &'static [&'static str] {
        Self::VARIANTS
    }

    pub fn cli_message() -> &'static str {
        lazy_static! {
            static ref MESSAGE: String = format!(
                "Switch transaction scheduling method for verifying ledger entries [default: {}]",
                BlockVerificationMethod::default()
            );
        };

        &MESSAGE
    }
}

#[derive(
    Clone, EnumCount, EnumIter, EnumString, EnumVariantNames, Default, IntoStaticStr, Display,
)]
#[strum(serialize_all = "kebab-case")]
pub enum BlockProductionMethod {
    CentralScheduler,
<<<<<<< HEAD
    #[default]
    UnifiedScheduler,
=======
    CentralSchedulerGreedy,
>>>>>>> 7b0adc57
}

impl BlockProductionMethod {
    pub const fn cli_names() -> &'static [&'static str] {
        Self::VARIANTS
    }

    pub fn cli_message() -> &'static str {
        lazy_static! {
            static ref MESSAGE: String = format!(
                "Switch transaction scheduling method for producing ledger entries [default: {}]",
                BlockProductionMethod::default()
            );
        };

        &MESSAGE
    }
}

#[derive(Clone, EnumString, EnumVariantNames, Default, IntoStaticStr, Display)]
#[strum(serialize_all = "kebab-case")]
pub enum TransactionStructure {
    #[default]
    Sdk,
    View,
}

impl TransactionStructure {
    pub const fn cli_names() -> &'static [&'static str] {
        Self::VARIANTS
    }

    pub fn cli_message() -> &'static str {
        lazy_static! {
            static ref MESSAGE: String = format!(
                "Switch internal transaction structure/representation [default: {}]",
                TransactionStructure::default()
            );
        };

        &MESSAGE
    }
}

pub fn supported_scheduling_mode(
    (verification, production): (&BlockVerificationMethod, &BlockProductionMethod),
) -> SupportedSchedulingMode {
    match (verification, production) {
        (BlockVerificationMethod::UnifiedScheduler, BlockProductionMethod::UnifiedScheduler) => {
            SupportedSchedulingMode::Both
        }
        (BlockVerificationMethod::UnifiedScheduler, _) => {
            SupportedSchedulingMode::Either(SchedulingMode::BlockVerification)
        }
        (_, BlockProductionMethod::UnifiedScheduler) => {
            SupportedSchedulingMode::Either(SchedulingMode::BlockProduction)
        }
        _ => unreachable!("seems unified scheduler is disabled"),
    }
}

/// Configuration for the block generator invalidator for replay.
#[derive(Clone, Debug)]
pub struct GeneratorConfig {
    pub accounts_path: String,
    pub starting_keypairs: Arc<Vec<Keypair>>,
}

pub struct ValidatorConfig {
    pub halt_at_slot: Option<Slot>,
    pub expected_genesis_hash: Option<Hash>,
    pub expected_bank_hash: Option<Hash>,
    pub expected_shred_version: Option<u16>,
    pub voting_disabled: bool,
    pub account_paths: Vec<PathBuf>,
    pub account_snapshot_paths: Vec<PathBuf>,
    pub rpc_config: JsonRpcConfig,
    /// Specifies which plugins to start up with
    pub on_start_geyser_plugin_config_files: Option<Vec<PathBuf>>,
    pub geyser_plugin_always_enabled: bool,
    pub rpc_addrs: Option<(SocketAddr, SocketAddr)>, // (JsonRpc, JsonRpcPubSub)
    pub pubsub_config: PubSubConfig,
    pub snapshot_config: SnapshotConfig,
    pub max_ledger_shreds: Option<u64>,
    pub blockstore_options: BlockstoreOptions,
    pub broadcast_stage_type: BroadcastStageType,
    pub turbine_disabled: Arc<AtomicBool>,
    pub fixed_leader_schedule: Option<FixedSchedule>,
    pub wait_for_supermajority: Option<Slot>,
    pub new_hard_forks: Option<Vec<Slot>>,
    pub known_validators: Option<HashSet<Pubkey>>, // None = trust all
    pub repair_validators: Option<HashSet<Pubkey>>, // None = repair from all
    pub repair_whitelist: Arc<RwLock<HashSet<Pubkey>>>, // Empty = repair with all
    pub gossip_validators: Option<HashSet<Pubkey>>, // None = gossip with all
    pub accounts_hash_interval_slots: u64,
    pub max_genesis_archive_unpacked_size: u64,
    /// Run PoH, transaction signature and other transaction verifications during blockstore
    /// processing.
    pub run_verification: bool,
    pub require_tower: bool,
    pub tower_storage: Arc<dyn TowerStorage>,
    pub debug_keys: Option<Arc<HashSet<Pubkey>>>,
    pub contact_debug_interval: u64,
    pub contact_save_interval: u64,
    pub send_transaction_service_config: send_transaction_service::Config,
    pub no_poh_speed_test: bool,
    pub no_os_memory_stats_reporting: bool,
    pub no_os_network_stats_reporting: bool,
    pub no_os_cpu_stats_reporting: bool,
    pub no_os_disk_stats_reporting: bool,
    pub poh_pinned_cpu_core: usize,
    pub poh_hashes_per_batch: u64,
    pub process_ledger_before_services: bool,
    pub accounts_db_config: Option<AccountsDbConfig>,
    pub warp_slot: Option<Slot>,
    pub accounts_db_test_hash_calculation: bool,
    pub accounts_db_skip_shrink: bool,
    pub accounts_db_force_initial_clean: bool,
    pub tpu_coalesce: Duration,
    pub staked_nodes_overrides: Arc<RwLock<HashMap<Pubkey, u64>>>,
    pub validator_exit: Arc<RwLock<Exit>>,
    pub no_wait_for_vote_to_start_leader: bool,
    pub wait_to_vote_slot: Option<Slot>,
    pub runtime_config: RuntimeConfig,
    pub banking_trace_dir_byte_limit: banking_trace::DirByteLimit,
    pub block_verification_method: BlockVerificationMethod,
    pub block_production_method: BlockProductionMethod,
    pub transaction_struct: TransactionStructure,
    pub enable_block_production_forwarding: bool,
    pub generator_config: Option<GeneratorConfig>,
    pub use_snapshot_archives_at_startup: UseSnapshotArchivesAtStartup,
    pub wen_restart_proto_path: Option<PathBuf>,
    pub wen_restart_coordinator: Option<Pubkey>,
    pub unified_scheduler_handler_threads: Option<usize>,
    pub ip_echo_server_threads: NonZeroUsize,
    pub rayon_global_threads: NonZeroUsize,
    pub replay_forks_threads: NonZeroUsize,
    pub replay_transactions_threads: NonZeroUsize,
    pub tvu_shred_sigverify_threads: NonZeroUsize,
    pub thread_manager_config: ThreadManagerConfig,
    pub delay_leader_block_for_pending_fork: bool,
}

impl Default for ValidatorConfig {
    fn default() -> Self {
        Self {
            halt_at_slot: None,
            expected_genesis_hash: None,
            expected_bank_hash: None,
            expected_shred_version: None,
            voting_disabled: false,
            max_ledger_shreds: None,
            blockstore_options: BlockstoreOptions::default(),
            account_paths: Vec::new(),
            account_snapshot_paths: Vec::new(),
            rpc_config: JsonRpcConfig::default(),
            on_start_geyser_plugin_config_files: None,
            geyser_plugin_always_enabled: false,
            rpc_addrs: None,
            pubsub_config: PubSubConfig::default(),
            snapshot_config: SnapshotConfig::new_load_only(),
            broadcast_stage_type: BroadcastStageType::Standard,
            turbine_disabled: Arc::<AtomicBool>::default(),
            fixed_leader_schedule: None,
            wait_for_supermajority: None,
            new_hard_forks: None,
            known_validators: None,
            repair_validators: None,
            repair_whitelist: Arc::new(RwLock::new(HashSet::default())),
            gossip_validators: None,
            accounts_hash_interval_slots: u64::MAX,
            max_genesis_archive_unpacked_size: MAX_GENESIS_ARCHIVE_UNPACKED_SIZE,
            run_verification: true,
            require_tower: false,
            tower_storage: Arc::new(NullTowerStorage::default()),
            debug_keys: None,
            contact_debug_interval: DEFAULT_CONTACT_DEBUG_INTERVAL_MILLIS,
            contact_save_interval: DEFAULT_CONTACT_SAVE_INTERVAL_MILLIS,
            send_transaction_service_config: send_transaction_service::Config::default(),
            no_poh_speed_test: true,
            no_os_memory_stats_reporting: true,
            no_os_network_stats_reporting: true,
            no_os_cpu_stats_reporting: true,
            no_os_disk_stats_reporting: true,
            poh_pinned_cpu_core: poh_service::DEFAULT_PINNED_CPU_CORE,
            poh_hashes_per_batch: poh_service::DEFAULT_HASHES_PER_BATCH,
            process_ledger_before_services: false,
            warp_slot: None,
            accounts_db_test_hash_calculation: false,
            accounts_db_skip_shrink: false,
            accounts_db_force_initial_clean: false,
            tpu_coalesce: DEFAULT_TPU_COALESCE,
            staked_nodes_overrides: Arc::new(RwLock::new(HashMap::new())),
            validator_exit: Arc::new(RwLock::new(Exit::default())),
            no_wait_for_vote_to_start_leader: true,
            accounts_db_config: None,
            wait_to_vote_slot: None,
            runtime_config: RuntimeConfig::default(),
            banking_trace_dir_byte_limit: 0,
            block_verification_method: BlockVerificationMethod::default(),
            block_production_method: BlockProductionMethod::default(),
            transaction_struct: TransactionStructure::default(),
            enable_block_production_forwarding: false,
            generator_config: None,
            use_snapshot_archives_at_startup: UseSnapshotArchivesAtStartup::default(),
            wen_restart_proto_path: None,
            wen_restart_coordinator: None,
            unified_scheduler_handler_threads: None,
            ip_echo_server_threads: NonZeroUsize::new(1).expect("1 is non-zero"),
            rayon_global_threads: NonZeroUsize::new(1).expect("1 is non-zero"),
            replay_forks_threads: NonZeroUsize::new(1).expect("1 is non-zero"),
            replay_transactions_threads: NonZeroUsize::new(1).expect("1 is non-zero"),
            thread_manager_config: ThreadManagerConfig::default_for_agave(),
            tvu_shred_sigverify_threads: NonZeroUsize::new(1).expect("1 is non-zero"),
            delay_leader_block_for_pending_fork: false,
        }
    }
}

impl ValidatorConfig {
    pub fn default_for_test() -> Self {
        let max_thread_count =
            NonZeroUsize::new(get_max_thread_count()).expect("thread count is non-zero");

        Self {
            accounts_db_config: Some(ACCOUNTS_DB_CONFIG_FOR_TESTING),
            blockstore_options: BlockstoreOptions::default_for_tests(),
            rpc_config: JsonRpcConfig::default_for_test(),
            block_production_method: BlockProductionMethod::default(),
            enable_block_production_forwarding: true, // enable forwarding by default for tests
            rayon_global_threads: max_thread_count,
            replay_forks_threads: NonZeroUsize::new(1).expect("1 is non-zero"),
            replay_transactions_threads: max_thread_count,
            tvu_shred_sigverify_threads: NonZeroUsize::new(get_thread_count())
                .expect("thread count is non-zero"),
            ..Self::default()
        }
    }

    pub fn enable_default_rpc_block_subscribe(&mut self) {
        let pubsub_config = PubSubConfig {
            enable_block_subscription: true,
            ..PubSubConfig::default()
        };
        let rpc_config = JsonRpcConfig {
            enable_rpc_transaction_history: true,
            ..JsonRpcConfig::default_for_test()
        };

        self.pubsub_config = pubsub_config;
        self.rpc_config = rpc_config;
    }
}

// `ValidatorStartProgress` contains status information that is surfaced to the node operator over
// the admin RPC channel to help them to follow the general progress of node startup without
// having to watch log messages.
#[derive(Debug, Clone, Copy, Serialize, Deserialize, PartialEq, Eq)]
pub enum ValidatorStartProgress {
    Initializing, // Catch all, default state
    SearchingForRpcService,
    DownloadingSnapshot {
        slot: Slot,
        rpc_addr: SocketAddr,
    },
    CleaningBlockStore,
    CleaningAccounts,
    LoadingLedger,
    ProcessingLedger {
        slot: Slot,
        max_slot: Slot,
    },
    StartingServices,
    Halted, // Validator halted due to `--dev-halt-at-slot` argument
    WaitingForSupermajority {
        slot: Slot,
        gossip_stake_percent: u64,
    },

    // `Running` is the terminal state once the validator fully starts and all services are
    // operational
    Running,
}

impl Default for ValidatorStartProgress {
    fn default() -> Self {
        Self::Initializing
    }
}

struct BlockstoreRootScan {
    thread: Option<JoinHandle<Result<usize, BlockstoreError>>>,
}

impl BlockstoreRootScan {
    fn new(config: &ValidatorConfig, blockstore: Arc<Blockstore>, exit: Arc<AtomicBool>) -> Self {
        let thread = if config.rpc_addrs.is_some()
            && config.rpc_config.enable_rpc_transaction_history
            && config.rpc_config.rpc_scan_and_fix_roots
        {
            Some(
                Builder::new()
                    .name("solBStoreRtScan".to_string())
                    .spawn(move || blockstore.scan_and_fix_roots(None, None, &exit))
                    .unwrap(),
            )
        } else {
            None
        };
        Self { thread }
    }

    fn join(self) {
        if let Some(blockstore_root_scan) = self.thread {
            if let Err(err) = blockstore_root_scan.join() {
                warn!("blockstore_root_scan failed to join {:?}", err);
            }
        }
    }
}

#[derive(Default)]
struct TransactionHistoryServices {
    transaction_status_sender: Option<TransactionStatusSender>,
    transaction_status_service: Option<TransactionStatusService>,
    max_complete_transaction_status_slot: Arc<AtomicU64>,
    max_complete_rewards_slot: Arc<AtomicU64>,
    cache_block_meta_sender: Option<CacheBlockMetaSender>,
    cache_block_meta_service: Option<CacheBlockMetaService>,
}

/// A struct easing passing Validator TPU Configurations
pub struct ValidatorTpuConfig {
    /// Controls if to use QUIC for sending regular TPU transaction
    pub use_quic: bool,
    /// Controls if to use QUIC for sending TPU votes
    pub vote_use_quic: bool,
    /// Controls the connection cache pool size
    pub tpu_connection_pool_size: usize,
    /// Controls if to enable UDP for TPU tansactions.
    pub tpu_enable_udp: bool,
    /// QUIC server config for regular TPU
    pub tpu_quic_server_config: QuicServerParams,
    /// QUIC server config for TPU forward
    pub tpu_fwd_quic_server_config: QuicServerParams,
    /// QUIC server config for Vote
    pub vote_quic_server_config: QuicServerParams,
}

impl ValidatorTpuConfig {
    /// A convenient function to build a ValidatorTpuConfig for testing with good
    /// default.
    pub fn new_for_tests(tpu_enable_udp: bool) -> Self {
        let tpu_quic_server_config = QuicServerParams {
            max_connections_per_ipaddr_per_min: 32,
            coalesce_channel_size: 100_000, // smaller channel size for faster test
            ..Default::default()
        };

        let tpu_fwd_quic_server_config = QuicServerParams {
            max_connections_per_ipaddr_per_min: 32,
            max_unstaked_connections: 0,
            coalesce_channel_size: 100_000, // smaller channel size for faster test
            ..Default::default()
        };

        // vote and tpu_fwd share the same characteristics -- disallow non-staked connections:
        let vote_quic_server_config = tpu_fwd_quic_server_config.clone();

        ValidatorTpuConfig {
            use_quic: DEFAULT_TPU_USE_QUIC,
            vote_use_quic: DEFAULT_VOTE_USE_QUIC,
            tpu_connection_pool_size: DEFAULT_TPU_CONNECTION_POOL_SIZE,
            tpu_enable_udp,
            tpu_quic_server_config,
            tpu_fwd_quic_server_config,
            vote_quic_server_config,
        }
    }
}

pub struct Validator {
    validator_exit: Arc<RwLock<Exit>>,
    json_rpc_service: Option<JsonRpcService>,
    pubsub_service: Option<PubSubService>,
    rpc_completed_slots_service: Option<JoinHandle<()>>,
    optimistically_confirmed_bank_tracker: Option<OptimisticallyConfirmedBankTracker>,
    transaction_status_service: Option<TransactionStatusService>,
    cache_block_meta_service: Option<CacheBlockMetaService>,
    entry_notifier_service: Option<EntryNotifierService>,
    system_monitor_service: Option<SystemMonitorService>,
    sample_performance_service: Option<SamplePerformanceService>,
    poh_timing_report_service: PohTimingReportService,
    stats_reporter_service: StatsReporterService,
    gossip_service: GossipService,
    serve_repair_service: ServeRepairService,
    completed_data_sets_service: Option<CompletedDataSetsService>,
    snapshot_packager_service: Option<SnapshotPackagerService>,
    poh_recorder: Arc<RwLock<PohRecorder>>,
    poh_service: PohService,
    tpu: Tpu,
    tvu: Tvu,
    ip_echo_server: Option<solana_net_utils::IpEchoServer>,
    pub cluster_info: Arc<ClusterInfo>,
    pub bank_forks: Arc<RwLock<BankForks>>,
    pub blockstore: Arc<Blockstore>,
    geyser_plugin_service: Option<GeyserPluginService>,
    blockstore_metric_report_service: BlockstoreMetricReportService,
    accounts_background_service: AccountsBackgroundService,
    accounts_hash_verifier: AccountsHashVerifier,
    turbine_quic_endpoint: Option<Endpoint>,
    turbine_quic_endpoint_runtime: Option<TokioRuntime>,
    turbine_quic_endpoint_join_handle: Option<solana_turbine::quic_endpoint::AsyncTryJoinHandle>,
    repair_quic_endpoints: Option<[Endpoint; 3]>,
    repair_quic_endpoints_runtime: Option<TokioRuntime>,
    repair_quic_endpoints_join_handle: Option<repair::quic_endpoint::AsyncTryJoinHandle>,
    thread_manager: ThreadManager,
}

impl Validator {
    #[allow(clippy::too_many_arguments)]
    pub fn new(
        mut node: Node,
        identity_keypair: Arc<Keypair>,
        ledger_path: &Path,
        vote_account: &Pubkey,
        authorized_voter_keypairs: Arc<RwLock<Vec<Arc<Keypair>>>>,
        cluster_entrypoints: Vec<ContactInfo>,
        config: &ValidatorConfig,
        should_check_duplicate_instance: bool,
        rpc_to_plugin_manager_receiver: Option<Receiver<GeyserPluginManagerRequest>>,
        start_progress: Arc<RwLock<ValidatorStartProgress>>,
        socket_addr_space: SocketAddrSpace,
        tpu_config: ValidatorTpuConfig,
        admin_rpc_service_post_init: Arc<RwLock<Option<AdminRpcRequestMetadataPostInit>>>,
    ) -> Result<Self> {
        let ValidatorTpuConfig {
            use_quic,
            vote_use_quic,
            tpu_connection_pool_size,
            tpu_enable_udp,
            tpu_quic_server_config,
            tpu_fwd_quic_server_config,
            vote_quic_server_config,
        } = tpu_config;

        let start_time = Instant::now();

        let thread_manager = ThreadManager::new(&config.thread_manager_config)?;
        // Initialize the global rayon pool first to ensure the value in config
        // is honored. Otherwise, some code accessing the global pool could
        // cause it to get initialized with Rayon's default (not ours)
        if rayon::ThreadPoolBuilder::new()
            .thread_name(|i| format!("solRayonGlob{i:02}"))
            .num_threads(config.rayon_global_threads.get())
            .build_global()
            .is_err()
        {
            warn!("Rayon global thread pool already initialized");
        }

        let id = identity_keypair.pubkey();
        assert_eq!(&id, node.info.pubkey());

        info!("identity pubkey: {id}");
        info!("vote account pubkey: {vote_account}");

        if !config.no_os_network_stats_reporting {
            verify_net_stats_access().map_err(|e| {
                ValidatorError::Other(format!("Failed to access network stats: {e:?}"))
            })?;
        }

        let mut bank_notification_senders = Vec::new();

        let exit = Arc::new(AtomicBool::new(false));

        let geyser_plugin_config_files = config
            .on_start_geyser_plugin_config_files
            .as_ref()
            .map(Cow::Borrowed)
            .or_else(|| {
                config
                    .geyser_plugin_always_enabled
                    .then_some(Cow::Owned(vec![]))
            });
        let geyser_plugin_service =
            if let Some(geyser_plugin_config_files) = geyser_plugin_config_files {
                let (confirmed_bank_sender, confirmed_bank_receiver) = unbounded();
                bank_notification_senders.push(confirmed_bank_sender);
                let rpc_to_plugin_manager_receiver_and_exit =
                    rpc_to_plugin_manager_receiver.map(|receiver| (receiver, exit.clone()));
                Some(
                    GeyserPluginService::new_with_receiver(
                        confirmed_bank_receiver,
                        config.geyser_plugin_always_enabled,
                        geyser_plugin_config_files.as_ref(),
                        rpc_to_plugin_manager_receiver_and_exit,
                    )
                    .map_err(|err| {
                        ValidatorError::Other(format!("Failed to load the Geyser plugin: {err:?}"))
                    })?,
                )
            } else {
                None
            };

        if config.voting_disabled {
            warn!("voting disabled");
            authorized_voter_keypairs.write().unwrap().clear();
        } else {
            for authorized_voter_keypair in authorized_voter_keypairs.read().unwrap().iter() {
                warn!("authorized voter: {}", authorized_voter_keypair.pubkey());
            }
        }

        for cluster_entrypoint in &cluster_entrypoints {
            info!("entrypoint: {:?}", cluster_entrypoint);
        }

        if solana_perf::perf_libs::api().is_some() {
            info!("Initializing sigverify, this could take a while...");
        } else {
            info!("Initializing sigverify...");
        }
        sigverify::init();
        info!("Initializing sigverify done.");

        if !ledger_path.is_dir() {
            return Err(anyhow!(
                "ledger directory does not exist or is not accessible: {ledger_path:?}"
            ));
        }
        let genesis_config = load_genesis(config, ledger_path)?;
        metrics_config_sanity_check(genesis_config.cluster_type)?;

        info!("Cleaning accounts paths..");
        *start_progress.write().unwrap() = ValidatorStartProgress::CleaningAccounts;
        let mut timer = Measure::start("clean_accounts_paths");
        cleanup_accounts_paths(config);
        timer.stop();
        info!("Cleaning accounts paths done. {timer}");

        snapshot_utils::purge_incomplete_bank_snapshots(&config.snapshot_config.bank_snapshots_dir);
        snapshot_utils::purge_old_bank_snapshots_at_startup(
            &config.snapshot_config.bank_snapshots_dir,
        );

        info!("Cleaning orphaned account snapshot directories..");
        let mut timer = Measure::start("clean_orphaned_account_snapshot_dirs");
        clean_orphaned_account_snapshot_dirs(
            &config.snapshot_config.bank_snapshots_dir,
            &config.account_snapshot_paths,
        )
        .context("failed to clean orphaned account snapshot directories")?;
        timer.stop();
        info!("Cleaning orphaned account snapshot directories done. {timer}");

        // The accounts hash cache dir was renamed, so cleanup any old dirs that exist.
        let accounts_hash_cache_path = config
            .accounts_db_config
            .as_ref()
            .and_then(|config| config.accounts_hash_cache_path.as_ref())
            .map(PathBuf::as_path)
            .unwrap_or(ledger_path);
        let old_accounts_hash_cache_dirs = [
            ledger_path.join("calculate_accounts_hash_cache"),
            accounts_hash_cache_path.join("full"),
            accounts_hash_cache_path.join("incremental"),
            accounts_hash_cache_path.join("transient"),
        ];
        for old_accounts_hash_cache_dir in old_accounts_hash_cache_dirs {
            if old_accounts_hash_cache_dir.exists() {
                move_and_async_delete_path(old_accounts_hash_cache_dir);
            }
        }

        {
            let exit = exit.clone();
            config
                .validator_exit
                .write()
                .unwrap()
                .register_exit(Box::new(move || exit.store(true, Ordering::Relaxed)));
        }

        let accounts_update_notifier = geyser_plugin_service
            .as_ref()
            .and_then(|geyser_plugin_service| geyser_plugin_service.get_accounts_update_notifier());

        let transaction_notifier = geyser_plugin_service
            .as_ref()
            .and_then(|geyser_plugin_service| geyser_plugin_service.get_transaction_notifier());

        let entry_notifier = geyser_plugin_service
            .as_ref()
            .and_then(|geyser_plugin_service| geyser_plugin_service.get_entry_notifier());

        let block_metadata_notifier = geyser_plugin_service
            .as_ref()
            .and_then(|geyser_plugin_service| geyser_plugin_service.get_block_metadata_notifier());

        let slot_status_notifier = geyser_plugin_service
            .as_ref()
            .and_then(|geyser_plugin_service| geyser_plugin_service.get_slot_status_notifier());

        info!(
            "Geyser plugin: accounts_update_notifier: {}, transaction_notifier: {}, \
             entry_notifier: {}",
            accounts_update_notifier.is_some(),
            transaction_notifier.is_some(),
            entry_notifier.is_some()
        );

        let system_monitor_service = Some(SystemMonitorService::new(
            exit.clone(),
            SystemMonitorStatsReportConfig {
                report_os_memory_stats: !config.no_os_memory_stats_reporting,
                report_os_network_stats: !config.no_os_network_stats_reporting,
                report_os_cpu_stats: !config.no_os_cpu_stats_reporting,
                report_os_disk_stats: !config.no_os_disk_stats_reporting,
            },
        ));

        let (poh_timing_point_sender, poh_timing_point_receiver) = unbounded();
        let poh_timing_report_service =
            PohTimingReportService::new(poh_timing_point_receiver, exit.clone());

        let (
            bank_forks,
            blockstore,
            original_blockstore_root,
            ledger_signal_receiver,
            leader_schedule_cache,
            starting_snapshot_hashes,
            TransactionHistoryServices {
                transaction_status_sender,
                transaction_status_service,
                max_complete_transaction_status_slot,
                max_complete_rewards_slot,
                cache_block_meta_sender,
                cache_block_meta_service,
            },
            blockstore_process_options,
            blockstore_root_scan,
            pruned_banks_receiver,
            entry_notifier_service,
        ) = load_blockstore(
            config,
            ledger_path,
            &genesis_config,
            exit.clone(),
            &start_progress,
            accounts_update_notifier,
            transaction_notifier,
            entry_notifier,
            Some(poh_timing_point_sender.clone()),
        )
        .map_err(ValidatorError::Other)?;

        if !config.no_poh_speed_test {
            check_poh_speed(&bank_forks.read().unwrap().root_bank(), None)?;
        }

        let (root_slot, hard_forks) = {
            let root_bank = bank_forks.read().unwrap().root_bank();
            (root_bank.slot(), root_bank.hard_forks())
        };
        let shred_version = compute_shred_version(&genesis_config.hash(), Some(&hard_forks));
        info!(
            "shred version: {shred_version}, hard forks: {:?}",
            hard_forks
        );

        if let Some(expected_shred_version) = config.expected_shred_version {
            if expected_shred_version != shred_version {
                return Err(ValidatorError::ShredVersionMismatch {
                    actual: shred_version,
                    expected: expected_shred_version,
                }
                .into());
            }
        }

        if let Some(start_slot) = should_cleanup_blockstore_incorrect_shred_versions(
            config,
            &blockstore,
            root_slot,
            &hard_forks,
        )? {
            *start_progress.write().unwrap() = ValidatorStartProgress::CleaningBlockStore;
            cleanup_blockstore_incorrect_shred_versions(
                &blockstore,
                config,
                start_slot,
                shred_version,
            )?;
        } else {
            info!("Skipping the blockstore check for shreds with incorrect version");
        }

        node.info.set_shred_version(shred_version);
        node.info.set_wallclock(timestamp());
        Self::print_node_info(&node);

        let mut cluster_info = ClusterInfo::new(
            node.info.clone(),
            identity_keypair.clone(),
            socket_addr_space,
        );
        cluster_info.set_contact_debug_interval(config.contact_debug_interval);
        cluster_info.set_entrypoints(cluster_entrypoints);
        cluster_info.restore_contact_info(ledger_path, config.contact_save_interval);
        let cluster_info = Arc::new(cluster_info);

        assert!(is_snapshot_config_valid(
            &config.snapshot_config,
            config.accounts_hash_interval_slots,
        ));

        let pending_snapshot_packages = Arc::new(Mutex::new(PendingSnapshotPackages::default()));
        let snapshot_packager_service = if config.snapshot_config.should_generate_snapshots() {
            let enable_gossip_push = true;
            let snapshot_packager_service = SnapshotPackagerService::new(
                pending_snapshot_packages.clone(),
                starting_snapshot_hashes,
                exit.clone(),
                cluster_info.clone(),
                config.snapshot_config.clone(),
                enable_gossip_push,
            );
            Some(snapshot_packager_service)
        } else {
            None
        };

        let (accounts_package_sender, accounts_package_receiver) = crossbeam_channel::unbounded();
        let accounts_hash_verifier = AccountsHashVerifier::new(
            accounts_package_sender.clone(),
            accounts_package_receiver,
            pending_snapshot_packages,
            exit.clone(),
            config.snapshot_config.clone(),
        );

        let (snapshot_request_sender, snapshot_request_receiver) = unbounded();
        let accounts_background_request_sender =
            AbsRequestSender::new(snapshot_request_sender.clone());
        let snapshot_request_handler = SnapshotRequestHandler {
            snapshot_config: config.snapshot_config.clone(),
            snapshot_request_sender,
            snapshot_request_receiver,
            accounts_package_sender,
        };
        let pruned_banks_request_handler = PrunedBanksRequestHandler {
            pruned_banks_receiver,
        };
        let accounts_background_service = AccountsBackgroundService::new(
            bank_forks.clone(),
            exit.clone(),
            AbsRequestHandlers {
                snapshot_request_handler,
                pruned_banks_request_handler,
            },
            config.accounts_db_test_hash_calculation,
        );
        info!(
            "Using: block-verification-method: {}, block-production-method: {}, transaction-structure: {}",
            config.block_verification_method, config.block_production_method, config.transaction_struct
        );

        let (replay_vote_sender, replay_vote_receiver) = unbounded();

        // block min prioritization fee cache should be readable by RPC, and writable by validator
        // (by both replay stage and banking stage)
        let prioritization_fee_cache = Arc::new(PrioritizationFeeCache::default());

        let leader_schedule_cache = Arc::new(leader_schedule_cache);
        let startup_verification_complete;
        let (poh_recorder, entry_receiver, record_receiver) = {
            let bank = &bank_forks.read().unwrap().working_bank();
            startup_verification_complete = Arc::clone(bank.get_startup_verification_complete());
            PohRecorder::new_with_clear_signal(
                bank.tick_height(),
                bank.last_blockhash(),
                bank.clone(),
                None,
                bank.ticks_per_slot(),
                config.delay_leader_block_for_pending_fork,
                blockstore.clone(),
                blockstore.get_new_shred_signal(0),
                &leader_schedule_cache,
                &genesis_config.poh_config,
                Some(poh_timing_point_sender),
                exit.clone(),
            )
        };
        let poh_recorder = Arc::new(RwLock::new(poh_recorder));

        let (banking_tracer, tracer_thread) =
            BankingTracer::new((config.banking_trace_dir_byte_limit > 0).then_some((
                &blockstore.banking_trace_path(),
                exit.clone(),
                config.banking_trace_dir_byte_limit,
            )))?;
        if banking_tracer.is_enabled() {
            info!(
                "Enabled banking trace (dir_byte_limit: {})",
                config.banking_trace_dir_byte_limit
            );
        } else {
            info!("Disabled banking trace");
        }
        let banking_tracer_channels = match (
            &config.block_verification_method,
            &config.block_production_method,
        ) {
            methods @ (BlockVerificationMethod::UnifiedScheduler, _)
            | methods @ (_, BlockProductionMethod::UnifiedScheduler) => {
                let scheduler_pool = DefaultSchedulerPool::new(
                    supported_scheduling_mode(methods),
                    config.unified_scheduler_handler_threads,
                    config.runtime_config.log_messages_bytes_limit,
                    transaction_status_sender.clone(),
                    Some(replay_vote_sender.clone()),
                    prioritization_fee_cache.clone(),
                );

                let channels = banking_tracer.create_channels_for_scheduler_pool(&scheduler_pool);
                ensure_banking_stage_setup(
                    &scheduler_pool,
                    &bank_forks,
                    &channels,
                    &cluster_info,
                    &poh_recorder,
                );
                bank_forks
                    .write()
                    .unwrap()
                    .install_scheduler_pool(scheduler_pool);
                channels
            }
            _ => {
                info!("no scheduler pool is installed for block verification/production...");
                if let Some(count) = config.unified_scheduler_handler_threads {
                    warn!(
                        "--unified-scheduler-handler-threads={count} is ignored because unified \
                         scheduler isn't enabled"
                    );
                }
                banking_tracer.create_channels(false)
            }
        };

        let entry_notification_sender = entry_notifier_service
            .as_ref()
            .map(|service| service.sender());
        let mut process_blockstore = ProcessBlockStore::new(
            &id,
            vote_account,
            &start_progress,
            &blockstore,
            original_blockstore_root,
            &bank_forks,
            &leader_schedule_cache,
            &blockstore_process_options,
            transaction_status_sender.as_ref(),
            cache_block_meta_sender.clone(),
            entry_notification_sender,
            blockstore_root_scan,
            accounts_background_request_sender.clone(),
            config,
        );

        maybe_warp_slot(
            config,
            &mut process_blockstore,
            ledger_path,
            &bank_forks,
            &leader_schedule_cache,
            &accounts_background_request_sender,
        )
        .map_err(ValidatorError::Other)?;

        if config.process_ledger_before_services {
            process_blockstore
                .process()
                .map_err(ValidatorError::Other)?;
        }
        *start_progress.write().unwrap() = ValidatorStartProgress::StartingServices;

        let sample_performance_service =
            if config.rpc_addrs.is_some() && config.rpc_config.enable_rpc_transaction_history {
                Some(SamplePerformanceService::new(
                    &bank_forks,
                    blockstore.clone(),
                    exit.clone(),
                ))
            } else {
                None
            };

        let mut block_commitment_cache = BlockCommitmentCache::default();
        let bank_forks_guard = bank_forks.read().unwrap();
        block_commitment_cache.initialize_slots(
            bank_forks_guard.working_bank().slot(),
            bank_forks_guard.root(),
        );
        drop(bank_forks_guard);
        let block_commitment_cache = Arc::new(RwLock::new(block_commitment_cache));

        let optimistically_confirmed_bank =
            OptimisticallyConfirmedBank::locked_from_bank_forks_root(&bank_forks);

        let rpc_subscriptions = Arc::new(RpcSubscriptions::new_with_config(
            exit.clone(),
            max_complete_transaction_status_slot.clone(),
            max_complete_rewards_slot.clone(),
            blockstore.clone(),
            bank_forks.clone(),
            block_commitment_cache.clone(),
            optimistically_confirmed_bank.clone(),
            &config.pubsub_config,
            None,
        ));

        let max_slots = Arc::new(MaxSlots::default());

        let staked_nodes = Arc::new(RwLock::new(StakedNodes::default()));

        let connection_cache = if use_quic {
            let connection_cache = ConnectionCache::new_with_client_options(
                "connection_cache_tpu_quic",
                tpu_connection_pool_size,
                None,
                Some((
                    &identity_keypair,
                    node.info
                        .tpu(Protocol::UDP)
                        .ok_or_else(|| {
                            ValidatorError::Other(String::from("Invalid UDP address for TPU"))
                        })?
                        .ip(),
                )),
                Some((&staked_nodes, &identity_keypair.pubkey())),
            );
            Arc::new(connection_cache)
        } else {
            Arc::new(ConnectionCache::with_udp(
                "connection_cache_tpu_udp",
                tpu_connection_pool_size,
            ))
        };

        let vote_connection_cache = if vote_use_quic {
            let vote_connection_cache = ConnectionCache::new_with_client_options(
                "connection_cache_vote_quic",
                tpu_connection_pool_size,
                None, // client_endpoint
                Some((
                    &identity_keypair,
                    node.info
                        .tpu_vote(Protocol::QUIC)
                        .ok_or_else(|| {
                            ValidatorError::Other(String::from("Invalid QUIC address for TPU Vote"))
                        })?
                        .ip(),
                )),
                Some((&staked_nodes, &identity_keypair.pubkey())),
            );
            Arc::new(vote_connection_cache)
        } else {
            Arc::new(ConnectionCache::with_udp(
                "connection_cache_vote_udp",
                tpu_connection_pool_size,
            ))
        };

        let rpc_override_health_check =
            Arc::new(AtomicBool::new(config.rpc_config.disable_health_check));
        let (
            json_rpc_service,
            pubsub_service,
            completed_data_sets_sender,
            completed_data_sets_service,
            rpc_completed_slots_service,
            optimistically_confirmed_bank_tracker,
            bank_notification_sender,
        ) = if let Some((rpc_addr, rpc_pubsub_addr)) = config.rpc_addrs {
            assert_eq!(
                node.info.rpc().map(|addr| socket_addr_space.check(&addr)),
                node.info
                    .rpc_pubsub()
                    .map(|addr| socket_addr_space.check(&addr))
            );
            let (bank_notification_sender, bank_notification_receiver) = unbounded();
            let confirmed_bank_subscribers = if !bank_notification_senders.is_empty() {
                Some(Arc::new(RwLock::new(bank_notification_senders)))
            } else {
                None
            };

            let json_rpc_service = JsonRpcService::new(
                rpc_addr,
                config.rpc_config.clone(),
                Some(config.snapshot_config.clone()),
                bank_forks.clone(),
                block_commitment_cache.clone(),
                blockstore.clone(),
                cluster_info.clone(),
                Some(poh_recorder.clone()),
                genesis_config.hash(),
                ledger_path,
                config.validator_exit.clone(),
                exit.clone(),
                rpc_override_health_check.clone(),
                startup_verification_complete,
                optimistically_confirmed_bank.clone(),
                config.send_transaction_service_config.clone(),
                max_slots.clone(),
                leader_schedule_cache.clone(),
                connection_cache.clone(),
                max_complete_transaction_status_slot,
                max_complete_rewards_slot,
                prioritization_fee_cache.clone(),
            )
            .map_err(ValidatorError::Other)?;

            let pubsub_service = if !config.rpc_config.full_api {
                None
            } else {
                let (trigger, pubsub_service) = PubSubService::new(
                    config.pubsub_config.clone(),
                    &rpc_subscriptions,
                    rpc_pubsub_addr,
                );
                config
                    .validator_exit
                    .write()
                    .unwrap()
                    .register_exit(Box::new(move || trigger.cancel()));

                Some(pubsub_service)
            };

            let (completed_data_sets_sender, completed_data_sets_service) =
                if !config.rpc_config.full_api {
                    (None, None)
                } else {
                    let (completed_data_sets_sender, completed_data_sets_receiver) =
                        bounded(MAX_COMPLETED_DATA_SETS_IN_CHANNEL);
                    let completed_data_sets_service = CompletedDataSetsService::new(
                        completed_data_sets_receiver,
                        blockstore.clone(),
                        rpc_subscriptions.clone(),
                        exit.clone(),
                        max_slots.clone(),
                    );
                    (
                        Some(completed_data_sets_sender),
                        Some(completed_data_sets_service),
                    )
                };

            let rpc_completed_slots_service =
                if config.rpc_config.full_api || geyser_plugin_service.is_some() {
                    let (completed_slots_sender, completed_slots_receiver) =
                        bounded(MAX_COMPLETED_SLOTS_IN_CHANNEL);
                    blockstore.add_completed_slots_signal(completed_slots_sender);

                    Some(RpcCompletedSlotsService::spawn(
                        completed_slots_receiver,
                        rpc_subscriptions.clone(),
                        slot_status_notifier.clone(),
                        exit.clone(),
                    ))
                } else {
                    None
                };

            let optimistically_confirmed_bank_tracker =
                Some(OptimisticallyConfirmedBankTracker::new(
                    bank_notification_receiver,
                    exit.clone(),
                    bank_forks.clone(),
                    optimistically_confirmed_bank,
                    rpc_subscriptions.clone(),
                    confirmed_bank_subscribers,
                    prioritization_fee_cache.clone(),
                ));
            let bank_notification_sender_config = Some(BankNotificationSenderConfig {
                sender: bank_notification_sender,
                should_send_parents: geyser_plugin_service.is_some(),
            });
            (
                Some(json_rpc_service),
                pubsub_service,
                completed_data_sets_sender,
                completed_data_sets_service,
                rpc_completed_slots_service,
                optimistically_confirmed_bank_tracker,
                bank_notification_sender_config,
            )
        } else {
            (None, None, None, None, None, None, None)
        };

        if config.halt_at_slot.is_some() {
            // Simulate a confirmed root to avoid RPC errors with CommitmentConfig::finalized() and
            // to ensure RPC endpoints like getConfirmedBlock, which require a confirmed root, work
            block_commitment_cache
                .write()
                .unwrap()
                .set_highest_super_majority_root(bank_forks.read().unwrap().root());

            // Park with the RPC service running, ready for inspection!
            warn!("Validator halted");
            *start_progress.write().unwrap() = ValidatorStartProgress::Halted;
            std::thread::park();
        }
        let ip_echo_server = match node.sockets.ip_echo {
            None => None,
            Some(tcp_listener) => Some(solana_net_utils::ip_echo_server(
                tcp_listener,
                config.ip_echo_server_threads,
                Some(node.info.shred_version()),
            )),
        };

        let (stats_reporter_sender, stats_reporter_receiver) = unbounded();

        let stats_reporter_service =
            StatsReporterService::new(stats_reporter_receiver, exit.clone());

        let gossip_service = GossipService::new(
            &cluster_info,
            Some(bank_forks.clone()),
            node.sockets.gossip,
            config.gossip_validators.clone(),
            should_check_duplicate_instance,
            Some(stats_reporter_sender.clone()),
            exit.clone(),
        );
        let serve_repair = ServeRepair::new(
            cluster_info.clone(),
            bank_forks.clone(),
            config.repair_whitelist.clone(),
        );
        let (repair_request_quic_sender, repair_request_quic_receiver) = unbounded();
        let (repair_response_quic_sender, repair_response_quic_receiver) = unbounded();
        let (ancestor_hashes_response_quic_sender, ancestor_hashes_response_quic_receiver) =
            unbounded();

        let waited_for_supermajority = wait_for_supermajority(
            config,
            Some(&mut process_blockstore),
            &bank_forks,
            &cluster_info,
            rpc_override_health_check,
            &start_progress,
        )?;

        let blockstore_metric_report_service =
            BlockstoreMetricReportService::new(blockstore.clone(), exit.clone());

        let wait_for_vote_to_start_leader =
            !waited_for_supermajority && !config.no_wait_for_vote_to_start_leader;

        let poh_service = PohService::new(
            poh_recorder.clone(),
            &genesis_config.poh_config,
            exit.clone(),
            bank_forks.read().unwrap().root_bank().ticks_per_slot(),
            config.poh_pinned_cpu_core,
            config.poh_hashes_per_batch,
            record_receiver,
        );
        assert_eq!(
            blockstore.get_new_shred_signals_len(),
            1,
            "New shred signal for the TVU should be the same as the clear bank signal."
        );

        let vote_tracker = Arc::<VoteTracker>::default();

        let (retransmit_slots_sender, retransmit_slots_receiver) = unbounded();
        let (verified_vote_sender, verified_vote_receiver) = unbounded();
        let (gossip_verified_vote_hash_sender, gossip_verified_vote_hash_receiver) = unbounded();
        let (duplicate_confirmed_slot_sender, duplicate_confirmed_slots_receiver) = unbounded();

        let entry_notification_sender = entry_notifier_service
            .as_ref()
            .map(|service| service.sender_cloned());

        // test-validator crate may start the validator in a tokio runtime
        // context which forces us to use the same runtime because a nested
        // runtime will cause panic at drop.
        // Outside test-validator crate, we always need a tokio runtime (and
        // the respective handle) to initialize the turbine QUIC endpoint.
        let current_runtime_handle = tokio::runtime::Handle::try_current();
        let turbine_quic_endpoint_runtime = (current_runtime_handle.is_err()
            && genesis_config.cluster_type != ClusterType::MainnetBeta)
            .then(|| {
                tokio::runtime::Builder::new_multi_thread()
                    .enable_all()
                    .thread_name("solTurbineQuic")
                    .build()
                    .unwrap()
            });
        let (turbine_quic_endpoint_sender, turbine_quic_endpoint_receiver) = unbounded();
        let (
            turbine_quic_endpoint,
            turbine_quic_endpoint_sender,
            turbine_quic_endpoint_join_handle,
        ) = if genesis_config.cluster_type == ClusterType::MainnetBeta {
            let (sender, _receiver) = tokio::sync::mpsc::channel(1);
            (None, sender, None)
        } else {
            solana_turbine::quic_endpoint::new_quic_endpoint(
                turbine_quic_endpoint_runtime
                    .as_ref()
                    .map(TokioRuntime::handle)
                    .unwrap_or_else(|| current_runtime_handle.as_ref().unwrap()),
                &identity_keypair,
                node.sockets.tvu_quic,
                turbine_quic_endpoint_sender,
                bank_forks.clone(),
            )
            .map(|(endpoint, sender, join_handle)| (Some(endpoint), sender, Some(join_handle)))
            .unwrap()
        };

        // Repair quic endpoint.
        let repair_quic_endpoints_runtime = (current_runtime_handle.is_err()
            && genesis_config.cluster_type != ClusterType::MainnetBeta)
            .then(|| {
                tokio::runtime::Builder::new_multi_thread()
                    .enable_all()
                    .thread_name("solRepairQuic")
                    .build()
                    .unwrap()
            });
        let (repair_quic_endpoints, repair_quic_async_senders, repair_quic_endpoints_join_handle) =
            if genesis_config.cluster_type == ClusterType::MainnetBeta {
                (None, RepairQuicAsyncSenders::new_dummy(), None)
            } else {
                let repair_quic_sockets = RepairQuicSockets {
                    repair_server_quic_socket: node.sockets.serve_repair_quic,
                    repair_client_quic_socket: node.sockets.repair_quic,
                    ancestor_hashes_quic_socket: node.sockets.ancestor_hashes_requests_quic,
                };
                let repair_quic_senders = RepairQuicSenders {
                    repair_request_quic_sender: repair_request_quic_sender.clone(),
                    repair_response_quic_sender,
                    ancestor_hashes_response_quic_sender,
                };
                repair::quic_endpoint::new_quic_endpoints(
                    repair_quic_endpoints_runtime
                        .as_ref()
                        .map(TokioRuntime::handle)
                        .unwrap_or_else(|| current_runtime_handle.as_ref().unwrap()),
                    &identity_keypair,
                    repair_quic_sockets,
                    repair_quic_senders,
                    bank_forks.clone(),
                )
                .map(|(endpoints, senders, join_handle)| {
                    (Some(endpoints), senders, Some(join_handle))
                })
                .unwrap()
            };
        let serve_repair_service = ServeRepairService::new(
            serve_repair,
            // Incoming UDP repair requests are adapted into RemoteRequest
            // and also sent through the same channel.
            repair_request_quic_sender,
            repair_request_quic_receiver,
            repair_quic_async_senders.repair_response_quic_sender,
            blockstore.clone(),
            node.sockets.serve_repair,
            socket_addr_space,
            stats_reporter_sender,
            exit.clone(),
        );

        let in_wen_restart = config.wen_restart_proto_path.is_some() && !waited_for_supermajority;
        let wen_restart_repair_slots = if in_wen_restart {
            Some(Arc::new(RwLock::new(Vec::new())))
        } else {
            None
        };
        let tower = match process_blockstore.process_to_create_tower() {
            Ok(tower) => {
                info!("Tower state: {:?}", tower);
                tower
            }
            Err(e) => {
                warn!(
                    "Unable to retrieve tower: {:?} creating default tower....",
                    e
                );
                Tower::default()
            }
        };
        let last_vote = tower.last_vote();

        let outstanding_repair_requests =
            Arc::<RwLock<repair::repair_service::OutstandingShredRepairs>>::default();
        let cluster_slots =
            Arc::new(crate::cluster_slots_service::cluster_slots::ClusterSlots::default());

        let tvu = Tvu::new(
            vote_account,
            authorized_voter_keypairs,
            &bank_forks,
            &cluster_info,
            TvuSockets {
                repair: node.sockets.repair.try_clone().unwrap(),
                retransmit: node.sockets.retransmit_sockets,
                fetch: node.sockets.tvu,
                ancestor_hashes_requests: node.sockets.ancestor_hashes_requests,
            },
            blockstore.clone(),
            ledger_signal_receiver,
            &rpc_subscriptions,
            &poh_recorder,
            tower,
            config.tower_storage.clone(),
            &leader_schedule_cache,
            exit.clone(),
            block_commitment_cache,
            config.turbine_disabled.clone(),
            transaction_status_sender.clone(),
            cache_block_meta_sender,
            entry_notification_sender.clone(),
            vote_tracker.clone(),
            retransmit_slots_sender,
            gossip_verified_vote_hash_receiver,
            verified_vote_receiver,
            replay_vote_sender.clone(),
            completed_data_sets_sender,
            bank_notification_sender.clone(),
            duplicate_confirmed_slots_receiver,
            TvuConfig {
                max_ledger_shreds: config.max_ledger_shreds,
                shred_version: node.info.shred_version(),
                repair_validators: config.repair_validators.clone(),
                repair_whitelist: config.repair_whitelist.clone(),
                wait_for_vote_to_start_leader,
                replay_forks_threads: config.replay_forks_threads,
                replay_transactions_threads: config.replay_transactions_threads,
                shred_sigverify_threads: config.tvu_shred_sigverify_threads,
            },
            &max_slots,
            block_metadata_notifier,
            config.wait_to_vote_slot,
            accounts_background_request_sender.clone(),
            config.runtime_config.log_messages_bytes_limit,
            json_rpc_service.is_some().then_some(&connection_cache), // for the cache warmer only used for STS for RPC service
            &prioritization_fee_cache,
            banking_tracer.clone(),
            turbine_quic_endpoint_sender.clone(),
            turbine_quic_endpoint_receiver,
            repair_response_quic_receiver,
            repair_quic_async_senders.repair_request_quic_sender,
            repair_quic_async_senders.ancestor_hashes_request_quic_sender,
            ancestor_hashes_response_quic_receiver,
            outstanding_repair_requests.clone(),
            cluster_slots.clone(),
            wen_restart_repair_slots.clone(),
            slot_status_notifier,
            vote_connection_cache,
        )
        .map_err(ValidatorError::Other)?;

        if in_wen_restart {
            info!("Waiting for wen_restart to finish");
            wait_for_wen_restart(WenRestartConfig {
                wen_restart_path: config.wen_restart_proto_path.clone().unwrap(),
                wen_restart_coordinator: config.wen_restart_coordinator.unwrap(),
                last_vote,
                blockstore: blockstore.clone(),
                cluster_info: cluster_info.clone(),
                bank_forks: bank_forks.clone(),
                wen_restart_repair_slots: wen_restart_repair_slots.clone(),
                wait_for_supermajority_threshold_percent:
                    WAIT_FOR_WEN_RESTART_SUPERMAJORITY_THRESHOLD_PERCENT,
                snapshot_config: config.snapshot_config.clone(),
                accounts_background_request_sender: accounts_background_request_sender.clone(),
                genesis_config_hash: genesis_config.hash(),
                exit: exit.clone(),
            })?;
            return Err(ValidatorError::WenRestartFinished.into());
        }

        let (tpu, mut key_notifies) = Tpu::new(
            &cluster_info,
            &poh_recorder,
            entry_receiver,
            retransmit_slots_receiver,
            TpuSockets {
                transactions: node.sockets.tpu,
                transaction_forwards: node.sockets.tpu_forwards,
                vote: node.sockets.tpu_vote,
                broadcast: node.sockets.broadcast,
                transactions_quic: node.sockets.tpu_quic,
                transactions_forwards_quic: node.sockets.tpu_forwards_quic,
                vote_quic: node.sockets.tpu_vote_quic,
            },
            &rpc_subscriptions,
            transaction_status_sender,
            entry_notification_sender,
            blockstore.clone(),
            &config.broadcast_stage_type,
            exit,
            node.info.shred_version(),
            vote_tracker,
            bank_forks.clone(),
            verified_vote_sender,
            gossip_verified_vote_hash_sender,
            replay_vote_receiver,
            replay_vote_sender,
            bank_notification_sender.map(|sender| sender.sender),
            config.tpu_coalesce,
            duplicate_confirmed_slot_sender,
            &connection_cache,
            turbine_quic_endpoint_sender,
            &identity_keypair,
            config.runtime_config.log_messages_bytes_limit,
            &staked_nodes,
            config.staked_nodes_overrides.clone(),
            banking_tracer_channels,
            tracer_thread,
            tpu_enable_udp,
            tpu_quic_server_config,
            tpu_fwd_quic_server_config,
            vote_quic_server_config,
            &prioritization_fee_cache,
            config.block_production_method.clone(),
            config.transaction_struct.clone(),
            config.enable_block_production_forwarding,
            config.generator_config.clone(),
        );

        datapoint_info!(
            "validator-new",
            ("id", id.to_string(), String),
            ("version", solana_version::version!(), String),
            ("cluster_type", genesis_config.cluster_type as u32, i64),
            ("elapsed_ms", start_time.elapsed().as_millis() as i64, i64),
            ("waited_for_supermajority", waited_for_supermajority, bool),
            ("shred_version", shred_version as i64, i64),
        );

        *start_progress.write().unwrap() = ValidatorStartProgress::Running;
        key_notifies.push(connection_cache);

        *admin_rpc_service_post_init.write().unwrap() = Some(AdminRpcRequestMetadataPostInit {
            bank_forks: bank_forks.clone(),
            cluster_info: cluster_info.clone(),
            vote_account: *vote_account,
            repair_whitelist: config.repair_whitelist.clone(),
            notifies: key_notifies,
            repair_socket: Arc::new(node.sockets.repair),
            outstanding_repair_requests,
            cluster_slots,
        });

        Ok(Self {
            stats_reporter_service,
            gossip_service,
            serve_repair_service,
            json_rpc_service,
            pubsub_service,
            rpc_completed_slots_service,
            optimistically_confirmed_bank_tracker,
            transaction_status_service,
            cache_block_meta_service,
            entry_notifier_service,
            system_monitor_service,
            sample_performance_service,
            poh_timing_report_service,
            snapshot_packager_service,
            completed_data_sets_service,
            tpu,
            tvu,
            poh_service,
            poh_recorder,
            ip_echo_server,
            validator_exit: config.validator_exit.clone(),
            cluster_info,
            bank_forks,
            blockstore,
            geyser_plugin_service,
            blockstore_metric_report_service,
            accounts_background_service,
            accounts_hash_verifier,
            turbine_quic_endpoint,
            turbine_quic_endpoint_runtime,
            turbine_quic_endpoint_join_handle,
            repair_quic_endpoints,
            repair_quic_endpoints_runtime,
            repair_quic_endpoints_join_handle,
            thread_manager,
        })
    }

    // Used for notifying many nodes in parallel to exit
    pub fn exit(&mut self) {
        self.validator_exit.write().unwrap().exit();

        // drop all signals in blockstore
        self.blockstore.drop_signal();
    }

    pub fn close(mut self) {
        self.exit();
        self.join();
    }

    fn print_node_info(node: &Node) {
        info!("{:?}", node.info);
        info!(
            "local gossip address: {}",
            node.sockets.gossip.local_addr().unwrap()
        );
        info!(
            "local broadcast address: {}",
            node.sockets
                .broadcast
                .first()
                .unwrap()
                .local_addr()
                .unwrap()
        );
        info!(
            "local repair address: {}",
            node.sockets.repair.local_addr().unwrap()
        );
        info!(
            "local retransmit address: {}",
            node.sockets.retransmit_sockets[0].local_addr().unwrap()
        );
    }

    pub fn join(self) {
        drop(self.bank_forks);
        drop(self.cluster_info);

        self.poh_service.join().expect("poh_service");
        drop(self.poh_recorder);

        if let Some(json_rpc_service) = self.json_rpc_service {
            json_rpc_service.join().expect("rpc_service");
        }

        if let Some(pubsub_service) = self.pubsub_service {
            pubsub_service.join().expect("pubsub_service");
        }

        if let Some(rpc_completed_slots_service) = self.rpc_completed_slots_service {
            rpc_completed_slots_service
                .join()
                .expect("rpc_completed_slots_service");
        }

        if let Some(optimistically_confirmed_bank_tracker) =
            self.optimistically_confirmed_bank_tracker
        {
            optimistically_confirmed_bank_tracker
                .join()
                .expect("optimistically_confirmed_bank_tracker");
        }

        if let Some(transaction_status_service) = self.transaction_status_service {
            transaction_status_service
                .join()
                .expect("transaction_status_service");
        }

        if let Some(cache_block_meta_service) = self.cache_block_meta_service {
            cache_block_meta_service
                .join()
                .expect("cache_block_meta_service");
        }

        if let Some(system_monitor_service) = self.system_monitor_service {
            system_monitor_service
                .join()
                .expect("system_monitor_service");
        }

        if let Some(sample_performance_service) = self.sample_performance_service {
            sample_performance_service
                .join()
                .expect("sample_performance_service");
        }

        if let Some(entry_notifier_service) = self.entry_notifier_service {
            entry_notifier_service
                .join()
                .expect("entry_notifier_service");
        }

        if let Some(s) = self.snapshot_packager_service {
            s.join().expect("snapshot_packager_service");
        }

        self.gossip_service.join().expect("gossip_service");
        self.repair_quic_endpoints
            .iter()
            .flatten()
            .for_each(repair::quic_endpoint::close_quic_endpoint);
        self.serve_repair_service
            .join()
            .expect("serve_repair_service");
        if let Some(repair_quic_endpoints_join_handle) = self.repair_quic_endpoints_join_handle {
            self.repair_quic_endpoints_runtime
                .map(|runtime| runtime.block_on(repair_quic_endpoints_join_handle))
                .transpose()
                .unwrap();
        }
        self.stats_reporter_service
            .join()
            .expect("stats_reporter_service");
        self.blockstore_metric_report_service
            .join()
            .expect("ledger_metric_report_service");
        self.accounts_background_service
            .join()
            .expect("accounts_background_service");
        self.accounts_hash_verifier
            .join()
            .expect("accounts_hash_verifier");
        if let Some(turbine_quic_endpoint) = &self.turbine_quic_endpoint {
            solana_turbine::quic_endpoint::close_quic_endpoint(turbine_quic_endpoint);
        }
        self.tpu.join().expect("tpu");
        self.tvu.join().expect("tvu");
        if let Some(turbine_quic_endpoint_join_handle) = self.turbine_quic_endpoint_join_handle {
            self.turbine_quic_endpoint_runtime
                .map(|runtime| runtime.block_on(turbine_quic_endpoint_join_handle))
                .transpose()
                .unwrap();
        }
        if let Some(completed_data_sets_service) = self.completed_data_sets_service {
            completed_data_sets_service
                .join()
                .expect("completed_data_sets_service");
        }
        if let Some(ip_echo_server) = self.ip_echo_server {
            ip_echo_server.shutdown_background();
        }

        if let Some(geyser_plugin_service) = self.geyser_plugin_service {
            geyser_plugin_service.join().expect("geyser_plugin_service");
        }

        self.poh_timing_report_service
            .join()
            .expect("poh_timing_report_service");
        self.thread_manager.destroy();
    }
}

fn active_vote_account_exists_in_bank(bank: &Bank, vote_account: &Pubkey) -> bool {
    if let Some(account) = &bank.get_account(vote_account) {
        if let Some(vote_state) = vote_state::from(account) {
            return !vote_state.votes.is_empty();
        }
    }
    false
}

fn check_poh_speed(bank: &Bank, maybe_hash_samples: Option<u64>) -> Result<(), ValidatorError> {
    let Some(hashes_per_tick) = bank.hashes_per_tick() else {
        warn!("Unable to read hashes per tick from Bank, skipping PoH speed check");
        return Ok(());
    };

    let ticks_per_slot = bank.ticks_per_slot();
    let hashes_per_slot = hashes_per_tick * ticks_per_slot;
    let hash_samples = maybe_hash_samples.unwrap_or(hashes_per_slot);

    let hash_time = compute_hash_time(hash_samples);
    let my_hashes_per_second = (hash_samples as f64 / hash_time.as_secs_f64()) as u64;

    let target_slot_duration = Duration::from_nanos(bank.ns_per_slot as u64);
    let target_hashes_per_second =
        (hashes_per_slot as f64 / target_slot_duration.as_secs_f64()) as u64;

    info!(
        "PoH speed check: computed hashes per second {my_hashes_per_second}, target hashes per \
         second {target_hashes_per_second}"
    );
    if my_hashes_per_second < target_hashes_per_second {
        return Err(ValidatorError::PohTooSlow {
            mine: my_hashes_per_second,
            target: target_hashes_per_second,
        });
    }

    Ok(())
}

fn maybe_cluster_restart_with_hard_fork(config: &ValidatorConfig, root_slot: Slot) -> Option<Slot> {
    // detect cluster restart (hard fork) indirectly via wait_for_supermajority...
    if let Some(wait_slot_for_supermajority) = config.wait_for_supermajority {
        if wait_slot_for_supermajority == root_slot {
            return Some(wait_slot_for_supermajority);
        }
    }

    None
}

fn post_process_restored_tower(
    restored_tower: crate::consensus::Result<Tower>,
    validator_identity: &Pubkey,
    vote_account: &Pubkey,
    config: &ValidatorConfig,
    bank_forks: &BankForks,
) -> Result<Tower, String> {
    let mut should_require_tower = config.require_tower;

    let restored_tower = restored_tower.and_then(|tower| {
        let root_bank = bank_forks.root_bank();
        let slot_history = root_bank.get_slot_history();
        // make sure tower isn't corrupted first before the following hard fork check
        let tower = tower.adjust_lockouts_after_replay(root_bank.slot(), &slot_history);

        if let Some(hard_fork_restart_slot) =
            maybe_cluster_restart_with_hard_fork(config, root_bank.slot())
        {
            // intentionally fail to restore tower; we're supposedly in a new hard fork; past
            // out-of-chain vote state doesn't make sense at all
            // what if --wait-for-supermajority again if the validator restarted?
            let message =
                format!("Hard fork is detected; discarding tower restoration result: {tower:?}");
            datapoint_error!("tower_error", ("error", message, String),);
            error!("{}", message);

            // unconditionally relax tower requirement so that we can always restore tower
            // from root bank.
            should_require_tower = false;
            return Err(crate::consensus::TowerError::HardFork(
                hard_fork_restart_slot,
            ));
        }

        if let Some(warp_slot) = config.warp_slot {
            // unconditionally relax tower requirement so that we can always restore tower
            // from root bank after the warp
            should_require_tower = false;
            return Err(crate::consensus::TowerError::HardFork(warp_slot));
        }

        tower
    });

    let restored_tower = match restored_tower {
        Ok(tower) => tower,
        Err(err) => {
            let voting_has_been_active =
                active_vote_account_exists_in_bank(&bank_forks.working_bank(), vote_account);
            if !err.is_file_missing() {
                datapoint_error!(
                    "tower_error",
                    ("error", format!("Unable to restore tower: {err}"), String),
                );
            }
            if should_require_tower && voting_has_been_active {
                return Err(format!(
                    "Requested mandatory tower restore failed: {err}. And there is an existing \
                     vote_account containing actual votes. Aborting due to possible conflicting \
                     duplicate votes"
                ));
            }
            if err.is_file_missing() && !voting_has_been_active {
                // Currently, don't protect against spoofed snapshots with no tower at all
                info!(
                    "Ignoring expected failed tower restore because this is the initial validator \
                     start with the vote account..."
                );
            } else {
                error!(
                    "Rebuilding a new tower from the latest vote account due to failed tower \
                     restore: {}",
                    err
                );
            }

            Tower::new_from_bankforks(bank_forks, validator_identity, vote_account)
        }
    };

    Ok(restored_tower)
}

fn load_genesis(
    config: &ValidatorConfig,
    ledger_path: &Path,
) -> Result<GenesisConfig, ValidatorError> {
    let genesis_config = open_genesis_config(ledger_path, config.max_genesis_archive_unpacked_size)
        .map_err(ValidatorError::OpenGenesisConfig)?;

    // This needs to be limited otherwise the state in the VoteAccount data
    // grows too large
    let leader_schedule_slot_offset = genesis_config.epoch_schedule.leader_schedule_slot_offset;
    let slots_per_epoch = genesis_config.epoch_schedule.slots_per_epoch;
    let leader_epoch_offset = leader_schedule_slot_offset.div_ceil(slots_per_epoch);
    assert!(leader_epoch_offset <= MAX_LEADER_SCHEDULE_EPOCH_OFFSET);

    let genesis_hash = genesis_config.hash();
    info!("genesis hash: {}", genesis_hash);

    if let Some(expected_genesis_hash) = config.expected_genesis_hash {
        if genesis_hash != expected_genesis_hash {
            return Err(ValidatorError::GenesisHashMismatch(
                genesis_hash,
                expected_genesis_hash,
            ));
        }
    }

    Ok(genesis_config)
}

#[allow(clippy::type_complexity)]
fn load_blockstore(
    config: &ValidatorConfig,
    ledger_path: &Path,
    genesis_config: &GenesisConfig,
    exit: Arc<AtomicBool>,
    start_progress: &Arc<RwLock<ValidatorStartProgress>>,
    accounts_update_notifier: Option<AccountsUpdateNotifier>,
    transaction_notifier: Option<TransactionNotifierArc>,
    entry_notifier: Option<EntryNotifierArc>,
    poh_timing_point_sender: Option<PohTimingSender>,
) -> Result<
    (
        Arc<RwLock<BankForks>>,
        Arc<Blockstore>,
        Slot,
        Receiver<bool>,
        LeaderScheduleCache,
        Option<StartingSnapshotHashes>,
        TransactionHistoryServices,
        blockstore_processor::ProcessOptions,
        BlockstoreRootScan,
        DroppedSlotsReceiver,
        Option<EntryNotifierService>,
    ),
    String,
> {
    info!("loading ledger from {:?}...", ledger_path);
    *start_progress.write().unwrap() = ValidatorStartProgress::LoadingLedger;

    let mut blockstore =
        Blockstore::open_with_options(ledger_path, config.blockstore_options.clone())
            .map_err(|err| format!("Failed to open Blockstore: {err:?}"))?;

    let (ledger_signal_sender, ledger_signal_receiver) = bounded(MAX_REPLAY_WAKE_UP_SIGNALS);
    blockstore.add_new_shred_signal(ledger_signal_sender);

    blockstore.shred_timing_point_sender = poh_timing_point_sender;
    // following boot sequence (esp BankForks) could set root. so stash the original value
    // of blockstore root away here as soon as possible.
    let original_blockstore_root = blockstore.max_root();

    let blockstore = Arc::new(blockstore);
    let blockstore_root_scan = BlockstoreRootScan::new(config, blockstore.clone(), exit.clone());
    let halt_at_slot = config
        .halt_at_slot
        .or_else(|| blockstore.highest_slot().unwrap_or(None));

    let process_options = blockstore_processor::ProcessOptions {
        run_verification: config.run_verification,
        halt_at_slot,
        new_hard_forks: config.new_hard_forks.clone(),
        debug_keys: config.debug_keys.clone(),
        accounts_db_config: config.accounts_db_config.clone(),
        accounts_db_test_hash_calculation: config.accounts_db_test_hash_calculation,
        accounts_db_skip_shrink: config.accounts_db_skip_shrink,
        accounts_db_force_initial_clean: config.accounts_db_force_initial_clean,
        runtime_config: config.runtime_config.clone(),
        use_snapshot_archives_at_startup: config.use_snapshot_archives_at_startup,
        ..blockstore_processor::ProcessOptions::default()
    };

    let enable_rpc_transaction_history =
        config.rpc_addrs.is_some() && config.rpc_config.enable_rpc_transaction_history;
    let is_plugin_transaction_history_required = transaction_notifier.as_ref().is_some();
    let transaction_history_services =
        if enable_rpc_transaction_history || is_plugin_transaction_history_required {
            initialize_rpc_transaction_history_services(
                blockstore.clone(),
                exit.clone(),
                enable_rpc_transaction_history,
                config.rpc_config.enable_extended_tx_metadata_storage,
                transaction_notifier,
            )
        } else {
            TransactionHistoryServices::default()
        };

    let entry_notifier_service = entry_notifier
        .map(|entry_notifier| EntryNotifierService::new(entry_notifier, exit.clone()));

    let (bank_forks, mut leader_schedule_cache, starting_snapshot_hashes) =
        bank_forks_utils::load_bank_forks(
            genesis_config,
            &blockstore,
            config.account_paths.clone(),
            Some(&config.snapshot_config),
            &process_options,
            transaction_history_services
                .cache_block_meta_sender
                .as_ref(),
            entry_notifier_service
                .as_ref()
                .map(|service| service.sender()),
            accounts_update_notifier,
            exit,
        )
        .map_err(|err| err.to_string())?;

    // Before replay starts, set the callbacks in each of the banks in BankForks so that
    // all dropped banks come through the `pruned_banks_receiver` channel. This way all bank
    // drop behavior can be safely synchronized with any other ongoing accounts activity like
    // cache flush, clean, shrink, as long as the same thread performing those activities also
    // is processing the dropped banks from the `pruned_banks_receiver` channel.
    let pruned_banks_receiver =
        AccountsBackgroundService::setup_bank_drop_callback(bank_forks.clone());

    leader_schedule_cache.set_fixed_leader_schedule(config.fixed_leader_schedule.clone());
    {
        let mut bank_forks = bank_forks.write().unwrap();
        bank_forks.set_snapshot_config(Some(config.snapshot_config.clone()));
        bank_forks.set_accounts_hash_interval_slots(config.accounts_hash_interval_slots);
    }

    Ok((
        bank_forks,
        blockstore,
        original_blockstore_root,
        ledger_signal_receiver,
        leader_schedule_cache,
        starting_snapshot_hashes,
        transaction_history_services,
        process_options,
        blockstore_root_scan,
        pruned_banks_receiver,
        entry_notifier_service,
    ))
}

pub struct ProcessBlockStore<'a> {
    id: &'a Pubkey,
    vote_account: &'a Pubkey,
    start_progress: &'a Arc<RwLock<ValidatorStartProgress>>,
    blockstore: &'a Blockstore,
    original_blockstore_root: Slot,
    bank_forks: &'a Arc<RwLock<BankForks>>,
    leader_schedule_cache: &'a LeaderScheduleCache,
    process_options: &'a blockstore_processor::ProcessOptions,
    transaction_status_sender: Option<&'a TransactionStatusSender>,
    cache_block_meta_sender: Option<CacheBlockMetaSender>,
    entry_notification_sender: Option<&'a EntryNotifierSender>,
    blockstore_root_scan: Option<BlockstoreRootScan>,
    accounts_background_request_sender: AbsRequestSender,
    config: &'a ValidatorConfig,
    tower: Option<Tower>,
}

impl<'a> ProcessBlockStore<'a> {
    #[allow(clippy::too_many_arguments)]
    fn new(
        id: &'a Pubkey,
        vote_account: &'a Pubkey,
        start_progress: &'a Arc<RwLock<ValidatorStartProgress>>,
        blockstore: &'a Blockstore,
        original_blockstore_root: Slot,
        bank_forks: &'a Arc<RwLock<BankForks>>,
        leader_schedule_cache: &'a LeaderScheduleCache,
        process_options: &'a blockstore_processor::ProcessOptions,
        transaction_status_sender: Option<&'a TransactionStatusSender>,
        cache_block_meta_sender: Option<CacheBlockMetaSender>,
        entry_notification_sender: Option<&'a EntryNotifierSender>,
        blockstore_root_scan: BlockstoreRootScan,
        accounts_background_request_sender: AbsRequestSender,
        config: &'a ValidatorConfig,
    ) -> Self {
        Self {
            id,
            vote_account,
            start_progress,
            blockstore,
            original_blockstore_root,
            bank_forks,
            leader_schedule_cache,
            process_options,
            transaction_status_sender,
            cache_block_meta_sender,
            entry_notification_sender,
            blockstore_root_scan: Some(blockstore_root_scan),
            accounts_background_request_sender,
            config,
            tower: None,
        }
    }

    pub(crate) fn process(&mut self) -> Result<(), String> {
        if self.tower.is_none() {
            let previous_start_process = *self.start_progress.read().unwrap();
            *self.start_progress.write().unwrap() = ValidatorStartProgress::LoadingLedger;

            let exit = Arc::new(AtomicBool::new(false));
            if let Ok(Some(max_slot)) = self.blockstore.highest_slot() {
                let bank_forks = self.bank_forks.clone();
                let exit = exit.clone();
                let start_progress = self.start_progress.clone();

                let _ = Builder::new()
                    .name("solRptLdgrStat".to_string())
                    .spawn(move || {
                        while !exit.load(Ordering::Relaxed) {
                            let slot = bank_forks.read().unwrap().working_bank().slot();
                            *start_progress.write().unwrap() =
                                ValidatorStartProgress::ProcessingLedger { slot, max_slot };
                            sleep(Duration::from_secs(2));
                        }
                    })
                    .unwrap();
            }
            blockstore_processor::process_blockstore_from_root(
                self.blockstore,
                self.bank_forks,
                self.leader_schedule_cache,
                self.process_options,
                self.transaction_status_sender,
                self.cache_block_meta_sender.as_ref(),
                self.entry_notification_sender,
                &self.accounts_background_request_sender,
            )
            .map_err(|err| {
                exit.store(true, Ordering::Relaxed);
                format!("Failed to load ledger: {err:?}")
            })?;
            exit.store(true, Ordering::Relaxed);

            if let Some(blockstore_root_scan) = self.blockstore_root_scan.take() {
                blockstore_root_scan.join();
            }

            self.tower = Some({
                let restored_tower = Tower::restore(self.config.tower_storage.as_ref(), self.id);
                if let Ok(tower) = &restored_tower {
                    // reconciliation attempt 1 of 2 with tower
                    reconcile_blockstore_roots_with_external_source(
                        ExternalRootSource::Tower(tower.root()),
                        self.blockstore,
                        &mut self.original_blockstore_root,
                    )
                    .map_err(|err| format!("Failed to reconcile blockstore with tower: {err:?}"))?;
                }

                post_process_restored_tower(
                    restored_tower,
                    self.id,
                    self.vote_account,
                    self.config,
                    &self.bank_forks.read().unwrap(),
                )?
            });

            if let Some(hard_fork_restart_slot) = maybe_cluster_restart_with_hard_fork(
                self.config,
                self.bank_forks.read().unwrap().root(),
            ) {
                // reconciliation attempt 2 of 2 with hard fork
                // this should be #2 because hard fork root > tower root in almost all cases
                reconcile_blockstore_roots_with_external_source(
                    ExternalRootSource::HardFork(hard_fork_restart_slot),
                    self.blockstore,
                    &mut self.original_blockstore_root,
                )
                .map_err(|err| format!("Failed to reconcile blockstore with hard fork: {err:?}"))?;
            }

            *self.start_progress.write().unwrap() = previous_start_process;
        }
        Ok(())
    }

    pub(crate) fn process_to_create_tower(mut self) -> Result<Tower, String> {
        self.process()?;
        Ok(self.tower.unwrap())
    }
}

fn maybe_warp_slot(
    config: &ValidatorConfig,
    process_blockstore: &mut ProcessBlockStore,
    ledger_path: &Path,
    bank_forks: &RwLock<BankForks>,
    leader_schedule_cache: &LeaderScheduleCache,
    accounts_background_request_sender: &AbsRequestSender,
) -> Result<(), String> {
    if let Some(warp_slot) = config.warp_slot {
        let mut bank_forks = bank_forks.write().unwrap();

        let working_bank = bank_forks.working_bank();

        if warp_slot <= working_bank.slot() {
            return Err(format!(
                "warp slot ({}) cannot be less than the working bank slot ({})",
                warp_slot,
                working_bank.slot()
            ));
        }
        info!("warping to slot {}", warp_slot);

        let root_bank = bank_forks.root_bank();

        // An accounts hash calculation from storages will occur in warp_from_parent() below.  This
        // requires that the accounts cache has been flushed, which requires the parent slot to be
        // rooted.
        root_bank.squash();
        root_bank.force_flush_accounts_cache();

        bank_forks.insert(Bank::warp_from_parent(
            root_bank,
            &Pubkey::default(),
            warp_slot,
            solana_accounts_db::accounts_db::CalcAccountsHashDataSource::Storages,
        ));
        bank_forks
            .set_root(
                warp_slot,
                accounts_background_request_sender,
                Some(warp_slot),
            )
            .map_err(|err| err.to_string())?;
        leader_schedule_cache.set_root(&bank_forks.root_bank());

        let full_snapshot_archive_info = match snapshot_bank_utils::bank_to_full_snapshot_archive(
            ledger_path,
            &bank_forks.root_bank(),
            None,
            &config.snapshot_config.full_snapshot_archives_dir,
            &config.snapshot_config.incremental_snapshot_archives_dir,
            config.snapshot_config.archive_format,
        ) {
            Ok(archive_info) => archive_info,
            Err(e) => return Err(format!("Unable to create snapshot: {e}")),
        };
        info!(
            "created snapshot: {}",
            full_snapshot_archive_info.path().display()
        );

        drop(bank_forks);
        // Process blockstore after warping bank forks to make sure tower and
        // bank forks are in sync.
        process_blockstore.process()?;
    }
    Ok(())
}

/// Returns the starting slot at which the blockstore should be scanned for
/// shreds with an incorrect shred version, or None if the check is unnecessary
fn should_cleanup_blockstore_incorrect_shred_versions(
    config: &ValidatorConfig,
    blockstore: &Blockstore,
    root_slot: Slot,
    hard_forks: &HardForks,
) -> Result<Option<Slot>, BlockstoreError> {
    // Perform the check if we are booting as part of a cluster restart at slot root_slot
    let maybe_cluster_restart_slot = maybe_cluster_restart_with_hard_fork(config, root_slot);
    if maybe_cluster_restart_slot.is_some() {
        return Ok(Some(root_slot + 1));
    }

    // If there are no hard forks, the shred version cannot have changed
    let Some(latest_hard_fork) = hard_forks.iter().last().map(|(slot, _)| *slot) else {
        return Ok(None);
    };

    // If the blockstore is empty, there are certainly no shreds with an incorrect version
    let Some(blockstore_max_slot) = blockstore.highest_slot()? else {
        return Ok(None);
    };
    let blockstore_min_slot = blockstore.lowest_slot();
    info!(
        "Blockstore contains data from slot {blockstore_min_slot} to {blockstore_max_slot}, the \
        latest hard fork is {latest_hard_fork}"
    );

    if latest_hard_fork < blockstore_min_slot {
        // latest_hard_fork < blockstore_min_slot <= blockstore_max_slot
        //
        // All slots in the blockstore are newer than the latest hard fork, and only shreds with
        // the correct shred version should have been inserted since the latest hard fork
        //
        // This is the normal case where the last cluster restart & hard fork was a while ago; we
        // can skip the check for this case
        Ok(None)
    } else if latest_hard_fork < blockstore_max_slot {
        // blockstore_min_slot < latest_hard_fork < blockstore_max_slot
        //
        // This could be a case where there was a cluster restart, but this node was not part of
        // the supermajority that actually restarted the cluster. Rather, this node likely
        // downloaded a new snapshot while retaining the blockstore, including slots beyond the
        // chosen restart slot. We need to perform the blockstore check for this case
        //
        // Note that the downloaded snapshot slot (root_slot) could be greater than the latest hard
        // fork slot. Even though this node will only replay slots after root_slot, start the check
        // at latest_hard_fork + 1 to check (and possibly purge) any invalid state.
        Ok(Some(latest_hard_fork + 1))
    } else {
        // blockstore_min_slot <= blockstore_max_slot <= latest_hard_fork
        //
        // All slots in the blockstore are older than the latest hard fork. The blockstore check
        // would start from latest_hard_fork + 1; skip the check as there are no slots to check
        //
        // This is kind of an unusual case to hit, maybe a node has been offline for a long time
        // and just restarted with a new downloaded snapshot but the old blockstore
        Ok(None)
    }
}

/// Searches the blockstore for data shreds with a shred version that differs
/// from the passed `expected_shred_version`
fn scan_blockstore_for_incorrect_shred_version(
    blockstore: &Blockstore,
    start_slot: Slot,
    expected_shred_version: u16,
) -> Result<Option<u16>, BlockstoreError> {
    const TIMEOUT: Duration = Duration::from_secs(60);
    let timer = Instant::now();
    // Search for shreds with incompatible version in blockstore
    let slot_meta_iterator = blockstore.slot_meta_iterator(start_slot)?;

    info!("Searching blockstore for shred with incorrect version from slot {start_slot}");
    for (slot, _meta) in slot_meta_iterator {
        let shreds = blockstore.get_data_shreds_for_slot(slot, 0)?;
        for shred in &shreds {
            if shred.version() != expected_shred_version {
                return Ok(Some(shred.version()));
            }
        }
        if timer.elapsed() > TIMEOUT {
            info!("Didn't find incorrect shreds after 60 seconds, aborting");
            break;
        }
    }
    Ok(None)
}

/// If the blockstore contains any shreds with the incorrect shred version,
/// copy them to a backup blockstore and purge them from the actual blockstore.
fn cleanup_blockstore_incorrect_shred_versions(
    blockstore: &Blockstore,
    config: &ValidatorConfig,
    start_slot: Slot,
    expected_shred_version: u16,
) -> Result<(), BlockstoreError> {
    let incorrect_shred_version = scan_blockstore_for_incorrect_shred_version(
        blockstore,
        start_slot,
        expected_shred_version,
    )?;
    let Some(incorrect_shred_version) = incorrect_shred_version else {
        info!("Only shreds with the correct version were found in the blockstore");
        return Ok(());
    };

    // .unwrap() safe because getting to this point implies blockstore has slots/shreds
    let end_slot = blockstore.highest_slot()?.unwrap();

    // Backing up the shreds that will be deleted from primary blockstore is
    // not critical, so swallow errors from backup blockstore operations.
    let backup_folder = format!(
        "{}_backup_{}_{}_{}",
        BLOCKSTORE_DIRECTORY_ROCKS_LEVEL, incorrect_shred_version, start_slot, end_slot
    );
    match Blockstore::open_with_options(
        &blockstore.ledger_path().join(backup_folder),
        config.blockstore_options.clone(),
    ) {
        Ok(backup_blockstore) => {
            info!("Backing up slots from {start_slot} to {end_slot}");
            let mut timer = Measure::start("blockstore backup");

            const PRINT_INTERVAL: Duration = Duration::from_secs(5);
            let mut print_timer = Instant::now();
            let mut num_slots_copied = 0;
            let slot_meta_iterator = blockstore.slot_meta_iterator(start_slot)?;
            for (slot, _meta) in slot_meta_iterator {
                let shreds = blockstore.get_data_shreds_for_slot(slot, 0)?;
                let _ = backup_blockstore.insert_shreds(shreds, None, true);
                num_slots_copied += 1;

                if print_timer.elapsed() > PRINT_INTERVAL {
                    info!("Backed up {num_slots_copied} slots thus far");
                    print_timer = Instant::now();
                }
            }

            timer.stop();
            info!("Backing up slots done. {timer}");
        }
        Err(err) => {
            warn!("Unable to backup shreds with incorrect shred version: {err}");
        }
    }

    info!("Purging slots {start_slot} to {end_slot} from blockstore");
    let mut timer = Measure::start("blockstore purge");
    blockstore.purge_from_next_slots(start_slot, end_slot);
    blockstore.purge_slots(start_slot, end_slot, PurgeType::Exact);
    timer.stop();
    info!("Purging slots done. {timer}");

    Ok(())
}

fn initialize_rpc_transaction_history_services(
    blockstore: Arc<Blockstore>,
    exit: Arc<AtomicBool>,
    enable_rpc_transaction_history: bool,
    enable_extended_tx_metadata_storage: bool,
    transaction_notifier: Option<TransactionNotifierArc>,
) -> TransactionHistoryServices {
    let max_complete_transaction_status_slot = Arc::new(AtomicU64::new(blockstore.max_root()));
    let (transaction_status_sender, transaction_status_receiver) = unbounded();
    let transaction_status_sender = Some(TransactionStatusSender {
        sender: transaction_status_sender,
    });
    let transaction_status_service = Some(TransactionStatusService::new(
        transaction_status_receiver,
        max_complete_transaction_status_slot.clone(),
        enable_rpc_transaction_history,
        transaction_notifier,
        blockstore.clone(),
        enable_extended_tx_metadata_storage,
        exit.clone(),
    ));

    let max_complete_rewards_slot = Arc::new(AtomicU64::new(blockstore.max_root()));
    let (cache_block_meta_sender, cache_block_meta_receiver) = unbounded();
    let cache_block_meta_sender = Some(cache_block_meta_sender);
    let cache_block_meta_service = Some(CacheBlockMetaService::new(
        cache_block_meta_receiver,
        blockstore,
        max_complete_rewards_slot.clone(),
        exit,
    ));
    TransactionHistoryServices {
        transaction_status_sender,
        transaction_status_service,
        max_complete_transaction_status_slot,
        max_complete_rewards_slot,
        cache_block_meta_sender,
        cache_block_meta_service,
    }
}

#[derive(Error, Debug)]
pub enum ValidatorError {
    #[error("Bad expected bank hash")]
    BadExpectedBankHash,

    #[error("blockstore error: {0}")]
    Blockstore(#[source] BlockstoreError),

    #[error("genesis hash mismatch: actual={0}, expected={1}")]
    GenesisHashMismatch(Hash, Hash),

    #[error("Ledger does not have enough data to wait for supermajority")]
    NotEnoughLedgerData,

    #[error("failed to open genesis: {0}")]
    OpenGenesisConfig(#[source] OpenGenesisConfigError),

    #[error("{0}")]
    Other(String),

    #[error(
        "PoH hashes/second rate is slower than the cluster target: mine {mine}, cluster {target}"
    )]
    PohTooSlow { mine: u64, target: u64 },

    #[error("shred version mismatch: actual {actual}, expected {expected}")]
    ShredVersionMismatch { actual: u16, expected: u16 },

    #[error(transparent)]
    TraceError(#[from] TraceError),

    #[error("Wen Restart finished, please continue with --wait-for-supermajority")]
    WenRestartFinished,
}

// Return if the validator waited on other nodes to start. In this case
// it should not wait for one of it's votes to land to produce blocks
// because if the whole network is waiting, then it will stall.
//
// Error indicates that a bad hash was encountered or another condition
// that is unrecoverable and the validator should exit.
fn wait_for_supermajority(
    config: &ValidatorConfig,
    process_blockstore: Option<&mut ProcessBlockStore>,
    bank_forks: &RwLock<BankForks>,
    cluster_info: &ClusterInfo,
    rpc_override_health_check: Arc<AtomicBool>,
    start_progress: &Arc<RwLock<ValidatorStartProgress>>,
) -> Result<bool, ValidatorError> {
    match config.wait_for_supermajority {
        None => Ok(false),
        Some(wait_for_supermajority_slot) => {
            if let Some(process_blockstore) = process_blockstore {
                process_blockstore
                    .process()
                    .map_err(ValidatorError::Other)?;
            }

            let bank = bank_forks.read().unwrap().working_bank();
            match wait_for_supermajority_slot.cmp(&bank.slot()) {
                std::cmp::Ordering::Less => return Ok(false),
                std::cmp::Ordering::Greater => {
                    error!(
                        "Ledger does not have enough data to wait for supermajority, please \
                         enable snapshot fetch. Has {} needs {}",
                        bank.slot(),
                        wait_for_supermajority_slot
                    );
                    return Err(ValidatorError::NotEnoughLedgerData);
                }
                _ => {}
            }

            if let Some(expected_bank_hash) = config.expected_bank_hash {
                if bank.hash() != expected_bank_hash {
                    error!(
                        "Bank hash({}) does not match expected value: {}",
                        bank.hash(),
                        expected_bank_hash
                    );
                    return Err(ValidatorError::BadExpectedBankHash);
                }
            }

            for i in 1.. {
                let logging = i % 10 == 1;
                if logging {
                    info!(
                        "Waiting for {}% of activated stake at slot {} to be in gossip...",
                        WAIT_FOR_SUPERMAJORITY_THRESHOLD_PERCENT,
                        bank.slot()
                    );
                }

                let gossip_stake_percent =
                    get_stake_percent_in_gossip(&bank, cluster_info, logging);

                *start_progress.write().unwrap() =
                    ValidatorStartProgress::WaitingForSupermajority {
                        slot: wait_for_supermajority_slot,
                        gossip_stake_percent,
                    };

                if gossip_stake_percent >= WAIT_FOR_SUPERMAJORITY_THRESHOLD_PERCENT {
                    info!(
                        "Supermajority reached, {}% active stake detected, starting up now.",
                        gossip_stake_percent,
                    );
                    break;
                }
                // The normal RPC health checks don't apply as the node is waiting, so feign health to
                // prevent load balancers from removing the node from their list of candidates during a
                // manual restart.
                rpc_override_health_check.store(true, Ordering::Relaxed);
                sleep(Duration::new(1, 0));
            }
            rpc_override_health_check.store(false, Ordering::Relaxed);
            Ok(true)
        }
    }
}

// Get the activated stake percentage (based on the provided bank) that is visible in gossip
fn get_stake_percent_in_gossip(bank: &Bank, cluster_info: &ClusterInfo, log: bool) -> u64 {
    let mut online_stake = 0;
    let mut wrong_shred_stake = 0;
    let mut wrong_shred_nodes = vec![];
    let mut offline_stake = 0;
    let mut offline_nodes = vec![];

    let mut total_activated_stake = 0;
    let now = timestamp();
    // Nodes contact infos are saved to disk and restored on validator startup.
    // Staked nodes entries will not expire until an epoch after. So it
    // is necessary here to filter for recent entries to establish liveness.
    let peers: HashMap<_, _> = cluster_info
        .all_tvu_peers()
        .into_iter()
        .filter(|node| {
            let age = now.saturating_sub(node.wallclock());
            // Contact infos are refreshed twice during this period.
            age < CRDS_GOSSIP_PULL_CRDS_TIMEOUT_MS
        })
        .map(|node| (*node.pubkey(), node))
        .collect();
    let my_shred_version = cluster_info.my_shred_version();
    let my_id = cluster_info.id();

    for (activated_stake, vote_account) in bank.vote_accounts().values() {
        let activated_stake = *activated_stake;
        total_activated_stake += activated_stake;

        if activated_stake == 0 {
            continue;
        }
        let vote_state_node_pubkey = *vote_account.node_pubkey();

        if let Some(peer) = peers.get(&vote_state_node_pubkey) {
            if peer.shred_version() == my_shred_version {
                trace!(
                    "observed {} in gossip, (activated_stake={})",
                    vote_state_node_pubkey,
                    activated_stake
                );
                online_stake += activated_stake;
            } else {
                wrong_shred_stake += activated_stake;
                wrong_shred_nodes.push((activated_stake, vote_state_node_pubkey));
            }
        } else if vote_state_node_pubkey == my_id {
            online_stake += activated_stake; // This node is online
        } else {
            offline_stake += activated_stake;
            offline_nodes.push((activated_stake, vote_state_node_pubkey));
        }
    }

    let online_stake_percentage = (online_stake as f64 / total_activated_stake as f64) * 100.;
    if log {
        info!(
            "{:.3}% of active stake visible in gossip",
            online_stake_percentage
        );

        if !wrong_shred_nodes.is_empty() {
            info!(
                "{:.3}% of active stake has the wrong shred version in gossip",
                (wrong_shred_stake as f64 / total_activated_stake as f64) * 100.,
            );
            wrong_shred_nodes.sort_by(|b, a| a.0.cmp(&b.0)); // sort by reverse stake weight
            for (stake, identity) in wrong_shred_nodes {
                info!(
                    "    {:.3}% - {}",
                    (stake as f64 / total_activated_stake as f64) * 100.,
                    identity
                );
            }
        }

        if !offline_nodes.is_empty() {
            info!(
                "{:.3}% of active stake is not visible in gossip",
                (offline_stake as f64 / total_activated_stake as f64) * 100.
            );
            offline_nodes.sort_by(|b, a| a.0.cmp(&b.0)); // sort by reverse stake weight
            for (stake, identity) in offline_nodes {
                info!(
                    "    {:.3}% - {}",
                    (stake as f64 / total_activated_stake as f64) * 100.,
                    identity
                );
            }
        }
    }

    online_stake_percentage as u64
}

fn cleanup_accounts_paths(config: &ValidatorConfig) {
    for account_path in &config.account_paths {
        move_and_async_delete_path_contents(account_path);
    }
    if let Some(shrink_paths) = config
        .accounts_db_config
        .as_ref()
        .and_then(|config| config.shrink_paths.as_ref())
    {
        for shrink_path in shrink_paths {
            move_and_async_delete_path_contents(shrink_path);
        }
    }
}

pub fn is_snapshot_config_valid(
    snapshot_config: &SnapshotConfig,
    accounts_hash_interval_slots: Slot,
) -> bool {
    // if the snapshot config is configured to *not* take snapshots, then it is valid
    if !snapshot_config.should_generate_snapshots() {
        return true;
    }

    let full_snapshot_interval_slots = snapshot_config.full_snapshot_archive_interval_slots;
    let incremental_snapshot_interval_slots =
        snapshot_config.incremental_snapshot_archive_interval_slots;

    let is_incremental_config_valid =
        if incremental_snapshot_interval_slots == DISABLED_SNAPSHOT_ARCHIVE_INTERVAL {
            true
        } else {
            incremental_snapshot_interval_slots >= accounts_hash_interval_slots
                && incremental_snapshot_interval_slots % accounts_hash_interval_slots == 0
                && full_snapshot_interval_slots > incremental_snapshot_interval_slots
        };

    full_snapshot_interval_slots >= accounts_hash_interval_slots
        && full_snapshot_interval_slots % accounts_hash_interval_slots == 0
        && is_incremental_config_valid
}

#[cfg(test)]
mod tests {
    use {
        super::*,
        crossbeam_channel::{bounded, RecvTimeoutError},
        solana_entry::entry,
        solana_gossip::contact_info::ContactInfo,
        solana_ledger::{
            blockstore, create_new_tmp_ledger, genesis_utils::create_genesis_config_with_leader,
            get_tmp_ledger_path_auto_delete,
        },
        solana_sdk::{genesis_config::create_genesis_config, poh_config::PohConfig},
        solana_tpu_client::tpu_client::DEFAULT_TPU_ENABLE_UDP,
        std::{fs::remove_dir_all, thread, time::Duration},
    };

    #[test]
    fn validator_exit() {
        solana_logger::setup();
        let leader_keypair = Keypair::new();
        let leader_node = Node::new_localhost_with_pubkey(&leader_keypair.pubkey());

        let validator_keypair = Keypair::new();
        let validator_node = Node::new_localhost_with_pubkey(&validator_keypair.pubkey());
        let genesis_config =
            create_genesis_config_with_leader(10_000, &leader_keypair.pubkey(), 1000)
                .genesis_config;
        let (validator_ledger_path, _blockhash) = create_new_tmp_ledger!(&genesis_config);

        let voting_keypair = Arc::new(Keypair::new());
        let config = ValidatorConfig {
            rpc_addrs: Some((
                validator_node.info.rpc().unwrap(),
                validator_node.info.rpc_pubsub().unwrap(),
            )),
            ..ValidatorConfig::default_for_test()
        };
        let start_progress = Arc::new(RwLock::new(ValidatorStartProgress::default()));
        let validator = Validator::new(
            validator_node,
            Arc::new(validator_keypair),
            &validator_ledger_path,
            &voting_keypair.pubkey(),
            Arc::new(RwLock::new(vec![voting_keypair])),
            vec![leader_node.info],
            &config,
            true, // should_check_duplicate_instance
            None, // rpc_to_plugin_manager_receiver
            start_progress.clone(),
            SocketAddrSpace::Unspecified,
            ValidatorTpuConfig::new_for_tests(DEFAULT_TPU_ENABLE_UDP),
            Arc::new(RwLock::new(None)),
        )
        .expect("assume successful validator start");
        assert_eq!(
            *start_progress.read().unwrap(),
            ValidatorStartProgress::Running
        );
        validator.close();
        remove_dir_all(validator_ledger_path).unwrap();
    }

    #[test]
    fn test_should_cleanup_blockstore_incorrect_shred_versions() {
        solana_logger::setup();

        let ledger_path = get_tmp_ledger_path_auto_delete!();
        let blockstore = Blockstore::open(ledger_path.path()).unwrap();

        let mut validator_config = ValidatorConfig::default_for_test();
        let mut hard_forks = HardForks::default();
        let mut root_slot;

        // Do check from root_slot + 1 if wait_for_supermajority (10) == root_slot (10)
        root_slot = 10;
        validator_config.wait_for_supermajority = Some(root_slot);
        assert_eq!(
            should_cleanup_blockstore_incorrect_shred_versions(
                &validator_config,
                &blockstore,
                root_slot,
                &hard_forks
            )
            .unwrap(),
            Some(root_slot + 1)
        );

        // No check if wait_for_supermajority (10) < root_slot (15) (no hard forks)
        // Arguably operator error to pass a value for wait_for_supermajority in this case
        root_slot = 15;
        assert_eq!(
            should_cleanup_blockstore_incorrect_shred_versions(
                &validator_config,
                &blockstore,
                root_slot,
                &hard_forks
            )
            .unwrap(),
            None,
        );

        // Emulate cluster restart at slot 10
        // No check if wait_for_supermajority (10) < root_slot (15) (empty blockstore)
        hard_forks.register(10);
        assert_eq!(
            should_cleanup_blockstore_incorrect_shred_versions(
                &validator_config,
                &blockstore,
                root_slot,
                &hard_forks
            )
            .unwrap(),
            None,
        );

        // Insert some shreds at newer slots than hard fork
        let entries = entry::create_ticks(1, 0, Hash::default());
        for i in 20..35 {
            let shreds = blockstore::entries_to_test_shreds(
                &entries,
                i,     // slot
                i - 1, // parent_slot
                true,  // is_full_slot
                1,     // version
                true,  // merkle_variant
            );
            blockstore.insert_shreds(shreds, None, true).unwrap();
        }

        // No check as all blockstore data is newer than latest hard fork
        assert_eq!(
            should_cleanup_blockstore_incorrect_shred_versions(
                &validator_config,
                &blockstore,
                root_slot,
                &hard_forks
            )
            .unwrap(),
            None,
        );

        // Emulate cluster restart at slot 25
        // Do check from root_slot + 1 regardless of whether wait_for_supermajority set correctly
        root_slot = 25;
        hard_forks.register(root_slot);
        validator_config.wait_for_supermajority = Some(root_slot);
        assert_eq!(
            should_cleanup_blockstore_incorrect_shred_versions(
                &validator_config,
                &blockstore,
                root_slot,
                &hard_forks
            )
            .unwrap(),
            Some(root_slot + 1),
        );
        validator_config.wait_for_supermajority = None;
        assert_eq!(
            should_cleanup_blockstore_incorrect_shred_versions(
                &validator_config,
                &blockstore,
                root_slot,
                &hard_forks
            )
            .unwrap(),
            Some(root_slot + 1),
        );

        // Do check with advanced root slot, even without wait_for_supermajority set correctly
        // Check starts from latest hard fork + 1
        root_slot = 30;
        let latest_hard_fork = hard_forks.iter().last().unwrap().0;
        assert_eq!(
            should_cleanup_blockstore_incorrect_shred_versions(
                &validator_config,
                &blockstore,
                root_slot,
                &hard_forks
            )
            .unwrap(),
            Some(latest_hard_fork + 1),
        );

        // Purge blockstore up to latest hard fork
        // No check since all blockstore data newer than latest hard fork
        blockstore.purge_slots(0, latest_hard_fork, PurgeType::Exact);
        assert_eq!(
            should_cleanup_blockstore_incorrect_shred_versions(
                &validator_config,
                &blockstore,
                root_slot,
                &hard_forks
            )
            .unwrap(),
            None,
        );
    }

    #[test]
    fn test_cleanup_blockstore_incorrect_shred_versions() {
        solana_logger::setup();

        let validator_config = ValidatorConfig::default_for_test();
        let ledger_path = get_tmp_ledger_path_auto_delete!();
        let blockstore = Blockstore::open(ledger_path.path()).unwrap();

        let entries = entry::create_ticks(1, 0, Hash::default());
        for i in 1..10 {
            let shreds = blockstore::entries_to_test_shreds(
                &entries,
                i,     // slot
                i - 1, // parent_slot
                true,  // is_full_slot
                1,     // version
                true,  // merkle_variant
            );
            blockstore.insert_shreds(shreds, None, true).unwrap();
        }

        // this purges and compacts all slots greater than or equal to 5
        cleanup_blockstore_incorrect_shred_versions(&blockstore, &validator_config, 5, 2).unwrap();
        // assert that slots less than 5 aren't affected
        assert!(blockstore.meta(4).unwrap().unwrap().next_slots.is_empty());
        for i in 5..10 {
            assert!(blockstore
                .get_data_shreds_for_slot(i, 0)
                .unwrap()
                .is_empty());
        }
    }

    #[test]
    fn validator_parallel_exit() {
        let leader_keypair = Keypair::new();
        let leader_node = Node::new_localhost_with_pubkey(&leader_keypair.pubkey());
        let genesis_config =
            create_genesis_config_with_leader(10_000, &leader_keypair.pubkey(), 1000)
                .genesis_config;

        let mut ledger_paths = vec![];
        let mut validators: Vec<Validator> = (0..2)
            .map(|_| {
                let validator_keypair = Keypair::new();
                let validator_node = Node::new_localhost_with_pubkey(&validator_keypair.pubkey());
                let (validator_ledger_path, _blockhash) = create_new_tmp_ledger!(&genesis_config);
                ledger_paths.push(validator_ledger_path.clone());
                let vote_account_keypair = Keypair::new();
                let config = ValidatorConfig {
                    rpc_addrs: Some((
                        validator_node.info.rpc().unwrap(),
                        validator_node.info.rpc_pubsub().unwrap(),
                    )),
                    ..ValidatorConfig::default_for_test()
                };
                Validator::new(
                    validator_node,
                    Arc::new(validator_keypair),
                    &validator_ledger_path,
                    &vote_account_keypair.pubkey(),
                    Arc::new(RwLock::new(vec![Arc::new(vote_account_keypair)])),
                    vec![leader_node.info.clone()],
                    &config,
                    true, // should_check_duplicate_instance.
                    None, // rpc_to_plugin_manager_receiver
                    Arc::new(RwLock::new(ValidatorStartProgress::default())),
                    SocketAddrSpace::Unspecified,
                    ValidatorTpuConfig::new_for_tests(DEFAULT_TPU_ENABLE_UDP),
                    Arc::new(RwLock::new(None)),
                )
                .expect("assume successful validator start")
            })
            .collect();

        // Each validator can exit in parallel to speed many sequential calls to join`
        validators.iter_mut().for_each(|v| v.exit());

        // spawn a new thread to wait for the join of the validator
        let (sender, receiver) = bounded(0);
        let _ = thread::spawn(move || {
            validators.into_iter().for_each(|validator| {
                validator.join();
            });
            sender.send(()).unwrap();
        });

        let timeout = Duration::from_secs(60);
        if let Err(RecvTimeoutError::Timeout) = receiver.recv_timeout(timeout) {
            panic!("timeout for shutting down validators",);
        }

        for path in ledger_paths {
            remove_dir_all(path).unwrap();
        }
    }

    #[test]
    fn test_wait_for_supermajority() {
        solana_logger::setup();
        use solana_sdk::hash::hash;
        let node_keypair = Arc::new(Keypair::new());
        let cluster_info = ClusterInfo::new(
            ContactInfo::new_localhost(&node_keypair.pubkey(), timestamp()),
            node_keypair,
            SocketAddrSpace::Unspecified,
        );

        let (genesis_config, _mint_keypair) = create_genesis_config(1);
        let bank_forks = BankForks::new_rw_arc(Bank::new_for_tests(&genesis_config));
        let mut config = ValidatorConfig::default_for_test();
        let rpc_override_health_check = Arc::new(AtomicBool::new(false));
        let start_progress = Arc::new(RwLock::new(ValidatorStartProgress::default()));

        assert!(!wait_for_supermajority(
            &config,
            None,
            &bank_forks,
            &cluster_info,
            rpc_override_health_check.clone(),
            &start_progress,
        )
        .unwrap());

        // bank=0, wait=1, should fail
        config.wait_for_supermajority = Some(1);
        matches!(
            wait_for_supermajority(
                &config,
                None,
                &bank_forks,
                &cluster_info,
                rpc_override_health_check.clone(),
                &start_progress,
            ),
            Err(ValidatorError::NotEnoughLedgerData),
        );

        // bank=1, wait=0, should pass, bank is past the wait slot
        let bank_forks = BankForks::new_rw_arc(Bank::new_from_parent(
            bank_forks.read().unwrap().root_bank(),
            &Pubkey::default(),
            1,
        ));
        config.wait_for_supermajority = Some(0);
        assert!(!wait_for_supermajority(
            &config,
            None,
            &bank_forks,
            &cluster_info,
            rpc_override_health_check.clone(),
            &start_progress,
        )
        .unwrap());

        // bank=1, wait=1, equal, but bad hash provided
        config.wait_for_supermajority = Some(1);
        config.expected_bank_hash = Some(hash(&[1]));
        matches!(
            wait_for_supermajority(
                &config,
                None,
                &bank_forks,
                &cluster_info,
                rpc_override_health_check,
                &start_progress,
            ),
            Err(ValidatorError::BadExpectedBankHash),
        );
    }

    #[test]
    fn test_interval_check() {
        fn new_snapshot_config(
            full_snapshot_archive_interval_slots: Slot,
            incremental_snapshot_archive_interval_slots: Slot,
        ) -> SnapshotConfig {
            SnapshotConfig {
                full_snapshot_archive_interval_slots,
                incremental_snapshot_archive_interval_slots,
                ..SnapshotConfig::default()
            }
        }

        assert!(is_snapshot_config_valid(
            &new_snapshot_config(300, 200),
            100
        ));

        let default_accounts_hash_interval =
            snapshot_bank_utils::DEFAULT_INCREMENTAL_SNAPSHOT_ARCHIVE_INTERVAL_SLOTS;
        assert!(is_snapshot_config_valid(
            &new_snapshot_config(
                snapshot_bank_utils::DEFAULT_FULL_SNAPSHOT_ARCHIVE_INTERVAL_SLOTS,
                snapshot_bank_utils::DEFAULT_INCREMENTAL_SNAPSHOT_ARCHIVE_INTERVAL_SLOTS
            ),
            default_accounts_hash_interval,
        ));
        assert!(is_snapshot_config_valid(
            &new_snapshot_config(
                snapshot_bank_utils::DEFAULT_FULL_SNAPSHOT_ARCHIVE_INTERVAL_SLOTS,
                DISABLED_SNAPSHOT_ARCHIVE_INTERVAL
            ),
            default_accounts_hash_interval
        ));
        assert!(is_snapshot_config_valid(
            &new_snapshot_config(
                snapshot_bank_utils::DEFAULT_INCREMENTAL_SNAPSHOT_ARCHIVE_INTERVAL_SLOTS,
                DISABLED_SNAPSHOT_ARCHIVE_INTERVAL
            ),
            default_accounts_hash_interval
        ));
        assert!(is_snapshot_config_valid(
            &new_snapshot_config(
                DISABLED_SNAPSHOT_ARCHIVE_INTERVAL,
                DISABLED_SNAPSHOT_ARCHIVE_INTERVAL
            ),
            Slot::MAX
        ));

        assert!(!is_snapshot_config_valid(&new_snapshot_config(0, 100), 100));
        assert!(!is_snapshot_config_valid(&new_snapshot_config(100, 0), 100));
        assert!(!is_snapshot_config_valid(
            &new_snapshot_config(42, 100),
            100
        ));
        assert!(!is_snapshot_config_valid(
            &new_snapshot_config(100, 42),
            100
        ));
        assert!(!is_snapshot_config_valid(
            &new_snapshot_config(100, 100),
            100
        ));
        assert!(!is_snapshot_config_valid(
            &new_snapshot_config(100, 200),
            100
        ));
        assert!(!is_snapshot_config_valid(
            &new_snapshot_config(444, 200),
            100
        ));
        assert!(!is_snapshot_config_valid(
            &new_snapshot_config(400, 222),
            100
        ));

        assert!(is_snapshot_config_valid(
            &SnapshotConfig::new_load_only(),
            100
        ));
        assert!(is_snapshot_config_valid(
            &SnapshotConfig {
                full_snapshot_archive_interval_slots: 41,
                incremental_snapshot_archive_interval_slots: 37,
                ..SnapshotConfig::new_load_only()
            },
            100
        ));
        assert!(is_snapshot_config_valid(
            &SnapshotConfig {
                full_snapshot_archive_interval_slots: DISABLED_SNAPSHOT_ARCHIVE_INTERVAL,
                incremental_snapshot_archive_interval_slots: DISABLED_SNAPSHOT_ARCHIVE_INTERVAL,
                ..SnapshotConfig::new_load_only()
            },
            100
        ));
    }

    fn target_tick_duration() -> Duration {
        // DEFAULT_MS_PER_SLOT = 400
        // DEFAULT_TICKS_PER_SLOT = 64
        // MS_PER_TICK = 6
        //
        // But, DEFAULT_MS_PER_SLOT / DEFAULT_TICKS_PER_SLOT = 6.25
        //
        // So, convert to microseconds first to avoid the integer rounding error
        let target_tick_duration_us = solana_sdk::clock::DEFAULT_MS_PER_SLOT * 1000
            / solana_sdk::clock::DEFAULT_TICKS_PER_SLOT;
        assert_eq!(target_tick_duration_us, 6250);
        Duration::from_micros(target_tick_duration_us)
    }

    #[test]
    fn test_poh_speed() {
        solana_logger::setup();
        let poh_config = PohConfig {
            target_tick_duration: target_tick_duration(),
            // make PoH rate really fast to cause the panic condition
            hashes_per_tick: Some(100 * solana_sdk::clock::DEFAULT_HASHES_PER_TICK),
            ..PohConfig::default()
        };
        let genesis_config = GenesisConfig {
            poh_config,
            ..GenesisConfig::default()
        };
        let bank = Bank::new_for_tests(&genesis_config);
        assert!(check_poh_speed(&bank, Some(10_000)).is_err());
    }

    #[test]
    fn test_poh_speed_no_hashes_per_tick() {
        solana_logger::setup();
        let poh_config = PohConfig {
            target_tick_duration: target_tick_duration(),
            hashes_per_tick: None,
            ..PohConfig::default()
        };
        let genesis_config = GenesisConfig {
            poh_config,
            ..GenesisConfig::default()
        };
        let bank = Bank::new_for_tests(&genesis_config);
        check_poh_speed(&bank, Some(10_000)).unwrap();
    }
}<|MERGE_RESOLUTION|>--- conflicted
+++ resolved
@@ -195,12 +195,9 @@
 #[strum(serialize_all = "kebab-case")]
 pub enum BlockProductionMethod {
     CentralScheduler,
-<<<<<<< HEAD
+    CentralSchedulerGreedy,
     #[default]
     UnifiedScheduler,
-=======
-    CentralSchedulerGreedy,
->>>>>>> 7b0adc57
 }
 
 impl BlockProductionMethod {
