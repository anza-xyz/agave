//! The `validator` module hosts all the validator microservices.

pub use solana_perf::report_target_features;
use {
    crate::{
        accounts_hash_verifier::{AccountsHashFaultInjector, AccountsHashVerifier},
        admin_rpc_post_init::AdminRpcRequestMetadataPostInit,
        banking_trace::{self, BankingTracer},
        cache_block_meta_service::{CacheBlockMetaSender, CacheBlockMetaService},
        cluster_info_vote_listener::VoteTracker,
        completed_data_sets_service::CompletedDataSetsService,
        consensus::{
            reconcile_blockstore_roots_with_external_source,
            tower_storage::{NullTowerStorage, TowerStorage},
            ExternalRootSource, Tower,
        },
        ledger_metric_report_service::LedgerMetricReportService,
        poh_timing_report_service::PohTimingReportService,
        repair::{self, serve_repair::ServeRepair, serve_repair_service::ServeRepairService},
        rewards_recorder_service::{RewardsRecorderSender, RewardsRecorderService},
        sample_performance_service::SamplePerformanceService,
        sigverify,
        snapshot_packager_service::SnapshotPackagerService,
        stats_reporter_service::StatsReporterService,
        system_monitor_service::{
            verify_net_stats_access, SystemMonitorService, SystemMonitorStatsReportConfig,
        },
        tpu::{Tpu, TpuSockets, DEFAULT_TPU_COALESCE},
        tvu::{Tvu, TvuConfig, TvuSockets},
    },
    crossbeam_channel::{bounded, unbounded, Receiver},
    lazy_static::lazy_static,
    quinn::Endpoint,
    solana_accounts_db::{
        accounts_db::{AccountShrinkThreshold, AccountsDbConfig},
        accounts_index::AccountSecondaryIndexes,
        accounts_update_notifier_interface::AccountsUpdateNotifier,
        hardened_unpack::{open_genesis_config, MAX_GENESIS_ARCHIVE_UNPACKED_SIZE},
    },
    solana_client::connection_cache::{ConnectionCache, Protocol},
    solana_entry::poh::compute_hash_time_ns,
    solana_geyser_plugin_manager::{
        geyser_plugin_service::GeyserPluginService, GeyserPluginManagerRequest,
    },
    solana_gossip::{
        cluster_info::{
            ClusterInfo, Node, DEFAULT_CONTACT_DEBUG_INTERVAL_MILLIS,
            DEFAULT_CONTACT_SAVE_INTERVAL_MILLIS,
        },
        crds_gossip_pull::CRDS_GOSSIP_PULL_CRDS_TIMEOUT_MS,
        gossip_service::GossipService,
        legacy_contact_info::LegacyContactInfo as ContactInfo,
    },
    solana_ledger::{
        bank_forks_utils,
        blockstore::{
            Blockstore, BlockstoreError, BlockstoreSignals, CompletedSlotsReceiver, PurgeType,
        },
        blockstore_options::{BlockstoreOptions, BlockstoreRecoveryMode, LedgerColumnOptions},
        blockstore_processor::{self, TransactionStatusSender},
        entry_notifier_interface::EntryNotifierLock,
        entry_notifier_service::{EntryNotifierSender, EntryNotifierService},
        leader_schedule::FixedSchedule,
        leader_schedule_cache::LeaderScheduleCache,
        use_snapshot_archives_at_startup::UseSnapshotArchivesAtStartup,
    },
    solana_measure::measure::Measure,
    solana_metrics::{
        datapoint_info, metrics::metrics_config_sanity_check, poh_timing_point::PohTimingSender,
    },
    solana_poh::{
        poh_recorder::PohRecorder,
        poh_service::{self, PohService},
    },
    solana_rpc::{
        max_slots::MaxSlots,
        optimistically_confirmed_bank_tracker::{
            BankNotificationSenderConfig, OptimisticallyConfirmedBank,
            OptimisticallyConfirmedBankTracker,
        },
        rpc::JsonRpcConfig,
        rpc_completed_slots_service::RpcCompletedSlotsService,
        rpc_pubsub_service::{PubSubConfig, PubSubService},
        rpc_service::JsonRpcService,
        rpc_subscriptions::RpcSubscriptions,
        transaction_notifier_interface::TransactionNotifierLock,
        transaction_status_service::TransactionStatusService,
    },
    solana_runtime::{
        accounts_background_service::{
            AbsRequestHandlers, AbsRequestSender, AccountsBackgroundService, DroppedSlotsReceiver,
            PrunedBanksRequestHandler, SnapshotRequestHandler,
        },
        bank::Bank,
        bank_forks::BankForks,
        commitment::BlockCommitmentCache,
        prioritization_fee_cache::PrioritizationFeeCache,
        runtime_config::RuntimeConfig,
        snapshot_archive_info::SnapshotArchiveInfoGetter,
        snapshot_bank_utils::{self, DISABLED_SNAPSHOT_ARCHIVE_INTERVAL},
        snapshot_config::SnapshotConfig,
        snapshot_hash::StartingSnapshotHashes,
        snapshot_utils::{
            self, clean_orphaned_account_snapshot_dirs, move_and_async_delete_path_contents,
        },
    },
    solana_scheduler_pool::DefaultSchedulerPool,
    solana_sdk::{
        clock::Slot,
        epoch_schedule::MAX_LEADER_SCHEDULE_EPOCH_OFFSET,
        exit::Exit,
        genesis_config::GenesisConfig,
        hash::Hash,
        pubkey::Pubkey,
        shred_version::compute_shred_version,
        signature::{Keypair, Signer},
        timing::timestamp,
    },
    solana_send_transaction_service::send_transaction_service,
    solana_streamer::{socket::SocketAddrSpace, streamer::StakedNodes},
    solana_turbine::{self, broadcast_stage::BroadcastStageType},
    solana_vote_program::vote_state,
    solana_wen_restart::wen_restart::wait_for_wen_restart,
    std::{
        collections::{HashMap, HashSet},
        net::SocketAddr,
        path::{Path, PathBuf},
        sync::{
            atomic::{AtomicBool, AtomicU64, Ordering},
            Arc, RwLock,
        },
        thread::{sleep, Builder, JoinHandle},
        time::{Duration, Instant},
    },
    strum::VariantNames,
    strum_macros::{Display, EnumString, EnumVariantNames, IntoStaticStr},
    tokio::runtime::Runtime as TokioRuntime,
};

const MAX_COMPLETED_DATA_SETS_IN_CHANNEL: usize = 100_000;
const WAIT_FOR_SUPERMAJORITY_THRESHOLD_PERCENT: u64 = 80;

#[derive(Clone, EnumString, EnumVariantNames, Default, IntoStaticStr, Display)]
#[strum(serialize_all = "kebab-case")]
pub enum BlockVerificationMethod {
    #[default]
    BlockstoreProcessor,
    UnifiedScheduler,
}

impl BlockVerificationMethod {
    pub const fn cli_names() -> &'static [&'static str] {
        Self::VARIANTS
    }

    pub fn cli_message() -> &'static str {
        lazy_static! {
            static ref MESSAGE: String = format!(
                "Switch transaction scheduling method for verifying ledger entries [default: {}]",
                BlockVerificationMethod::default()
            );
        };

        &MESSAGE
    }
}

#[derive(Clone, EnumString, EnumVariantNames, Default, IntoStaticStr, Display)]
#[strum(serialize_all = "kebab-case")]
pub enum BlockProductionMethod {
    #[default]
    ThreadLocalMultiIterator,
}

impl BlockProductionMethod {
    pub const fn cli_names() -> &'static [&'static str] {
        Self::VARIANTS
    }

    pub fn cli_message() -> &'static str {
        lazy_static! {
            static ref MESSAGE: String = format!(
                "Switch transaction scheduling method for producing ledger entries [default: {}]",
                BlockProductionMethod::default()
            );
        };

        &MESSAGE
    }
}

/// Configuration for the block generator invalidator for replay.
#[derive(Clone, Debug)]
pub struct GeneratorConfig {
    pub accounts_path: String,
    pub starting_keypairs: Arc<Vec<Keypair>>,
}

pub struct ValidatorConfig {
    pub halt_at_slot: Option<Slot>,
    pub expected_genesis_hash: Option<Hash>,
    pub expected_bank_hash: Option<Hash>,
    pub expected_shred_version: Option<u16>,
    pub voting_disabled: bool,
    pub account_paths: Vec<PathBuf>,
    pub account_snapshot_paths: Vec<PathBuf>,
    pub account_shrink_paths: Option<Vec<PathBuf>>,
    pub rpc_config: JsonRpcConfig,
    /// Specifies which plugins to start up with
    pub on_start_geyser_plugin_config_files: Option<Vec<PathBuf>>,
    pub rpc_addrs: Option<(SocketAddr, SocketAddr)>, // (JsonRpc, JsonRpcPubSub)
    pub pubsub_config: PubSubConfig,
    pub snapshot_config: SnapshotConfig,
    pub max_ledger_shreds: Option<u64>,
    pub broadcast_stage_type: BroadcastStageType,
    pub turbine_disabled: Arc<AtomicBool>,
    pub enforce_ulimit_nofile: bool,
    pub fixed_leader_schedule: Option<FixedSchedule>,
    pub wait_for_supermajority: Option<Slot>,
    pub new_hard_forks: Option<Vec<Slot>>,
    pub known_validators: Option<HashSet<Pubkey>>, // None = trust all
    pub repair_validators: Option<HashSet<Pubkey>>, // None = repair from all
    pub repair_whitelist: Arc<RwLock<HashSet<Pubkey>>>, // Empty = repair with all
    pub gossip_validators: Option<HashSet<Pubkey>>, // None = gossip with all
    pub accounts_hash_fault_injector: Option<AccountsHashFaultInjector>,
    pub accounts_hash_interval_slots: u64,
    pub max_genesis_archive_unpacked_size: u64,
    pub wal_recovery_mode: Option<BlockstoreRecoveryMode>,
    /// Run PoH, transaction signature and other transaction verifications during blockstore
    /// processing.
    pub run_verification: bool,
    pub require_tower: bool,
    pub tower_storage: Arc<dyn TowerStorage>,
    pub debug_keys: Option<Arc<HashSet<Pubkey>>>,
    pub contact_debug_interval: u64,
    pub contact_save_interval: u64,
    pub send_transaction_service_config: send_transaction_service::Config,
    pub no_poh_speed_test: bool,
    pub no_os_memory_stats_reporting: bool,
    pub no_os_network_stats_reporting: bool,
    pub no_os_cpu_stats_reporting: bool,
    pub no_os_disk_stats_reporting: bool,
    pub poh_pinned_cpu_core: usize,
    pub poh_hashes_per_batch: u64,
    pub process_ledger_before_services: bool,
    pub account_indexes: AccountSecondaryIndexes,
    pub accounts_db_config: Option<AccountsDbConfig>,
    pub warp_slot: Option<Slot>,
    pub accounts_db_test_hash_calculation: bool,
    pub accounts_db_skip_shrink: bool,
    pub tpu_coalesce: Duration,
    pub staked_nodes_overrides: Arc<RwLock<HashMap<Pubkey, u64>>>,
    pub validator_exit: Arc<RwLock<Exit>>,
    pub no_wait_for_vote_to_start_leader: bool,
    pub accounts_shrink_ratio: AccountShrinkThreshold,
    pub wait_to_vote_slot: Option<Slot>,
    pub ledger_column_options: LedgerColumnOptions,
    pub runtime_config: RuntimeConfig,
    pub replay_slots_concurrently: bool,
    pub banking_trace_dir_byte_limit: banking_trace::DirByteLimit,
    pub block_verification_method: BlockVerificationMethod,
    pub block_production_method: BlockProductionMethod,
    pub generator_config: Option<GeneratorConfig>,
    pub use_snapshot_archives_at_startup: UseSnapshotArchivesAtStartup,
    pub wen_restart_proto_path: Option<PathBuf>,
}

impl Default for ValidatorConfig {
    fn default() -> Self {
        Self {
            halt_at_slot: None,
            expected_genesis_hash: None,
            expected_bank_hash: None,
            expected_shred_version: None,
            voting_disabled: false,
            max_ledger_shreds: None,
            account_paths: Vec::new(),
            account_snapshot_paths: Vec::new(),
            account_shrink_paths: None,
            rpc_config: JsonRpcConfig::default(),
            on_start_geyser_plugin_config_files: None,
            rpc_addrs: None,
            pubsub_config: PubSubConfig::default(),
            snapshot_config: SnapshotConfig::new_load_only(),
            broadcast_stage_type: BroadcastStageType::Standard,
            turbine_disabled: Arc::<AtomicBool>::default(),
            enforce_ulimit_nofile: true,
            fixed_leader_schedule: None,
            wait_for_supermajority: None,
            new_hard_forks: None,
            known_validators: None,
            repair_validators: None,
            repair_whitelist: Arc::new(RwLock::new(HashSet::default())),
            gossip_validators: None,
            accounts_hash_fault_injector: None,
            accounts_hash_interval_slots: std::u64::MAX,
            max_genesis_archive_unpacked_size: MAX_GENESIS_ARCHIVE_UNPACKED_SIZE,
            wal_recovery_mode: None,
            run_verification: true,
            require_tower: false,
            tower_storage: Arc::new(NullTowerStorage::default()),
            debug_keys: None,
            contact_debug_interval: DEFAULT_CONTACT_DEBUG_INTERVAL_MILLIS,
            contact_save_interval: DEFAULT_CONTACT_SAVE_INTERVAL_MILLIS,
            send_transaction_service_config: send_transaction_service::Config::default(),
            no_poh_speed_test: true,
            no_os_memory_stats_reporting: true,
            no_os_network_stats_reporting: true,
            no_os_cpu_stats_reporting: true,
            no_os_disk_stats_reporting: true,
            poh_pinned_cpu_core: poh_service::DEFAULT_PINNED_CPU_CORE,
            poh_hashes_per_batch: poh_service::DEFAULT_HASHES_PER_BATCH,
            process_ledger_before_services: false,
            account_indexes: AccountSecondaryIndexes::default(),
            warp_slot: None,
            accounts_db_test_hash_calculation: false,
            accounts_db_skip_shrink: false,
            tpu_coalesce: DEFAULT_TPU_COALESCE,
            staked_nodes_overrides: Arc::new(RwLock::new(HashMap::new())),
            validator_exit: Arc::new(RwLock::new(Exit::default())),
            no_wait_for_vote_to_start_leader: true,
            accounts_shrink_ratio: AccountShrinkThreshold::default(),
            accounts_db_config: None,
            wait_to_vote_slot: None,
            ledger_column_options: LedgerColumnOptions::default(),
            runtime_config: RuntimeConfig::default(),
            replay_slots_concurrently: false,
            banking_trace_dir_byte_limit: 0,
            block_verification_method: BlockVerificationMethod::default(),
            block_production_method: BlockProductionMethod::default(),
            generator_config: None,
            use_snapshot_archives_at_startup: UseSnapshotArchivesAtStartup::default(),
            wen_restart_proto_path: None,
        }
    }
}

impl ValidatorConfig {
    pub fn default_for_test() -> Self {
        Self {
            enforce_ulimit_nofile: false,
            rpc_config: JsonRpcConfig::default_for_test(),
            ..Self::default()
        }
    }

    pub fn enable_default_rpc_block_subscribe(&mut self) {
        let pubsub_config = PubSubConfig {
            enable_block_subscription: true,
            ..PubSubConfig::default()
        };
        let rpc_config = JsonRpcConfig {
            enable_rpc_transaction_history: true,
            ..JsonRpcConfig::default_for_test()
        };

        self.pubsub_config = pubsub_config;
        self.rpc_config = rpc_config;
    }
}

// `ValidatorStartProgress` contains status information that is surfaced to the node operator over
// the admin RPC channel to help them to follow the general progress of node startup without
// having to watch log messages.
#[derive(Debug, Clone, Copy, Serialize, Deserialize, PartialEq, Eq)]
pub enum ValidatorStartProgress {
    Initializing, // Catch all, default state
    SearchingForRpcService,
    DownloadingSnapshot {
        slot: Slot,
        rpc_addr: SocketAddr,
    },
    CleaningBlockStore,
    CleaningAccounts,
    LoadingLedger,
    ProcessingLedger {
        slot: Slot,
        max_slot: Slot,
    },
    StartingServices,
    Halted, // Validator halted due to `--dev-halt-at-slot` argument
    WaitingForSupermajority {
        slot: Slot,
        gossip_stake_percent: u64,
    },

    // `Running` is the terminal state once the validator fully starts and all services are
    // operational
    Running,
}

impl Default for ValidatorStartProgress {
    fn default() -> Self {
        Self::Initializing
    }
}

struct BlockstoreRootScan {
    thread: Option<JoinHandle<Result<usize, BlockstoreError>>>,
}

impl BlockstoreRootScan {
    fn new(config: &ValidatorConfig, blockstore: Arc<Blockstore>, exit: Arc<AtomicBool>) -> Self {
        let thread = if config.rpc_addrs.is_some()
            && config.rpc_config.enable_rpc_transaction_history
            && config.rpc_config.rpc_scan_and_fix_roots
        {
            Some(
                Builder::new()
                    .name("solBStoreRtScan".to_string())
                    .spawn(move || blockstore.scan_and_fix_roots(None, None, &exit))
                    .unwrap(),
            )
        } else {
            None
        };
        Self { thread }
    }

    fn join(self) {
        if let Some(blockstore_root_scan) = self.thread {
            if let Err(err) = blockstore_root_scan.join() {
                warn!("blockstore_root_scan failed to join {:?}", err);
            }
        }
    }
}

#[derive(Default)]
struct TransactionHistoryServices {
    transaction_status_sender: Option<TransactionStatusSender>,
    transaction_status_service: Option<TransactionStatusService>,
    max_complete_transaction_status_slot: Arc<AtomicU64>,
    rewards_recorder_sender: Option<RewardsRecorderSender>,
    rewards_recorder_service: Option<RewardsRecorderService>,
    max_complete_rewards_slot: Arc<AtomicU64>,
    cache_block_meta_sender: Option<CacheBlockMetaSender>,
    cache_block_meta_service: Option<CacheBlockMetaService>,
}

pub struct Validator {
    validator_exit: Arc<RwLock<Exit>>,
    json_rpc_service: Option<JsonRpcService>,
    pubsub_service: Option<PubSubService>,
    rpc_completed_slots_service: JoinHandle<()>,
    optimistically_confirmed_bank_tracker: Option<OptimisticallyConfirmedBankTracker>,
    transaction_status_service: Option<TransactionStatusService>,
    rewards_recorder_service: Option<RewardsRecorderService>,
    cache_block_meta_service: Option<CacheBlockMetaService>,
    entry_notifier_service: Option<EntryNotifierService>,
    system_monitor_service: Option<SystemMonitorService>,
    sample_performance_service: Option<SamplePerformanceService>,
    poh_timing_report_service: PohTimingReportService,
    stats_reporter_service: StatsReporterService,
    gossip_service: GossipService,
    serve_repair_service: ServeRepairService,
    completed_data_sets_service: CompletedDataSetsService,
    snapshot_packager_service: Option<SnapshotPackagerService>,
    poh_recorder: Arc<RwLock<PohRecorder>>,
    poh_service: PohService,
    tpu: Tpu,
    tvu: Tvu,
    ip_echo_server: Option<solana_net_utils::IpEchoServer>,
    pub cluster_info: Arc<ClusterInfo>,
    pub bank_forks: Arc<RwLock<BankForks>>,
    pub blockstore: Arc<Blockstore>,
    geyser_plugin_service: Option<GeyserPluginService>,
    ledger_metric_report_service: LedgerMetricReportService,
    accounts_background_service: AccountsBackgroundService,
    accounts_hash_verifier: AccountsHashVerifier,
    turbine_quic_endpoint: Endpoint,
    turbine_quic_endpoint_runtime: Option<TokioRuntime>,
    turbine_quic_endpoint_join_handle: solana_turbine::quic_endpoint::AsyncTryJoinHandle,
    repair_quic_endpoint: Endpoint,
    repair_quic_endpoint_runtime: Option<TokioRuntime>,
    repair_quic_endpoint_join_handle: repair::quic_endpoint::AsyncTryJoinHandle,
}

impl Validator {
    #[allow(clippy::too_many_arguments)]
    pub fn new(
        mut node: Node,
        identity_keypair: Arc<Keypair>,
        ledger_path: &Path,
        vote_account: &Pubkey,
        authorized_voter_keypairs: Arc<RwLock<Vec<Arc<Keypair>>>>,
        cluster_entrypoints: Vec<ContactInfo>,
        config: &ValidatorConfig,
        should_check_duplicate_instance: bool,
        rpc_to_plugin_manager_receiver: Option<Receiver<GeyserPluginManagerRequest>>,
        start_progress: Arc<RwLock<ValidatorStartProgress>>,
        socket_addr_space: SocketAddrSpace,
        use_quic: bool,
        tpu_connection_pool_size: usize,
        tpu_enable_udp: bool,
        admin_rpc_service_post_init: Arc<RwLock<Option<AdminRpcRequestMetadataPostInit>>>,
    ) -> Result<Self, String> {
        let id = identity_keypair.pubkey();
        assert_eq!(&id, node.info.pubkey());

        info!("identity pubkey: {id}");
        info!("vote account pubkey: {vote_account}");

        if !config.no_os_network_stats_reporting {
            verify_net_stats_access()
                .map_err(|err| format!("Failed to access network stats: {err:?}"))?;
        }

        let mut bank_notification_senders = Vec::new();

        let exit = Arc::new(AtomicBool::new(false));

        let geyser_plugin_service =
            if let Some(geyser_plugin_config_files) = &config.on_start_geyser_plugin_config_files {
                let (confirmed_bank_sender, confirmed_bank_receiver) = unbounded();
                bank_notification_senders.push(confirmed_bank_sender);
                let rpc_to_plugin_manager_receiver_and_exit =
                    rpc_to_plugin_manager_receiver.map(|receiver| (receiver, exit.clone()));
                Some(
                    GeyserPluginService::new_with_receiver(
                        confirmed_bank_receiver,
                        geyser_plugin_config_files,
                        rpc_to_plugin_manager_receiver_and_exit,
                    )
                    .map_err(|err| format!("Failed to load the Geyser plugin: {err:?}"))?,
                )
            } else {
                None
            };

        if config.voting_disabled {
            warn!("voting disabled");
            authorized_voter_keypairs.write().unwrap().clear();
        } else {
            for authorized_voter_keypair in authorized_voter_keypairs.read().unwrap().iter() {
                warn!("authorized voter: {}", authorized_voter_keypair.pubkey());
            }
        }

        for cluster_entrypoint in &cluster_entrypoints {
            info!("entrypoint: {:?}", cluster_entrypoint);
        }

        if rayon::ThreadPoolBuilder::new()
            .thread_name(|i| format!("solRayonGlob{i:02}"))
            .build_global()
            .is_err()
        {
            warn!("Rayon global thread pool already initialized");
        }

        if solana_perf::perf_libs::api().is_some() {
            info!("Initializing sigverify, this could take a while...");
        } else {
            info!("Initializing sigverify...");
        }
        sigverify::init();
        info!("Initializing sigverify done.");

        if !ledger_path.is_dir() {
            return Err(format!(
                "ledger directory does not exist or is not accessible: {ledger_path:?}"
            ));
        }

        if let Some(expected_shred_version) = config.expected_shred_version {
            if let Some(wait_for_supermajority_slot) = config.wait_for_supermajority {
                *start_progress.write().unwrap() = ValidatorStartProgress::CleaningBlockStore;
                backup_and_clear_blockstore(
                    ledger_path,
                    config,
                    wait_for_supermajority_slot + 1,
                    expected_shred_version,
                )
                .map_err(|err| {
                    format!(
                        "Failed to backup and clear shreds with incorrect \
                        shred version from blockstore: {err:?}"
                    )
                })?;
            }
        }

        info!("Cleaning accounts paths..");
        *start_progress.write().unwrap() = ValidatorStartProgress::CleaningAccounts;
        let mut timer = Measure::start("clean_accounts_paths");
        cleanup_accounts_paths(config);
        timer.stop();
        info!("Cleaning accounts paths done. {timer}");

        snapshot_utils::purge_incomplete_bank_snapshots(&config.snapshot_config.bank_snapshots_dir);
        snapshot_utils::purge_old_bank_snapshots_at_startup(
            &config.snapshot_config.bank_snapshots_dir,
        );

        info!("Cleaning orphaned account snapshot directories..");
        let mut timer = Measure::start("clean_orphaned_account_snapshot_dirs");
        clean_orphaned_account_snapshot_dirs(
            &config.snapshot_config.bank_snapshots_dir,
            &config.account_snapshot_paths,
        )
        .map_err(|err| format!("Failed to clean orphaned account snapshot directories: {err:?}"))?;
        timer.stop();
        info!("Cleaning orphaned account snapshot directories done. {timer}");

        // The accounts hash cache dir was renamed, so cleanup any old dirs that exist.
        let accounts_hash_cache_path = config
            .accounts_db_config
            .as_ref()
            .and_then(|config| config.accounts_hash_cache_path.as_ref())
            .map(PathBuf::as_path)
            .unwrap_or(ledger_path);
        let old_accounts_hash_cache_dirs = [
            ledger_path.join("calculate_accounts_hash_cache"),
            accounts_hash_cache_path.join("full"),
            accounts_hash_cache_path.join("incremental"),
            accounts_hash_cache_path.join("transient"),
        ];
        for old_accounts_hash_cache_dir in old_accounts_hash_cache_dirs {
            if old_accounts_hash_cache_dir.exists() {
                snapshot_utils::move_and_async_delete_path(old_accounts_hash_cache_dir);
            }
        }

        {
            let exit = exit.clone();
            config
                .validator_exit
                .write()
                .unwrap()
                .register_exit(Box::new(move || exit.store(true, Ordering::Relaxed)));
        }

        let accounts_update_notifier = geyser_plugin_service
            .as_ref()
            .and_then(|geyser_plugin_service| geyser_plugin_service.get_accounts_update_notifier());

        let transaction_notifier = geyser_plugin_service
            .as_ref()
            .and_then(|geyser_plugin_service| geyser_plugin_service.get_transaction_notifier());

        let entry_notifier = geyser_plugin_service
            .as_ref()
            .and_then(|geyser_plugin_service| geyser_plugin_service.get_entry_notifier());

        let block_metadata_notifier = geyser_plugin_service
            .as_ref()
            .and_then(|geyser_plugin_service| geyser_plugin_service.get_block_metadata_notifier());

        info!(
            "Geyser plugin: accounts_update_notifier: {}, \
            transaction_notifier: {}, \
            entry_notifier: {}",
            accounts_update_notifier.is_some(),
            transaction_notifier.is_some(),
            entry_notifier.is_some()
        );

        let system_monitor_service = Some(SystemMonitorService::new(
            exit.clone(),
            SystemMonitorStatsReportConfig {
                report_os_memory_stats: !config.no_os_memory_stats_reporting,
                report_os_network_stats: !config.no_os_network_stats_reporting,
                report_os_cpu_stats: !config.no_os_cpu_stats_reporting,
                report_os_disk_stats: !config.no_os_disk_stats_reporting,
            },
        ));

        let (poh_timing_point_sender, poh_timing_point_receiver) = unbounded();
        let poh_timing_report_service =
            PohTimingReportService::new(poh_timing_point_receiver, exit.clone());

        let (
            genesis_config,
            bank_forks,
            blockstore,
            original_blockstore_root,
            ledger_signal_receiver,
            completed_slots_receiver,
            leader_schedule_cache,
            starting_snapshot_hashes,
            TransactionHistoryServices {
                transaction_status_sender,
                transaction_status_service,
                max_complete_transaction_status_slot,
                rewards_recorder_sender,
                rewards_recorder_service,
                max_complete_rewards_slot,
                cache_block_meta_sender,
                cache_block_meta_service,
            },
            blockstore_process_options,
            blockstore_root_scan,
            pruned_banks_receiver,
            entry_notifier_service,
        ) = load_blockstore(
            config,
            ledger_path,
            exit.clone(),
            &start_progress,
            accounts_update_notifier,
            transaction_notifier,
            entry_notifier,
            Some(poh_timing_point_sender.clone()),
        )?;
        let hard_forks = bank_forks.read().unwrap().root_bank().hard_forks();
        if !hard_forks.is_empty() {
            info!("Hard forks: {:?}", hard_forks);
        }

        node.info.set_wallclock(timestamp());
        node.info.set_shred_version(compute_shred_version(
            &genesis_config.hash(),
            Some(&hard_forks),
        ));

        Self::print_node_info(&node);

        if let Some(expected_shred_version) = config.expected_shred_version {
            if expected_shred_version != node.info.shred_version() {
                return Err(format!(
                    "shred version mismatch: expected {} found: {}",
                    expected_shred_version,
                    node.info.shred_version(),
                ));
            }
        }

        let mut cluster_info = ClusterInfo::new(
            node.info.clone(),
            identity_keypair.clone(),
            socket_addr_space,
        );
        cluster_info.set_contact_debug_interval(config.contact_debug_interval);
        cluster_info.set_entrypoints(cluster_entrypoints);
        cluster_info.restore_contact_info(ledger_path, config.contact_save_interval);
        let cluster_info = Arc::new(cluster_info);

        assert!(is_snapshot_config_valid(
            &config.snapshot_config,
            config.accounts_hash_interval_slots,
        ));

        let (snapshot_package_sender, snapshot_packager_service) =
            if config.snapshot_config.should_generate_snapshots() {
                // filler accounts make snapshots invalid for use
                // so, do not publish that we have snapshots
                let enable_gossip_push = config
                    .accounts_db_config
                    .as_ref()
                    .map(|config| config.filler_accounts_config.count == 0)
                    .unwrap_or(true);
                let (snapshot_package_sender, snapshot_package_receiver) =
                    crossbeam_channel::unbounded();
                let snapshot_packager_service = SnapshotPackagerService::new(
                    snapshot_package_sender.clone(),
                    snapshot_package_receiver,
                    starting_snapshot_hashes,
                    exit.clone(),
                    cluster_info.clone(),
                    config.snapshot_config.clone(),
                    enable_gossip_push,
                );
                (
                    Some(snapshot_package_sender),
                    Some(snapshot_packager_service),
                )
            } else {
                (None, None)
            };

        let (accounts_package_sender, accounts_package_receiver) = crossbeam_channel::unbounded();
        let accounts_hash_verifier = AccountsHashVerifier::new(
            accounts_package_sender.clone(),
            accounts_package_receiver,
            snapshot_package_sender,
            exit.clone(),
            cluster_info.clone(),
            config.accounts_hash_fault_injector,
            config.snapshot_config.clone(),
        );

        let (snapshot_request_sender, snapshot_request_receiver) = unbounded();
        let accounts_background_request_sender =
            AbsRequestSender::new(snapshot_request_sender.clone());
        let snapshot_request_handler = SnapshotRequestHandler {
            snapshot_config: config.snapshot_config.clone(),
            snapshot_request_sender,
            snapshot_request_receiver,
            accounts_package_sender,
        };
        let pruned_banks_request_handler = PrunedBanksRequestHandler {
            pruned_banks_receiver,
        };
        let last_full_snapshot_slot = starting_snapshot_hashes.map(|x| x.full.0 .0);
        let accounts_background_service = AccountsBackgroundService::new(
            bank_forks.clone(),
            exit.clone(),
            AbsRequestHandlers {
                snapshot_request_handler,
                pruned_banks_request_handler,
            },
            config.accounts_db_test_hash_calculation,
            last_full_snapshot_slot,
        );
        info!(
            "Using: block-verification-method: {}, block-production-method: {}",
            config.block_verification_method, config.block_production_method
        );

        let (replay_vote_sender, replay_vote_receiver) = unbounded();

        // block min prioritization fee cache should be readable by RPC, and writable by validator
        // (by both replay stage and banking stage)
        let prioritization_fee_cache = Arc::new(PrioritizationFeeCache::default());

        match &config.block_verification_method {
            BlockVerificationMethod::BlockstoreProcessor => {
                info!("not installing scheduler pool...");
            }
            BlockVerificationMethod::UnifiedScheduler => {
                let scheduler_pool = DefaultSchedulerPool::new_dyn(
                    config.runtime_config.log_messages_bytes_limit,
                    transaction_status_sender.clone(),
                    Some(replay_vote_sender.clone()),
                    prioritization_fee_cache.clone(),
                );
                bank_forks
                    .write()
                    .unwrap()
                    .install_scheduler_pool(scheduler_pool);
            }
        }

        let leader_schedule_cache = Arc::new(leader_schedule_cache);
        let entry_notification_sender = entry_notifier_service
            .as_ref()
            .map(|service| service.sender());
        let mut process_blockstore = ProcessBlockStore::new(
            &id,
            vote_account,
            &start_progress,
            &blockstore,
            original_blockstore_root,
            &bank_forks,
            &leader_schedule_cache,
            &blockstore_process_options,
            transaction_status_sender.as_ref(),
            cache_block_meta_sender.clone(),
            entry_notification_sender,
            blockstore_root_scan,
            accounts_background_request_sender.clone(),
            config,
        );

        maybe_warp_slot(
            config,
            &mut process_blockstore,
            ledger_path,
            &bank_forks,
            &leader_schedule_cache,
            &accounts_background_request_sender,
        )?;

        if config.process_ledger_before_services {
            process_blockstore.process()?;
        }
        *start_progress.write().unwrap() = ValidatorStartProgress::StartingServices;

        let sample_performance_service =
            if config.rpc_addrs.is_some() && config.rpc_config.enable_rpc_transaction_history {
                Some(SamplePerformanceService::new(
                    &bank_forks,
                    blockstore.clone(),
                    exit.clone(),
                ))
            } else {
                None
            };

        let mut block_commitment_cache = BlockCommitmentCache::default();
        let bank_forks_guard = bank_forks.read().unwrap();
        block_commitment_cache.initialize_slots(
            bank_forks_guard.working_bank().slot(),
            bank_forks_guard.root(),
        );
        drop(bank_forks_guard);
        let block_commitment_cache = Arc::new(RwLock::new(block_commitment_cache));

        let optimistically_confirmed_bank =
            OptimisticallyConfirmedBank::locked_from_bank_forks_root(&bank_forks);

        let rpc_subscriptions = Arc::new(RpcSubscriptions::new_with_config(
            exit.clone(),
            max_complete_transaction_status_slot.clone(),
            max_complete_rewards_slot.clone(),
            blockstore.clone(),
            bank_forks.clone(),
            block_commitment_cache.clone(),
            optimistically_confirmed_bank.clone(),
            &config.pubsub_config,
            None,
        ));

        let max_slots = Arc::new(MaxSlots::default());
        let (completed_data_sets_sender, completed_data_sets_receiver) =
            bounded(MAX_COMPLETED_DATA_SETS_IN_CHANNEL);
        let completed_data_sets_service = CompletedDataSetsService::new(
            completed_data_sets_receiver,
            blockstore.clone(),
            rpc_subscriptions.clone(),
            exit.clone(),
            max_slots.clone(),
        );

        let startup_verification_complete;
        let (poh_recorder, entry_receiver, record_receiver) = {
            let bank = &bank_forks.read().unwrap().working_bank();
            startup_verification_complete = Arc::clone(bank.get_startup_verification_complete());
            PohRecorder::new_with_clear_signal(
                bank.tick_height(),
                bank.last_blockhash(),
                bank.clone(),
                None,
                bank.ticks_per_slot(),
                &id,
                blockstore.clone(),
                blockstore.get_new_shred_signal(0),
                &leader_schedule_cache,
                &genesis_config.poh_config,
                Some(poh_timing_point_sender),
                exit.clone(),
            )
        };
        let poh_recorder = Arc::new(RwLock::new(poh_recorder));

        let staked_nodes = Arc::new(RwLock::new(StakedNodes::default()));

        let connection_cache = match use_quic {
            true => {
                let connection_cache = ConnectionCache::new_with_client_options(
                    "connection_cache_tpu_quic",
                    tpu_connection_pool_size,
                    None,
                    Some((
                        &identity_keypair,
                        node.info
                            .tpu(Protocol::UDP)
                            .expect("Operator must spin up node with valid TPU address")
                            .ip(),
                    )),
                    Some((&staked_nodes, &identity_keypair.pubkey())),
                );
                Arc::new(connection_cache)
            }
            false => Arc::new(ConnectionCache::with_udp(
                "connection_cache_tpu_udp",
                tpu_connection_pool_size,
            )),
        };

        let rpc_override_health_check = Arc::new(AtomicBool::new(false));
        let (
            json_rpc_service,
            pubsub_service,
            optimistically_confirmed_bank_tracker,
            bank_notification_sender,
        ) = if let Some((rpc_addr, rpc_pubsub_addr)) = config.rpc_addrs {
            assert_eq!(
                node.info
                    .rpc()
                    .map(|addr| socket_addr_space.check(&addr))
                    .ok(),
                node.info
                    .rpc_pubsub()
                    .map(|addr| socket_addr_space.check(&addr))
                    .ok()
            );
            let (bank_notification_sender, bank_notification_receiver) = unbounded();
            let confirmed_bank_subscribers = if !bank_notification_senders.is_empty() {
                Some(Arc::new(RwLock::new(bank_notification_senders)))
            } else {
                None
            };

            let json_rpc_service = JsonRpcService::new(
                rpc_addr,
                config.rpc_config.clone(),
                Some(config.snapshot_config.clone()),
                bank_forks.clone(),
                block_commitment_cache.clone(),
                blockstore.clone(),
                cluster_info.clone(),
                Some(poh_recorder.clone()),
                genesis_config.hash(),
                ledger_path,
                config.validator_exit.clone(),
                exit.clone(),
                config.known_validators.clone(),
                rpc_override_health_check.clone(),
                startup_verification_complete,
                optimistically_confirmed_bank.clone(),
                config.send_transaction_service_config.clone(),
                max_slots.clone(),
                leader_schedule_cache.clone(),
                connection_cache.clone(),
                max_complete_transaction_status_slot,
                max_complete_rewards_slot,
                prioritization_fee_cache.clone(),
            )?;

            (
                Some(json_rpc_service),
                if !config.rpc_config.full_api {
                    None
                } else {
                    let (trigger, pubsub_service) = PubSubService::new(
                        config.pubsub_config.clone(),
                        &rpc_subscriptions,
                        rpc_pubsub_addr,
                    );
                    config
                        .validator_exit
                        .write()
                        .unwrap()
                        .register_exit(Box::new(move || trigger.cancel()));

                    Some(pubsub_service)
                },
                Some(OptimisticallyConfirmedBankTracker::new(
                    bank_notification_receiver,
                    exit.clone(),
                    bank_forks.clone(),
                    optimistically_confirmed_bank,
                    rpc_subscriptions.clone(),
                    confirmed_bank_subscribers,
                    prioritization_fee_cache.clone(),
                )),
                Some(BankNotificationSenderConfig {
                    sender: bank_notification_sender,
                    should_send_parents: geyser_plugin_service.is_some(),
                }),
            )
        } else {
            (None, None, None, None)
        };

        if config.halt_at_slot.is_some() {
            // Simulate a confirmed root to avoid RPC errors with CommitmentConfig::finalized() and
            // to ensure RPC endpoints like getConfirmedBlock, which require a confirmed root, work
            block_commitment_cache
                .write()
                .unwrap()
                .set_highest_super_majority_root(bank_forks.read().unwrap().root());

            // Park with the RPC service running, ready for inspection!
            warn!("Validator halted");
            *start_progress.write().unwrap() = ValidatorStartProgress::Halted;
            std::thread::park();
        }
        let ip_echo_server = match node.sockets.ip_echo {
            None => None,
            Some(tcp_listener) => Some(solana_net_utils::ip_echo_server(
                tcp_listener,
                Some(node.info.shred_version()),
            )),
        };

        let (stats_reporter_sender, stats_reporter_receiver) = unbounded();

        let stats_reporter_service =
            StatsReporterService::new(stats_reporter_receiver, exit.clone());

        let gossip_service = GossipService::new(
            &cluster_info,
            Some(bank_forks.clone()),
            node.sockets.gossip,
            config.gossip_validators.clone(),
            should_check_duplicate_instance,
            Some(stats_reporter_sender.clone()),
            exit.clone(),
        );
        let serve_repair = ServeRepair::new(
            cluster_info.clone(),
            bank_forks.clone(),
            config.repair_whitelist.clone(),
        );
        let (repair_quic_endpoint_sender, repair_quic_endpoint_receiver) = unbounded();
        let serve_repair_service = ServeRepairService::new(
            serve_repair,
            // Incoming UDP repair requests are adapted into RemoteRequest
            // and also sent through the same channel.
            repair_quic_endpoint_sender.clone(),
            repair_quic_endpoint_receiver,
            blockstore.clone(),
            node.sockets.serve_repair,
            socket_addr_space,
            stats_reporter_sender,
            exit.clone(),
        );

        *admin_rpc_service_post_init.write().unwrap() = Some(AdminRpcRequestMetadataPostInit {
            bank_forks: bank_forks.clone(),
            cluster_info: cluster_info.clone(),
            vote_account: *vote_account,
            repair_whitelist: config.repair_whitelist.clone(),
        });

        let waited_for_supermajority = wait_for_supermajority(
            config,
            Some(&mut process_blockstore),
            &bank_forks,
            &cluster_info,
            rpc_override_health_check,
            &start_progress,
        )
        .map_err(|err| format!("wait_for_supermajority failed: {err:?}"))?;

        let ledger_metric_report_service =
            LedgerMetricReportService::new(blockstore.clone(), exit.clone());

        let wait_for_vote_to_start_leader =
            !waited_for_supermajority && !config.no_wait_for_vote_to_start_leader;

        let poh_service = PohService::new(
            poh_recorder.clone(),
            &genesis_config.poh_config,
            exit.clone(),
            bank_forks.read().unwrap().root_bank().ticks_per_slot(),
            config.poh_pinned_cpu_core,
            config.poh_hashes_per_batch,
            record_receiver,
        );
        assert_eq!(
            blockstore.get_new_shred_signals_len(),
            1,
            "New shred signal for the TVU should be the same as the clear bank signal."
        );

        let vote_tracker = Arc::<VoteTracker>::default();

        let (retransmit_slots_sender, retransmit_slots_receiver) = unbounded();
        let (verified_vote_sender, verified_vote_receiver) = unbounded();
        let (gossip_verified_vote_hash_sender, gossip_verified_vote_hash_receiver) = unbounded();
        let (cluster_confirmed_slot_sender, cluster_confirmed_slot_receiver) = unbounded();

        let rpc_completed_slots_service = RpcCompletedSlotsService::spawn(
            completed_slots_receiver,
            rpc_subscriptions.clone(),
            exit.clone(),
        );

        let (banking_tracer, tracer_thread) =
            BankingTracer::new((config.banking_trace_dir_byte_limit > 0).then_some((
                &blockstore.banking_trace_path(),
                exit.clone(),
                config.banking_trace_dir_byte_limit,
            )))
            .map_err(|err| format!("{} [{:?}]", &err, &err))?;
        if banking_tracer.is_enabled() {
            info!(
                "Enabled banking trace (dir_byte_limit: {})",
                config.banking_trace_dir_byte_limit
            );
        } else {
            info!("Disabled banking trace");
        }

        let entry_notification_sender = entry_notifier_service
            .as_ref()
            .map(|service| service.sender_cloned());

        // test-validator crate may start the validator in a tokio runtime
        // context which forces us to use the same runtime because a nested
        // runtime will cause panic at drop.
        // Outside test-validator crate, we always need a tokio runtime (and
        // the respective handle) to initialize the turbine QUIC endpoint.
        let current_runtime_handle = tokio::runtime::Handle::try_current();
        let turbine_quic_endpoint_runtime = current_runtime_handle.is_err().then(|| {
            tokio::runtime::Builder::new_multi_thread()
                .enable_all()
                .thread_name("solTurbineQuic")
                .build()
                .unwrap()
        });
        let (turbine_quic_endpoint_sender, turbine_quic_endpoint_receiver) = unbounded();
        let (
            turbine_quic_endpoint,
            turbine_quic_endpoint_sender,
            turbine_quic_endpoint_join_handle,
        ) = solana_turbine::quic_endpoint::new_quic_endpoint(
            turbine_quic_endpoint_runtime
                .as_ref()
                .map(TokioRuntime::handle)
                .unwrap_or_else(|| current_runtime_handle.as_ref().unwrap()),
            &identity_keypair,
            node.sockets.tvu_quic,
            node.info
                .tvu(Protocol::QUIC)
                .expect("Operator must spin up node with valid QUIC TVU address")
                .ip(),
            turbine_quic_endpoint_sender,
        )
        .unwrap();

        // Repair quic endpoint.
        let repair_quic_endpoint_runtime = current_runtime_handle.is_err().then(|| {
            tokio::runtime::Builder::new_multi_thread()
                .enable_all()
                .thread_name("solRepairQuic")
                .build()
                .unwrap()
        });
        let (repair_quic_endpoint, repair_quic_endpoint_sender, repair_quic_endpoint_join_handle) =
            repair::quic_endpoint::new_quic_endpoint(
                repair_quic_endpoint_runtime
                    .as_ref()
                    .map(TokioRuntime::handle)
                    .unwrap_or_else(|| current_runtime_handle.as_ref().unwrap()),
                &identity_keypair,
                node.sockets.serve_repair_quic,
                node.info
                    .serve_repair(Protocol::QUIC)
                    .expect("Operator must spin up node with valid QUIC serve-repair address")
                    .ip(),
                repair_quic_endpoint_sender,
            )
            .unwrap();

<<<<<<< HEAD
=======
        let in_wen_restart = config.wen_restart_proto_path.is_some() && !waited_for_supermajority;
        let tower = match process_blockstore.process_to_create_tower() {
            Ok(tower) => {
                info!("Tower state: {:?}", tower);
                tower
            }
            Err(e) => {
                warn!(
                    "Unable to retrieve tower: {:?} creating default tower....",
                    e
                );
                Tower::default()
            }
        };
        let last_vote = tower.last_vote();

        let (replay_vote_sender, replay_vote_receiver) = unbounded();
>>>>>>> 17047892
        let tvu = Tvu::new(
            vote_account,
            authorized_voter_keypairs,
            &bank_forks,
            &cluster_info,
            TvuSockets {
                repair: node.sockets.repair,
                retransmit: node.sockets.retransmit_sockets,
                fetch: node.sockets.tvu,
                ancestor_hashes_requests: node.sockets.ancestor_hashes_requests,
            },
            blockstore.clone(),
            ledger_signal_receiver,
            &rpc_subscriptions,
            &poh_recorder,
            tower,
            config.tower_storage.clone(),
            &leader_schedule_cache,
            exit.clone(),
            block_commitment_cache,
            config.turbine_disabled.clone(),
            transaction_status_sender.clone(),
            rewards_recorder_sender,
            cache_block_meta_sender,
            entry_notification_sender.clone(),
            vote_tracker.clone(),
            retransmit_slots_sender,
            gossip_verified_vote_hash_receiver,
            verified_vote_receiver,
            replay_vote_sender.clone(),
            completed_data_sets_sender,
            bank_notification_sender.clone(),
            cluster_confirmed_slot_receiver,
            TvuConfig {
                max_ledger_shreds: config.max_ledger_shreds,
                shred_version: node.info.shred_version(),
                repair_validators: config.repair_validators.clone(),
                repair_whitelist: config.repair_whitelist.clone(),
                wait_for_vote_to_start_leader,
                replay_slots_concurrently: config.replay_slots_concurrently,
            },
            &max_slots,
            block_metadata_notifier,
            config.wait_to_vote_slot,
            accounts_background_request_sender,
            config.runtime_config.log_messages_bytes_limit,
            &connection_cache,
            &prioritization_fee_cache,
            banking_tracer.clone(),
            turbine_quic_endpoint_sender.clone(),
            turbine_quic_endpoint_receiver,
            repair_quic_endpoint_sender,
        )?;

        if in_wen_restart {
            info!("Waiting for wen_restart phase one to finish");
            match wait_for_wen_restart(
                &config.wen_restart_proto_path.clone().unwrap(),
                last_vote,
                blockstore.clone(),
                cluster_info.clone(),
            ) {
                Ok(()) => {
                    return Err("wen_restart phase one completedy".to_string());
                }
                Err(e) => return Err(format!("wait_for_wen_restart failed: {e:?}")),
            };
        }

        let tpu = Tpu::new(
            &cluster_info,
            &poh_recorder,
            entry_receiver,
            retransmit_slots_receiver,
            TpuSockets {
                transactions: node.sockets.tpu,
                transaction_forwards: node.sockets.tpu_forwards,
                vote: node.sockets.tpu_vote,
                broadcast: node.sockets.broadcast,
                transactions_quic: node.sockets.tpu_quic,
                transactions_forwards_quic: node.sockets.tpu_forwards_quic,
            },
            &rpc_subscriptions,
            transaction_status_sender,
            entry_notification_sender,
            blockstore.clone(),
            &config.broadcast_stage_type,
            exit,
            node.info.shred_version(),
            vote_tracker,
            bank_forks.clone(),
            verified_vote_sender,
            gossip_verified_vote_hash_sender,
            replay_vote_receiver,
            replay_vote_sender,
            bank_notification_sender.map(|sender| sender.sender),
            config.tpu_coalesce,
            cluster_confirmed_slot_sender,
            &connection_cache,
            turbine_quic_endpoint_sender,
            &identity_keypair,
            config.runtime_config.log_messages_bytes_limit,
            &staked_nodes,
            config.staked_nodes_overrides.clone(),
            banking_tracer,
            tracer_thread,
            tpu_enable_udp,
            &prioritization_fee_cache,
            config.block_production_method.clone(),
            config.generator_config.clone(),
        );

        let cluster_type = bank_forks.read().unwrap().root_bank().cluster_type();
        metrics_config_sanity_check(cluster_type)?;

        datapoint_info!(
            "validator-new",
            ("id", id.to_string(), String),
            ("version", solana_version::version!(), String),
            ("cluster_type", cluster_type as u32, i64),
        );

        *start_progress.write().unwrap() = ValidatorStartProgress::Running;
        Ok(Self {
            stats_reporter_service,
            gossip_service,
            serve_repair_service,
            json_rpc_service,
            pubsub_service,
            rpc_completed_slots_service,
            optimistically_confirmed_bank_tracker,
            transaction_status_service,
            rewards_recorder_service,
            cache_block_meta_service,
            entry_notifier_service,
            system_monitor_service,
            sample_performance_service,
            poh_timing_report_service,
            snapshot_packager_service,
            completed_data_sets_service,
            tpu,
            tvu,
            poh_service,
            poh_recorder,
            ip_echo_server,
            validator_exit: config.validator_exit.clone(),
            cluster_info,
            bank_forks,
            blockstore,
            geyser_plugin_service,
            ledger_metric_report_service,
            accounts_background_service,
            accounts_hash_verifier,
            turbine_quic_endpoint,
            turbine_quic_endpoint_runtime,
            turbine_quic_endpoint_join_handle,
            repair_quic_endpoint,
            repair_quic_endpoint_runtime,
            repair_quic_endpoint_join_handle,
        })
    }

    // Used for notifying many nodes in parallel to exit
    pub fn exit(&mut self) {
        self.validator_exit.write().unwrap().exit();

        // drop all signals in blockstore
        self.blockstore.drop_signal();
    }

    pub fn close(mut self) {
        self.exit();
        self.join();
    }

    fn print_node_info(node: &Node) {
        info!("{:?}", node.info);
        info!(
            "local gossip address: {}",
            node.sockets.gossip.local_addr().unwrap()
        );
        info!(
            "local broadcast address: {}",
            node.sockets
                .broadcast
                .first()
                .unwrap()
                .local_addr()
                .unwrap()
        );
        info!(
            "local repair address: {}",
            node.sockets.repair.local_addr().unwrap()
        );
        info!(
            "local retransmit address: {}",
            node.sockets.retransmit_sockets[0].local_addr().unwrap()
        );
    }

    pub fn join(self) {
        drop(self.bank_forks);
        drop(self.cluster_info);

        self.poh_service.join().expect("poh_service");
        drop(self.poh_recorder);

        if let Some(json_rpc_service) = self.json_rpc_service {
            json_rpc_service.join().expect("rpc_service");
        }

        if let Some(pubsub_service) = self.pubsub_service {
            pubsub_service.join().expect("pubsub_service");
        }

        self.rpc_completed_slots_service
            .join()
            .expect("rpc_completed_slots_service");

        if let Some(optimistically_confirmed_bank_tracker) =
            self.optimistically_confirmed_bank_tracker
        {
            optimistically_confirmed_bank_tracker
                .join()
                .expect("optimistically_confirmed_bank_tracker");
        }

        if let Some(transaction_status_service) = self.transaction_status_service {
            transaction_status_service
                .join()
                .expect("transaction_status_service");
        }

        if let Some(rewards_recorder_service) = self.rewards_recorder_service {
            rewards_recorder_service
                .join()
                .expect("rewards_recorder_service");
        }

        if let Some(cache_block_meta_service) = self.cache_block_meta_service {
            cache_block_meta_service
                .join()
                .expect("cache_block_meta_service");
        }

        if let Some(system_monitor_service) = self.system_monitor_service {
            system_monitor_service
                .join()
                .expect("system_monitor_service");
        }

        if let Some(sample_performance_service) = self.sample_performance_service {
            sample_performance_service
                .join()
                .expect("sample_performance_service");
        }

        if let Some(entry_notifier_service) = self.entry_notifier_service {
            entry_notifier_service
                .join()
                .expect("entry_notifier_service");
        }

        if let Some(s) = self.snapshot_packager_service {
            s.join().expect("snapshot_packager_service");
        }

        self.gossip_service.join().expect("gossip_service");
        repair::quic_endpoint::close_quic_endpoint(&self.repair_quic_endpoint);
        self.serve_repair_service
            .join()
            .expect("serve_repair_service");
        self.repair_quic_endpoint_runtime
            .map(|runtime| runtime.block_on(self.repair_quic_endpoint_join_handle))
            .transpose()
            .unwrap();
        self.stats_reporter_service
            .join()
            .expect("stats_reporter_service");
        self.ledger_metric_report_service
            .join()
            .expect("ledger_metric_report_service");
        self.accounts_background_service
            .join()
            .expect("accounts_background_service");
        self.accounts_hash_verifier
            .join()
            .expect("accounts_hash_verifier");
        solana_turbine::quic_endpoint::close_quic_endpoint(&self.turbine_quic_endpoint);
        self.tpu.join().expect("tpu");
        self.tvu.join().expect("tvu");
        self.turbine_quic_endpoint_runtime
            .map(|runtime| runtime.block_on(self.turbine_quic_endpoint_join_handle))
            .transpose()
            .unwrap();
        self.completed_data_sets_service
            .join()
            .expect("completed_data_sets_service");
        if let Some(ip_echo_server) = self.ip_echo_server {
            ip_echo_server.shutdown_background();
        }

        if let Some(geyser_plugin_service) = self.geyser_plugin_service {
            geyser_plugin_service.join().expect("geyser_plugin_service");
        }

        self.poh_timing_report_service
            .join()
            .expect("poh_timing_report_service");
    }
}

fn active_vote_account_exists_in_bank(bank: &Bank, vote_account: &Pubkey) -> bool {
    if let Some(account) = &bank.get_account(vote_account) {
        if let Some(vote_state) = vote_state::from(account) {
            return !vote_state.votes.is_empty();
        }
    }
    false
}

fn check_poh_speed(
    genesis_config: &GenesisConfig,
    maybe_hash_samples: Option<u64>,
) -> Result<(), String> {
    if let Some(hashes_per_tick) = genesis_config.hashes_per_tick() {
        let ticks_per_slot = genesis_config.ticks_per_slot();
        let hashes_per_slot = hashes_per_tick * ticks_per_slot;

        let hash_samples = maybe_hash_samples.unwrap_or(hashes_per_slot);
        let hash_time_ns = compute_hash_time_ns(hash_samples);

        let my_ns_per_slot = (hash_time_ns * hashes_per_slot) / hash_samples;
        debug!("computed: ns_per_slot: {}", my_ns_per_slot);
        let target_ns_per_slot = genesis_config.ns_per_slot() as u64;
        debug!(
            "cluster ns_per_hash: {}ns ns_per_slot: {}",
            target_ns_per_slot / hashes_per_slot,
            target_ns_per_slot
        );
        if my_ns_per_slot < target_ns_per_slot {
            let extra_ns = target_ns_per_slot - my_ns_per_slot;
            info!("PoH speed check: Will sleep {}ns per slot.", extra_ns);
        } else {
            return Err(format!(
                "PoH is slower than cluster target tick rate! mine: {my_ns_per_slot} cluster: {target_ns_per_slot}.",
            ));
        }
    }
    Ok(())
}

fn maybe_cluster_restart_with_hard_fork(config: &ValidatorConfig, root_slot: Slot) -> Option<Slot> {
    // detect cluster restart (hard fork) indirectly via wait_for_supermajority...
    if let Some(wait_slot_for_supermajority) = config.wait_for_supermajority {
        if wait_slot_for_supermajority == root_slot {
            return Some(wait_slot_for_supermajority);
        }
    }

    None
}

fn post_process_restored_tower(
    restored_tower: crate::consensus::Result<Tower>,
    validator_identity: &Pubkey,
    vote_account: &Pubkey,
    config: &ValidatorConfig,
    bank_forks: &BankForks,
) -> Result<Tower, String> {
    let mut should_require_tower = config.require_tower;

    let restored_tower = restored_tower.and_then(|tower| {
        let root_bank = bank_forks.root_bank();
        let slot_history = root_bank.get_slot_history();
        // make sure tower isn't corrupted first before the following hard fork check
        let tower = tower.adjust_lockouts_after_replay(root_bank.slot(), &slot_history);

        if let Some(hard_fork_restart_slot) =
            maybe_cluster_restart_with_hard_fork(config, root_bank.slot())
        {
            // intentionally fail to restore tower; we're supposedly in a new hard fork; past
            // out-of-chain vote state doesn't make sense at all
            // what if --wait-for-supermajority again if the validator restarted?
            let message =
                format!("Hard fork is detected; discarding tower restoration result: {tower:?}");
            datapoint_error!("tower_error", ("error", message, String),);
            error!("{}", message);

            // unconditionally relax tower requirement so that we can always restore tower
            // from root bank.
            should_require_tower = false;
            return Err(crate::consensus::TowerError::HardFork(
                hard_fork_restart_slot,
            ));
        }

        if let Some(warp_slot) = config.warp_slot {
            // unconditionally relax tower requirement so that we can always restore tower
            // from root bank after the warp
            should_require_tower = false;
            return Err(crate::consensus::TowerError::HardFork(warp_slot));
        }

        tower
    });

    let restored_tower = match restored_tower {
        Ok(tower) => tower,
        Err(err) => {
            let voting_has_been_active =
                active_vote_account_exists_in_bank(&bank_forks.working_bank(), vote_account);
            if !err.is_file_missing() {
                datapoint_error!(
                    "tower_error",
                    ("error", format!("Unable to restore tower: {err}"), String),
                );
            }
            if should_require_tower && voting_has_been_active {
                return Err(format!(
                    "Requested mandatory tower restore failed: {err}. \
                     And there is an existing vote_account containing actual votes. \
                     Aborting due to possible conflicting duplicate votes"
                ));
            }
            if err.is_file_missing() && !voting_has_been_active {
                // Currently, don't protect against spoofed snapshots with no tower at all
                info!(
                    "Ignoring expected failed tower restore because this is the initial \
                      validator start with the vote account..."
                );
            } else {
                error!(
                    "Rebuilding a new tower from the latest vote account due to failed tower restore: {}",
                    err
                );
            }

            Tower::new_from_bankforks(bank_forks, validator_identity, vote_account)
        }
    };

    Ok(restored_tower)
}

fn blockstore_options_from_config(config: &ValidatorConfig) -> BlockstoreOptions {
    BlockstoreOptions {
        recovery_mode: config.wal_recovery_mode.clone(),
        column_options: config.ledger_column_options.clone(),
        enforce_ulimit_nofile: config.enforce_ulimit_nofile,
        ..BlockstoreOptions::default()
    }
}

#[allow(clippy::type_complexity)]
fn load_blockstore(
    config: &ValidatorConfig,
    ledger_path: &Path,
    exit: Arc<AtomicBool>,
    start_progress: &Arc<RwLock<ValidatorStartProgress>>,
    accounts_update_notifier: Option<AccountsUpdateNotifier>,
    transaction_notifier: Option<TransactionNotifierLock>,
    entry_notifier: Option<EntryNotifierLock>,
    poh_timing_point_sender: Option<PohTimingSender>,
) -> Result<
    (
        GenesisConfig,
        Arc<RwLock<BankForks>>,
        Arc<Blockstore>,
        Slot,
        Receiver<bool>,
        CompletedSlotsReceiver,
        LeaderScheduleCache,
        Option<StartingSnapshotHashes>,
        TransactionHistoryServices,
        blockstore_processor::ProcessOptions,
        BlockstoreRootScan,
        DroppedSlotsReceiver,
        Option<EntryNotifierService>,
    ),
    String,
> {
    info!("loading ledger from {:?}...", ledger_path);
    *start_progress.write().unwrap() = ValidatorStartProgress::LoadingLedger;
    let genesis_config = open_genesis_config(ledger_path, config.max_genesis_archive_unpacked_size);

    // This needs to be limited otherwise the state in the VoteAccount data
    // grows too large
    let leader_schedule_slot_offset = genesis_config.epoch_schedule.leader_schedule_slot_offset;
    let slots_per_epoch = genesis_config.epoch_schedule.slots_per_epoch;
    let leader_epoch_offset = (leader_schedule_slot_offset + slots_per_epoch - 1) / slots_per_epoch;
    assert!(leader_epoch_offset <= MAX_LEADER_SCHEDULE_EPOCH_OFFSET);

    let genesis_hash = genesis_config.hash();
    info!("genesis hash: {}", genesis_hash);

    if let Some(expected_genesis_hash) = config.expected_genesis_hash {
        if genesis_hash != expected_genesis_hash {
            return Err(format!(
                "genesis hash mismatch: hash={genesis_hash} expected={expected_genesis_hash}. Delete the ledger directory to continue: {ledger_path:?}",
            ));
        }
    }

    if !config.no_poh_speed_test {
        check_poh_speed(&genesis_config, None)?;
    }

    let BlockstoreSignals {
        mut blockstore,
        ledger_signal_receiver,
        completed_slots_receiver,
        ..
    } = Blockstore::open_with_signal(ledger_path, blockstore_options_from_config(config))
        .expect("Failed to open ledger database");
    blockstore.shred_timing_point_sender = poh_timing_point_sender;
    // following boot sequence (esp BankForks) could set root. so stash the original value
    // of blockstore root away here as soon as possible.
    let original_blockstore_root = blockstore.last_root();

    let blockstore = Arc::new(blockstore);
    let blockstore_root_scan = BlockstoreRootScan::new(config, blockstore.clone(), exit.clone());
    let halt_at_slot = config
        .halt_at_slot
        .or_else(|| blockstore.highest_slot().unwrap_or(None));

    let process_options = blockstore_processor::ProcessOptions {
        run_verification: config.run_verification,
        halt_at_slot,
        new_hard_forks: config.new_hard_forks.clone(),
        debug_keys: config.debug_keys.clone(),
        account_indexes: config.account_indexes.clone(),
        accounts_db_config: config.accounts_db_config.clone(),
        shrink_ratio: config.accounts_shrink_ratio,
        accounts_db_test_hash_calculation: config.accounts_db_test_hash_calculation,
        accounts_db_skip_shrink: config.accounts_db_skip_shrink,
        runtime_config: config.runtime_config.clone(),
        use_snapshot_archives_at_startup: config.use_snapshot_archives_at_startup,
        ..blockstore_processor::ProcessOptions::default()
    };

    let enable_rpc_transaction_history =
        config.rpc_addrs.is_some() && config.rpc_config.enable_rpc_transaction_history;
    let is_plugin_transaction_history_required = transaction_notifier.as_ref().is_some();
    let transaction_history_services =
        if enable_rpc_transaction_history || is_plugin_transaction_history_required {
            initialize_rpc_transaction_history_services(
                blockstore.clone(),
                exit.clone(),
                enable_rpc_transaction_history,
                config.rpc_config.enable_extended_tx_metadata_storage,
                transaction_notifier,
            )
        } else {
            TransactionHistoryServices::default()
        };

    let entry_notifier_service = entry_notifier
        .map(|entry_notifier| EntryNotifierService::new(entry_notifier, exit.clone()));

    let (bank_forks, mut leader_schedule_cache, starting_snapshot_hashes) =
        bank_forks_utils::load_bank_forks(
            &genesis_config,
            &blockstore,
            config.account_paths.clone(),
            config.account_shrink_paths.clone(),
            Some(&config.snapshot_config),
            &process_options,
            transaction_history_services
                .cache_block_meta_sender
                .as_ref(),
            entry_notifier_service
                .as_ref()
                .map(|service| service.sender()),
            accounts_update_notifier,
            exit,
        );

    // Before replay starts, set the callbacks in each of the banks in BankForks so that
    // all dropped banks come through the `pruned_banks_receiver` channel. This way all bank
    // drop behavior can be safely synchronized with any other ongoing accounts activity like
    // cache flush, clean, shrink, as long as the same thread performing those activities also
    // is processing the dropped banks from the `pruned_banks_receiver` channel.
    let pruned_banks_receiver =
        AccountsBackgroundService::setup_bank_drop_callback(bank_forks.clone());

    leader_schedule_cache.set_fixed_leader_schedule(config.fixed_leader_schedule.clone());
    {
        let mut bank_forks = bank_forks.write().unwrap();
        bank_forks.set_snapshot_config(Some(config.snapshot_config.clone()));
        bank_forks.set_accounts_hash_interval_slots(config.accounts_hash_interval_slots);
        if let Some(ref shrink_paths) = config.account_shrink_paths {
            bank_forks
                .working_bank()
                .set_shrink_paths(shrink_paths.clone());
        }
    }

    Ok((
        genesis_config,
        bank_forks,
        blockstore,
        original_blockstore_root,
        ledger_signal_receiver,
        completed_slots_receiver,
        leader_schedule_cache,
        starting_snapshot_hashes,
        transaction_history_services,
        process_options,
        blockstore_root_scan,
        pruned_banks_receiver,
        entry_notifier_service,
    ))
}

pub struct ProcessBlockStore<'a> {
    id: &'a Pubkey,
    vote_account: &'a Pubkey,
    start_progress: &'a Arc<RwLock<ValidatorStartProgress>>,
    blockstore: &'a Blockstore,
    original_blockstore_root: Slot,
    bank_forks: &'a Arc<RwLock<BankForks>>,
    leader_schedule_cache: &'a LeaderScheduleCache,
    process_options: &'a blockstore_processor::ProcessOptions,
    transaction_status_sender: Option<&'a TransactionStatusSender>,
    cache_block_meta_sender: Option<CacheBlockMetaSender>,
    entry_notification_sender: Option<&'a EntryNotifierSender>,
    blockstore_root_scan: Option<BlockstoreRootScan>,
    accounts_background_request_sender: AbsRequestSender,
    config: &'a ValidatorConfig,
    tower: Option<Tower>,
}

impl<'a> ProcessBlockStore<'a> {
    #[allow(clippy::too_many_arguments)]
    fn new(
        id: &'a Pubkey,
        vote_account: &'a Pubkey,
        start_progress: &'a Arc<RwLock<ValidatorStartProgress>>,
        blockstore: &'a Blockstore,
        original_blockstore_root: Slot,
        bank_forks: &'a Arc<RwLock<BankForks>>,
        leader_schedule_cache: &'a LeaderScheduleCache,
        process_options: &'a blockstore_processor::ProcessOptions,
        transaction_status_sender: Option<&'a TransactionStatusSender>,
        cache_block_meta_sender: Option<CacheBlockMetaSender>,
        entry_notification_sender: Option<&'a EntryNotifierSender>,
        blockstore_root_scan: BlockstoreRootScan,
        accounts_background_request_sender: AbsRequestSender,
        config: &'a ValidatorConfig,
    ) -> Self {
        Self {
            id,
            vote_account,
            start_progress,
            blockstore,
            original_blockstore_root,
            bank_forks,
            leader_schedule_cache,
            process_options,
            transaction_status_sender,
            cache_block_meta_sender,
            entry_notification_sender,
            blockstore_root_scan: Some(blockstore_root_scan),
            accounts_background_request_sender,
            config,
            tower: None,
        }
    }

    pub(crate) fn process(&mut self) -> Result<(), String> {
        if self.tower.is_none() {
            let previous_start_process = *self.start_progress.read().unwrap();
            *self.start_progress.write().unwrap() = ValidatorStartProgress::LoadingLedger;

            let exit = Arc::new(AtomicBool::new(false));
            if let Ok(Some(max_slot)) = self.blockstore.highest_slot() {
                let bank_forks = self.bank_forks.clone();
                let exit = exit.clone();
                let start_progress = self.start_progress.clone();

                let _ = Builder::new()
                    .name("solRptLdgrStat".to_string())
                    .spawn(move || {
                        while !exit.load(Ordering::Relaxed) {
                            let slot = bank_forks.read().unwrap().working_bank().slot();
                            *start_progress.write().unwrap() =
                                ValidatorStartProgress::ProcessingLedger { slot, max_slot };
                            sleep(Duration::from_secs(2));
                        }
                    })
                    .unwrap();
            }
            blockstore_processor::process_blockstore_from_root(
                self.blockstore,
                self.bank_forks,
                self.leader_schedule_cache,
                self.process_options,
                self.transaction_status_sender,
                self.cache_block_meta_sender.as_ref(),
                self.entry_notification_sender,
                &self.accounts_background_request_sender,
            )
            .map_err(|err| {
                exit.store(true, Ordering::Relaxed);
                format!("Failed to load ledger: {err:?}")
            })?;
            exit.store(true, Ordering::Relaxed);

            if let Some(blockstore_root_scan) = self.blockstore_root_scan.take() {
                blockstore_root_scan.join();
            }

            self.tower = Some({
                let restored_tower = Tower::restore(self.config.tower_storage.as_ref(), self.id);
                if let Ok(tower) = &restored_tower {
                    // reconciliation attempt 1 of 2 with tower
                    reconcile_blockstore_roots_with_external_source(
                        ExternalRootSource::Tower(tower.root()),
                        self.blockstore,
                        &mut self.original_blockstore_root,
                    )
                    .map_err(|err| format!("Failed to reconcile blockstore with tower: {err:?}"))?;
                }

                post_process_restored_tower(
                    restored_tower,
                    self.id,
                    self.vote_account,
                    self.config,
                    &self.bank_forks.read().unwrap(),
                )?
            });

            if let Some(hard_fork_restart_slot) = maybe_cluster_restart_with_hard_fork(
                self.config,
                self.bank_forks.read().unwrap().root(),
            ) {
                // reconciliation attempt 2 of 2 with hard fork
                // this should be #2 because hard fork root > tower root in almost all cases
                reconcile_blockstore_roots_with_external_source(
                    ExternalRootSource::HardFork(hard_fork_restart_slot),
                    self.blockstore,
                    &mut self.original_blockstore_root,
                )
                .map_err(|err| format!("Failed to reconcile blockstore with hard fork: {err:?}"))?;
            }

            *self.start_progress.write().unwrap() = previous_start_process;
        }
        Ok(())
    }

    pub(crate) fn process_to_create_tower(mut self) -> Result<Tower, String> {
        self.process()?;
        Ok(self.tower.unwrap())
    }
}

fn maybe_warp_slot(
    config: &ValidatorConfig,
    process_blockstore: &mut ProcessBlockStore,
    ledger_path: &Path,
    bank_forks: &RwLock<BankForks>,
    leader_schedule_cache: &LeaderScheduleCache,
    accounts_background_request_sender: &AbsRequestSender,
) -> Result<(), String> {
    if let Some(warp_slot) = config.warp_slot {
        let mut bank_forks = bank_forks.write().unwrap();

        let working_bank = bank_forks.working_bank();

        if warp_slot <= working_bank.slot() {
            return Err(format!(
                "warp slot ({}) cannot be less than the working bank slot ({})",
                warp_slot,
                working_bank.slot()
            ));
        }
        info!("warping to slot {}", warp_slot);

        let root_bank = bank_forks.root_bank();

        // An accounts hash calculation from storages will occur in warp_from_parent() below.  This
        // requires that the accounts cache has been flushed, which requires the parent slot to be
        // rooted.
        root_bank.squash();
        root_bank.force_flush_accounts_cache();

        bank_forks.insert(Bank::warp_from_parent(
            root_bank,
            &Pubkey::default(),
            warp_slot,
            solana_accounts_db::accounts_db::CalcAccountsHashDataSource::Storages,
        ));
        bank_forks.set_root(
            warp_slot,
            accounts_background_request_sender,
            Some(warp_slot),
        );
        leader_schedule_cache.set_root(&bank_forks.root_bank());

        let full_snapshot_archive_info = match snapshot_bank_utils::bank_to_full_snapshot_archive(
            ledger_path,
            &bank_forks.root_bank(),
            None,
            &config.snapshot_config.full_snapshot_archives_dir,
            &config.snapshot_config.incremental_snapshot_archives_dir,
            config.snapshot_config.archive_format,
            config
                .snapshot_config
                .maximum_full_snapshot_archives_to_retain,
            config
                .snapshot_config
                .maximum_incremental_snapshot_archives_to_retain,
        ) {
            Ok(archive_info) => archive_info,
            Err(e) => return Err(format!("Unable to create snapshot: {e}")),
        };
        info!(
            "created snapshot: {}",
            full_snapshot_archive_info.path().display()
        );

        drop(bank_forks);
        // Process blockstore after warping bank forks to make sure tower and
        // bank forks are in sync.
        process_blockstore.process()?;
    }
    Ok(())
}

/// Searches the blockstore for data shreds with the incorrect shred version.
fn blockstore_contains_bad_shred_version(
    blockstore: &Blockstore,
    start_slot: Slot,
    expected_shred_version: u16,
) -> Result<bool, BlockstoreError> {
    const TIMEOUT: Duration = Duration::from_secs(60);
    let timer = Instant::now();
    // Search for shreds with incompatible version in blockstore
    let slot_meta_iterator = blockstore.slot_meta_iterator(start_slot)?;

    info!("Searching blockstore for shred with incorrect version..");
    for (slot, _meta) in slot_meta_iterator {
        let shreds = blockstore.get_data_shreds_for_slot(slot, 0)?;
        for shred in &shreds {
            if shred.version() != expected_shred_version {
                return Ok(true);
            }
        }
        if timer.elapsed() > TIMEOUT {
            info!("Didn't find incorrect shreds after 60 seconds, aborting");
            break;
        }
    }
    Ok(false)
}

/// If the blockstore contains any shreds with the incorrect shred version,
/// copy them to a backup blockstore and purge them from the actual blockstore.
fn backup_and_clear_blockstore(
    ledger_path: &Path,
    config: &ValidatorConfig,
    start_slot: Slot,
    expected_shred_version: u16,
) -> Result<(), BlockstoreError> {
    let blockstore =
        Blockstore::open_with_options(ledger_path, blockstore_options_from_config(config))?;
    let do_copy_and_clear =
        blockstore_contains_bad_shred_version(&blockstore, start_slot, expected_shred_version)?;

    if do_copy_and_clear {
        // .unwrap() safe because getting to this point implies blockstore has slots/shreds
        let end_slot = blockstore.highest_slot()?.unwrap();

        // Backing up the shreds that will be deleted from primary blockstore is
        // not critical, so swallow errors from backup blockstore operations.
        let backup_folder = format!(
            "{}_backup_{}_{}_{}",
            config
                .ledger_column_options
                .shred_storage_type
                .blockstore_directory(),
            expected_shred_version,
            start_slot,
            end_slot
        );
        match Blockstore::open_with_options(
            &ledger_path.join(backup_folder),
            blockstore_options_from_config(config),
        ) {
            Ok(backup_blockstore) => {
                info!("Backing up slots from {start_slot} to {end_slot}");
                let mut timer = Measure::start("blockstore backup");

                const PRINT_INTERVAL: Duration = Duration::from_secs(5);
                let mut print_timer = Instant::now();
                let mut num_slots_copied = 0;
                let slot_meta_iterator = blockstore.slot_meta_iterator(start_slot)?;
                for (slot, _meta) in slot_meta_iterator {
                    let shreds = blockstore.get_data_shreds_for_slot(slot, 0)?;
                    let _ = backup_blockstore.insert_shreds(shreds, None, true);
                    num_slots_copied += 1;

                    if print_timer.elapsed() > PRINT_INTERVAL {
                        info!("Backed up {num_slots_copied} slots thus far");
                        print_timer = Instant::now();
                    }
                }

                timer.stop();
                info!("Backing up slots done. {timer}");
            }
            Err(err) => {
                warn!("Unable to backup shreds with incorrect shred version: {err}");
            }
        }

        info!("Purging slots {start_slot} to {end_slot} from blockstore");
        let mut timer = Measure::start("blockstore purge");
        blockstore.purge_from_next_slots(start_slot, end_slot);
        blockstore.purge_slots(start_slot, end_slot, PurgeType::Exact);
        timer.stop();
        info!("Purging slots done. {timer}");
    } else {
        info!("Only shreds with the correct version were found in the blockstore");
    }

    Ok(())
}

fn initialize_rpc_transaction_history_services(
    blockstore: Arc<Blockstore>,
    exit: Arc<AtomicBool>,
    enable_rpc_transaction_history: bool,
    enable_extended_tx_metadata_storage: bool,
    transaction_notifier: Option<TransactionNotifierLock>,
) -> TransactionHistoryServices {
    let max_complete_transaction_status_slot = Arc::new(AtomicU64::new(blockstore.max_root()));
    let (transaction_status_sender, transaction_status_receiver) = unbounded();
    let transaction_status_sender = Some(TransactionStatusSender {
        sender: transaction_status_sender,
    });
    let transaction_status_service = Some(TransactionStatusService::new(
        transaction_status_receiver,
        max_complete_transaction_status_slot.clone(),
        enable_rpc_transaction_history,
        transaction_notifier,
        blockstore.clone(),
        enable_extended_tx_metadata_storage,
        exit.clone(),
    ));

    let max_complete_rewards_slot = Arc::new(AtomicU64::new(blockstore.max_root()));
    let (rewards_recorder_sender, rewards_receiver) = unbounded();
    let rewards_recorder_sender = Some(rewards_recorder_sender);
    let rewards_recorder_service = Some(RewardsRecorderService::new(
        rewards_receiver,
        max_complete_rewards_slot.clone(),
        blockstore.clone(),
        exit.clone(),
    ));

    let (cache_block_meta_sender, cache_block_meta_receiver) = unbounded();
    let cache_block_meta_sender = Some(cache_block_meta_sender);
    let cache_block_meta_service = Some(CacheBlockMetaService::new(
        cache_block_meta_receiver,
        blockstore,
        exit,
    ));
    TransactionHistoryServices {
        transaction_status_sender,
        transaction_status_service,
        max_complete_transaction_status_slot,
        rewards_recorder_sender,
        rewards_recorder_service,
        max_complete_rewards_slot,
        cache_block_meta_sender,
        cache_block_meta_service,
    }
}

#[derive(Debug, PartialEq, Eq)]
enum ValidatorError {
    BadExpectedBankHash,
    NotEnoughLedgerData,
    Error(String),
}

// Return if the validator waited on other nodes to start. In this case
// it should not wait for one of it's votes to land to produce blocks
// because if the whole network is waiting, then it will stall.
//
// Error indicates that a bad hash was encountered or another condition
// that is unrecoverable and the validator should exit.
fn wait_for_supermajority(
    config: &ValidatorConfig,
    process_blockstore: Option<&mut ProcessBlockStore>,
    bank_forks: &RwLock<BankForks>,
    cluster_info: &ClusterInfo,
    rpc_override_health_check: Arc<AtomicBool>,
    start_progress: &Arc<RwLock<ValidatorStartProgress>>,
) -> Result<bool, ValidatorError> {
    match config.wait_for_supermajority {
        None => Ok(false),
        Some(wait_for_supermajority_slot) => {
            if let Some(process_blockstore) = process_blockstore {
                process_blockstore
                    .process()
                    .map_err(ValidatorError::Error)?;
            }

            let bank = bank_forks.read().unwrap().working_bank();
            match wait_for_supermajority_slot.cmp(&bank.slot()) {
                std::cmp::Ordering::Less => return Ok(false),
                std::cmp::Ordering::Greater => {
                    error!(
                        "Ledger does not have enough data to wait for supermajority, \
                             please enable snapshot fetch. Has {} needs {}",
                        bank.slot(),
                        wait_for_supermajority_slot
                    );
                    return Err(ValidatorError::NotEnoughLedgerData);
                }
                _ => {}
            }

            if let Some(expected_bank_hash) = config.expected_bank_hash {
                if bank.hash() != expected_bank_hash {
                    error!(
                        "Bank hash({}) does not match expected value: {}",
                        bank.hash(),
                        expected_bank_hash
                    );
                    return Err(ValidatorError::BadExpectedBankHash);
                }
            }

            for i in 1.. {
                let logging = i % 10 == 1;
                if logging {
                    info!(
                        "Waiting for {}% of activated stake at slot {} to be in gossip...",
                        WAIT_FOR_SUPERMAJORITY_THRESHOLD_PERCENT,
                        bank.slot()
                    );
                }

                let gossip_stake_percent =
                    get_stake_percent_in_gossip(&bank, cluster_info, logging);

                *start_progress.write().unwrap() =
                    ValidatorStartProgress::WaitingForSupermajority {
                        slot: wait_for_supermajority_slot,
                        gossip_stake_percent,
                    };

                if gossip_stake_percent >= WAIT_FOR_SUPERMAJORITY_THRESHOLD_PERCENT {
                    info!(
                        "Supermajority reached, {}% active stake detected, starting up now.",
                        gossip_stake_percent,
                    );
                    break;
                }
                // The normal RPC health checks don't apply as the node is waiting, so feign health to
                // prevent load balancers from removing the node from their list of candidates during a
                // manual restart.
                rpc_override_health_check.store(true, Ordering::Relaxed);
                sleep(Duration::new(1, 0));
            }
            rpc_override_health_check.store(false, Ordering::Relaxed);
            Ok(true)
        }
    }
}

// Get the activated stake percentage (based on the provided bank) that is visible in gossip
fn get_stake_percent_in_gossip(bank: &Bank, cluster_info: &ClusterInfo, log: bool) -> u64 {
    let mut online_stake = 0;
    let mut wrong_shred_stake = 0;
    let mut wrong_shred_nodes = vec![];
    let mut offline_stake = 0;
    let mut offline_nodes = vec![];

    let mut total_activated_stake = 0;
    let now = timestamp();
    // Nodes contact infos are saved to disk and restored on validator startup.
    // Staked nodes entries will not expire until an epoch after. So it
    // is necessary here to filter for recent entries to establish liveness.
    let peers: HashMap<_, _> = cluster_info
        .all_tvu_peers()
        .into_iter()
        .filter(|node| {
            let age = now.saturating_sub(node.wallclock());
            // Contact infos are refreshed twice during this period.
            age < CRDS_GOSSIP_PULL_CRDS_TIMEOUT_MS
        })
        .map(|node| (*node.pubkey(), node))
        .collect();
    let my_shred_version = cluster_info.my_shred_version();
    let my_id = cluster_info.id();

    for (activated_stake, vote_account) in bank.vote_accounts().values() {
        let activated_stake = *activated_stake;
        total_activated_stake += activated_stake;

        if activated_stake == 0 {
            continue;
        }
        let vote_state_node_pubkey = vote_account.node_pubkey().unwrap_or_default();

        if let Some(peer) = peers.get(&vote_state_node_pubkey) {
            if peer.shred_version() == my_shred_version {
                trace!(
                    "observed {} in gossip, (activated_stake={})",
                    vote_state_node_pubkey,
                    activated_stake
                );
                online_stake += activated_stake;
            } else {
                wrong_shred_stake += activated_stake;
                wrong_shred_nodes.push((activated_stake, vote_state_node_pubkey));
            }
        } else if vote_state_node_pubkey == my_id {
            online_stake += activated_stake; // This node is online
        } else {
            offline_stake += activated_stake;
            offline_nodes.push((activated_stake, vote_state_node_pubkey));
        }
    }

    let online_stake_percentage = (online_stake as f64 / total_activated_stake as f64) * 100.;
    if log {
        info!(
            "{:.3}% of active stake visible in gossip",
            online_stake_percentage
        );

        if !wrong_shred_nodes.is_empty() {
            info!(
                "{:.3}% of active stake has the wrong shred version in gossip",
                (wrong_shred_stake as f64 / total_activated_stake as f64) * 100.,
            );
            wrong_shred_nodes.sort_by(|b, a| a.0.cmp(&b.0)); // sort by reverse stake weight
            for (stake, identity) in wrong_shred_nodes {
                info!(
                    "    {:.3}% - {}",
                    (stake as f64 / total_activated_stake as f64) * 100.,
                    identity
                );
            }
        }

        if !offline_nodes.is_empty() {
            info!(
                "{:.3}% of active stake is not visible in gossip",
                (offline_stake as f64 / total_activated_stake as f64) * 100.
            );
            offline_nodes.sort_by(|b, a| a.0.cmp(&b.0)); // sort by reverse stake weight
            for (stake, identity) in offline_nodes {
                info!(
                    "    {:.3}% - {}",
                    (stake as f64 / total_activated_stake as f64) * 100.,
                    identity
                );
            }
        }
    }

    online_stake_percentage as u64
}

fn cleanup_accounts_paths(config: &ValidatorConfig) {
    for accounts_path in &config.account_paths {
        move_and_async_delete_path_contents(accounts_path);
    }
    if let Some(ref shrink_paths) = config.account_shrink_paths {
        for accounts_path in shrink_paths {
            move_and_async_delete_path_contents(accounts_path);
        }
    }
}

pub fn is_snapshot_config_valid(
    snapshot_config: &SnapshotConfig,
    accounts_hash_interval_slots: Slot,
) -> bool {
    // if the snapshot config is configured to *not* take snapshots, then it is valid
    if !snapshot_config.should_generate_snapshots() {
        return true;
    }

    let full_snapshot_interval_slots = snapshot_config.full_snapshot_archive_interval_slots;
    let incremental_snapshot_interval_slots =
        snapshot_config.incremental_snapshot_archive_interval_slots;

    let is_incremental_config_valid =
        if incremental_snapshot_interval_slots == DISABLED_SNAPSHOT_ARCHIVE_INTERVAL {
            true
        } else {
            incremental_snapshot_interval_slots >= accounts_hash_interval_slots
                && incremental_snapshot_interval_slots % accounts_hash_interval_slots == 0
                && full_snapshot_interval_slots > incremental_snapshot_interval_slots
        };

    full_snapshot_interval_slots >= accounts_hash_interval_slots
        && full_snapshot_interval_slots % accounts_hash_interval_slots == 0
        && is_incremental_config_valid
}

#[cfg(test)]
mod tests {
    use {
        super::*,
        crossbeam_channel::{bounded, RecvTimeoutError},
        solana_entry::entry,
        solana_gossip::contact_info::{ContactInfo, LegacyContactInfo},
        solana_ledger::{
            blockstore, create_new_tmp_ledger, genesis_utils::create_genesis_config_with_leader,
            get_tmp_ledger_path_auto_delete,
        },
        solana_sdk::{genesis_config::create_genesis_config, poh_config::PohConfig},
        solana_tpu_client::tpu_client::{
            DEFAULT_TPU_CONNECTION_POOL_SIZE, DEFAULT_TPU_ENABLE_UDP, DEFAULT_TPU_USE_QUIC,
        },
        std::{fs::remove_dir_all, thread, time::Duration},
    };

    #[test]
    fn validator_exit() {
        solana_logger::setup();
        let leader_keypair = Keypair::new();
        let leader_node = Node::new_localhost_with_pubkey(&leader_keypair.pubkey());

        let validator_keypair = Keypair::new();
        let validator_node = Node::new_localhost_with_pubkey(&validator_keypair.pubkey());
        let genesis_config =
            create_genesis_config_with_leader(10_000, &leader_keypair.pubkey(), 1000)
                .genesis_config;
        let (validator_ledger_path, _blockhash) = create_new_tmp_ledger!(&genesis_config);

        let voting_keypair = Arc::new(Keypair::new());
        let config = ValidatorConfig {
            rpc_addrs: Some((
                validator_node.info.rpc().unwrap(),
                validator_node.info.rpc_pubsub().unwrap(),
            )),
            ..ValidatorConfig::default_for_test()
        };
        let start_progress = Arc::new(RwLock::new(ValidatorStartProgress::default()));
        let validator = Validator::new(
            validator_node,
            Arc::new(validator_keypair),
            &validator_ledger_path,
            &voting_keypair.pubkey(),
            Arc::new(RwLock::new(vec![voting_keypair])),
            vec![LegacyContactInfo::try_from(&leader_node.info).unwrap()],
            &config,
            true, // should_check_duplicate_instance
            None, // rpc_to_plugin_manager_receiver
            start_progress.clone(),
            SocketAddrSpace::Unspecified,
            DEFAULT_TPU_USE_QUIC,
            DEFAULT_TPU_CONNECTION_POOL_SIZE,
            DEFAULT_TPU_ENABLE_UDP,
            Arc::new(RwLock::new(None)),
        )
        .expect("assume successful validator start");
        assert_eq!(
            *start_progress.read().unwrap(),
            ValidatorStartProgress::Running
        );
        validator.close();
        remove_dir_all(validator_ledger_path).unwrap();
    }

    #[test]
    fn test_backup_and_clear_blockstore() {
        solana_logger::setup();

        let validator_config = ValidatorConfig::default_for_test();
        let ledger_path = get_tmp_ledger_path_auto_delete!();
        let blockstore = Blockstore::open(ledger_path.path()).unwrap();

        let entries = entry::create_ticks(1, 0, Hash::default());
        for i in 1..10 {
            let shreds = blockstore::entries_to_test_shreds(
                &entries,
                i,     // slot
                i - 1, // parent_slot
                true,  // is_full_slot
                1,     // version
                true,  // merkle_variant
            );
            blockstore.insert_shreds(shreds, None, true).unwrap();
        }
        drop(blockstore);

        // this purges and compacts all slots greater than or equal to 5
        backup_and_clear_blockstore(ledger_path.path(), &validator_config, 5, 2).unwrap();

        let blockstore = Blockstore::open(ledger_path.path()).unwrap();
        // assert that slots less than 5 aren't affected
        assert!(blockstore.meta(4).unwrap().unwrap().next_slots.is_empty());
        for i in 5..10 {
            assert!(blockstore
                .get_data_shreds_for_slot(i, 0)
                .unwrap()
                .is_empty());
        }
    }

    #[test]
    fn validator_parallel_exit() {
        let leader_keypair = Keypair::new();
        let leader_node = Node::new_localhost_with_pubkey(&leader_keypair.pubkey());
        let genesis_config =
            create_genesis_config_with_leader(10_000, &leader_keypair.pubkey(), 1000)
                .genesis_config;

        let mut ledger_paths = vec![];
        let mut validators: Vec<Validator> = (0..2)
            .map(|_| {
                let validator_keypair = Keypair::new();
                let validator_node = Node::new_localhost_with_pubkey(&validator_keypair.pubkey());
                let (validator_ledger_path, _blockhash) = create_new_tmp_ledger!(&genesis_config);
                ledger_paths.push(validator_ledger_path.clone());
                let vote_account_keypair = Keypair::new();
                let config = ValidatorConfig {
                    rpc_addrs: Some((
                        validator_node.info.rpc().unwrap(),
                        validator_node.info.rpc_pubsub().unwrap(),
                    )),
                    ..ValidatorConfig::default_for_test()
                };
                Validator::new(
                    validator_node,
                    Arc::new(validator_keypair),
                    &validator_ledger_path,
                    &vote_account_keypair.pubkey(),
                    Arc::new(RwLock::new(vec![Arc::new(vote_account_keypair)])),
                    vec![LegacyContactInfo::try_from(&leader_node.info).unwrap()],
                    &config,
                    true, // should_check_duplicate_instance.
                    None, // rpc_to_plugin_manager_receiver
                    Arc::new(RwLock::new(ValidatorStartProgress::default())),
                    SocketAddrSpace::Unspecified,
                    DEFAULT_TPU_USE_QUIC,
                    DEFAULT_TPU_CONNECTION_POOL_SIZE,
                    DEFAULT_TPU_ENABLE_UDP,
                    Arc::new(RwLock::new(None)),
                )
                .expect("assume successful validator start")
            })
            .collect();

        // Each validator can exit in parallel to speed many sequential calls to join`
        validators.iter_mut().for_each(|v| v.exit());

        // spawn a new thread to wait for the join of the validator
        let (sender, receiver) = bounded(0);
        let _ = thread::spawn(move || {
            validators.into_iter().for_each(|validator| {
                validator.join();
            });
            sender.send(()).unwrap();
        });

        let timeout = Duration::from_secs(60);
        if let Err(RecvTimeoutError::Timeout) = receiver.recv_timeout(timeout) {
            panic!("timeout for shutting down validators",);
        }

        for path in ledger_paths {
            remove_dir_all(path).unwrap();
        }
    }

    #[test]
    fn test_wait_for_supermajority() {
        solana_logger::setup();
        use solana_sdk::hash::hash;
        let node_keypair = Arc::new(Keypair::new());
        let cluster_info = ClusterInfo::new(
            ContactInfo::new_localhost(&node_keypair.pubkey(), timestamp()),
            node_keypair,
            SocketAddrSpace::Unspecified,
        );

        let (genesis_config, _mint_keypair) = create_genesis_config(1);
        let bank_forks = RwLock::new(BankForks::new(Bank::new_for_tests(&genesis_config)));
        let mut config = ValidatorConfig::default_for_test();
        let rpc_override_health_check = Arc::new(AtomicBool::new(false));
        let start_progress = Arc::new(RwLock::new(ValidatorStartProgress::default()));

        assert!(!wait_for_supermajority(
            &config,
            None,
            &bank_forks,
            &cluster_info,
            rpc_override_health_check.clone(),
            &start_progress,
        )
        .unwrap());

        // bank=0, wait=1, should fail
        config.wait_for_supermajority = Some(1);
        assert_eq!(
            wait_for_supermajority(
                &config,
                None,
                &bank_forks,
                &cluster_info,
                rpc_override_health_check.clone(),
                &start_progress,
            ),
            Err(ValidatorError::NotEnoughLedgerData)
        );

        // bank=1, wait=0, should pass, bank is past the wait slot
        let bank_forks = RwLock::new(BankForks::new(Bank::new_from_parent(
            bank_forks.read().unwrap().root_bank(),
            &Pubkey::default(),
            1,
        )));
        config.wait_for_supermajority = Some(0);
        assert!(!wait_for_supermajority(
            &config,
            None,
            &bank_forks,
            &cluster_info,
            rpc_override_health_check.clone(),
            &start_progress,
        )
        .unwrap());

        // bank=1, wait=1, equal, but bad hash provided
        config.wait_for_supermajority = Some(1);
        config.expected_bank_hash = Some(hash(&[1]));
        assert_eq!(
            wait_for_supermajority(
                &config,
                None,
                &bank_forks,
                &cluster_info,
                rpc_override_health_check,
                &start_progress,
            ),
            Err(ValidatorError::BadExpectedBankHash)
        );
    }

    #[test]
    fn test_interval_check() {
        fn new_snapshot_config(
            full_snapshot_archive_interval_slots: Slot,
            incremental_snapshot_archive_interval_slots: Slot,
        ) -> SnapshotConfig {
            SnapshotConfig {
                full_snapshot_archive_interval_slots,
                incremental_snapshot_archive_interval_slots,
                ..SnapshotConfig::default()
            }
        }

        assert!(is_snapshot_config_valid(
            &new_snapshot_config(300, 200),
            100
        ));

        let default_accounts_hash_interval =
            snapshot_bank_utils::DEFAULT_INCREMENTAL_SNAPSHOT_ARCHIVE_INTERVAL_SLOTS;
        assert!(is_snapshot_config_valid(
            &new_snapshot_config(
                snapshot_bank_utils::DEFAULT_FULL_SNAPSHOT_ARCHIVE_INTERVAL_SLOTS,
                snapshot_bank_utils::DEFAULT_INCREMENTAL_SNAPSHOT_ARCHIVE_INTERVAL_SLOTS
            ),
            default_accounts_hash_interval,
        ));
        assert!(is_snapshot_config_valid(
            &new_snapshot_config(
                snapshot_bank_utils::DEFAULT_FULL_SNAPSHOT_ARCHIVE_INTERVAL_SLOTS,
                DISABLED_SNAPSHOT_ARCHIVE_INTERVAL
            ),
            default_accounts_hash_interval
        ));
        assert!(is_snapshot_config_valid(
            &new_snapshot_config(
                snapshot_bank_utils::DEFAULT_INCREMENTAL_SNAPSHOT_ARCHIVE_INTERVAL_SLOTS,
                DISABLED_SNAPSHOT_ARCHIVE_INTERVAL
            ),
            default_accounts_hash_interval
        ));
        assert!(is_snapshot_config_valid(
            &new_snapshot_config(
                DISABLED_SNAPSHOT_ARCHIVE_INTERVAL,
                DISABLED_SNAPSHOT_ARCHIVE_INTERVAL
            ),
            Slot::MAX
        ));

        assert!(!is_snapshot_config_valid(&new_snapshot_config(0, 100), 100));
        assert!(!is_snapshot_config_valid(&new_snapshot_config(100, 0), 100));
        assert!(!is_snapshot_config_valid(
            &new_snapshot_config(42, 100),
            100
        ));
        assert!(!is_snapshot_config_valid(
            &new_snapshot_config(100, 42),
            100
        ));
        assert!(!is_snapshot_config_valid(
            &new_snapshot_config(100, 100),
            100
        ));
        assert!(!is_snapshot_config_valid(
            &new_snapshot_config(100, 200),
            100
        ));
        assert!(!is_snapshot_config_valid(
            &new_snapshot_config(444, 200),
            100
        ));
        assert!(!is_snapshot_config_valid(
            &new_snapshot_config(400, 222),
            100
        ));

        assert!(is_snapshot_config_valid(
            &SnapshotConfig::new_load_only(),
            100
        ));
        assert!(is_snapshot_config_valid(
            &SnapshotConfig {
                full_snapshot_archive_interval_slots: 41,
                incremental_snapshot_archive_interval_slots: 37,
                ..SnapshotConfig::new_load_only()
            },
            100
        ));
        assert!(is_snapshot_config_valid(
            &SnapshotConfig {
                full_snapshot_archive_interval_slots: DISABLED_SNAPSHOT_ARCHIVE_INTERVAL,
                incremental_snapshot_archive_interval_slots: DISABLED_SNAPSHOT_ARCHIVE_INTERVAL,
                ..SnapshotConfig::new_load_only()
            },
            100
        ));
    }

    #[test]
    fn test_poh_speed() {
        solana_logger::setup();
        let poh_config = PohConfig {
            target_tick_duration: Duration::from_millis(solana_sdk::clock::MS_PER_TICK),
            // make PoH rate really fast to cause the panic condition
            hashes_per_tick: Some(100 * solana_sdk::clock::DEFAULT_HASHES_PER_TICK),
            ..PohConfig::default()
        };
        let genesis_config = GenesisConfig {
            poh_config,
            ..GenesisConfig::default()
        };
        assert!(check_poh_speed(&genesis_config, Some(10_000)).is_err());
    }

    #[test]
    fn test_poh_speed_no_hashes_per_tick() {
        let poh_config = PohConfig {
            target_tick_duration: Duration::from_millis(solana_sdk::clock::MS_PER_TICK),
            hashes_per_tick: None,
            ..PohConfig::default()
        };
        let genesis_config = GenesisConfig {
            poh_config,
            ..GenesisConfig::default()
        };
        check_poh_speed(&genesis_config, Some(10_000)).unwrap();
    }
}<|MERGE_RESOLUTION|>--- conflicted
+++ resolved
@@ -1227,8 +1227,6 @@
             )
             .unwrap();
 
-<<<<<<< HEAD
-=======
         let in_wen_restart = config.wen_restart_proto_path.is_some() && !waited_for_supermajority;
         let tower = match process_blockstore.process_to_create_tower() {
             Ok(tower) => {
@@ -1245,8 +1243,6 @@
         };
         let last_vote = tower.last_vote();
 
-        let (replay_vote_sender, replay_vote_receiver) = unbounded();
->>>>>>> 17047892
         let tvu = Tvu::new(
             vote_account,
             authorized_voter_keypairs,
