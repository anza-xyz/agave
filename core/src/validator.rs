--- conflicted
+++ resolved
@@ -518,11 +518,7 @@
         tpu_enable_udp: bool,
         tpu_max_connections_per_ipaddr_per_minute: u64,
         admin_rpc_service_post_init: Arc<RwLock<Option<AdminRpcRequestMetadataPostInit>>>,
-<<<<<<< HEAD
-    ) -> Result<Self, ValidatorError> {
-=======
     ) -> Result<Self> {
->>>>>>> 61bdb3f6
         let start_time = Instant::now();
 
         let id = identity_keypair.pubkey();
@@ -591,11 +587,7 @@
         info!("Initializing sigverify done.");
 
         if !ledger_path.is_dir() {
-<<<<<<< HEAD
-            return Err(ValidatorError::Error(format!(
-=======
             return Err(anyhow!(
->>>>>>> 61bdb3f6
                 "ledger directory does not exist or is not accessible: {ledger_path:?}"
             )));
         }
@@ -760,20 +752,12 @@
 
         if let Some(expected_shred_version) = config.expected_shred_version {
             if expected_shred_version != node.info.shred_version() {
-<<<<<<< HEAD
-                return Err(ValidatorError::Error(format!(
-                    "shred version mismatch: expected {} found: {}",
-                    expected_shred_version,
-                    node.info.shred_version(),
-                )));
-=======
                 return Err(ValidatorError::Other(format!(
                     "shred version mismatch: expected {} found: {}",
                     expected_shred_version,
                     node.info.shred_version(),
                 ))
                 .into());
->>>>>>> 61bdb3f6
             }
         }
 
@@ -1414,21 +1398,8 @@
                 accounts_background_request_sender: accounts_background_request_sender.clone(),
                 genesis_config_hash: genesis_config.hash(),
                 exit: exit.clone(),
-<<<<<<< HEAD
-            }) {
-                Ok(()) => {
-                    return Err(ValidatorError::WenRestartReset);
-                }
-                Err(e) => {
-                    return Err(ValidatorError::Error(format!(
-                        "wait_for_wen_restart failed: {e:?}"
-                    )))
-                }
-            };
-=======
             })?;
             return Err(ValidatorError::WenRestartFinished.into());
->>>>>>> 61bdb3f6
         }
 
         let (tpu, mut key_notifies) = Tpu::new(
@@ -2367,30 +2338,13 @@
     }
 }
 
-<<<<<<< HEAD
-#[derive(Debug, Display, PartialEq, Eq)]
-pub enum ValidatorError {
-=======
 #[derive(Error, Debug)]
 pub enum ValidatorError {
     #[error("Bad expected bank hash")]
->>>>>>> 61bdb3f6
     BadExpectedBankHash,
 
     #[error("Ledger does not have enough data to wait for supermajority")]
     NotEnoughLedgerData,
-<<<<<<< HEAD
-    Error(String),
-    WenRestartReset,
-}
-
-impl std::error::Error for ValidatorError {}
-
-impl From<String> for ValidatorError {
-    fn from(err: String) -> Self {
-        ValidatorError::Error(err)
-    }
-=======
 
     #[error("{0}")]
     Other(String),
@@ -2400,7 +2354,6 @@
 
     #[error("Wen Restart finished, please continue with --wait-for-supermajority")]
     WenRestartFinished,
->>>>>>> 61bdb3f6
 }
 
 // Return if the validator waited on other nodes to start. In this case
@@ -2421,13 +2374,9 @@
         None => Ok(false),
         Some(wait_for_supermajority_slot) => {
             if let Some(process_blockstore) = process_blockstore {
-<<<<<<< HEAD
-                process_blockstore.process()?;
-=======
                 process_blockstore
                     .process()
                     .map_err(ValidatorError::Other)?;
->>>>>>> 61bdb3f6
             }
 
             let bank = bank_forks.read().unwrap().working_bank();
