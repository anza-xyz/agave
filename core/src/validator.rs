--- conflicted
+++ resolved
@@ -1003,8 +1003,6 @@
         } else {
             info!("Disabled banking trace");
         }
-<<<<<<< HEAD
-
         let banking_tracer_channels = match (
             &config.block_verification_method,
             &config.block_production_method,
@@ -1013,22 +1011,6 @@
             | methods @ (_, BlockProductionMethod::UnifiedScheduler) => {
                 let scheduler_pool = DefaultSchedulerPool::new(
                     supported_scheduling_mode(methods),
-=======
-        let banking_tracer_channels = banking_tracer.create_channels(false);
-
-        match &config.block_verification_method {
-            BlockVerificationMethod::BlockstoreProcessor => {
-                info!("no scheduler pool is installed for block verification...");
-                if let Some(count) = config.unified_scheduler_handler_threads {
-                    warn!(
-                        "--unified-scheduler-handler-threads={count} is ignored because unified \
-                         scheduler isn't enabled"
-                    );
-                }
-            }
-            BlockVerificationMethod::UnifiedScheduler => {
-                let scheduler_pool = DefaultSchedulerPool::new_dyn(
->>>>>>> 8f9d3d40
                     config.unified_scheduler_handler_threads,
                     config.runtime_config.log_messages_bytes_limit,
                     transaction_status_sender.clone(),
