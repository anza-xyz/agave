//! The `banking_stage` processes Transaction messages. It is intended to be used
//! to construct a software pipeline. The stage uses all available CPU cores and
//! can do its processing in parallel with signature verification on the GPU.

use {
    self::{
        committer::Committer,
        consumer::Consumer,
        decision_maker::{BufferedPacketsDecision, DecisionMaker},
        forwarder::Forwarder,
        latest_unprocessed_votes::{LatestUnprocessedVotes, VoteSource},
        leader_slot_metrics::LeaderSlotMetricsTracker,
        packet_receiver::PacketReceiver,
        qos_service::QosService,
        unprocessed_packet_batches::*,
        unprocessed_transaction_storage::{ThreadType, UnprocessedTransactionStorage},
    },
    crate::{
        banking_stage::{
            consume_worker::ConsumeWorker,
            packet_deserializer::PacketDeserializer,
            transaction_scheduler::{
                prio_graph_scheduler::PrioGraphScheduler,
                scheduler_controller::{calculate_priority_and_cost, SchedulerController},
                scheduler_error::SchedulerError,
            },
        },
        banking_trace::BankingPacketReceiver,
        tracer_packet_stats::TracerPacketStats,
        validator::BlockProductionMethod,
    },
    crossbeam_channel::{unbounded, Receiver, RecvTimeoutError, Sender},
    histogram::Histogram,
    solana_client::connection_cache::ConnectionCache,
    solana_gossip::{cluster_info::ClusterInfo, contact_info::ContactInfo},
    solana_ledger::blockstore_processor::TransactionStatusSender,
    solana_measure::measure_us,
    solana_perf::{data_budget::DataBudget, packet::PACKETS_PER_BATCH},
    solana_poh::poh_recorder::{PohRecorder, TransactionRecorder},
    solana_runtime::{
        bank_forks::BankForks, prioritization_fee_cache::PrioritizationFeeCache,
        vote_sender_types::ReplayVoteSender,
    },
    solana_runtime_transaction::instructions_processor::process_compute_budget_instructions,
    solana_sdk::{
        pubkey::Pubkey, scheduling::TaskKey, timing::AtomicInterval,
        transaction::SanitizedTransaction,
    },
    solana_svm_transaction::svm_message::SVMMessage,
    solana_unified_scheduler_pool::{BankingStageAdapter, DefaultSchedulerPool},
    std::{
        cmp, env,
        ops::Deref,
        sync::{
            atomic::{AtomicU64, AtomicUsize, Ordering},
            Arc, RwLock,
        },
        thread::{self, Builder, JoinHandle},
        time::{Duration, Instant},
    },
    transaction_scheduler::{
        receive_and_buffer::SanitizedTransactionReceiveAndBuffer,
        transaction_state_container::TransactionStateContainer,
    },
};

// Below modules are pub to allow use by banking_stage bench
pub mod committer;
pub mod consumer;
pub mod forwarder;
pub mod leader_slot_metrics;
pub mod qos_service;
pub mod unprocessed_packet_batches;
pub mod unprocessed_transaction_storage;

mod consume_worker;
mod decision_maker;
mod forward_packet_batches_by_accounts;
mod immutable_deserialized_packet;
mod latest_unprocessed_votes;
mod leader_slot_timing_metrics;
mod multi_iterator_scanner;
mod packet_deserializer;
mod packet_filter;
mod packet_receiver;
mod read_write_account_set;
mod scheduler_messages;
mod transaction_scheduler;

// Fixed thread size seems to be fastest on GCP setup
pub const NUM_THREADS: u32 = 6;

const TOTAL_BUFFERED_PACKETS: usize = 100_000;

const NUM_VOTE_PROCESSING_THREADS: u32 = 2;
const MIN_THREADS_BANKING: u32 = 1;
const MIN_TOTAL_THREADS: u32 = NUM_VOTE_PROCESSING_THREADS + MIN_THREADS_BANKING;

const SLOT_BOUNDARY_CHECK_PERIOD: Duration = Duration::from_millis(10);

#[derive(Debug, Default)]
pub struct BankingStageStats {
    last_report: AtomicInterval,
    id: String,
    receive_and_buffer_packets_count: AtomicUsize,
    dropped_packets_count: AtomicUsize,
    pub(crate) dropped_duplicated_packets_count: AtomicUsize,
    dropped_forward_packets_count: AtomicUsize,
    newly_buffered_packets_count: AtomicUsize,
    newly_buffered_forwarded_packets_count: AtomicUsize,
    current_buffered_packets_count: AtomicUsize,
    rebuffered_packets_count: AtomicUsize,
    consumed_buffered_packets_count: AtomicUsize,
    forwarded_transaction_count: AtomicUsize,
    forwarded_vote_count: AtomicUsize,
    batch_packet_indexes_len: Histogram,

    // Timing
    consume_buffered_packets_elapsed: AtomicU64,
    receive_and_buffer_packets_elapsed: AtomicU64,
    filter_pending_packets_elapsed: AtomicU64,
    pub(crate) packet_conversion_elapsed: AtomicU64,
    transaction_processing_elapsed: AtomicU64,
}

impl BankingStageStats {
    pub fn new(id: u32) -> Self {
        BankingStageStats {
            id: id.to_string(),
            batch_packet_indexes_len: Histogram::configure()
                .max_value(PACKETS_PER_BATCH as u64)
                .build()
                .unwrap(),
            ..BankingStageStats::default()
        }
    }

    fn is_empty(&self) -> bool {
        0 == self
            .receive_and_buffer_packets_count
            .load(Ordering::Relaxed) as u64
            + self.dropped_packets_count.load(Ordering::Relaxed) as u64
            + self
                .dropped_duplicated_packets_count
                .load(Ordering::Relaxed) as u64
            + self.dropped_forward_packets_count.load(Ordering::Relaxed) as u64
            + self.newly_buffered_packets_count.load(Ordering::Relaxed) as u64
            + self.current_buffered_packets_count.load(Ordering::Relaxed) as u64
            + self.rebuffered_packets_count.load(Ordering::Relaxed) as u64
            + self.consumed_buffered_packets_count.load(Ordering::Relaxed) as u64
            + self
                .consume_buffered_packets_elapsed
                .load(Ordering::Relaxed)
            + self
                .receive_and_buffer_packets_elapsed
                .load(Ordering::Relaxed)
            + self.filter_pending_packets_elapsed.load(Ordering::Relaxed)
            + self.packet_conversion_elapsed.load(Ordering::Relaxed)
            + self.transaction_processing_elapsed.load(Ordering::Relaxed)
            + self.forwarded_transaction_count.load(Ordering::Relaxed) as u64
            + self.forwarded_vote_count.load(Ordering::Relaxed) as u64
            + self.batch_packet_indexes_len.entries()
    }

    fn report(&mut self, report_interval_ms: u64) {
        // skip reporting metrics if stats is empty
        if self.is_empty() {
            return;
        }
        if self.last_report.should_update(report_interval_ms) {
            datapoint_info!(
                "banking_stage-loop-stats",
                "id" => self.id,
                (
                    "receive_and_buffer_packets_count",
                    self.receive_and_buffer_packets_count
                        .swap(0, Ordering::Relaxed),
                    i64
                ),
                (
                    "dropped_packets_count",
                    self.dropped_packets_count.swap(0, Ordering::Relaxed),
                    i64
                ),
                (
                    "dropped_duplicated_packets_count",
                    self.dropped_duplicated_packets_count
                        .swap(0, Ordering::Relaxed),
                    i64
                ),
                (
                    "dropped_forward_packets_count",
                    self.dropped_forward_packets_count
                        .swap(0, Ordering::Relaxed),
                    i64
                ),
                (
                    "newly_buffered_packets_count",
                    self.newly_buffered_packets_count.swap(0, Ordering::Relaxed),
                    i64
                ),
                (
                    "newly_buffered_forwarded_packets_count",
                    self.newly_buffered_forwarded_packets_count
                        .swap(0, Ordering::Relaxed),
                    i64
                ),
                (
                    "current_buffered_packets_count",
                    self.current_buffered_packets_count
                        .swap(0, Ordering::Relaxed),
                    i64
                ),
                (
                    "rebuffered_packets_count",
                    self.rebuffered_packets_count.swap(0, Ordering::Relaxed),
                    i64
                ),
                (
                    "consumed_buffered_packets_count",
                    self.consumed_buffered_packets_count
                        .swap(0, Ordering::Relaxed),
                    i64
                ),
                (
                    "forwarded_transaction_count",
                    self.forwarded_transaction_count.swap(0, Ordering::Relaxed),
                    i64
                ),
                (
                    "forwarded_vote_count",
                    self.forwarded_vote_count.swap(0, Ordering::Relaxed),
                    i64
                ),
                (
                    "consume_buffered_packets_elapsed",
                    self.consume_buffered_packets_elapsed
                        .swap(0, Ordering::Relaxed),
                    i64
                ),
                (
                    "receive_and_buffer_packets_elapsed",
                    self.receive_and_buffer_packets_elapsed
                        .swap(0, Ordering::Relaxed),
                    i64
                ),
                (
                    "filter_pending_packets_elapsed",
                    self.filter_pending_packets_elapsed
                        .swap(0, Ordering::Relaxed),
                    i64
                ),
                (
                    "packet_conversion_elapsed",
                    self.packet_conversion_elapsed.swap(0, Ordering::Relaxed),
                    i64
                ),
                (
                    "transaction_processing_elapsed",
                    self.transaction_processing_elapsed
                        .swap(0, Ordering::Relaxed),
                    i64
                ),
                (
                    "packet_batch_indices_len_min",
                    self.batch_packet_indexes_len.minimum().unwrap_or(0),
                    i64
                ),
                (
                    "packet_batch_indices_len_max",
                    self.batch_packet_indexes_len.maximum().unwrap_or(0),
                    i64
                ),
                (
                    "packet_batch_indices_len_mean",
                    self.batch_packet_indexes_len.mean().unwrap_or(0),
                    i64
                ),
                (
                    "packet_batch_indices_len_90pct",
                    self.batch_packet_indexes_len.percentile(90.0).unwrap_or(0),
                    i64
                )
            );
            self.batch_packet_indexes_len.clear();
        }
    }
}

#[derive(Debug, Default)]
pub struct BatchedTransactionDetails {
    pub costs: BatchedTransactionCostDetails,
    pub errors: BatchedTransactionErrorDetails,
}

#[derive(Debug, Default)]
pub struct BatchedTransactionCostDetails {
    pub batched_signature_cost: u64,
    pub batched_write_lock_cost: u64,
    pub batched_data_bytes_cost: u64,
    pub batched_loaded_accounts_data_size_cost: u64,
    pub batched_programs_execute_cost: u64,
}

#[derive(Debug, Default)]
pub struct BatchedTransactionErrorDetails {
    pub batched_retried_txs_per_block_limit_count: u64,
    pub batched_retried_txs_per_vote_limit_count: u64,
    pub batched_retried_txs_per_account_limit_count: u64,
    pub batched_retried_txs_per_account_data_block_limit_count: u64,
    pub batched_dropped_txs_per_account_data_total_limit_count: u64,
}

/// Stores the stage's thread handle and output receiver.
pub struct BankingStage {
    bank_thread_hdls: Vec<JoinHandle<()>>,
}

#[derive(Debug, Clone)]
pub enum ForwardOption {
    NotForward,
    ForwardTpuVote,
    ForwardTransaction,
}

#[derive(Debug, Default)]
pub struct FilterForwardingResults {
    pub(crate) total_forwardable_packets: usize,
    pub(crate) total_tracer_packets_in_buffer: usize,
    pub(crate) total_forwardable_tracer_packets: usize,
    pub(crate) total_dropped_packets: usize,
    pub(crate) total_packet_conversion_us: u64,
    pub(crate) total_filter_packets_us: u64,
}

pub trait LikeClusterInfo: Send + Sync + 'static + Clone {
    fn id(&self) -> Pubkey;

    fn lookup_contact_info<F, Y>(&self, id: &Pubkey, map: F) -> Option<Y>
    where
        F: FnOnce(&ContactInfo) -> Y;
}

impl LikeClusterInfo for Arc<ClusterInfo> {
    fn id(&self) -> Pubkey {
        self.deref().id()
    }

    fn lookup_contact_info<F, Y>(&self, id: &Pubkey, map: F) -> Option<Y>
    where
        F: FnOnce(&ContactInfo) -> Y,
    {
        self.deref().lookup_contact_info(id, map)
    }
}

impl BankingStage {
    /// Create the stage using `bank`. Exit when `verified_receiver` is dropped.
    #[allow(clippy::too_many_arguments)]
    pub fn new(
        block_production_method: BlockProductionMethod,
        cluster_info: &impl LikeClusterInfo,
        poh_recorder: &Arc<RwLock<PohRecorder>>,
        non_vote_receiver: BankingPacketReceiver,
        tpu_vote_receiver: BankingPacketReceiver,
        gossip_vote_receiver: BankingPacketReceiver,
        transaction_status_sender: Option<TransactionStatusSender>,
        replay_vote_sender: ReplayVoteSender,
        log_messages_bytes_limit: Option<usize>,
        connection_cache: Arc<ConnectionCache>,
        bank_forks: Arc<RwLock<BankForks>>,
        prioritization_fee_cache: &Arc<PrioritizationFeeCache>,
        enable_forwarding: bool,
        unified_scheduler_pool: Option<Arc<DefaultSchedulerPool>>,
    ) -> Self {
        Self::new_num_threads(
            block_production_method,
            cluster_info,
            poh_recorder,
            non_vote_receiver,
            tpu_vote_receiver,
            gossip_vote_receiver,
            Self::num_threads(),
            transaction_status_sender,
            replay_vote_sender,
            log_messages_bytes_limit,
            connection_cache,
            bank_forks,
            prioritization_fee_cache,
            enable_forwarding,
            unified_scheduler_pool,
        )
    }

    #[allow(clippy::too_many_arguments)]
    pub fn new_num_threads(
        block_production_method: BlockProductionMethod,
        cluster_info: &impl LikeClusterInfo,
        poh_recorder: &Arc<RwLock<PohRecorder>>,
        non_vote_receiver: BankingPacketReceiver,
        tpu_vote_receiver: BankingPacketReceiver,
        gossip_vote_receiver: BankingPacketReceiver,
        num_threads: u32,
        transaction_status_sender: Option<TransactionStatusSender>,
        replay_vote_sender: ReplayVoteSender,
        log_messages_bytes_limit: Option<usize>,
        connection_cache: Arc<ConnectionCache>,
        bank_forks: Arc<RwLock<BankForks>>,
        prioritization_fee_cache: &Arc<PrioritizationFeeCache>,
        enable_forwarding: bool,
        unified_scheduler_pool: Option<Arc<DefaultSchedulerPool>>,
    ) -> Self {
        use BlockProductionMethod::*;

        match block_production_method {
<<<<<<< HEAD
            ThreadLocalMultiIterator => Self::new_thread_local_multi_iterator(
                cluster_info,
                poh_recorder,
                non_vote_receiver,
                tpu_vote_receiver,
                gossip_vote_receiver,
                num_threads,
                transaction_status_sender,
                replay_vote_sender,
                log_messages_bytes_limit,
                connection_cache,
                bank_forks,
                prioritization_fee_cache,
            ),
            CentralScheduler => Self::new_central_scheduler(
=======
            BlockProductionMethod::CentralScheduler => Self::new_central_scheduler(
>>>>>>> 2658bf39
                cluster_info,
                poh_recorder,
                non_vote_receiver,
                tpu_vote_receiver,
                gossip_vote_receiver,
                num_threads,
                transaction_status_sender,
                replay_vote_sender,
                log_messages_bytes_limit,
                connection_cache,
                bank_forks,
                prioritization_fee_cache,
                enable_forwarding,
            ),
            UnifiedScheduler => Self::new_unified_scheduler(
                cluster_info,
                poh_recorder,
                non_vote_receiver,
                tpu_vote_receiver,
                gossip_vote_receiver,
                num_threads,
                bank_forks,
                unified_scheduler_pool.unwrap(),
            ),
        }
    }

    #[allow(clippy::too_many_arguments)]
    pub fn new_thread_local_multi_iterator(
        cluster_info: &impl LikeClusterInfo,
        poh_recorder: &Arc<RwLock<PohRecorder>>,
        non_vote_receiver: BankingPacketReceiver,
        tpu_vote_receiver: BankingPacketReceiver,
        gossip_vote_receiver: BankingPacketReceiver,
        num_threads: u32,
        transaction_status_sender: Option<TransactionStatusSender>,
        replay_vote_sender: ReplayVoteSender,
        log_messages_bytes_limit: Option<usize>,
        connection_cache: Arc<ConnectionCache>,
        bank_forks: Arc<RwLock<BankForks>>,
        prioritization_fee_cache: &Arc<PrioritizationFeeCache>,
    ) -> Self {
        assert!(num_threads >= MIN_TOTAL_THREADS);
        // Single thread to generate entries from many banks.
        // This thread talks to poh_service and broadcasts the entries once they have been recorded.
        // Once an entry has been recorded, its blockhash is registered with the bank.
        let data_budget = Arc::new(DataBudget::default());
        let batch_limit =
            TOTAL_BUFFERED_PACKETS / ((num_threads - NUM_VOTE_PROCESSING_THREADS) as usize);
        // Keeps track of extraneous vote transactions for the vote threads
        let latest_unprocessed_votes = {
            let bank = bank_forks.read().unwrap().working_bank();
            Arc::new(LatestUnprocessedVotes::new(&bank))
        };

        let decision_maker = DecisionMaker::new(cluster_info.id(), poh_recorder.clone());
        let committer = Committer::new(
            transaction_status_sender.clone(),
            replay_vote_sender.clone(),
            prioritization_fee_cache.clone(),
        );
        let transaction_recorder = poh_recorder.read().unwrap().new_recorder();

        // Many banks that process transactions in parallel.
        let bank_thread_hdls: Vec<JoinHandle<()>> = (0..num_threads)
            .map(|id| {
                let (packet_receiver, unprocessed_transaction_storage) = match id {
                    0 => (
                        gossip_vote_receiver.clone(),
                        UnprocessedTransactionStorage::new_vote_storage(
                            latest_unprocessed_votes.clone(),
                            VoteSource::Gossip,
                        ),
                    ),
                    1 => (
                        tpu_vote_receiver.clone(),
                        UnprocessedTransactionStorage::new_vote_storage(
                            latest_unprocessed_votes.clone(),
                            VoteSource::Tpu,
                        ),
                    ),
                    _ => (
                        non_vote_receiver.clone(),
                        UnprocessedTransactionStorage::new_transaction_storage(
                            UnprocessedPacketBatches::with_capacity(batch_limit),
                            ThreadType::Transactions,
                        ),
                    ),
                };

                let forwarder = Forwarder::new(
                    poh_recorder.clone(),
                    bank_forks.clone(),
                    cluster_info.clone(),
                    connection_cache.clone(),
                    data_budget.clone(),
                );

                Self::spawn_thread_local_multi_iterator_thread(
                    id,
                    packet_receiver,
                    decision_maker.clone(),
                    committer.clone(),
                    transaction_recorder.clone(),
                    log_messages_bytes_limit,
                    forwarder,
                    unprocessed_transaction_storage,
                )
            })
            .collect();
        Self { bank_thread_hdls }
    }

    #[allow(clippy::too_many_arguments)]
    pub fn new_central_scheduler(
        cluster_info: &impl LikeClusterInfo,
        poh_recorder: &Arc<RwLock<PohRecorder>>,
        non_vote_receiver: BankingPacketReceiver,
        tpu_vote_receiver: BankingPacketReceiver,
        gossip_vote_receiver: BankingPacketReceiver,
        num_threads: u32,
        transaction_status_sender: Option<TransactionStatusSender>,
        replay_vote_sender: ReplayVoteSender,
        log_messages_bytes_limit: Option<usize>,
        connection_cache: Arc<ConnectionCache>,
        bank_forks: Arc<RwLock<BankForks>>,
        prioritization_fee_cache: &Arc<PrioritizationFeeCache>,
        enable_forwarding: bool,
    ) -> Self {
        assert!(num_threads >= MIN_TOTAL_THREADS);
        // Single thread to generate entries from many banks.
        // This thread talks to poh_service and broadcasts the entries once they have been recorded.
        // Once an entry has been recorded, its blockhash is registered with the bank.
        let data_budget = Arc::new(DataBudget::default());
        // Keeps track of extraneous vote transactions for the vote threads
        let latest_unprocessed_votes = {
            let bank = bank_forks.read().unwrap().working_bank();
            Arc::new(LatestUnprocessedVotes::new(&bank))
        };

        let decision_maker = DecisionMaker::new(cluster_info.id(), poh_recorder.clone());
        let committer = Committer::new(
            transaction_status_sender.clone(),
            replay_vote_sender.clone(),
            prioritization_fee_cache.clone(),
        );
        let transaction_recorder = poh_recorder.read().unwrap().new_recorder();

        // + 1 for the central scheduler thread
        let mut bank_thread_hdls = Vec::with_capacity(num_threads as usize + 1);

        // Spawn legacy voting threads first: 1 gossip, 1 tpu
        for (id, packet_receiver, vote_source) in [
            (0, gossip_vote_receiver, VoteSource::Gossip),
            (1, tpu_vote_receiver, VoteSource::Tpu),
        ] {
            bank_thread_hdls.push(Self::spawn_thread_local_multi_iterator_thread(
                id,
                packet_receiver,
                decision_maker.clone(),
                committer.clone(),
                transaction_recorder.clone(),
                log_messages_bytes_limit,
                Forwarder::new(
                    poh_recorder.clone(),
                    bank_forks.clone(),
                    cluster_info.clone(),
                    connection_cache.clone(),
                    data_budget.clone(),
                ),
                UnprocessedTransactionStorage::new_vote_storage(
                    latest_unprocessed_votes.clone(),
                    vote_source,
                ),
            ));
        }

        // Create channels for communication between scheduler and workers
        let num_workers = (num_threads).saturating_sub(NUM_VOTE_PROCESSING_THREADS);
        let (work_senders, work_receivers): (Vec<Sender<_>>, Vec<Receiver<_>>) =
            (0..num_workers).map(|_| unbounded()).unzip();
        let (finished_work_sender, finished_work_receiver) = unbounded();

        // Spawn the worker threads
        let mut worker_metrics = Vec::with_capacity(num_workers as usize);
        for (index, work_receiver) in work_receivers.into_iter().enumerate() {
            let id = (index as u32).saturating_add(NUM_VOTE_PROCESSING_THREADS);
            let consume_worker = ConsumeWorker::new(
                id,
                work_receiver,
                Consumer::new(
                    committer.clone(),
                    poh_recorder.read().unwrap().new_recorder(),
                    QosService::new(id),
                    log_messages_bytes_limit,
                ),
                finished_work_sender.clone(),
                poh_recorder.read().unwrap().new_leader_bank_notifier(),
            );

            worker_metrics.push(consume_worker.metrics_handle());
            bank_thread_hdls.push(
                Builder::new()
                    .name(format!("solCoWorker{id:02}"))
                    .spawn(move || {
                        let _ = consume_worker.run();
                    })
                    .unwrap(),
            )
        }

        let forwarder = enable_forwarding.then(|| {
            Forwarder::new(
                poh_recorder.clone(),
                bank_forks.clone(),
                cluster_info.clone(),
                connection_cache.clone(),
                data_budget.clone(),
            )
        });

        // Spawn the central scheduler thread
        bank_thread_hdls.push({
            let packet_deserializer = PacketDeserializer::new(non_vote_receiver);
            let receive_and_buffer = SanitizedTransactionReceiveAndBuffer::new(
                packet_deserializer,
                bank_forks.clone(),
                forwarder.is_some(),
            );
            let scheduler = PrioGraphScheduler::new(work_senders, finished_work_receiver);
            let scheduler_controller = SchedulerController::new(
                decision_maker.clone(),
                receive_and_buffer,
                bank_forks,
                scheduler,
                worker_metrics,
                forwarder,
            );
            Builder::new()
                .name("solBnkTxSched".to_string())
                .spawn(move || match scheduler_controller.run() {
                    Ok(_) => {}
                    Err(SchedulerError::DisconnectedRecvChannel(_)) => {}
                    Err(SchedulerError::DisconnectedSendChannel(_)) => {
                        warn!("Unexpected worker disconnect from scheduler")
                    }
                })
                .unwrap()
        });

        Self { bank_thread_hdls }
    }

    pub fn new_unified_scheduler(
        cluster_info: &impl LikeClusterInfo,
        poh_recorder: &Arc<RwLock<PohRecorder>>,
        non_vote_receiver: BankingPacketReceiver,
        tpu_vote_receiver: BankingPacketReceiver,
        gossip_vote_receiver: BankingPacketReceiver,
        num_threads: u32,
        bank_forks: Arc<RwLock<BankForks>>,
        unified_scheduler_pool: Arc<DefaultSchedulerPool>,
    ) -> Self {
        assert!(non_vote_receiver.same_channel(&tpu_vote_receiver));
        assert!(non_vote_receiver.same_channel(&gossip_vote_receiver));
        drop((tpu_vote_receiver, gossip_vote_receiver));
        let unified_receiver = non_vote_receiver;

        // todo: forwarding
        let decision_maker = DecisionMaker::new(cluster_info.id(), poh_recorder.clone());

        let banking_stage_monitor = Box::new(decision_maker.clone());

        unified_scheduler_pool.register_banking_stage(
            unified_receiver,
            (num_threads - NUM_VOTE_PROCESSING_THREADS) as usize,
            banking_stage_monitor,
            Box::new(move |adapter: Arc<BankingStageAdapter>| {
                let decision_maker = decision_maker.clone();
                let bank_forks = bank_forks.clone();

                Box::new(move |batches, task_submitter| {
                    let decision = decision_maker.make_consume_or_forward_decision();
                    if matches!(decision, BufferedPacketsDecision::Forward) {
                        return;
                    }
                    let bank = bank_forks.read().unwrap().working_bank();
                    let transaction_account_lock_limit = bank.get_transaction_account_lock_limit();
                    let batches = batches.0.iter();
                    for batch in batches {
                        // over-provision nevertheless some of packets could be invalid.
                        let task_id_base = adapter.bulk_assign_task_ids(batch.len() as u64);
                        let packets = PacketDeserializer::deserialize_packets_with_indexes(batch);

                        for (packet, packet_index) in packets {
                            let Some((transaction, _)) = packet.build_sanitized_transaction(
                                bank.vote_only_bank(),
                                &bank,
                                bank.get_reserved_account_keys(),
                            ) else {
                                continue;
                            };

                            let Some(_) = SanitizedTransaction::validate_account_locks(
                                transaction.message(),
                                transaction_account_lock_limit,
                            )
                            .ok() else {
                                continue;
                            };

                            let Some(compute_budget_limits) = process_compute_budget_instructions(
                                SVMMessage::program_instructions_iter(transaction.message()),
                            )
                            .ok() else {
                                continue;
                            };

                            let (priority, _cost) = calculate_priority_and_cost(
                                &transaction,
                                &compute_budget_limits.into(),
                                &bank,
                            );

                            let index = {
                                let reversed_priority = (u64::MAX - priority) as TaskKey;
                                let task_id = (task_id_base + packet_index as u64) as TaskKey;
                                reversed_priority << const { TaskKey::BITS / 2 } | task_id
                            };

                            let Some(task) = adapter.create_new_task(transaction, index) else {
                                continue;
                            };
                            task_submitter(task);
                        }
                    }
                })
            }),
        );

        Self {
            bank_thread_hdls: vec![],
        }
    }

    fn spawn_thread_local_multi_iterator_thread<T: LikeClusterInfo>(
        id: u32,
        packet_receiver: BankingPacketReceiver,
        decision_maker: DecisionMaker,
        committer: Committer,
        transaction_recorder: TransactionRecorder,
        log_messages_bytes_limit: Option<usize>,
        mut forwarder: Forwarder<T>,
        unprocessed_transaction_storage: UnprocessedTransactionStorage,
    ) -> JoinHandle<()> {
        let mut packet_receiver = PacketReceiver::new(id, packet_receiver);
        let consumer = Consumer::new(
            committer,
            transaction_recorder,
            QosService::new(id),
            log_messages_bytes_limit,
        );

        Builder::new()
            .name(format!("solBanknStgTx{id:02}"))
            .spawn(move || {
                Self::process_loop(
                    &mut packet_receiver,
                    &decision_maker,
                    &mut forwarder,
                    &consumer,
                    id,
                    unprocessed_transaction_storage,
                )
            })
            .unwrap()
    }

    #[allow(clippy::too_many_arguments)]
    fn process_buffered_packets<T: LikeClusterInfo>(
        decision_maker: &DecisionMaker,
        forwarder: &mut Forwarder<T>,
        consumer: &Consumer,
        unprocessed_transaction_storage: &mut UnprocessedTransactionStorage,
        banking_stage_stats: &BankingStageStats,
        slot_metrics_tracker: &mut LeaderSlotMetricsTracker,
        tracer_packet_stats: &mut TracerPacketStats,
    ) {
        if unprocessed_transaction_storage.should_not_process() {
            return;
        }
        let (decision, make_decision_us) =
            measure_us!(decision_maker.make_consume_or_forward_decision());
        let metrics_action = slot_metrics_tracker.check_leader_slot_boundary(
            decision.bank_start(),
            Some(unprocessed_transaction_storage),
        );
        slot_metrics_tracker.increment_make_decision_us(make_decision_us);

        match decision {
            BufferedPacketsDecision::Consume(bank_start) => {
                // Take metrics action before consume packets (potentially resetting the
                // slot metrics tracker to the next slot) so that we don't count the
                // packet processing metrics from the next slot towards the metrics
                // of the previous slot
                slot_metrics_tracker.apply_action(metrics_action);
                let (_, consume_buffered_packets_us) = measure_us!(consumer
                    .consume_buffered_packets(
                        &bank_start,
                        unprocessed_transaction_storage,
                        banking_stage_stats,
                        slot_metrics_tracker,
                    ));
                slot_metrics_tracker
                    .increment_consume_buffered_packets_us(consume_buffered_packets_us);
            }
            BufferedPacketsDecision::Forward => {
                let ((), forward_us) = measure_us!(forwarder.handle_forwarding(
                    unprocessed_transaction_storage,
                    false,
                    slot_metrics_tracker,
                    banking_stage_stats,
                    tracer_packet_stats,
                ));
                slot_metrics_tracker.increment_forward_us(forward_us);
                // Take metrics action after forwarding packets to include forwarded
                // metrics into current slot
                slot_metrics_tracker.apply_action(metrics_action);
            }
            BufferedPacketsDecision::ForwardAndHold => {
                let ((), forward_and_hold_us) = measure_us!(forwarder.handle_forwarding(
                    unprocessed_transaction_storage,
                    true,
                    slot_metrics_tracker,
                    banking_stage_stats,
                    tracer_packet_stats,
                ));
                slot_metrics_tracker.increment_forward_and_hold_us(forward_and_hold_us);
                // Take metrics action after forwarding packets
                slot_metrics_tracker.apply_action(metrics_action);
            }
            _ => (),
        }
    }

    fn process_loop<T: LikeClusterInfo>(
        packet_receiver: &mut PacketReceiver,
        decision_maker: &DecisionMaker,
        forwarder: &mut Forwarder<T>,
        consumer: &Consumer,
        id: u32,
        mut unprocessed_transaction_storage: UnprocessedTransactionStorage,
    ) {
        let mut banking_stage_stats = BankingStageStats::new(id);
        let mut tracer_packet_stats = TracerPacketStats::new(id);

        let mut slot_metrics_tracker = LeaderSlotMetricsTracker::new(id);
        let mut last_metrics_update = Instant::now();

        loop {
            if !unprocessed_transaction_storage.is_empty()
                || last_metrics_update.elapsed() >= SLOT_BOUNDARY_CHECK_PERIOD
            {
                let (_, process_buffered_packets_us) = measure_us!(Self::process_buffered_packets(
                    decision_maker,
                    forwarder,
                    consumer,
                    &mut unprocessed_transaction_storage,
                    &banking_stage_stats,
                    &mut slot_metrics_tracker,
                    &mut tracer_packet_stats,
                ));
                slot_metrics_tracker
                    .increment_process_buffered_packets_us(process_buffered_packets_us);
                last_metrics_update = Instant::now();
            }

            tracer_packet_stats.report(1000);

            match packet_receiver.receive_and_buffer_packets(
                &mut unprocessed_transaction_storage,
                &mut banking_stage_stats,
                &mut tracer_packet_stats,
                &mut slot_metrics_tracker,
            ) {
                Ok(()) | Err(RecvTimeoutError::Timeout) => (),
                Err(RecvTimeoutError::Disconnected) => break,
            }
            banking_stage_stats.report(1000);
        }
    }

    pub fn num_threads() -> u32 {
        cmp::max(
            env::var("SOLANA_BANKING_THREADS")
                .map(|x| x.parse().unwrap_or(NUM_THREADS))
                .unwrap_or(NUM_THREADS),
            MIN_TOTAL_THREADS,
        )
    }

    pub fn join(self) -> thread::Result<()> {
        for bank_thread_hdl in self.bank_thread_hdls {
            bank_thread_hdl.join()?;
        }
        Ok(())
    }
}

#[cfg(test)]
mod tests {
    use {
        super::*,
        crate::banking_trace::{BankingPacketBatch, BankingTracer, Channels},
        crossbeam_channel::{unbounded, Receiver},
        itertools::Itertools,
        solana_entry::entry::{self, Entry, EntrySlice},
        solana_gossip::cluster_info::Node,
        solana_ledger::{
            blockstore::Blockstore,
            genesis_utils::{
                create_genesis_config, create_genesis_config_with_leader, GenesisConfigInfo,
            },
            get_tmp_ledger_path_auto_delete,
            leader_schedule_cache::LeaderScheduleCache,
        },
        solana_perf::packet::{to_packet_batches, PacketBatch},
        solana_poh::{
            poh_recorder::{
                create_test_recorder, PohRecorderError, Record, RecordTransactionsSummary,
            },
            poh_service::PohService,
        },
        solana_runtime::{bank::Bank, genesis_utils::bootstrap_validator_stake_lamports},
        solana_runtime_transaction::runtime_transaction::RuntimeTransaction,
        solana_sdk::{
            hash::Hash,
            poh_config::PohConfig,
            pubkey::Pubkey,
            signature::{Keypair, Signer},
            system_transaction,
            transaction::{SanitizedTransaction, Transaction},
        },
        solana_streamer::socket::SocketAddrSpace,
        solana_vote_program::{
            vote_state::TowerSync, vote_transaction::new_tower_sync_transaction,
        },
        std::{
            sync::atomic::{AtomicBool, Ordering},
            thread::sleep,
        },
    };

    pub(crate) fn new_test_cluster_info(keypair: Option<Arc<Keypair>>) -> (Node, ClusterInfo) {
        let keypair = keypair.unwrap_or_else(|| Arc::new(Keypair::new()));
        let node = Node::new_localhost_with_pubkey(&keypair.pubkey());
        let cluster_info =
            ClusterInfo::new(node.info.clone(), keypair, SocketAddrSpace::Unspecified);
        (node, cluster_info)
    }

    pub(crate) fn sanitize_transactions(
        txs: Vec<Transaction>,
    ) -> Vec<RuntimeTransaction<SanitizedTransaction>> {
        txs.into_iter()
            .map(RuntimeTransaction::from_transaction_for_tests)
            .collect()
    }

    #[test]
    fn test_banking_stage_shutdown1() {
        let genesis_config = create_genesis_config(2).genesis_config;
        let (bank, bank_forks) = Bank::new_no_wallclock_throttle_for_tests(&genesis_config);
        let banking_tracer = BankingTracer::new_disabled();
        let Channels {
            non_vote_sender,
            non_vote_receiver,
            tpu_vote_sender,
            tpu_vote_receiver,
            gossip_vote_sender,
            gossip_vote_receiver,
        } = banking_tracer.create_channels(None);
        let ledger_path = get_tmp_ledger_path_auto_delete!();
        {
            let blockstore = Arc::new(
                Blockstore::open(ledger_path.path())
                    .expect("Expected to be able to open database ledger"),
            );
            let (exit, poh_recorder, poh_service, _entry_receiever) =
                create_test_recorder(bank, blockstore, None, None);
            let (_, cluster_info) = new_test_cluster_info(/*keypair:*/ None);
            let cluster_info = Arc::new(cluster_info);
            let (replay_vote_sender, _replay_vote_receiver) = unbounded();

            let banking_stage = BankingStage::new(
                BlockProductionMethod::CentralScheduler,
                &cluster_info,
                &poh_recorder,
                non_vote_receiver,
                tpu_vote_receiver,
                gossip_vote_receiver,
                None,
                replay_vote_sender,
                None,
                Arc::new(ConnectionCache::new("connection_cache_test")),
                bank_forks,
                &Arc::new(PrioritizationFeeCache::new(0u64)),
                false,
                None,
            );
            drop(non_vote_sender);
            drop(tpu_vote_sender);
            drop(gossip_vote_sender);
            exit.store(true, Ordering::Relaxed);
            banking_stage.join().unwrap();
            poh_service.join().unwrap();
        }
        Blockstore::destroy(ledger_path.path()).unwrap();
    }

    #[test]
    fn test_banking_stage_tick() {
        solana_logger::setup();
        let GenesisConfigInfo {
            mut genesis_config, ..
        } = create_genesis_config(2);
        genesis_config.ticks_per_slot = 4;
        let num_extra_ticks = 2;
        let (bank, bank_forks) = Bank::new_no_wallclock_throttle_for_tests(&genesis_config);
        let start_hash = bank.last_blockhash();
        let banking_tracer = BankingTracer::new_disabled();
        let Channels {
            non_vote_sender,
            non_vote_receiver,
            tpu_vote_sender,
            tpu_vote_receiver,
            gossip_vote_sender,
            gossip_vote_receiver,
        } = banking_tracer.create_channels(None);
        let ledger_path = get_tmp_ledger_path_auto_delete!();
        {
            let blockstore = Arc::new(
                Blockstore::open(ledger_path.path())
                    .expect("Expected to be able to open database ledger"),
            );
            let poh_config = PohConfig {
                target_tick_count: Some(bank.max_tick_height() + num_extra_ticks),
                ..PohConfig::default()
            };
            let (exit, poh_recorder, poh_service, entry_receiver) =
                create_test_recorder(bank.clone(), blockstore, Some(poh_config), None);
            let (_, cluster_info) = new_test_cluster_info(/*keypair:*/ None);
            let cluster_info = Arc::new(cluster_info);
            let (replay_vote_sender, _replay_vote_receiver) = unbounded();

            let banking_stage = BankingStage::new(
                BlockProductionMethod::CentralScheduler,
                &cluster_info,
                &poh_recorder,
                non_vote_receiver,
                tpu_vote_receiver,
                gossip_vote_receiver,
                None,
                replay_vote_sender,
                None,
                Arc::new(ConnectionCache::new("connection_cache_test")),
                bank_forks,
                &Arc::new(PrioritizationFeeCache::new(0u64)),
                false,
                None,
            );
            trace!("sending bank");
            drop(non_vote_sender);
            drop(tpu_vote_sender);
            drop(gossip_vote_sender);
            exit.store(true, Ordering::Relaxed);
            poh_service.join().unwrap();
            drop(poh_recorder);

            trace!("getting entries");
            let entries: Vec<_> = entry_receiver
                .iter()
                .map(|(_bank, (entry, _tick_height))| entry)
                .collect();
            trace!("done");
            assert_eq!(entries.len(), genesis_config.ticks_per_slot as usize);
            assert!(entries.verify(&start_hash, &entry::thread_pool_for_tests()));
            assert_eq!(entries[entries.len() - 1].hash, bank.last_blockhash());
            banking_stage.join().unwrap();
        }
        Blockstore::destroy(ledger_path.path()).unwrap();
    }

    pub fn convert_from_old_verified(
        mut with_vers: Vec<(PacketBatch, Vec<u8>)>,
    ) -> Vec<PacketBatch> {
        with_vers.iter_mut().for_each(|(b, v)| {
            b.iter_mut()
                .zip(v)
                .for_each(|(p, f)| p.meta_mut().set_discard(*f == 0))
        });
        with_vers.into_iter().map(|(b, _)| b).collect()
    }

    fn test_banking_stage_entries_only(block_production_method: BlockProductionMethod) {
        solana_logger::setup();
        let GenesisConfigInfo {
            genesis_config,
            mint_keypair,
            ..
        } = create_slow_genesis_config(10);
        let (bank, bank_forks) = Bank::new_no_wallclock_throttle_for_tests(&genesis_config);
        let start_hash = bank.last_blockhash();
        let banking_tracer = BankingTracer::new_disabled();
        let Channels {
            non_vote_sender,
            non_vote_receiver,
            tpu_vote_sender,
            tpu_vote_receiver,
            gossip_vote_sender,
            gossip_vote_receiver,
        } = banking_tracer.create_channels(None);
        let ledger_path = get_tmp_ledger_path_auto_delete!();
        {
            let blockstore = Arc::new(
                Blockstore::open(ledger_path.path())
                    .expect("Expected to be able to open database ledger"),
            );
            let poh_config = PohConfig {
                // limit tick count to avoid clearing working_bank at PohRecord then
                // PohRecorderError(MaxHeightReached) at BankingStage
                target_tick_count: Some(bank.max_tick_height() - 1),
                ..PohConfig::default()
            };
            let (exit, poh_recorder, poh_service, entry_receiver) =
                create_test_recorder(bank.clone(), blockstore, Some(poh_config), None);
            let (_, cluster_info) = new_test_cluster_info(/*keypair:*/ None);
            let cluster_info = Arc::new(cluster_info);
            let (replay_vote_sender, _replay_vote_receiver) = unbounded();

            let banking_stage = BankingStage::new(
                block_production_method,
                &cluster_info,
                &poh_recorder,
                non_vote_receiver,
                tpu_vote_receiver,
                gossip_vote_receiver,
                None,
                replay_vote_sender,
                None,
                Arc::new(ConnectionCache::new("connection_cache_test")),
                bank_forks.clone(), // keep a local-copy of bank-forks so worker threads do not lose weak access to bank-forks
                &Arc::new(PrioritizationFeeCache::new(0u64)),
                false,
                None,
            );

            // fund another account so we can send 2 good transactions in a single batch.
            let keypair = Keypair::new();
            let fund_tx =
                system_transaction::transfer(&mint_keypair, &keypair.pubkey(), 2, start_hash);
            bank.process_transaction(&fund_tx).unwrap();

            // good tx
            let to = solana_sdk::pubkey::new_rand();
            let tx = system_transaction::transfer(&mint_keypair, &to, 1, start_hash);

            // good tx, but no verify
            let to2 = solana_sdk::pubkey::new_rand();
            let tx_no_ver = system_transaction::transfer(&keypair, &to2, 2, start_hash);

            // bad tx, AccountNotFound
            let keypair = Keypair::new();
            let to3 = solana_sdk::pubkey::new_rand();
            let tx_anf = system_transaction::transfer(&keypair, &to3, 1, start_hash);

            // send 'em over
            let packet_batches = to_packet_batches(&[tx_no_ver, tx_anf, tx], 3);

            // glad they all fit
            assert_eq!(packet_batches.len(), 1);

            let packet_batches = packet_batches
                .into_iter()
                .map(|batch| (batch, vec![0u8, 1u8, 1u8]))
                .collect();
            let packet_batches = convert_from_old_verified(packet_batches);
            non_vote_sender // no_ver, anf, tx
                .send(BankingPacketBatch::new((packet_batches, None)))
                .unwrap();

            drop(non_vote_sender);
            drop(tpu_vote_sender);
            drop(gossip_vote_sender);
            // wait until banking_stage to finish up all packets
            banking_stage.join().unwrap();

            exit.store(true, Ordering::Relaxed);
            poh_service.join().unwrap();
            drop(poh_recorder);

            let mut blockhash = start_hash;
            let (bank, _bank_forks) = Bank::new_no_wallclock_throttle_for_tests(&genesis_config);
            bank.process_transaction(&fund_tx).unwrap();
            //receive entries + ticks
            loop {
                let entries: Vec<Entry> = entry_receiver
                    .iter()
                    .map(|(_bank, (entry, _tick_height))| entry)
                    .collect();

                assert!(entries.verify(&blockhash, &entry::thread_pool_for_tests()));
                if !entries.is_empty() {
                    blockhash = entries.last().unwrap().hash;
                    for entry in entries {
                        bank.process_entry_transactions(entry.transactions)
                            .iter()
                            .for_each(|x| assert_eq!(*x, Ok(())));
                    }
                }

                if bank.get_balance(&to) == 1 {
                    break;
                }

                sleep(Duration::from_millis(200));
            }

            assert_eq!(bank.get_balance(&to), 1);
            assert_eq!(bank.get_balance(&to2), 0);

            drop(entry_receiver);
        }
        Blockstore::destroy(ledger_path.path()).unwrap();
    }

    #[test]
    fn test_banking_stage_entries_only_central_scheduler() {
        test_banking_stage_entries_only(BlockProductionMethod::CentralScheduler);
    }

    #[test]
    fn test_banking_stage_entryfication() {
        solana_logger::setup();
        // In this attack we'll demonstrate that a verifier can interpret the ledger
        // differently if either the server doesn't signal the ledger to add an
        // Entry OR if the verifier tries to parallelize across multiple Entries.
        let GenesisConfigInfo {
            genesis_config,
            mint_keypair,
            ..
        } = create_slow_genesis_config(2);
        let banking_tracer = BankingTracer::new_disabled();
        let Channels {
            non_vote_sender,
            non_vote_receiver,
            tpu_vote_sender,
            tpu_vote_receiver,
            gossip_vote_sender,
            gossip_vote_receiver,
        } = banking_tracer.create_channels(None);

        // Process a batch that includes a transaction that receives two lamports.
        let alice = Keypair::new();
        let tx =
            system_transaction::transfer(&mint_keypair, &alice.pubkey(), 2, genesis_config.hash());

        let packet_batches = to_packet_batches(&[tx], 1);
        let packet_batches = packet_batches
            .into_iter()
            .map(|batch| (batch, vec![1u8]))
            .collect();
        let packet_batches = convert_from_old_verified(packet_batches);
        non_vote_sender
            .send(BankingPacketBatch::new((packet_batches, None)))
            .unwrap();

        // Process a second batch that uses the same from account, so conflicts with above TX
        let tx =
            system_transaction::transfer(&mint_keypair, &alice.pubkey(), 1, genesis_config.hash());
        let packet_batches = to_packet_batches(&[tx], 1);
        let packet_batches = packet_batches
            .into_iter()
            .map(|batch| (batch, vec![1u8]))
            .collect();
        let packet_batches = convert_from_old_verified(packet_batches);
        non_vote_sender
            .send(BankingPacketBatch::new((packet_batches, None)))
            .unwrap();

        let ledger_path = get_tmp_ledger_path_auto_delete!();
        {
            let (replay_vote_sender, _replay_vote_receiver) = unbounded();

            let entry_receiver = {
                // start a banking_stage to eat verified receiver
                let (bank, bank_forks) = Bank::new_no_wallclock_throttle_for_tests(&genesis_config);
                let blockstore = Arc::new(
                    Blockstore::open(ledger_path.path())
                        .expect("Expected to be able to open database ledger"),
                );
                let poh_config = PohConfig {
                    // limit tick count to avoid clearing working_bank at
                    // PohRecord then PohRecorderError(MaxHeightReached) at BankingStage
                    target_tick_count: Some(bank.max_tick_height() - 1),
                    ..PohConfig::default()
                };
                let (exit, poh_recorder, poh_service, entry_receiver) =
                    create_test_recorder(bank.clone(), blockstore, Some(poh_config), None);
                let (_, cluster_info) = new_test_cluster_info(/*keypair:*/ None);
                let cluster_info = Arc::new(cluster_info);
                let _banking_stage = BankingStage::new_thread_local_multi_iterator(
                    &cluster_info,
                    &poh_recorder,
                    non_vote_receiver,
                    tpu_vote_receiver,
                    gossip_vote_receiver,
                    3,
                    None,
                    replay_vote_sender,
                    None,
                    Arc::new(ConnectionCache::new("connection_cache_test")),
                    bank_forks,
                    &Arc::new(PrioritizationFeeCache::new(0u64)),
                );

                // wait for banking_stage to eat the packets
                while bank.get_balance(&alice.pubkey()) < 1 {
                    sleep(Duration::from_millis(10));
                }
                exit.store(true, Ordering::Relaxed);
                poh_service.join().unwrap();
                entry_receiver
            };
            drop(non_vote_sender);
            drop(tpu_vote_sender);
            drop(gossip_vote_sender);

            // consume the entire entry_receiver, feed it into a new bank
            // check that the balance is what we expect.
            let entries: Vec<_> = entry_receiver
                .iter()
                .map(|(_bank, (entry, _tick_height))| entry)
                .collect();

            let (bank, _bank_forks) = Bank::new_no_wallclock_throttle_for_tests(&genesis_config);
            for entry in entries {
                bank.process_entry_transactions(entry.transactions)
                    .iter()
                    .for_each(|x| assert_eq!(*x, Ok(())));
            }

            // Assert the user doesn't hold three lamports. If the stage only outputs one
            // entry, then one of the transactions will be rejected, because it drives
            // the account balance below zero before the credit is added.
            assert!(bank.get_balance(&alice.pubkey()) != 3);
        }
        Blockstore::destroy(ledger_path.path()).unwrap();
    }

    #[test]
    fn test_bank_record_transactions() {
        solana_logger::setup();

        let GenesisConfigInfo {
            genesis_config,
            mint_keypair,
            ..
        } = create_genesis_config(10_000);
        let (bank, _bank_forks) = Bank::new_no_wallclock_throttle_for_tests(&genesis_config);
        let ledger_path = get_tmp_ledger_path_auto_delete!();
        {
            let blockstore = Blockstore::open(ledger_path.path())
                .expect("Expected to be able to open database ledger");
            let (poh_recorder, entry_receiver, record_receiver) = PohRecorder::new(
                // TODO use record_receiver
                bank.tick_height(),
                bank.last_blockhash(),
                bank.clone(),
                None,
                bank.ticks_per_slot(),
                Arc::new(blockstore),
                &Arc::new(LeaderScheduleCache::new_from_bank(&bank)),
                &PohConfig::default(),
                Arc::new(AtomicBool::default()),
            );
            let recorder = poh_recorder.new_recorder();
            let poh_recorder = Arc::new(RwLock::new(poh_recorder));

            let poh_simulator = simulate_poh(record_receiver, &poh_recorder);

            poh_recorder
                .write()
                .unwrap()
                .set_bank_for_test(bank.clone());
            let pubkey = solana_sdk::pubkey::new_rand();
            let keypair2 = Keypair::new();
            let pubkey2 = solana_sdk::pubkey::new_rand();

            let txs = vec![
                system_transaction::transfer(&mint_keypair, &pubkey, 1, genesis_config.hash())
                    .into(),
                system_transaction::transfer(&keypair2, &pubkey2, 1, genesis_config.hash()).into(),
            ];

            let _ = recorder.record_transactions(bank.slot(), txs.clone());
            let (_bank, (entry, _tick_height)) = entry_receiver.recv().unwrap();
            assert_eq!(entry.transactions, txs);

            // Once bank is set to a new bank (setting bank.slot() + 1 in record_transactions),
            // record_transactions should throw MaxHeightReached
            let next_slot = bank.slot() + 1;
            let RecordTransactionsSummary { result, .. } =
                recorder.record_transactions(next_slot, txs);
            assert_matches!(result, Err(PohRecorderError::MaxHeightReached));
            // Should receive nothing from PohRecorder b/c record failed
            assert!(entry_receiver.try_recv().is_err());

            poh_recorder
                .read()
                .unwrap()
                .is_exited
                .store(true, Ordering::Relaxed);
            let _ = poh_simulator.join();
        }
        Blockstore::destroy(ledger_path.path()).unwrap();
    }

    pub(crate) fn create_slow_genesis_config(lamports: u64) -> GenesisConfigInfo {
        create_slow_genesis_config_with_leader(lamports, &solana_sdk::pubkey::new_rand())
    }

    pub(crate) fn create_slow_genesis_config_with_leader(
        lamports: u64,
        validator_pubkey: &Pubkey,
    ) -> GenesisConfigInfo {
        let mut config_info = create_genesis_config_with_leader(
            lamports,
            validator_pubkey,
            // See solana_ledger::genesis_utils::create_genesis_config.
            bootstrap_validator_stake_lamports(),
        );

        // For these tests there's only 1 slot, don't want to run out of ticks
        config_info.genesis_config.ticks_per_slot *= 8;
        config_info
    }

    pub(crate) fn simulate_poh(
        record_receiver: Receiver<Record>,
        poh_recorder: &Arc<RwLock<PohRecorder>>,
    ) -> JoinHandle<()> {
        let poh_recorder = poh_recorder.clone();
        let is_exited = poh_recorder.read().unwrap().is_exited.clone();
        let tick_producer = Builder::new()
            .name("solana-simulate_poh".to_string())
            .spawn(move || loop {
                PohService::read_record_receiver_and_process(
                    &poh_recorder,
                    &record_receiver,
                    Duration::from_millis(10),
                );
                if is_exited.load(Ordering::Relaxed) {
                    break;
                }
            });
        tick_producer.unwrap()
    }

    #[test]
    fn test_unprocessed_transaction_storage_full_send() {
        solana_logger::setup();
        let GenesisConfigInfo {
            genesis_config,
            mint_keypair,
            ..
        } = create_slow_genesis_config(10000);
        let (bank, bank_forks) = Bank::new_no_wallclock_throttle_for_tests(&genesis_config);
        let start_hash = bank.last_blockhash();
        let banking_tracer = BankingTracer::new_disabled();
        let Channels {
            non_vote_sender,
            non_vote_receiver,
            tpu_vote_sender,
            tpu_vote_receiver,
            gossip_vote_sender,
            gossip_vote_receiver,
        } = banking_tracer.create_channels(None);
        let ledger_path = get_tmp_ledger_path_auto_delete!();
        {
            let blockstore = Arc::new(
                Blockstore::open(ledger_path.path())
                    .expect("Expected to be able to open database ledger"),
            );
            let poh_config = PohConfig {
                // limit tick count to avoid clearing working_bank at PohRecord then
                // PohRecorderError(MaxHeightReached) at BankingStage
                target_tick_count: Some(bank.max_tick_height() - 1),
                ..PohConfig::default()
            };
            let (exit, poh_recorder, poh_service, _entry_receiver) =
                create_test_recorder(bank.clone(), blockstore, Some(poh_config), None);
            let (_, cluster_info) = new_test_cluster_info(/*keypair:*/ None);
            let cluster_info = Arc::new(cluster_info);
            let (replay_vote_sender, _replay_vote_receiver) = unbounded();

            let banking_stage = BankingStage::new(
                BlockProductionMethod::CentralScheduler,
                &cluster_info,
                &poh_recorder,
                non_vote_receiver,
                tpu_vote_receiver,
                gossip_vote_receiver,
                None,
                replay_vote_sender,
                None,
                Arc::new(ConnectionCache::new("connection_cache_test")),
                bank_forks,
                &Arc::new(PrioritizationFeeCache::new(0u64)),
                false,
                None,
            );

            let keypairs = (0..100).map(|_| Keypair::new()).collect_vec();
            let vote_keypairs = (0..100).map(|_| Keypair::new()).collect_vec();
            for keypair in keypairs.iter() {
                bank.process_transaction(&system_transaction::transfer(
                    &mint_keypair,
                    &keypair.pubkey(),
                    20,
                    start_hash,
                ))
                .unwrap();
            }

            // Send a bunch of votes and transfers
            let tpu_votes = (0..100_usize)
                .map(|i| {
                    new_tower_sync_transaction(
                        TowerSync::from(vec![
                            (0, 8),
                            (1, 7),
                            (i as u64 + 10, 6),
                            (i as u64 + 11, 1),
                        ]),
                        Hash::new_unique(),
                        &keypairs[i],
                        &vote_keypairs[i],
                        &vote_keypairs[i],
                        None,
                    )
                })
                .collect_vec();
            let gossip_votes = (0..100_usize)
                .map(|i| {
                    new_tower_sync_transaction(
                        TowerSync::from(vec![
                            (0, 9),
                            (1, 8),
                            (i as u64 + 5, 6),
                            (i as u64 + 63, 1),
                        ]),
                        Hash::new_unique(),
                        &keypairs[i],
                        &vote_keypairs[i],
                        &vote_keypairs[i],
                        None,
                    )
                })
                .collect_vec();
            let txs = (0..100_usize)
                .map(|i| {
                    system_transaction::transfer(
                        &keypairs[i],
                        &keypairs[(i + 1) % 100].pubkey(),
                        10,
                        start_hash,
                    );
                })
                .collect_vec();

            let non_vote_packet_batches = to_packet_batches(&txs, 10);
            let tpu_packet_batches = to_packet_batches(&tpu_votes, 10);
            let gossip_packet_batches = to_packet_batches(&gossip_votes, 10);

            // Send em all
            [
                (non_vote_packet_batches, non_vote_sender),
                (tpu_packet_batches, tpu_vote_sender),
                (gossip_packet_batches, gossip_vote_sender),
            ]
            .into_iter()
            .map(|(packet_batches, sender)| {
                Builder::new()
                    .spawn(move || {
                        sender
                            .send(BankingPacketBatch::new((packet_batches, None)))
                            .unwrap()
                    })
                    .unwrap()
            })
            .for_each(|handle| handle.join().unwrap());

            banking_stage.join().unwrap();
            exit.store(true, Ordering::Relaxed);
            poh_service.join().unwrap();
        }
        Blockstore::destroy(ledger_path.path()).unwrap();
    }
}<|MERGE_RESOLUTION|>--- conflicted
+++ resolved
@@ -413,25 +413,7 @@
         use BlockProductionMethod::*;
 
         match block_production_method {
-<<<<<<< HEAD
-            ThreadLocalMultiIterator => Self::new_thread_local_multi_iterator(
-                cluster_info,
-                poh_recorder,
-                non_vote_receiver,
-                tpu_vote_receiver,
-                gossip_vote_receiver,
-                num_threads,
-                transaction_status_sender,
-                replay_vote_sender,
-                log_messages_bytes_limit,
-                connection_cache,
-                bank_forks,
-                prioritization_fee_cache,
-            ),
             CentralScheduler => Self::new_central_scheduler(
-=======
-            BlockProductionMethod::CentralScheduler => Self::new_central_scheduler(
->>>>>>> 2658bf39
                 cluster_info,
                 poh_recorder,
                 non_vote_receiver,
