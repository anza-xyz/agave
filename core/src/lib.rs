#![cfg_attr(
    not(feature = "agave-unstable-api"),
    deprecated(
        since = "3.1.0",
        note = "This crate has been marked for formal inclusion in the Agave Unstable API. From \
                v4.0.0 onward, the `agave-unstable-api` crate feature must be specified to \
                acknowledge use of an interface that may break without warning."
    )
)]
#![cfg_attr(feature = "frozen-abi", feature(min_specialization))]
#![allow(clippy::arithmetic_side_effects)]
#![recursion_limit = "2048"]
//! The `solana` library implements the Solana high-performance blockchain architecture.
//! It includes a full Rust implementation of the architecture (see
//! [Validator](validator/struct.Validator.html)) as well as hooks to GPU implementations of its most
//! paralellizable components (i.e. [SigVerify](sigverify/index.html)).  It also includes
//! command-line tools to spin up validators and a Rust library
//!

pub mod admin_rpc_post_init;
pub mod banking_simulation;
pub mod banking_stage;
pub mod banking_trace;
<<<<<<< HEAD
pub mod bls_sigverify;
=======
#[allow(dead_code)]
mod block_creation_loop;
>>>>>>> 04553937
pub mod cluster_info_vote_listener;
pub mod cluster_slots_service;
pub mod commitment_service;
pub mod completed_data_sets_service;
pub mod consensus;
pub mod cost_update_service;
pub mod drop_bank_service;
pub mod fetch_stage;
pub mod forwarding_stage;
pub mod gen_keys;
mod mock_alpenglow_consensus;
pub mod next_leader;
pub mod optimistic_confirmation_verifier;
pub mod repair;
pub mod replay_stage;
pub mod resource_limits;
mod result;
pub mod sample_performance_service;
#[cfg(unix)]
mod scheduler_bindings_server;
mod shred_fetch_stage;
pub mod sigverify;
pub mod sigverify_stage;
pub mod snapshot_packager_service;
pub mod staked_nodes_updater_service;
pub mod stats_reporter_service;
pub mod system_monitor_service;
pub mod tpu;
mod tpu_entry_notifier;
pub mod tvu;
pub mod unfrozen_gossip_verified_vote_hashes;
pub mod validator;
mod vortexor_receiver_adapter;
pub mod vote_simulator;
pub mod voting_service;
pub mod warm_quic_cache_service;
pub mod window_service;

#[macro_use]
extern crate log;

#[macro_use]
extern crate solana_metrics;

#[cfg_attr(feature = "frozen-abi", macro_use)]
#[cfg(feature = "frozen-abi")]
extern crate solana_frozen_abi_macro;

#[cfg(test)]
#[macro_use]
extern crate assert_matches;<|MERGE_RESOLUTION|>--- conflicted
+++ resolved
@@ -21,12 +21,9 @@
 pub mod banking_simulation;
 pub mod banking_stage;
 pub mod banking_trace;
-<<<<<<< HEAD
 pub mod bls_sigverify;
-=======
 #[allow(dead_code)]
 mod block_creation_loop;
->>>>>>> 04553937
 pub mod cluster_info_vote_listener;
 pub mod cluster_slots_service;
 pub mod commitment_service;
