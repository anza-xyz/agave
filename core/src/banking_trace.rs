--- conflicted
+++ resolved
@@ -66,11 +66,7 @@
 #[cfg_attr(
     feature = "frozen-abi",
     derive(AbiExample),
-<<<<<<< HEAD
-    frozen_abi(digest = "BbAPnbnWp6FqLm5Nuyw8rYZcFCrg8DFd7kFBUxe3axcp")
-=======
     frozen_abi(digest = "6PCDw6YSEivfbwhbPmE4NAsXb88ZX6hkFnruP8B38nma")
->>>>>>> 2658bf39
 )]
 #[derive(Serialize, Deserialize, Debug)]
 pub struct TimedTracedEvent(pub std::time::SystemTime, pub TracedEvent);
