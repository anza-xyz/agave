use {
    agave_banking_stage_ingress_types::{BankingPacketBatch, BankingPacketReceiver},
    bincode::serialize_into,
    chrono::{DateTime, Local},
    crossbeam_channel::{unbounded, Receiver, SendError, Sender, TryRecvError},
    rolling_file::{RollingCondition, RollingConditionBasic, RollingFileAppender},
<<<<<<< HEAD
    solana_sdk::{hash::Hash, slot_history::Slot},
    solana_unified_scheduler_pool::DefaultSchedulerPool,
=======
    solana_clock::Slot,
    solana_hash::Hash,
>>>>>>> c3f80fa5
    std::{
        fs::{create_dir_all, remove_dir_all},
        io::{self, Write},
        path::PathBuf,
        sync::{
            atomic::{AtomicBool, Ordering},
            Arc,
        },
        thread::{self, sleep, JoinHandle},
        time::{Duration, SystemTime},
    },
    thiserror::Error,
};

pub type BankingPacketSender = TracedSender;
pub type TracerThreadResult = Result<(), TraceError>;
pub type TracerThread = Option<JoinHandle<TracerThreadResult>>;
pub type DirByteLimit = u64;

#[derive(Error, Debug)]
pub enum TraceError {
    #[error("IO Error: {0}")]
    IoError(#[from] std::io::Error),

    #[error("Serialization Error: {0}")]
    SerializeError(#[from] bincode::Error),

    #[error("Integer Cast Error: {0}")]
    IntegerCastError(#[from] std::num::TryFromIntError),

    #[error("Trace directory's byte limit is too small (must be larger than {1}): {0}")]
    TooSmallDirByteLimit(DirByteLimit, DirByteLimit),
}

pub(crate) const BASENAME: &str = "events";
const TRACE_FILE_ROTATE_COUNT: u64 = 14; // target 2 weeks retention under normal load
const TRACE_FILE_WRITE_INTERVAL_MS: u64 = 100;
const BUF_WRITER_CAPACITY: usize = 10 * 1024 * 1024;
pub const TRACE_FILE_DEFAULT_ROTATE_BYTE_THRESHOLD: u64 = 1024 * 1024 * 1024;
pub const DISABLED_BAKING_TRACE_DIR: DirByteLimit = 0;
pub const BANKING_TRACE_DIR_DEFAULT_BYTE_LIMIT: DirByteLimit =
    TRACE_FILE_DEFAULT_ROTATE_BYTE_THRESHOLD * TRACE_FILE_ROTATE_COUNT;

#[derive(Clone, Debug)]
struct ActiveTracer {
    trace_sender: Sender<TimedTracedEvent>,
    exit: Arc<AtomicBool>,
}

#[derive(Debug)]
pub struct BankingTracer {
    active_tracer: Option<ActiveTracer>,
}

#[cfg_attr(
    feature = "frozen-abi",
    derive(AbiExample),
    frozen_abi(digest = "91baCBT3aY2nXSAuzY3S5dnMhWabVsHowgWqYPLjfyg7")
)]
#[derive(Serialize, Deserialize, Debug)]
pub struct TimedTracedEvent(pub std::time::SystemTime, pub TracedEvent);

#[cfg_attr(feature = "frozen-abi", derive(AbiExample, AbiEnumVisitor))]
#[derive(Serialize, Deserialize, Debug)]
pub enum TracedEvent {
    PacketBatch(ChannelLabel, BankingPacketBatch),
    BlockAndBankHash(Slot, Hash, Hash),
}

#[cfg_attr(feature = "frozen-abi", derive(AbiExample, AbiEnumVisitor))]
#[derive(Serialize, Deserialize, Debug, Clone, Copy)]
pub enum ChannelLabel {
    NonVote,
    TpuVote,
    GossipVote,
    Dummy,
}

struct RollingConditionGrouped {
    basic: RollingConditionBasic,
    tried_rollover_after_opened: bool,
    is_checked: bool,
}

impl RollingConditionGrouped {
    fn new(basic: RollingConditionBasic) -> Self {
        Self {
            basic,
            tried_rollover_after_opened: bool::default(),
            is_checked: bool::default(),
        }
    }

    fn reset(&mut self) {
        self.is_checked = false;
    }
}

struct GroupedWriter<'a> {
    now: DateTime<Local>,
    underlying: &'a mut RollingFileAppender<RollingConditionGrouped>,
}

impl<'a> GroupedWriter<'a> {
    fn new(underlying: &'a mut RollingFileAppender<RollingConditionGrouped>) -> Self {
        Self {
            now: Local::now(),
            underlying,
        }
    }
}

impl RollingCondition for RollingConditionGrouped {
    fn should_rollover(&mut self, now: &DateTime<Local>, current_filesize: u64) -> bool {
        if !self.tried_rollover_after_opened {
            self.tried_rollover_after_opened = true;

            // rollover normally if empty to reuse it if possible
            if current_filesize > 0 {
                // forcibly rollover anew, so that we always avoid to append
                // to a possibly-damaged tracing file even after unclean
                // restarts
                return true;
            }
        }

        if !self.is_checked {
            self.is_checked = true;
            self.basic.should_rollover(now, current_filesize)
        } else {
            false
        }
    }
}

impl Write for GroupedWriter<'_> {
    fn write(&mut self, buf: &[u8]) -> std::result::Result<usize, io::Error> {
        self.underlying.write_with_datetime(buf, &self.now)
    }
    fn flush(&mut self) -> std::result::Result<(), io::Error> {
        self.underlying.flush()
    }
}

pub fn receiving_loop_with_minimized_sender_overhead<T, E, const SLEEP_MS: u64>(
    exit: Arc<AtomicBool>,
    receiver: Receiver<T>,
    mut on_recv: impl FnMut(T) -> Result<(), E>,
) -> Result<(), E> {
    'outer: while !exit.load(Ordering::Relaxed) {
        'inner: loop {
            // avoid futex-based blocking here, otherwise a sender would have to
            // wake me up at a syscall cost...
            match receiver.try_recv() {
                Ok(message) => on_recv(message)?,
                Err(TryRecvError::Empty) => break 'inner,
                Err(TryRecvError::Disconnected) => {
                    break 'outer;
                }
            };
            if exit.load(Ordering::Relaxed) {
                break 'outer;
            }
        }
        sleep(Duration::from_millis(SLEEP_MS));
    }

    Ok(())
}

pub struct Channels {
    pub non_vote_sender: BankingPacketSender,
    pub non_vote_receiver: BankingPacketReceiver,
    pub tpu_vote_sender: BankingPacketSender,
    pub tpu_vote_receiver: BankingPacketReceiver,
    pub gossip_vote_sender: BankingPacketSender,
    pub gossip_vote_receiver: BankingPacketReceiver,
}

impl Channels {
    #[cfg(feature = "dev-context-only-utils")]
    pub fn unified_sender(&self) -> &BankingPacketSender {
        let unified_sender = &self.non_vote_sender;
        assert!(unified_sender
            .sender
            .same_channel(&self.tpu_vote_sender.sender));
        assert!(unified_sender
            .sender
            .same_channel(&self.gossip_vote_sender.sender));
        unified_sender
    }

    pub(crate) fn unified_receiver(&self) -> &BankingPacketReceiver {
        let unified_receiver = &self.non_vote_receiver;
        assert!(unified_receiver.same_channel(&self.tpu_vote_receiver));
        assert!(unified_receiver.same_channel(&self.gossip_vote_receiver));
        unified_receiver
    }
}

impl BankingTracer {
    pub fn new(
        maybe_config: Option<(&PathBuf, Arc<AtomicBool>, DirByteLimit)>,
    ) -> Result<(Arc<Self>, TracerThread), TraceError> {
        match maybe_config {
            None => Ok((Self::new_disabled(), None)),
            Some((path, exit, dir_byte_limit)) => {
                let rotate_threshold_size = dir_byte_limit / TRACE_FILE_ROTATE_COUNT;
                if rotate_threshold_size == 0 {
                    return Err(TraceError::TooSmallDirByteLimit(
                        dir_byte_limit,
                        TRACE_FILE_ROTATE_COUNT,
                    ));
                }

                let (trace_sender, trace_receiver) = unbounded();

                let file_appender = Self::create_file_appender(path, rotate_threshold_size)?;

                let tracer_thread =
                    Self::spawn_background_thread(trace_receiver, file_appender, exit.clone())?;

                Ok((
                    Arc::new(Self {
                        active_tracer: Some(ActiveTracer { trace_sender, exit }),
                    }),
                    Some(tracer_thread),
                ))
            }
        }
    }

    pub fn new_disabled() -> Arc<Self> {
        Arc::new(Self {
            active_tracer: None,
        })
    }

    pub fn is_enabled(&self) -> bool {
        self.active_tracer.is_some()
    }

    pub fn create_channels(&self, unify_channels: bool) -> Channels {
        if unify_channels {
            // Returning the same channel is needed when unified scheduler supports block
            // production because unified scheduler doesn't distinguish them and treats them as
            // unified as the single source of incoming transactions. This is to reduce the number
            // of recv operation per loop and load balance evenly as much as possible there.
            let (non_vote_sender, non_vote_receiver) = self.create_channel_non_vote();
            // Tap into some private helper fns so that banking trace labelling works as before.
            let (tpu_vote_sender, tpu_vote_receiver) =
                self.create_unified_channel_tpu_vote(&non_vote_sender, &non_vote_receiver);
            let (gossip_vote_sender, gossip_vote_receiver) =
                self.create_unified_channel_gossip_vote(&non_vote_sender, &non_vote_receiver);

            Channels {
                non_vote_sender,
                non_vote_receiver,
                tpu_vote_sender,
                tpu_vote_receiver,
                gossip_vote_sender,
                gossip_vote_receiver,
            }
        } else {
            let (non_vote_sender, non_vote_receiver) = self.create_channel_non_vote();
            let (tpu_vote_sender, tpu_vote_receiver) = self.create_channel_tpu_vote();
            let (gossip_vote_sender, gossip_vote_receiver) = self.create_channel_gossip_vote();

            Channels {
                non_vote_sender,
                non_vote_receiver,
                tpu_vote_sender,
                tpu_vote_receiver,
                gossip_vote_sender,
                gossip_vote_receiver,
            }
        }
    }

    pub fn create_channels_for_scheduler_pool(&self, pool: &DefaultSchedulerPool) -> Channels {
        let should_unify = pool.block_production_supported();
        self.create_channels(should_unify)
    }

    fn create_channel(&self, label: ChannelLabel) -> (BankingPacketSender, BankingPacketReceiver) {
        Self::channel(label, self.active_tracer.as_ref().cloned())
    }

    pub fn create_channel_non_vote(&self) -> (BankingPacketSender, BankingPacketReceiver) {
        self.create_channel(ChannelLabel::NonVote)
    }

    fn create_channel_tpu_vote(&self) -> (BankingPacketSender, BankingPacketReceiver) {
        self.create_channel(ChannelLabel::TpuVote)
    }

    fn create_channel_gossip_vote(&self) -> (BankingPacketSender, BankingPacketReceiver) {
        self.create_channel(ChannelLabel::GossipVote)
    }

    fn create_unified_channel_tpu_vote(
        &self,
        sender: &TracedSender,
        receiver: &BankingPacketReceiver,
    ) -> (BankingPacketSender, BankingPacketReceiver) {
        Self::channel_inner(
            ChannelLabel::TpuVote,
            self.active_tracer.as_ref().cloned(),
            sender.sender.clone(),
            receiver.clone(),
        )
    }

    fn create_unified_channel_gossip_vote(
        &self,
        sender: &TracedSender,
        receiver: &BankingPacketReceiver,
    ) -> (BankingPacketSender, BankingPacketReceiver) {
        Self::channel_inner(
            ChannelLabel::GossipVote,
            self.active_tracer.as_ref().cloned(),
            sender.sender.clone(),
            receiver.clone(),
        )
    }

    pub fn hash_event(&self, slot: Slot, blockhash: &Hash, bank_hash: &Hash) {
        self.trace_event(|| {
            TimedTracedEvent(
                SystemTime::now(),
                TracedEvent::BlockAndBankHash(slot, *blockhash, *bank_hash),
            )
        })
    }

    fn trace_event(&self, on_trace: impl Fn() -> TimedTracedEvent) {
        if let Some(ActiveTracer { trace_sender, exit }) = &self.active_tracer {
            if !exit.load(Ordering::Relaxed) {
                trace_sender
                    .send(on_trace())
                    .expect("active tracer thread unless exited");
            }
        }
    }

    pub fn channel_for_test() -> (TracedSender, Receiver<BankingPacketBatch>) {
        Self::channel(ChannelLabel::Dummy, None)
    }

    fn channel(
        label: ChannelLabel,
        active_tracer: Option<ActiveTracer>,
    ) -> (TracedSender, Receiver<BankingPacketBatch>) {
        let (sender, receiver) = unbounded();
        Self::channel_inner(label, active_tracer, sender, receiver)
    }

    fn channel_inner(
        label: ChannelLabel,
        active_tracer: Option<ActiveTracer>,
        sender: Sender<BankingPacketBatch>,
        receiver: BankingPacketReceiver,
    ) -> (TracedSender, Receiver<BankingPacketBatch>) {
        (TracedSender::new(label, sender, active_tracer), receiver)
    }

    pub fn ensure_cleanup_path(path: &PathBuf) -> Result<(), io::Error> {
        remove_dir_all(path).or_else(|err| {
            if err.kind() == io::ErrorKind::NotFound {
                Ok(())
            } else {
                Err(err)
            }
        })
    }

    fn create_file_appender(
        path: &PathBuf,
        rotate_threshold_size: u64,
    ) -> Result<RollingFileAppender<RollingConditionGrouped>, TraceError> {
        create_dir_all(path)?;
        let grouped = RollingConditionGrouped::new(
            RollingConditionBasic::new()
                .daily()
                .max_size(rotate_threshold_size),
        );
        let appender = RollingFileAppender::new_with_buffer_capacity(
            path.join(BASENAME),
            grouped,
            (TRACE_FILE_ROTATE_COUNT - 1).try_into()?,
            BUF_WRITER_CAPACITY,
        )?;
        Ok(appender)
    }

    fn spawn_background_thread(
        trace_receiver: Receiver<TimedTracedEvent>,
        mut file_appender: RollingFileAppender<RollingConditionGrouped>,
        exit: Arc<AtomicBool>,
    ) -> Result<JoinHandle<TracerThreadResult>, TraceError> {
        let thread = thread::Builder::new().name("solBanknTracer".into()).spawn(
            move || -> TracerThreadResult {
                receiving_loop_with_minimized_sender_overhead::<_, _, TRACE_FILE_WRITE_INTERVAL_MS>(
                    exit,
                    trace_receiver,
                    |event| -> Result<(), TraceError> {
                        file_appender.condition_mut().reset();
                        serialize_into(&mut GroupedWriter::new(&mut file_appender), &event)?;
                        Ok(())
                    },
                )?;
                file_appender.flush()?;
                Ok(())
            },
        )?;

        Ok(thread)
    }
}

pub struct TracedSender {
    label: ChannelLabel,
    sender: Sender<BankingPacketBatch>,
    active_tracer: Option<ActiveTracer>,
}

impl TracedSender {
    fn new(
        label: ChannelLabel,
        sender: Sender<BankingPacketBatch>,
        active_tracer: Option<ActiveTracer>,
    ) -> Self {
        Self {
            label,
            sender,
            active_tracer,
        }
    }

    pub fn send(&self, batch: BankingPacketBatch) -> Result<(), SendError<BankingPacketBatch>> {
        if let Some(ActiveTracer { trace_sender, exit }) = &self.active_tracer {
            if !exit.load(Ordering::Relaxed) {
                trace_sender
                    .send(TimedTracedEvent(
                        SystemTime::now(),
                        TracedEvent::PacketBatch(self.label, BankingPacketBatch::clone(&batch)),
                    ))
                    .map_err(|err| {
                        error!(
                            "unexpected error when tracing a banking event...: {:?}",
                            err
                        );
                        SendError(BankingPacketBatch::clone(&batch))
                    })?;
            }
        }
        self.sender.send(batch)
    }

    pub fn len(&self) -> usize {
        self.sender.len()
    }

    pub fn is_empty(&self) -> bool {
        self.len() == 0
    }
}

#[cfg(any(test, feature = "dev-context-only-utils"))]
pub mod for_test {
    use {
        super::*,
        solana_perf::{packet::to_packet_batches, test_tx::test_tx},
        tempfile::TempDir,
    };

    pub fn sample_packet_batch() -> BankingPacketBatch {
        BankingPacketBatch::new(to_packet_batches(&vec![test_tx(); 4], 10))
    }

    pub fn drop_and_clean_temp_dir_unless_suppressed(temp_dir: TempDir) {
        std::env::var("BANKING_TRACE_LEAVE_FILES").is_ok().then(|| {
            warn!("prevented to remove {:?}", temp_dir.path());
            drop(temp_dir.keep());
        });
    }

    pub fn terminate_tracer(
        tracer: Arc<BankingTracer>,
        tracer_thread: TracerThread,
        main_thread: JoinHandle<TracerThreadResult>,
        sender: TracedSender,
        exit: Option<Arc<AtomicBool>>,
    ) {
        if let Some(exit) = exit {
            exit.store(true, Ordering::Relaxed);
        }
        drop((sender, tracer));
        main_thread.join().unwrap().unwrap();
        if let Some(tracer_thread) = tracer_thread {
            tracer_thread.join().unwrap().unwrap();
        }
    }
}

#[cfg(test)]
mod tests {
    use {
        super::*,
        bincode::ErrorKind::Io as BincodeIoError,
        std::{
            fs::File,
            io::{BufReader, ErrorKind::UnexpectedEof},
            str::FromStr,
        },
        tempfile::TempDir,
    };

    #[test]
    fn test_new_disabled() {
        let exit = Arc::<AtomicBool>::default();

        let tracer = BankingTracer::new_disabled();
        let (non_vote_sender, non_vote_receiver) = tracer.create_channel_non_vote();

        let dummy_main_thread = thread::spawn(move || {
            receiving_loop_with_minimized_sender_overhead::<_, TraceError, 0>(
                exit,
                non_vote_receiver,
                |_packet_batch| Ok(()),
            )
        });

        non_vote_sender
            .send(BankingPacketBatch::new(vec![]))
            .unwrap();
        for_test::terminate_tracer(tracer, None, dummy_main_thread, non_vote_sender, None);
    }

    #[test]
    fn test_send_after_exited() {
        let temp_dir = TempDir::new().unwrap();
        let path = temp_dir.path().join("banking-trace");
        let exit = Arc::<AtomicBool>::default();
        let (tracer, tracer_thread) =
            BankingTracer::new(Some((&path, exit.clone(), DirByteLimit::MAX))).unwrap();
        let (non_vote_sender, non_vote_receiver) = tracer.create_channel_non_vote();

        let exit_for_dummy_thread = Arc::<AtomicBool>::default();
        let exit_for_dummy_thread2 = exit_for_dummy_thread.clone();
        let dummy_main_thread = thread::spawn(move || {
            receiving_loop_with_minimized_sender_overhead::<_, TraceError, 0>(
                exit_for_dummy_thread,
                non_vote_receiver,
                |_packet_batch| Ok(()),
            )
        });

        // kill and join the tracer thread
        exit.store(true, Ordering::Relaxed);
        tracer_thread.unwrap().join().unwrap().unwrap();

        // .hash_event() must succeed even after exit is already set to true
        let blockhash = Hash::from_str("B1ockhash1111111111111111111111111111111111").unwrap();
        let bank_hash = Hash::from_str("BankHash11111111111111111111111111111111111").unwrap();
        tracer.hash_event(4, &blockhash, &bank_hash);

        drop(tracer);

        // .send() must succeed even after exit is already set to true and further tracer is
        // already dropped
        non_vote_sender
            .send(for_test::sample_packet_batch())
            .unwrap();

        // finally terminate and join the main thread
        exit_for_dummy_thread2.store(true, Ordering::Relaxed);
        dummy_main_thread.join().unwrap().unwrap();
    }

    #[test]
    fn test_record_and_restore() {
        let temp_dir = TempDir::new().unwrap();
        let path = temp_dir.path().join("banking-trace");
        let exit = Arc::<AtomicBool>::default();
        let (tracer, tracer_thread) =
            BankingTracer::new(Some((&path, exit.clone(), DirByteLimit::MAX))).unwrap();
        let (non_vote_sender, non_vote_receiver) = tracer.create_channel_non_vote();

        let dummy_main_thread = thread::spawn(move || {
            receiving_loop_with_minimized_sender_overhead::<_, TraceError, 0>(
                exit,
                non_vote_receiver,
                |_packet_batch| Ok(()),
            )
        });

        non_vote_sender
            .send(for_test::sample_packet_batch())
            .unwrap();
        let blockhash = Hash::from_str("B1ockhash1111111111111111111111111111111111").unwrap();
        let bank_hash = Hash::from_str("BankHash11111111111111111111111111111111111").unwrap();
        tracer.hash_event(4, &blockhash, &bank_hash);

        for_test::terminate_tracer(
            tracer,
            tracer_thread,
            dummy_main_thread,
            non_vote_sender,
            None,
        );

        let mut stream = BufReader::new(File::open(path.join(BASENAME)).unwrap());
        let results = (0..=3)
            .map(|_| bincode::deserialize_from::<_, TimedTracedEvent>(&mut stream))
            .collect::<Vec<_>>();

        let mut i = 0;
        assert_matches!(
            results[i],
            Ok(TimedTracedEvent(
                _,
                TracedEvent::PacketBatch(ChannelLabel::NonVote, _)
            ))
        );
        i += 1;
        assert_matches!(
            results[i],
            Ok(TimedTracedEvent(
                _,
                TracedEvent::BlockAndBankHash(4, actual_blockhash, actual_bank_hash)
            )) if actual_blockhash == blockhash && actual_bank_hash == bank_hash
        );
        i += 1;
        assert_matches!(
            results[i],
            Err(ref err) if matches!(
                **err,
                BincodeIoError(ref error) if error.kind() == UnexpectedEof
            )
        );

        for_test::drop_and_clean_temp_dir_unless_suppressed(temp_dir);
    }

    #[test]
    fn test_spill_over_at_rotation() {
        let temp_dir = TempDir::new().unwrap();
        let path = temp_dir.path().join("banking-trace");
        const REALLY_SMALL_ROTATION_THRESHOLD: u64 = 1;

        let mut file_appender =
            BankingTracer::create_file_appender(&path, REALLY_SMALL_ROTATION_THRESHOLD).unwrap();
        file_appender.write_all(b"foo").unwrap();
        file_appender.condition_mut().reset();
        file_appender.write_all(b"bar").unwrap();
        file_appender.condition_mut().reset();
        file_appender.flush().unwrap();

        assert_eq!(
            [
                std::fs::read_to_string(path.join("events")).ok(),
                std::fs::read_to_string(path.join("events.1")).ok(),
                std::fs::read_to_string(path.join("events.2")).ok(),
            ],
            [Some("bar".into()), Some("foo".into()), None]
        );

        for_test::drop_and_clean_temp_dir_unless_suppressed(temp_dir);
    }

    #[test]
    fn test_reopen_with_blank_file() {
        let temp_dir = TempDir::new().unwrap();

        let path = temp_dir.path().join("banking-trace");

        let mut file_appender =
            BankingTracer::create_file_appender(&path, TRACE_FILE_DEFAULT_ROTATE_BYTE_THRESHOLD)
                .unwrap();
        // assume this is unclean write
        file_appender.write_all(b"f").unwrap();
        file_appender.flush().unwrap();

        // reopen while shadow-dropping the old tracer
        let mut file_appender =
            BankingTracer::create_file_appender(&path, TRACE_FILE_DEFAULT_ROTATE_BYTE_THRESHOLD)
                .unwrap();
        // new file won't be created as appender is lazy
        assert_eq!(
            [
                std::fs::read_to_string(path.join("events")).ok(),
                std::fs::read_to_string(path.join("events.1")).ok(),
                std::fs::read_to_string(path.join("events.2")).ok(),
            ],
            [Some("f".into()), None, None]
        );

        // initial write actually creates the new blank file
        file_appender.write_all(b"bar").unwrap();
        assert_eq!(
            [
                std::fs::read_to_string(path.join("events")).ok(),
                std::fs::read_to_string(path.join("events.1")).ok(),
                std::fs::read_to_string(path.join("events.2")).ok(),
            ],
            [Some("".into()), Some("f".into()), None]
        );

        // flush actually write the actual data
        file_appender.flush().unwrap();
        assert_eq!(
            [
                std::fs::read_to_string(path.join("events")).ok(),
                std::fs::read_to_string(path.join("events.1")).ok(),
                std::fs::read_to_string(path.join("events.2")).ok(),
            ],
            [Some("bar".into()), Some("f".into()), None]
        );

        for_test::drop_and_clean_temp_dir_unless_suppressed(temp_dir);
    }
}<|MERGE_RESOLUTION|>--- conflicted
+++ resolved
@@ -4,13 +4,9 @@
     chrono::{DateTime, Local},
     crossbeam_channel::{unbounded, Receiver, SendError, Sender, TryRecvError},
     rolling_file::{RollingCondition, RollingConditionBasic, RollingFileAppender},
-<<<<<<< HEAD
-    solana_sdk::{hash::Hash, slot_history::Slot},
-    solana_unified_scheduler_pool::DefaultSchedulerPool,
-=======
     solana_clock::Slot,
     solana_hash::Hash,
->>>>>>> c3f80fa5
+    solana_unified_scheduler_pool::DefaultSchedulerPool,
     std::{
         fs::{create_dir_all, remove_dir_all},
         io::{self, Write},
