--- conflicted
+++ resolved
@@ -678,12 +678,9 @@
         bank_forks: Arc<RwLock<BankForks>>,
         blockstore: Arc<Blockstore>,
         block_production_method: BlockProductionMethod,
-<<<<<<< HEAD
+        transaction_struct: TransactionStructure,
         unified_scheduler_pool: Option<Arc<DefaultSchedulerPool>>,
         new_poh_recorder: Option<NewPohRecorder>,
-=======
-        transaction_struct: TransactionStructure,
->>>>>>> 11a84a4e
     ) -> (SenderLoop, SimulatorLoop, SimulatorThreads) {
         let parent_slot = self.parent_slot().unwrap();
         let mut packet_batches_by_time = self.banking_trace_events.packet_batches_by_time;
@@ -915,24 +912,18 @@
         bank_forks: Arc<RwLock<BankForks>>,
         blockstore: Arc<Blockstore>,
         block_production_method: BlockProductionMethod,
-<<<<<<< HEAD
+        transaction_struct: TransactionStructure,
         unified_scheduler_pool: Option<Arc<DefaultSchedulerPool>>,
         new_poh_recorder: Option<NewPohRecorder>,
-=======
-        transaction_struct: TransactionStructure,
->>>>>>> 11a84a4e
     ) -> Result<(), SimulateError> {
         let (sender_loop, simulator_loop, simulator_threads) = self.prepare_simulation(
             genesis_config,
             bank_forks,
             blockstore,
             block_production_method,
-<<<<<<< HEAD
+            transaction_struct,
             unified_scheduler_pool,
             new_poh_recorder,
-=======
-            transaction_struct,
->>>>>>> 11a84a4e
         );
 
         sender_loop.log_starting();
