//! The `tvu` module implements the Transaction Validation Unit, a multi-stage transaction
//! validation pipeline in software.

use {
    crate::{
        banking_trace::BankingTracer,
        cache_block_meta_service::CacheBlockMetaSender,
        cluster_info_vote_listener::{
            DuplicateConfirmedSlotsReceiver, GossipVerifiedVoteHashReceiver, VerifiedVoteReceiver,
            VoteTracker,
        },
        cluster_slots_service::{cluster_slots::ClusterSlots, ClusterSlotsService},
        completed_data_sets_service::CompletedDataSetsSender,
        consensus::{tower_storage::TowerStorage, Tower},
        cost_update_service::CostUpdateService,
        drop_bank_service::DropBankService,
        repair::{
            quic_endpoint::LocalRequest,
            repair_service::{OutstandingShredRepairs, RepairInfo},
        },
        replay_stage::{ReplayStage, ReplayStageConfig},
        rewards_recorder_service::RewardsRecorderSender,
        shred_fetch_stage::ShredFetchStage,
        voting_service::VotingService,
        warm_quic_cache_service::WarmQuicCacheService,
        window_service::WindowService,
    },
    bytes::Bytes,
    crossbeam_channel::{unbounded, Receiver, Sender},
    solana_client::connection_cache::ConnectionCache,
    solana_geyser_plugin_manager::block_metadata_notifier_interface::BlockMetadataNotifierArc,
    solana_gossip::{
        cluster_info::ClusterInfo, duplicate_shred_handler::DuplicateShredHandler,
        duplicate_shred_listener::DuplicateShredListener,
    },
    solana_ledger::{
        blockstore::Blockstore, blockstore_cleanup_service::BlockstoreCleanupService,
        blockstore_processor::TransactionStatusSender, entry_notifier_service::EntryNotifierSender,
        leader_schedule_cache::LeaderScheduleCache,
    },
    solana_poh::poh_recorder::PohRecorder,
    solana_rpc::{
        max_slots::MaxSlots, optimistically_confirmed_bank_tracker::BankNotificationSenderConfig,
        rpc_subscriptions::RpcSubscriptions,
    },
    solana_runtime::{
        accounts_background_service::AbsRequestSender, bank_forks::BankForks,
        commitment::BlockCommitmentCache, prioritization_fee_cache::PrioritizationFeeCache,
        vote_sender_types::ReplayVoteSender,
    },
    solana_sdk::{clock::Slot, pubkey::Pubkey, signature::Keypair},
    solana_turbine::retransmit_stage::RetransmitStage,
    std::{
        collections::HashSet,
        net::{SocketAddr, UdpSocket},
        num::NonZeroUsize,
        sync::{atomic::AtomicBool, Arc, RwLock},
        thread::{self, JoinHandle},
    },
    tokio::sync::mpsc::Sender as AsyncSender,
};

pub struct Tvu {
    fetch_stage: ShredFetchStage,
    shred_sigverify: JoinHandle<()>,
    retransmit_stage: RetransmitStage,
    window_service: WindowService,
    cluster_slots_service: ClusterSlotsService,
    replay_stage: Option<ReplayStage>,
    blockstore_cleanup_service: Option<BlockstoreCleanupService>,
    cost_update_service: CostUpdateService,
    voting_service: VotingService,
    warm_quic_cache_service: Option<WarmQuicCacheService>,
    drop_bank_service: DropBankService,
    duplicate_shred_listener: DuplicateShredListener,
}

pub struct TvuSockets {
    pub fetch: Vec<UdpSocket>,
    pub repair: UdpSocket,
    pub retransmit: Vec<UdpSocket>,
    pub ancestor_hashes_requests: UdpSocket,
}

pub struct TvuConfig {
    pub max_ledger_shreds: Option<u64>,
    pub shred_version: u16,
    // Validators from which repairs are requested
    pub repair_validators: Option<HashSet<Pubkey>>,
    // Validators which should be given priority when serving repairs
    pub repair_whitelist: Arc<RwLock<HashSet<Pubkey>>>,
    pub wait_for_vote_to_start_leader: bool,
    pub replay_forks_threads: NonZeroUsize,
    pub replay_transactions_threads: NonZeroUsize,
}

impl Default for TvuConfig {
    fn default() -> Self {
        Self {
            max_ledger_shreds: None,
            shred_version: 0,
            repair_validators: None,
            repair_whitelist: Arc::new(RwLock::new(HashSet::default())),
            wait_for_vote_to_start_leader: false,
            replay_forks_threads: NonZeroUsize::new(1).expect("1 is non-zero"),
            replay_transactions_threads: NonZeroUsize::new(1).expect("1 is non-zero"),
        }
    }
}

impl Tvu {
    /// This service receives messages from a leader in the network and processes the transactions
    /// on the bank state.
    /// # Arguments
    /// * `cluster_info` - The cluster_info state.
    /// * `sockets` - fetch, repair, and retransmit sockets
    /// * `blockstore` - the ledger itself
    #[allow(clippy::too_many_arguments)]
    pub fn new(
        vote_account: &Pubkey,
        authorized_voter_keypairs: Arc<RwLock<Vec<Arc<Keypair>>>>,
        bank_forks: &Arc<RwLock<BankForks>>,
        cluster_info: &Arc<ClusterInfo>,
        sockets: TvuSockets,
        blockstore: Arc<Blockstore>,
        ledger_signal_receiver: Receiver<bool>,
        rpc_subscriptions: &Arc<RpcSubscriptions>,
        poh_recorder: &Arc<RwLock<PohRecorder>>,
        tower: Tower,
        tower_storage: Arc<dyn TowerStorage>,
        leader_schedule_cache: &Arc<LeaderScheduleCache>,
        exit: Arc<AtomicBool>,
        block_commitment_cache: Arc<RwLock<BlockCommitmentCache>>,
        turbine_disabled: Arc<AtomicBool>,
        transaction_status_sender: Option<TransactionStatusSender>,
        rewards_recorder_sender: Option<RewardsRecorderSender>,
        cache_block_meta_sender: Option<CacheBlockMetaSender>,
        entry_notification_sender: Option<EntryNotifierSender>,
        vote_tracker: Arc<VoteTracker>,
        retransmit_slots_sender: Sender<Slot>,
        gossip_verified_vote_hash_receiver: GossipVerifiedVoteHashReceiver,
        verified_vote_receiver: VerifiedVoteReceiver,
        replay_vote_sender: ReplayVoteSender,
        completed_data_sets_sender: Option<CompletedDataSetsSender>,
        bank_notification_sender: Option<BankNotificationSenderConfig>,
        duplicate_confirmed_slots_receiver: DuplicateConfirmedSlotsReceiver,
        tvu_config: TvuConfig,
        max_slots: &Arc<MaxSlots>,
        block_metadata_notifier: Option<BlockMetadataNotifierArc>,
        wait_to_vote_slot: Option<Slot>,
        accounts_background_request_sender: AbsRequestSender,
        log_messages_bytes_limit: Option<usize>,
        connection_cache: Option<&Arc<ConnectionCache>>,
        prioritization_fee_cache: &Arc<PrioritizationFeeCache>,
        banking_tracer: Arc<BankingTracer>,
        turbine_quic_endpoint_sender: AsyncSender<(SocketAddr, Bytes)>,
        turbine_quic_endpoint_receiver: Receiver<(Pubkey, SocketAddr, Bytes)>,
        repair_quic_endpoint_sender: AsyncSender<LocalRequest>,
        outstanding_repair_requests: Arc<RwLock<OutstandingShredRepairs>>,
        cluster_slots: Arc<ClusterSlots>,
        wen_restart_repair_slots: Option<Arc<RwLock<Vec<Slot>>>>,
    ) -> Result<Self, String> {
        let in_wen_restart = wen_restart_repair_slots.is_some();

        let TvuSockets {
            repair: repair_socket,
            fetch: fetch_sockets,
            retransmit: retransmit_sockets,
            ancestor_hashes_requests: ancestor_hashes_socket,
        } = sockets;

        let (fetch_sender, fetch_receiver) = unbounded();

        let repair_socket = Arc::new(repair_socket);
        let ancestor_hashes_socket = Arc::new(ancestor_hashes_socket);
        let fetch_sockets: Vec<Arc<UdpSocket>> = fetch_sockets.into_iter().map(Arc::new).collect();
        let (repair_quic_endpoint_response_sender, repair_quic_endpoint_response_receiver) =
            unbounded();
        let fetch_stage = ShredFetchStage::new(
            fetch_sockets,
            turbine_quic_endpoint_receiver,
            repair_socket.clone(),
            repair_quic_endpoint_response_receiver,
            fetch_sender,
            tvu_config.shred_version,
            bank_forks.clone(),
            cluster_info.clone(),
            turbine_disabled,
            exit.clone(),
        );

        let (verified_sender, verified_receiver) = unbounded();
        let (retransmit_sender, retransmit_receiver) = unbounded();
        let shred_sigverify = solana_turbine::sigverify_shreds::spawn_shred_sigverify(
            cluster_info.clone(),
            bank_forks.clone(),
            leader_schedule_cache.clone(),
            fetch_receiver,
            retransmit_sender.clone(),
            verified_sender,
        );

        let retransmit_stage = RetransmitStage::new(
            bank_forks.clone(),
            leader_schedule_cache.clone(),
            cluster_info.clone(),
            Arc::new(retransmit_sockets),
            turbine_quic_endpoint_sender,
            retransmit_receiver,
            max_slots.clone(),
            Some(rpc_subscriptions.clone()),
        );

        let (ancestor_duplicate_slots_sender, ancestor_duplicate_slots_receiver) = unbounded();
        let (duplicate_slots_sender, duplicate_slots_receiver) = unbounded();
        let (ancestor_hashes_replay_update_sender, ancestor_hashes_replay_update_receiver) =
            unbounded();
        let (dumped_slots_sender, dumped_slots_receiver) = unbounded();
        let (popular_pruned_forks_sender, popular_pruned_forks_receiver) = unbounded();
        let window_service = {
            let epoch_schedule = bank_forks
                .read()
                .unwrap()
                .working_bank()
                .epoch_schedule()
                .clone();
            let repair_info = RepairInfo {
                bank_forks: bank_forks.clone(),
                epoch_schedule,
                ancestor_duplicate_slots_sender,
                repair_validators: tvu_config.repair_validators,
                repair_whitelist: tvu_config.repair_whitelist,
                cluster_info: cluster_info.clone(),
                cluster_slots: cluster_slots.clone(),
                wen_restart_repair_slots: wen_restart_repair_slots.clone(),
            };
            WindowService::new(
                blockstore.clone(),
                verified_receiver,
                retransmit_sender,
                repair_socket,
                ancestor_hashes_socket,
                repair_quic_endpoint_sender,
                repair_quic_endpoint_response_sender,
                exit.clone(),
                repair_info,
                leader_schedule_cache.clone(),
                verified_vote_receiver,
                completed_data_sets_sender,
                duplicate_slots_sender.clone(),
                ancestor_hashes_replay_update_receiver,
                dumped_slots_receiver,
                popular_pruned_forks_sender,
                outstanding_repair_requests,
            )
        };

        let (cluster_slots_update_sender, cluster_slots_update_receiver) = unbounded();
        let cluster_slots_service = ClusterSlotsService::new(
            blockstore.clone(),
            cluster_slots.clone(),
            bank_forks.clone(),
            cluster_info.clone(),
            cluster_slots_update_receiver,
            exit.clone(),
        );

        let replay_stage_config = ReplayStageConfig {
            vote_account: *vote_account,
            authorized_voter_keypairs,
            exit: exit.clone(),
            rpc_subscriptions: rpc_subscriptions.clone(),
            leader_schedule_cache: leader_schedule_cache.clone(),
            accounts_background_request_sender,
            block_commitment_cache,
            transaction_status_sender,
            rewards_recorder_sender,
            cache_block_meta_sender,
            entry_notification_sender,
            bank_notification_sender,
            wait_for_vote_to_start_leader: tvu_config.wait_for_vote_to_start_leader,
            ancestor_hashes_replay_update_sender,
            tower_storage: tower_storage.clone(),
            wait_to_vote_slot,
            replay_forks_threads: tvu_config.replay_forks_threads,
            replay_transactions_threads: tvu_config.replay_transactions_threads,
        };

        let (voting_sender, voting_receiver) = unbounded();
        let voting_service = VotingService::new(
            voting_receiver,
            cluster_info.clone(),
            poh_recorder.clone(),
            tower_storage,
        );

        let warm_quic_cache_service = connection_cache.and_then(|connection_cache| {
            if connection_cache.use_quic() {
                Some(WarmQuicCacheService::new(
                    connection_cache.clone(),
                    cluster_info.clone(),
                    poh_recorder.clone(),
                    exit.clone(),
                ))
            } else {
                None
            }
        });

        let (cost_update_sender, cost_update_receiver) = unbounded();
        let cost_update_service = CostUpdateService::new(blockstore.clone(), cost_update_receiver);

        let (drop_bank_sender, drop_bank_receiver) = unbounded();

        let drop_bank_service = DropBankService::new(drop_bank_receiver);

<<<<<<< HEAD
        let replay_stage = if wen_restart_repair_slots.is_some() {
=======
        let replay_stage = if in_wen_restart {
>>>>>>> 8fa95718
            None
        } else {
            Some(ReplayStage::new(
                replay_stage_config,
                blockstore.clone(),
                bank_forks.clone(),
                cluster_info.clone(),
                ledger_signal_receiver,
                duplicate_slots_receiver,
                poh_recorder.clone(),
                tower,
                vote_tracker,
                cluster_slots,
                retransmit_slots_sender,
                ancestor_duplicate_slots_receiver,
                replay_vote_sender,
                duplicate_confirmed_slots_receiver,
                gossip_verified_vote_hash_receiver,
                cluster_slots_update_sender,
                cost_update_sender,
                voting_sender,
                drop_bank_sender,
                block_metadata_notifier,
                log_messages_bytes_limit,
                prioritization_fee_cache.clone(),
                dumped_slots_sender,
                banking_tracer,
                popular_pruned_forks_receiver,
            )?)
        };

        let blockstore_cleanup_service = tvu_config.max_ledger_shreds.map(|max_ledger_shreds| {
            BlockstoreCleanupService::new(blockstore.clone(), max_ledger_shreds, exit.clone())
        });

        let duplicate_shred_listener = DuplicateShredListener::new(
            exit,
            cluster_info.clone(),
            DuplicateShredHandler::new(
                blockstore,
                leader_schedule_cache.clone(),
                bank_forks.clone(),
                duplicate_slots_sender,
                tvu_config.shred_version,
            ),
        );

        Ok(Tvu {
            fetch_stage,
            shred_sigverify,
            retransmit_stage,
            window_service,
            cluster_slots_service,
            replay_stage,
            blockstore_cleanup_service,
            cost_update_service,
            voting_service,
            warm_quic_cache_service,
            drop_bank_service,
            duplicate_shred_listener,
        })
    }

    pub fn join(self) -> thread::Result<()> {
        self.retransmit_stage.join()?;
        self.window_service.join()?;
        self.cluster_slots_service.join()?;
        self.fetch_stage.join()?;
        self.shred_sigverify.join()?;
        if self.blockstore_cleanup_service.is_some() {
            self.blockstore_cleanup_service.unwrap().join()?;
        }
        if self.replay_stage.is_some() {
            self.replay_stage.unwrap().join()?;
        }
        self.cost_update_service.join()?;
        self.voting_service.join()?;
        if let Some(warmup_service) = self.warm_quic_cache_service {
            warmup_service.join()?;
        }
        self.drop_bank_service.join()?;
        self.duplicate_shred_listener.join()?;
        Ok(())
    }
}

#[cfg(test)]
pub mod tests {
    use {
        super::*,
        crate::consensus::tower_storage::FileTowerStorage,
        serial_test::serial,
        solana_gossip::cluster_info::{ClusterInfo, Node},
        solana_ledger::{
            blockstore::BlockstoreSignals,
            blockstore_options::BlockstoreOptions,
            create_new_tmp_ledger,
            genesis_utils::{create_genesis_config, GenesisConfigInfo},
        },
        solana_poh::poh_recorder::create_test_recorder,
        solana_rpc::optimistically_confirmed_bank_tracker::OptimisticallyConfirmedBank,
        solana_runtime::bank::Bank,
        solana_sdk::signature::{Keypair, Signer},
        solana_streamer::socket::SocketAddrSpace,
        std::sync::atomic::{AtomicU64, Ordering},
    };

    fn test_tvu_exit(enable_wen_restart: bool) {
        solana_logger::setup();
        let leader = Node::new_localhost();
        let target1_keypair = Keypair::new();
        let target1 = Node::new_localhost_with_pubkey(&target1_keypair.pubkey());

        let starting_balance = 10_000;
        let GenesisConfigInfo { genesis_config, .. } = create_genesis_config(starting_balance);

        let bank_forks = BankForks::new_rw_arc(Bank::new_for_tests(&genesis_config));

        let (turbine_quic_endpoint_sender, _turbine_quic_endpoint_receiver) =
            tokio::sync::mpsc::channel(/*capacity:*/ 128);
        let (_turbine_quic_endpoint_sender, turbine_quic_endpoint_receiver) = unbounded();
        let (repair_quic_endpoint_sender, _repair_quic_endpoint_receiver) =
            tokio::sync::mpsc::channel(/*buffer:*/ 128);
        //start cluster_info1
        let cluster_info1 = ClusterInfo::new(
            target1.info.clone(),
            target1_keypair.into(),
            SocketAddrSpace::Unspecified,
        );
        cluster_info1.insert_info(leader.info);
        let cref1 = Arc::new(cluster_info1);

        let (blockstore_path, _) = create_new_tmp_ledger!(&genesis_config);
        let BlockstoreSignals {
            blockstore,
            ledger_signal_receiver,
            ..
        } = Blockstore::open_with_signal(&blockstore_path, BlockstoreOptions::default())
            .expect("Expected to successfully open ledger");
        let blockstore = Arc::new(blockstore);
        let bank = bank_forks.read().unwrap().working_bank();
        let (exit, poh_recorder, poh_service, _entry_receiver) =
            create_test_recorder(bank.clone(), blockstore.clone(), None, None);
        let vote_keypair = Keypair::new();
        let leader_schedule_cache = Arc::new(LeaderScheduleCache::new_from_bank(&bank));
        let block_commitment_cache = Arc::new(RwLock::new(BlockCommitmentCache::default()));
        let (retransmit_slots_sender, _retransmit_slots_receiver) = unbounded();
        let (_gossip_verified_vote_hash_sender, gossip_verified_vote_hash_receiver) = unbounded();
        let (_verified_vote_sender, verified_vote_receiver) = unbounded();
        let (replay_vote_sender, _replay_vote_receiver) = unbounded();
        let (_, gossip_confirmed_slots_receiver) = unbounded();
        let max_complete_transaction_status_slot = Arc::new(AtomicU64::default());
        let max_complete_rewards_slot = Arc::new(AtomicU64::default());
        let ignored_prioritization_fee_cache = Arc::new(PrioritizationFeeCache::new(0u64));
        let outstanding_repair_requests = Arc::<RwLock<OutstandingShredRepairs>>::default();
        let cluster_slots = Arc::new(ClusterSlots::default());
        let wen_restart_repair_slots = if enable_wen_restart {
            Some(Arc::new(RwLock::new(vec![])))
        } else {
            None
        };
        let tvu = Tvu::new(
            &vote_keypair.pubkey(),
            Arc::new(RwLock::new(vec![Arc::new(vote_keypair)])),
            &bank_forks,
            &cref1,
            {
                TvuSockets {
                    repair: target1.sockets.repair,
                    retransmit: target1.sockets.retransmit_sockets,
                    fetch: target1.sockets.tvu,
                    ancestor_hashes_requests: target1.sockets.ancestor_hashes_requests,
                }
            },
            blockstore,
            ledger_signal_receiver,
            &Arc::new(RpcSubscriptions::new_for_tests(
                exit.clone(),
                max_complete_transaction_status_slot,
                max_complete_rewards_slot,
                bank_forks.clone(),
                block_commitment_cache.clone(),
                OptimisticallyConfirmedBank::locked_from_bank_forks_root(&bank_forks),
            )),
            &poh_recorder,
            Tower::default(),
            Arc::new(FileTowerStorage::default()),
            &leader_schedule_cache,
            exit.clone(),
            block_commitment_cache,
            Arc::<AtomicBool>::default(),
            None,
            None,
            None,
            None,
            Arc::<VoteTracker>::default(),
            retransmit_slots_sender,
            gossip_verified_vote_hash_receiver,
            verified_vote_receiver,
            replay_vote_sender,
            /*completed_data_sets_sender:*/ None,
            None,
            gossip_confirmed_slots_receiver,
            TvuConfig::default(),
            &Arc::new(MaxSlots::default()),
            None,
            None,
            AbsRequestSender::default(),
            None,
            Some(&Arc::new(ConnectionCache::new("connection_cache_test"))),
            &ignored_prioritization_fee_cache,
            BankingTracer::new_disabled(),
            turbine_quic_endpoint_sender,
            turbine_quic_endpoint_receiver,
            repair_quic_endpoint_sender,
            outstanding_repair_requests,
            cluster_slots,
            wen_restart_repair_slots,
        )
        .expect("assume success");
        if enable_wen_restart {
            assert!(tvu.replay_stage.is_none())
        } else {
            assert!(tvu.replay_stage.is_some())
        }
        exit.store(true, Ordering::Relaxed);
        tvu.join().unwrap();
        poh_service.join().unwrap();
    }

    #[test]
    #[serial]
    fn test_tvu_exit_no_wen_restart() {
        test_tvu_exit(false);
    }

    #[test]
    #[serial]
    fn test_tvu_exit_with_wen_restart() {
        test_tvu_exit(true);
    }
}<|MERGE_RESOLUTION|>--- conflicted
+++ resolved
@@ -314,11 +314,7 @@
 
         let drop_bank_service = DropBankService::new(drop_bank_receiver);
 
-<<<<<<< HEAD
-        let replay_stage = if wen_restart_repair_slots.is_some() {
-=======
         let replay_stage = if in_wen_restart {
->>>>>>> 8fa95718
             None
         } else {
             Some(ReplayStage::new(
