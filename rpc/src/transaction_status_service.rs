--- conflicted
+++ resolved
@@ -61,13 +61,7 @@
                         break;
                     }
 
-<<<<<<< HEAD
-                    let message = match write_transaction_status_receiver.try_recv() {
-=======
-                    let message = match transaction_status_receiver_handle
-                        .recv_timeout(Duration::from_secs(1))
-                    {
->>>>>>> 0d682755
+                    let message = match transaction_status_receiver_handle.try_recv() {
                         Ok(message) => message,
                         Err(TryRecvError::Disconnected) => {
                             break;
