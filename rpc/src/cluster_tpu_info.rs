--- conflicted
+++ resolved
@@ -33,15 +33,11 @@
 
 impl TpuInfo for ClusterTpuInfo {
     fn refresh_recent_peers(&mut self) {
-        self.recent_peers = std::iter::once(self.cluster_info.my_contact_info()).chain(self
+        self.recent_peers = self
             .cluster_info
             .tpu_peers()
             .into_iter()
-<<<<<<< HEAD
-            )
-=======
             .chain(once(self.cluster_info.my_contact_info()))
->>>>>>> 1444baa4
             .filter_map(|node| {
                 Some((
                     *node.pubkey(),
