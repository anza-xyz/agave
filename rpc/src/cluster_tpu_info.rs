use {
    solana_gossip::{cluster_info::ClusterInfo, contact_info::Protocol},
    solana_poh::poh_recorder::PohRecorder,
    solana_sdk::{
        clock::{Slot, NUM_CONSECUTIVE_LEADER_SLOTS},
        pubkey::Pubkey,
    },
    solana_send_transaction_service::tpu_info::TpuInfo,
    std::{
        collections::HashMap,
        net::SocketAddr,
        sync::{Arc, RwLock},
    },
};

#[derive(Clone)]
pub struct ClusterTpuInfo {
    cluster_info: Arc<ClusterInfo>,
    poh_recorder: Arc<RwLock<PohRecorder>>,
    recent_peers: HashMap<Pubkey, (SocketAddr, SocketAddr)>, // values are socket address for UDP and QUIC protocols
}

impl ClusterTpuInfo {
    pub fn new(cluster_info: Arc<ClusterInfo>, poh_recorder: Arc<RwLock<PohRecorder>>) -> Self {
        Self {
            cluster_info,
            poh_recorder,
            recent_peers: HashMap::new(),
        }
    }
}

impl TpuInfo for ClusterTpuInfo {
    fn refresh_recent_peers(&mut self) {
        self.recent_peers = std::iter::once(self.cluster_info.my_contact_info()).chain(self
            .cluster_info
            .tpu_peers()
            .into_iter()
            )
            .filter_map(|node| {
                Some((
                    *node.pubkey(),
                    (
                        node.tpu(Protocol::UDP).ok()?,
                        node.tpu(Protocol::QUIC).ok()?,
                    ),
                ))
            })
            .collect();
    }

    fn get_leader_tpus(&self, max_count: u64, protocol: Protocol) -> Vec<&SocketAddr> {
        let recorder = self.poh_recorder.read().unwrap();
        warn!("pipeline_tracer: get_leader_tpus: {} {max_count} {:?} {:?}", recorder.current_slot(), std::thread::current(), std::backtrace::Backtrace::force_capture());
        let leaders: Vec<_> = (0..max_count)
            .filter_map(|i| recorder.leader_after_n_slots(i * NUM_CONSECUTIVE_LEADER_SLOTS))
            .collect();
        drop(recorder);
        let mut unique_leaders = vec![];
        for leader in leaders.iter() {
            if let Some(addr) = self.recent_peers.get(leader).map(|addr| match protocol {
                Protocol::UDP => &addr.0,
                Protocol::QUIC => &addr.1,
            }) {
                if !unique_leaders.contains(&addr) {
                    unique_leaders.push(addr);
                }
            }
        }
        unique_leaders
    }

    fn get_leader_tpus_with_slots(
        &self,
        max_count: u64,
        protocol: Protocol,
    ) -> Vec<(&SocketAddr, Slot)> {
        let recorder = self.poh_recorder.read().unwrap();
        let leaders: Vec<_> = (0..max_count)
            .rev()
<<<<<<< HEAD
            .filter_map(|future_slot| {
                NUM_CONSECUTIVE_LEADER_SLOTS
                    .checked_mul(future_slot)
                    .and_then(|slots_in_the_future| {
                        recorder.leader_and_slot_after_n_slots(slots_in_the_future)
=======
            .filter_map(|leader_offset| {
                leader_offset
                    .checked_mul(NUM_CONSECUTIVE_LEADER_SLOTS)
                    .and_then(|slot_offset| {
                        recorder.leader_and_slot_after_n_slots(slot_offset)
>>>>>>> 1b356279
                    })
            })
            .collect();
        warn!("pipeline_tracer: get_leader_tpus_with_slots: {} {max_count} {leaders:?} {:?} {:?}", recorder.current_slot(), std::thread::current(), std::backtrace::Backtrace::force_capture());
        drop(recorder);
        let addrs_to_slots = leaders
            .into_iter()
            .filter_map(|(leader_id, leader_slot)| {
                self.recent_peers
                    .get(&leader_id)
                    .map(|(udp_tpu, quic_tpu)| match protocol {
                        Protocol::UDP => (udp_tpu, leader_slot),
                        Protocol::QUIC => (quic_tpu, leader_slot),
                    })
            })
            .collect::<HashMap<_, _>>();
        let mut unique_leaders = Vec::from_iter(addrs_to_slots);
        unique_leaders.sort_by_key(|(_addr, slot)| *slot);
        unique_leaders
    }
}

#[cfg(test)]
mod test {
    use {
        super::*,
        solana_gossip::contact_info::ContactInfo,
        solana_ledger::{
            blockstore::Blockstore, get_tmp_ledger_path_auto_delete,
            leader_schedule_cache::LeaderScheduleCache,
        },
        solana_runtime::{
            bank::Bank,
            genesis_utils::{
                create_genesis_config_with_vote_accounts, GenesisConfigInfo, ValidatorVoteKeypairs,
            },
        },
        solana_sdk::{
            poh_config::PohConfig,
            quic::QUIC_PORT_OFFSET,
            signature::{Keypair, Signer},
            timing::timestamp,
        },
        solana_streamer::socket::SocketAddrSpace,
        std::{net::Ipv4Addr, sync::atomic::AtomicBool},
    };

    #[test]
    fn test_get_leader_tpus() {
        let ledger_path = get_tmp_ledger_path_auto_delete!();
        let blockstore = Blockstore::open(ledger_path.path()).unwrap();

        let validator_vote_keypairs0 = ValidatorVoteKeypairs::new_rand();
        let validator_vote_keypairs1 = ValidatorVoteKeypairs::new_rand();
        let validator_vote_keypairs2 = ValidatorVoteKeypairs::new_rand();
        let validator_keypairs = vec![
            &validator_vote_keypairs0,
            &validator_vote_keypairs1,
            &validator_vote_keypairs2,
        ];
        let GenesisConfigInfo { genesis_config, .. } = create_genesis_config_with_vote_accounts(
            1_000_000_000,
            &validator_keypairs,
            vec![10_000; 3],
        );
        let bank = Arc::new(Bank::new_for_tests(&genesis_config));

        let (poh_recorder, _entry_receiver, _record_receiver) = PohRecorder::new(
            0,
            bank.last_blockhash(),
            bank.clone(),
            Some((2, 2)),
            bank.ticks_per_slot(),
            Arc::new(blockstore),
            &Arc::new(LeaderScheduleCache::new_from_bank(&bank)),
            &PohConfig::default(),
            Arc::new(AtomicBool::default()),
        );

        let node_keypair = Arc::new(Keypair::new());
        let cluster_info = Arc::new(ClusterInfo::new(
            ContactInfo::new_localhost(&node_keypair.pubkey(), timestamp()),
            node_keypair,
            SocketAddrSpace::Unspecified,
        ));

        let validator0_socket = (
            SocketAddr::from((Ipv4Addr::LOCALHOST, 1111)),
            SocketAddr::from((Ipv4Addr::LOCALHOST, 1111 + QUIC_PORT_OFFSET)),
        );
        let validator1_socket = (
            SocketAddr::from((Ipv4Addr::LOCALHOST, 2222)),
            SocketAddr::from((Ipv4Addr::LOCALHOST, 2222 + QUIC_PORT_OFFSET)),
        );
        let validator2_socket = (
            SocketAddr::from((Ipv4Addr::LOCALHOST, 3333)),
            SocketAddr::from((Ipv4Addr::LOCALHOST, 3333 + QUIC_PORT_OFFSET)),
        );
        let recent_peers: HashMap<_, _> = vec![
            (
                validator_vote_keypairs0.node_keypair.pubkey(),
                validator0_socket,
            ),
            (
                validator_vote_keypairs1.node_keypair.pubkey(),
                validator1_socket,
            ),
            (
                validator_vote_keypairs2.node_keypair.pubkey(),
                validator2_socket,
            ),
        ]
        .iter()
        .cloned()
        .collect();
        let leader_info = ClusterTpuInfo {
            cluster_info,
            poh_recorder: Arc::new(RwLock::new(poh_recorder)),
            recent_peers: recent_peers.clone(),
        };

        let slot = bank.slot();
        let first_leader =
            solana_ledger::leader_schedule_utils::slot_leader_at(slot, &bank).unwrap();
        assert_eq!(
            leader_info.get_leader_tpus(1, Protocol::UDP),
            vec![&recent_peers.get(&first_leader).unwrap().0]
        );
        assert_eq!(
            leader_info.get_leader_tpus_with_slots(1, Protocol::UDP),
            vec![(&recent_peers.get(&first_leader).unwrap().0, 0)]
        );

        let second_leader = solana_ledger::leader_schedule_utils::slot_leader_at(
            slot + NUM_CONSECUTIVE_LEADER_SLOTS,
            &bank,
        )
        .unwrap();
        let mut expected_leader_sockets = vec![
            &recent_peers.get(&first_leader).unwrap().0,
            &recent_peers.get(&second_leader).unwrap().0,
        ];
        expected_leader_sockets.dedup();
        assert_eq!(
            leader_info.get_leader_tpus(2, Protocol::UDP),
            expected_leader_sockets
        );
        assert_eq!(
            leader_info.get_leader_tpus_with_slots(2, Protocol::UDP),
            expected_leader_sockets
                .into_iter()
                .zip([0, 4])
                .collect::<Vec<_>>()
        );

        let third_leader = solana_ledger::leader_schedule_utils::slot_leader_at(
            slot + (2 * NUM_CONSECUTIVE_LEADER_SLOTS),
            &bank,
        )
        .unwrap();
        let mut expected_leader_sockets = vec![
            &recent_peers.get(&first_leader).unwrap().0,
            &recent_peers.get(&second_leader).unwrap().0,
            &recent_peers.get(&third_leader).unwrap().0,
        ];
        expected_leader_sockets.dedup();
        assert_eq!(
            leader_info.get_leader_tpus(3, Protocol::UDP),
            expected_leader_sockets
        );
        // Only 2 leader tpus are returned always... so [0, 4, 8] isn't right here.
        // This assumption is safe. After all, leader schedule generation must be deterministic.
        assert_eq!(
            leader_info.get_leader_tpus_with_slots(3, Protocol::UDP),
            expected_leader_sockets
                .into_iter()
                .zip([0, 4])
                .collect::<Vec<_>>()
        );

        for x in 4..8 {
            assert!(leader_info.get_leader_tpus(x, Protocol::UDP).len() <= recent_peers.len());
            assert!(
                leader_info
                    .get_leader_tpus_with_slots(x, Protocol::UDP)
                    .len()
                    <= recent_peers.len()
            );
        }
    }
}<|MERGE_RESOLUTION|>--- conflicted
+++ resolved
@@ -78,19 +78,11 @@
         let recorder = self.poh_recorder.read().unwrap();
         let leaders: Vec<_> = (0..max_count)
             .rev()
-<<<<<<< HEAD
             .filter_map(|future_slot| {
                 NUM_CONSECUTIVE_LEADER_SLOTS
                     .checked_mul(future_slot)
                     .and_then(|slots_in_the_future| {
                         recorder.leader_and_slot_after_n_slots(slots_in_the_future)
-=======
-            .filter_map(|leader_offset| {
-                leader_offset
-                    .checked_mul(NUM_CONSECUTIVE_LEADER_SLOTS)
-                    .and_then(|slot_offset| {
-                        recorder.leader_and_slot_after_n_slots(slot_offset)
->>>>>>> 1b356279
                     })
             })
             .collect();
