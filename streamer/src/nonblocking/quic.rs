use {
    crate::{
        nonblocking::stream_throttle::{
            ConnectionStreamCounter, StakedStreamLoadEMA, MAX_STREAMS_PER_MS,
            STREAM_STOP_CODE_THROTTLING, STREAM_THROTTLING_INTERVAL_MS,
        },
        quic::{configure_server, QuicServerError, StreamStats},
        streamer::StakedNodes,
        tls_certificates::get_pubkey_from_tls_certificate,
    },
    async_channel::{
        unbounded as async_unbounded, Receiver as AsyncReceiver, Sender as AsyncSender,
    },
    bytes::Bytes,
    crossbeam_channel::Sender,
    indexmap::map::{Entry, IndexMap},
    percentage::Percentage,
    quinn::{Connecting, Connection, Endpoint, EndpointConfig, TokioRuntime, VarInt},
    quinn_proto::VarIntBoundsExceeded,
    rand::{thread_rng, Rng},
    solana_measure::measure::Measure,
    solana_perf::packet::{PacketBatch, PACKETS_PER_BATCH},
    solana_sdk::{
        packet::{Meta, PACKET_DATA_SIZE},
        pubkey::Pubkey,
        quic::{
            QUIC_CONNECTION_HANDSHAKE_TIMEOUT, QUIC_MAX_STAKED_CONCURRENT_STREAMS,
            QUIC_MAX_STAKED_RECEIVE_WINDOW_RATIO, QUIC_MAX_UNSTAKED_CONCURRENT_STREAMS,
            QUIC_MIN_STAKED_CONCURRENT_STREAMS, QUIC_MIN_STAKED_RECEIVE_WINDOW_RATIO,
            QUIC_TOTAL_STAKED_CONCURRENT_STREAMS, QUIC_UNSTAKED_RECEIVE_WINDOW_RATIO,
        },
        signature::{Keypair, Signature},
        timing,
    },
    solana_transaction_metrics_tracker::signature_if_should_track_packet,
    std::{
        iter::repeat_with,
        net::{IpAddr, SocketAddr, UdpSocket},
        // CAUTION: be careful not to introduce any awaits while holding an RwLock.
        sync::{
            atomic::{AtomicBool, AtomicU64, Ordering},
            Arc, RwLock,
        },
        time::{Duration, Instant},
    },
    tokio::{
        // CAUTION: It's kind of sketch that we're mixing async and sync locks (see the RwLock above).
        // This is done so that sync code can also access the stake table.
        // Make sure we don't hold a sync lock across an await - including the await to
        // lock an async Mutex. This does not happen now and should not happen as long as we
        // don't hold an async Mutex and sync RwLock at the same time (currently true)
        // but if we do, the scope of the RwLock must always be a subset of the async Mutex
        // (i.e. lock order is always async Mutex -> RwLock). Also, be careful not to
        // introduce any other awaits while holding the RwLock.
        sync::{Mutex, MutexGuard},
        task::JoinHandle,
        time::timeout,
    },
};

const WAIT_FOR_STREAM_TIMEOUT: Duration = Duration::from_millis(100);
pub const DEFAULT_WAIT_FOR_CHUNK_TIMEOUT: Duration = Duration::from_secs(10);

pub const ALPN_TPU_PROTOCOL_ID: &[u8] = b"solana-tpu";

const CONNECTION_CLOSE_CODE_DROPPED_ENTRY: u32 = 1;
const CONNECTION_CLOSE_REASON_DROPPED_ENTRY: &[u8] = b"dropped";

const CONNECTION_CLOSE_CODE_DISALLOWED: u32 = 2;
const CONNECTION_CLOSE_REASON_DISALLOWED: &[u8] = b"disallowed";

const CONNECTION_CLOSE_CODE_EXCEED_MAX_STREAM_COUNT: u32 = 3;
const CONNECTION_CLOSE_REASON_EXCEED_MAX_STREAM_COUNT: &[u8] = b"exceed_max_stream_count";

const CONNECTION_CLOSE_CODE_TOO_MANY: u32 = 4;
const CONNECTION_CLOSE_REASON_TOO_MANY: &[u8] = b"too_many";

// A sequence of bytes that is part of a packet
// along with where in the packet it is
struct PacketChunk {
    pub bytes: Bytes,
    // The offset of these bytes in the Quic stream
    // and thus the beginning offset in the slice of the
    // Packet data array into which the bytes will be copied
    pub offset: usize,
    // The end offset of these bytes in the Quic stream
    // and thus the end of the slice in the Packet data array
    // into which the bytes will be copied
    pub end_of_chunk: usize,
}

// A struct to accumulate the bytes making up
// a packet, along with their offsets, and the
// packet metadata. We use this accumulator to avoid
// multiple copies of the Bytes (when building up
// the Packet and then when copying the Packet into a PacketBatch)
struct PacketAccumulator {
    pub meta: Meta,
    pub chunks: Vec<PacketChunk>,
    pub start_time: Instant,
}

#[derive(Copy, Clone, Debug)]
pub enum ConnectionPeerType {
    Unstaked,
    Staked(u64),
}

impl ConnectionPeerType {
    pub(crate) fn is_staked(&self) -> bool {
        matches!(self, ConnectionPeerType::Staked(_))
    }
}

#[allow(clippy::too_many_arguments)]
pub fn spawn_server(
    name: &'static str,
    sock: UdpSocket,
    keypair: &Keypair,
    packet_sender: Sender<PacketBatch>,
    exit: Arc<AtomicBool>,
    max_connections_per_peer: usize,
    staked_nodes: Arc<RwLock<StakedNodes>>,
    max_staked_connections: usize,
    max_unstaked_connections: usize,
    wait_for_chunk_timeout: Duration,
    coalesce: Duration,
) -> Result<(Endpoint, Arc<StreamStats>, JoinHandle<()>), QuicServerError> {
    info!("Start {name} quic server on {sock:?}");
    let (config, _cert) = configure_server(keypair)?;

    let endpoint = Endpoint::new(
        EndpointConfig::default(),
        Some(config),
        sock,
        Arc::new(TokioRuntime),
    )
    .map_err(QuicServerError::EndpointFailed)?;
    let stats = Arc::<StreamStats>::default();
    let handle = tokio::spawn(run_server(
        name,
        endpoint.clone(),
        packet_sender,
        exit,
        max_connections_per_peer,
        staked_nodes,
        max_staked_connections,
        max_unstaked_connections,
        stats.clone(),
        wait_for_chunk_timeout,
        coalesce,
    ));
    Ok((endpoint, stats, handle))
}

#[allow(clippy::too_many_arguments)]
async fn run_server(
    name: &'static str,
    incoming: Endpoint,
    packet_sender: Sender<PacketBatch>,
    exit: Arc<AtomicBool>,
    max_connections_per_peer: usize,
    staked_nodes: Arc<RwLock<StakedNodes>>,
    max_staked_connections: usize,
    max_unstaked_connections: usize,
    stats: Arc<StreamStats>,
    wait_for_chunk_timeout: Duration,
    coalesce: Duration,
) {
    const WAIT_FOR_CONNECTION_TIMEOUT: Duration = Duration::from_secs(1);
    debug!("spawn quic server");
    let mut last_datapoint = Instant::now();
    let unstaked_connection_table: Arc<Mutex<ConnectionTable>> =
        Arc::new(Mutex::new(ConnectionTable::new()));
    let stream_load_ema = Arc::new(StakedStreamLoadEMA::new(
        stats.clone(),
        max_unstaked_connections,
    ));
    let staked_connection_table: Arc<Mutex<ConnectionTable>> =
        Arc::new(Mutex::new(ConnectionTable::new()));
    let (sender, receiver) = async_unbounded();
    tokio::spawn(packet_batch_sender(
        packet_sender,
        receiver,
        exit.clone(),
        stats.clone(),
        coalesce,
    ));
    while !exit.load(Ordering::Relaxed) {
        let timeout_connection = timeout(WAIT_FOR_CONNECTION_TIMEOUT, incoming.accept()).await;

        if last_datapoint.elapsed().as_secs() >= 5 {
            stats.report(name);
            last_datapoint = Instant::now();
        }

        if let Ok(Some(connection)) = timeout_connection {
            info!("Got a connection {:?}", connection.remote_address());
            tokio::spawn(setup_connection(
                connection,
                unstaked_connection_table.clone(),
                staked_connection_table.clone(),
                sender.clone(),
                max_connections_per_peer,
                staked_nodes.clone(),
                max_staked_connections,
                max_unstaked_connections,
                stats.clone(),
                wait_for_chunk_timeout,
                stream_load_ema.clone(),
            ));
        } else {
            debug!("accept(): Timed out waiting for connection");
        }
    }
}

fn prune_unstaked_connection_table(
    unstaked_connection_table: &mut ConnectionTable,
    max_unstaked_connections: usize,
    stats: Arc<StreamStats>,
) {
    if unstaked_connection_table.total_size >= max_unstaked_connections {
        const PRUNE_TABLE_TO_PERCENTAGE: u8 = 90;
        let max_percentage_full = Percentage::from(PRUNE_TABLE_TO_PERCENTAGE);

        let max_connections = max_percentage_full.apply_to(max_unstaked_connections);
        let num_pruned = unstaked_connection_table.prune_oldest(max_connections);
        stats.num_evictions.fetch_add(num_pruned, Ordering::Relaxed);
    }
}

pub fn get_remote_pubkey(connection: &Connection) -> Option<Pubkey> {
    // Use the client cert only if it is self signed and the chain length is 1.
    connection
        .peer_identity()?
        .downcast::<Vec<rustls::Certificate>>()
        .ok()
        .filter(|certs| certs.len() == 1)?
        .first()
        .and_then(get_pubkey_from_tls_certificate)
}

fn get_connection_stake(
    connection: &Connection,
    staked_nodes: &RwLock<StakedNodes>,
) -> Option<(Pubkey, u64, u64, u64, u64)> {
    let pubkey = get_remote_pubkey(connection)?;
    debug!("Peer public key is {pubkey:?}");
    let staked_nodes = staked_nodes.read().unwrap();
    Some((
        pubkey,
        staked_nodes.get_node_stake(&pubkey)?,
        staked_nodes.total_stake(),
        staked_nodes.max_stake(),
        staked_nodes.min_stake(),
    ))
}

pub fn compute_max_allowed_uni_streams(peer_type: ConnectionPeerType, total_stake: u64) -> usize {
    match peer_type {
        ConnectionPeerType::Staked(peer_stake) => {
            // No checked math for f64 type. So let's explicitly check for 0 here
            if total_stake == 0 || peer_stake > total_stake {
                warn!(
                    "Invalid stake values: peer_stake: {:?}, total_stake: {:?}",
                    peer_stake, total_stake,
                );

                QUIC_MIN_STAKED_CONCURRENT_STREAMS
            } else {
                let delta = (QUIC_TOTAL_STAKED_CONCURRENT_STREAMS
                    - QUIC_MIN_STAKED_CONCURRENT_STREAMS) as f64;

                (((peer_stake as f64 / total_stake as f64) * delta) as usize
                    + QUIC_MIN_STAKED_CONCURRENT_STREAMS)
                    .clamp(
                        QUIC_MIN_STAKED_CONCURRENT_STREAMS,
                        QUIC_MAX_STAKED_CONCURRENT_STREAMS,
                    )
            }
        }
        ConnectionPeerType::Unstaked => QUIC_MAX_UNSTAKED_CONCURRENT_STREAMS,
    }
}

enum ConnectionHandlerError {
    ConnectionAddError,
    MaxStreamError,
}

#[derive(Clone)]
struct NewConnectionHandlerParams {
    // In principle, the code can be made to work with a crossbeam channel
    // as long as we're careful never to use a blocking recv or send call
    // but I've found that it's simply too easy to accidentally block
    // in async code when using the crossbeam channel, so for the sake of maintainability,
    // we're sticking with an async channel
    packet_sender: AsyncSender<PacketAccumulator>,
    remote_pubkey: Option<Pubkey>,
    peer_type: ConnectionPeerType,
    total_stake: u64,
    max_connections_per_peer: usize,
    stats: Arc<StreamStats>,
    max_stake: u64,
    min_stake: u64,
}

impl NewConnectionHandlerParams {
    fn new_unstaked(
        packet_sender: AsyncSender<PacketAccumulator>,
        max_connections_per_peer: usize,
        stats: Arc<StreamStats>,
    ) -> NewConnectionHandlerParams {
        NewConnectionHandlerParams {
            packet_sender,
            remote_pubkey: None,
            peer_type: ConnectionPeerType::Unstaked,
            total_stake: 0,
            max_connections_per_peer,
            stats,
            max_stake: 0,
            min_stake: 0,
        }
    }
}

fn handle_and_cache_new_connection(
    connection: Connection,
    mut connection_table_l: MutexGuard<ConnectionTable>,
    connection_table: Arc<Mutex<ConnectionTable>>,
    params: &NewConnectionHandlerParams,
    wait_for_chunk_timeout: Duration,
    stream_load_ema: Arc<StakedStreamLoadEMA>,
) -> Result<(), ConnectionHandlerError> {
    if let Ok(max_uni_streams) = VarInt::from_u64(compute_max_allowed_uni_streams(
        params.peer_type,
        params.total_stake,
    ) as u64)
    {
        connection.set_max_concurrent_uni_streams(max_uni_streams);
        let receive_window =
            compute_recieve_window(params.max_stake, params.min_stake, params.peer_type);

        if let Ok(receive_window) = receive_window {
            connection.set_receive_window(receive_window);
        }

        let remote_addr = connection.remote_address();

        debug!(
            "Peer type {:?}, total stake {}, max streams {} receive_window {:?} from peer {}",
            params.peer_type,
            params.total_stake,
            max_uni_streams.into_inner(),
            receive_window,
            remote_addr,
        );

        if let Some((last_update, stream_exit, stream_counter)) = connection_table_l
            .try_add_connection(
                ConnectionTableKey::new(remote_addr.ip(), params.remote_pubkey),
                remote_addr.port(),
                Some(connection.clone()),
                params.peer_type,
                timing::timestamp(),
                params.max_connections_per_peer,
            )
        {
            drop(connection_table_l);
            tokio::spawn(handle_connection(
                connection,
                remote_addr,
                last_update,
                connection_table,
                stream_exit,
                params.clone(),
                wait_for_chunk_timeout,
                stream_load_ema,
                stream_counter,
            ));
            Ok(())
        } else {
            params
                .stats
                .connection_add_failed
                .fetch_add(1, Ordering::Relaxed);
            Err(ConnectionHandlerError::ConnectionAddError)
        }
    } else {
        connection.close(
            CONNECTION_CLOSE_CODE_EXCEED_MAX_STREAM_COUNT.into(),
            CONNECTION_CLOSE_REASON_EXCEED_MAX_STREAM_COUNT,
        );
        params
            .stats
            .connection_add_failed_invalid_stream_count
            .fetch_add(1, Ordering::Relaxed);
        Err(ConnectionHandlerError::MaxStreamError)
    }
}

async fn prune_unstaked_connections_and_add_new_connection(
    connection: Connection,
    connection_table: Arc<Mutex<ConnectionTable>>,
    max_connections: usize,
    params: &NewConnectionHandlerParams,
    wait_for_chunk_timeout: Duration,
    stream_load_ema: Arc<StakedStreamLoadEMA>,
) -> Result<(), ConnectionHandlerError> {
    let stats = params.stats.clone();
    if max_connections > 0 {
        let connection_table_clone = connection_table.clone();
        let mut connection_table = connection_table.lock().await;
        prune_unstaked_connection_table(&mut connection_table, max_connections, stats);
        handle_and_cache_new_connection(
            connection,
            connection_table,
            connection_table_clone,
            params,
            wait_for_chunk_timeout,
            stream_load_ema,
        )
    } else {
        connection.close(
            CONNECTION_CLOSE_CODE_DISALLOWED.into(),
            CONNECTION_CLOSE_REASON_DISALLOWED,
        );
        Err(ConnectionHandlerError::ConnectionAddError)
    }
}

/// Calculate the ratio for per connection receive window from a staked peer
fn compute_receive_window_ratio_for_staked_node(max_stake: u64, min_stake: u64, stake: u64) -> u64 {
    // Testing shows the maximum througput from a connection is achieved at receive_window =
    // PACKET_DATA_SIZE * 10. Beyond that, there is not much gain. We linearly map the
    // stake to the ratio range from QUIC_MIN_STAKED_RECEIVE_WINDOW_RATIO to
    // QUIC_MAX_STAKED_RECEIVE_WINDOW_RATIO. Where the linear algebra of finding the ratio 'r'
    // for stake 's' is,
    // r(s) = a * s + b. Given the max_stake, min_stake, max_ratio, min_ratio, we can find
    // a and b.

    if stake > max_stake {
        return QUIC_MAX_STAKED_RECEIVE_WINDOW_RATIO;
    }

    let max_ratio = QUIC_MAX_STAKED_RECEIVE_WINDOW_RATIO;
    let min_ratio = QUIC_MIN_STAKED_RECEIVE_WINDOW_RATIO;
    if max_stake > min_stake {
        let a = (max_ratio - min_ratio) as f64 / (max_stake - min_stake) as f64;
        let b = max_ratio as f64 - ((max_stake as f64) * a);
        let ratio = (a * stake as f64) + b;
        ratio.round() as u64
    } else {
        QUIC_MAX_STAKED_RECEIVE_WINDOW_RATIO
    }
}

fn compute_recieve_window(
    max_stake: u64,
    min_stake: u64,
    peer_type: ConnectionPeerType,
) -> Result<VarInt, VarIntBoundsExceeded> {
    match peer_type {
        ConnectionPeerType::Unstaked => {
            VarInt::from_u64(PACKET_DATA_SIZE as u64 * QUIC_UNSTAKED_RECEIVE_WINDOW_RATIO)
        }
        ConnectionPeerType::Staked(peer_stake) => {
            let ratio =
                compute_receive_window_ratio_for_staked_node(max_stake, min_stake, peer_stake);
            VarInt::from_u64(PACKET_DATA_SIZE as u64 * ratio)
        }
    }
}

#[allow(clippy::too_many_arguments)]
async fn setup_connection(
    connecting: Connecting,
    unstaked_connection_table: Arc<Mutex<ConnectionTable>>,
    staked_connection_table: Arc<Mutex<ConnectionTable>>,
    packet_sender: AsyncSender<PacketAccumulator>,
    max_connections_per_peer: usize,
    staked_nodes: Arc<RwLock<StakedNodes>>,
    max_staked_connections: usize,
    max_unstaked_connections: usize,
    stats: Arc<StreamStats>,
    wait_for_chunk_timeout: Duration,
    stream_load_ema: Arc<StakedStreamLoadEMA>,
) {
    const PRUNE_RANDOM_SAMPLE_SIZE: usize = 2;
    let from = connecting.remote_address();
    if let Ok(connecting_result) = timeout(QUIC_CONNECTION_HANDSHAKE_TIMEOUT, connecting).await {
        match connecting_result {
            Ok(new_connection) => {
                stats.total_new_connections.fetch_add(1, Ordering::Relaxed);

                let params = get_connection_stake(&new_connection, &staked_nodes).map_or(
                    NewConnectionHandlerParams::new_unstaked(
                        packet_sender.clone(),
                        max_connections_per_peer,
                        stats.clone(),
                    ),
                    |(pubkey, stake, total_stake, max_stake, min_stake)| {
<<<<<<< HEAD
                        // The heuristic is that the stake should be large engouh to have 1 stream pass throuh within one throttle
                        // interval during which we allow max (MAX_STREAMS_PER_MS * STREAM_THROTTLING_INTERVAL_MS) streams.
                        let min_stake_ratio =
                            1_f64 / (MAX_STREAMS_PER_MS * STREAM_THROTTLING_INTERVAL_MS) as f64;
                        let stake_ratio = stake as f64 / total_stake as f64;
                        let peer_type = if stake_ratio < min_stake_ratio {
=======
                        // At least 1 stream out of the all streams allowed in 100 ms window
                        let min_ratio = 1_f64 / (MAX_STREAMS_PER_MS * 100) as f64;
                        let stake_ratio = stake as f64 / total_stake as f64;
                        let peer_type = if stake_ratio < min_ratio {
>>>>>>> 0edfcb67
                            // If it is a staked connection with ultra low stake ratio, treat it as unstaked.
                            ConnectionPeerType::Unstaked
                        } else {
                            ConnectionPeerType::Staked(stake)
                        };

                        NewConnectionHandlerParams {
                            packet_sender,
                            remote_pubkey: Some(pubkey),
                            peer_type,
                            total_stake,
                            max_connections_per_peer,
                            stats: stats.clone(),
                            max_stake,
                            min_stake,
                        }
                    },
                );

                match params.peer_type {
                    ConnectionPeerType::Staked(stake) => {
                        let mut connection_table_l = staked_connection_table.lock().await;

                        if connection_table_l.total_size >= max_staked_connections {
                            let num_pruned =
                                connection_table_l.prune_random(PRUNE_RANDOM_SAMPLE_SIZE, stake);
                            stats.num_evictions.fetch_add(num_pruned, Ordering::Relaxed);
                        }

                        if connection_table_l.total_size < max_staked_connections {
                            if let Ok(()) = handle_and_cache_new_connection(
                                new_connection,
                                connection_table_l,
                                staked_connection_table.clone(),
                                &params,
                                wait_for_chunk_timeout,
                                stream_load_ema.clone(),
                            ) {
                                stats
                                    .connection_added_from_staked_peer
                                    .fetch_add(1, Ordering::Relaxed);
                            }
                        } else {
                            // If we couldn't prune a connection in the staked connection table, let's
                            // put this connection in the unstaked connection table. If needed, prune a
                            // connection from the unstaked connection table.
                            if let Ok(()) = prune_unstaked_connections_and_add_new_connection(
                                new_connection,
                                unstaked_connection_table.clone(),
                                max_unstaked_connections,
                                &params,
                                wait_for_chunk_timeout,
                                stream_load_ema.clone(),
                            )
                            .await
                            {
                                stats
                                    .connection_added_from_staked_peer
                                    .fetch_add(1, Ordering::Relaxed);
                            } else {
                                stats
                                    .connection_add_failed_on_pruning
                                    .fetch_add(1, Ordering::Relaxed);
                                stats
                                    .connection_add_failed_staked_node
                                    .fetch_add(1, Ordering::Relaxed);
                            }
                        }
                    }
                    ConnectionPeerType::Unstaked => {
                        if let Ok(()) = prune_unstaked_connections_and_add_new_connection(
                            new_connection,
                            unstaked_connection_table.clone(),
                            max_unstaked_connections,
                            &params,
                            wait_for_chunk_timeout,
                            stream_load_ema.clone(),
                        )
                        .await
                        {
                            stats
                                .connection_added_from_unstaked_peer
                                .fetch_add(1, Ordering::Relaxed);
                        } else {
                            stats
                                .connection_add_failed_unstaked_node
                                .fetch_add(1, Ordering::Relaxed);
                        }
                    }
                }
            }
            Err(e) => {
                handle_connection_error(e, &stats, from);
            }
        }
    } else {
        stats
            .connection_setup_timeout
            .fetch_add(1, Ordering::Relaxed);
    }
}

fn handle_connection_error(e: quinn::ConnectionError, stats: &StreamStats, from: SocketAddr) {
    debug!("error: {:?} from: {:?}", e, from);
    stats.connection_setup_error.fetch_add(1, Ordering::Relaxed);
    match e {
        quinn::ConnectionError::TimedOut => {
            stats
                .connection_setup_error_timed_out
                .fetch_add(1, Ordering::Relaxed);
        }
        quinn::ConnectionError::ConnectionClosed(_) => {
            stats
                .connection_setup_error_closed
                .fetch_add(1, Ordering::Relaxed);
        }
        quinn::ConnectionError::TransportError(_) => {
            stats
                .connection_setup_error_transport
                .fetch_add(1, Ordering::Relaxed);
        }
        quinn::ConnectionError::ApplicationClosed(_) => {
            stats
                .connection_setup_error_app_closed
                .fetch_add(1, Ordering::Relaxed);
        }
        quinn::ConnectionError::Reset => {
            stats
                .connection_setup_error_reset
                .fetch_add(1, Ordering::Relaxed);
        }
        quinn::ConnectionError::LocallyClosed => {
            stats
                .connection_setup_error_locally_closed
                .fetch_add(1, Ordering::Relaxed);
        }
        _ => {}
    }
}

async fn packet_batch_sender(
    packet_sender: Sender<PacketBatch>,
    packet_receiver: AsyncReceiver<PacketAccumulator>,
    exit: Arc<AtomicBool>,
    stats: Arc<StreamStats>,
    coalesce: Duration,
) {
    trace!("enter packet_batch_sender");
    let mut batch_start_time = Instant::now();
    loop {
        let mut packet_perf_measure: Vec<([u8; 64], Instant)> = Vec::default();
        let mut packet_batch = PacketBatch::with_capacity(PACKETS_PER_BATCH);
        let mut total_bytes: usize = 0;

        stats
            .total_packet_batches_allocated
            .fetch_add(1, Ordering::Relaxed);
        stats
            .total_packets_allocated
            .fetch_add(PACKETS_PER_BATCH, Ordering::Relaxed);

        loop {
            if exit.load(Ordering::Relaxed) {
                return;
            }
            let elapsed = batch_start_time.elapsed();
            if packet_batch.len() >= PACKETS_PER_BATCH
                || (!packet_batch.is_empty() && elapsed >= coalesce)
            {
                let len = packet_batch.len();
                track_streamer_fetch_packet_performance(&packet_perf_measure, &stats);

                if let Err(e) = packet_sender.send(packet_batch) {
                    stats
                        .total_packet_batch_send_err
                        .fetch_add(1, Ordering::Relaxed);
                    trace!("Send error: {}", e);
                } else {
                    stats
                        .total_packet_batches_sent
                        .fetch_add(1, Ordering::Relaxed);

                    stats
                        .total_packets_sent_to_consumer
                        .fetch_add(len, Ordering::Relaxed);

                    stats
                        .total_bytes_sent_to_consumer
                        .fetch_add(total_bytes, Ordering::Relaxed);

                    trace!("Sent {} packet batch", len);
                }
                break;
            }

            let timeout_res = timeout(Duration::from_micros(250), packet_receiver.recv()).await;

            if let Ok(Ok(packet_accumulator)) = timeout_res {
                // Start the timeout from when the packet batch first becomes non-empty
                if packet_batch.is_empty() {
                    batch_start_time = Instant::now();
                }

                unsafe {
                    packet_batch.set_len(packet_batch.len() + 1);
                }

                let i = packet_batch.len() - 1;
                *packet_batch[i].meta_mut() = packet_accumulator.meta;
                let num_chunks = packet_accumulator.chunks.len();
                for chunk in packet_accumulator.chunks {
                    packet_batch[i].buffer_mut()[chunk.offset..chunk.end_of_chunk]
                        .copy_from_slice(&chunk.bytes);
                }

                total_bytes += packet_batch[i].meta().size;

                if let Some(signature) = signature_if_should_track_packet(&packet_batch[i])
                    .ok()
                    .flatten()
                {
                    packet_perf_measure.push((*signature, packet_accumulator.start_time));
                    // we set the PERF_TRACK_PACKET on
                    packet_batch[i].meta_mut().set_track_performance(true);
                }
                stats
                    .total_chunks_processed_by_batcher
                    .fetch_add(num_chunks, Ordering::Relaxed);
            }
        }
    }
}

fn track_streamer_fetch_packet_performance(
    packet_perf_measure: &[([u8; 64], Instant)],
    stats: &StreamStats,
) {
    if packet_perf_measure.is_empty() {
        return;
    }
    let mut measure = Measure::start("track_perf");
    let mut process_sampled_packets_us_hist = stats.process_sampled_packets_us_hist.lock().unwrap();

    let now = Instant::now();
    for (signature, start_time) in packet_perf_measure {
        let duration = now.duration_since(*start_time);
        debug!(
            "QUIC streamer fetch stage took {duration:?} for transaction {:?}",
            Signature::from(*signature)
        );
        process_sampled_packets_us_hist
            .increment(duration.as_micros() as u64)
            .unwrap();
    }

    drop(process_sampled_packets_us_hist);
    measure.stop();
    stats
        .perf_track_overhead_us
        .fetch_add(measure.as_us(), Ordering::Relaxed);
}

async fn handle_connection(
    connection: Connection,
    remote_addr: SocketAddr,
    last_update: Arc<AtomicU64>,
    connection_table: Arc<Mutex<ConnectionTable>>,
    stream_exit: Arc<AtomicBool>,
    params: NewConnectionHandlerParams,
    wait_for_chunk_timeout: Duration,
    stream_load_ema: Arc<StakedStreamLoadEMA>,
    stream_counter: Arc<ConnectionStreamCounter>,
) {
    let stats = params.stats;
    debug!(
        "quic new connection {} streams: {} connections: {}",
        remote_addr,
        stats.total_streams.load(Ordering::Relaxed),
        stats.total_connections.load(Ordering::Relaxed),
    );
    let stable_id = connection.stable_id();
    stats.total_connections.fetch_add(1, Ordering::Relaxed);
    while !stream_exit.load(Ordering::Relaxed) {
        if let Ok(stream) =
            tokio::time::timeout(WAIT_FOR_STREAM_TIMEOUT, connection.accept_uni()).await
        {
            match stream {
                Ok(mut stream) => {
                    let max_streams_per_throttling_interval = stream_load_ema
                        .available_load_capacity_in_throttling_duration(
                            params.peer_type,
                            params.total_stake,
                        );

                    stream_counter.reset_throttling_params_if_needed();
                    if stream_counter.stream_count.load(Ordering::Relaxed)
                        >= max_streams_per_throttling_interval
                    {
                        stats.throttled_streams.fetch_add(1, Ordering::Relaxed);
                        match params.peer_type {
                            ConnectionPeerType::Unstaked => {
                                stats
                                    .throttled_unstaked_streams
                                    .fetch_add(1, Ordering::Relaxed);
                            }
                            ConnectionPeerType::Staked(_) => {
                                stats
                                    .throttled_staked_streams
                                    .fetch_add(1, Ordering::Relaxed);
                            }
                        }
                        let _ = stream.stop(VarInt::from_u32(STREAM_STOP_CODE_THROTTLING));
                        continue;
                    }
                    stream_load_ema.increment_load(params.peer_type);
                    stream_counter.stream_count.fetch_add(1, Ordering::Relaxed);
                    stats.total_streams.fetch_add(1, Ordering::Relaxed);
                    stats.total_new_streams.fetch_add(1, Ordering::Relaxed);
                    let stream_exit = stream_exit.clone();
                    let stats = stats.clone();
                    let packet_sender = params.packet_sender.clone();
                    let last_update = last_update.clone();
                    let stream_load_ema = stream_load_ema.clone();
                    tokio::spawn(async move {
                        let mut maybe_batch = None;
                        // The min is to guard against a value too small which can wake up unnecessarily
                        // frequently and wasting CPU cycles. The max guard against waiting for too long
                        // which delay exit and cause some test failures when the timeout value is large.
                        // Within this value, the heuristic is to wake up 10 times to check for exit
                        // for the set timeout if there are no data.
                        let exit_check_interval = (wait_for_chunk_timeout / 10)
                            .clamp(Duration::from_millis(10), Duration::from_secs(1));
                        let mut start = Instant::now();
                        while !stream_exit.load(Ordering::Relaxed) {
                            if let Ok(chunk) = tokio::time::timeout(
                                exit_check_interval,
                                stream.read_chunk(PACKET_DATA_SIZE, false),
                            )
                            .await
                            {
                                if handle_chunk(
                                    chunk,
                                    &mut maybe_batch,
                                    &remote_addr,
                                    &packet_sender,
                                    stats.clone(),
                                    params.peer_type,
                                )
                                .await
                                {
                                    last_update.store(timing::timestamp(), Ordering::Relaxed);
                                    break;
                                }
                                start = Instant::now();
                            } else if start.elapsed() > wait_for_chunk_timeout {
                                debug!("Timeout in receiving on stream");
                                stats
                                    .total_stream_read_timeouts
                                    .fetch_add(1, Ordering::Relaxed);
                                break;
                            }
                        }
                        stats.total_streams.fetch_sub(1, Ordering::Relaxed);
                        stream_load_ema.update_ema_if_needed();
                    });
                }
                Err(e) => {
                    debug!("stream error: {:?}", e);
                    break;
                }
            }
        }
    }

    let removed_connection_count = connection_table.lock().await.remove_connection(
        ConnectionTableKey::new(remote_addr.ip(), params.remote_pubkey),
        remote_addr.port(),
        stable_id,
    );
    if removed_connection_count > 0 {
        stats
            .connection_removed
            .fetch_add(removed_connection_count, Ordering::Relaxed);
    } else {
        stats
            .connection_remove_failed
            .fetch_add(1, Ordering::Relaxed);
    }
    stats.total_connections.fetch_sub(1, Ordering::Relaxed);
}

// Return true if the server should drop the stream
async fn handle_chunk(
    chunk: Result<Option<quinn::Chunk>, quinn::ReadError>,
    packet_accum: &mut Option<PacketAccumulator>,
    remote_addr: &SocketAddr,
    packet_sender: &AsyncSender<PacketAccumulator>,
    stats: Arc<StreamStats>,
    peer_type: ConnectionPeerType,
) -> bool {
    match chunk {
        Ok(maybe_chunk) => {
            if let Some(chunk) = maybe_chunk {
                trace!("got chunk: {:?}", chunk);
                let chunk_len = chunk.bytes.len() as u64;

                // shouldn't happen, but sanity check the size and offsets
                if chunk.offset > PACKET_DATA_SIZE as u64 || chunk_len > PACKET_DATA_SIZE as u64 {
                    stats.total_invalid_chunks.fetch_add(1, Ordering::Relaxed);
                    return true;
                }
                let Some(end_of_chunk) = chunk.offset.checked_add(chunk_len) else {
                    return true;
                };
                if end_of_chunk > PACKET_DATA_SIZE as u64 {
                    stats
                        .total_invalid_chunk_size
                        .fetch_add(1, Ordering::Relaxed);
                    return true;
                }

                // chunk looks valid
                if packet_accum.is_none() {
                    let mut meta = Meta::default();
                    meta.set_socket_addr(remote_addr);
                    meta.set_from_staked_node(matches!(peer_type, ConnectionPeerType::Staked(_)));
                    *packet_accum = Some(PacketAccumulator {
                        meta,
                        chunks: Vec::new(),
                        start_time: Instant::now(),
                    });
                }

                if let Some(accum) = packet_accum.as_mut() {
                    let offset = chunk.offset;
                    let Some(end_of_chunk) = (chunk.offset as usize).checked_add(chunk.bytes.len())
                    else {
                        return true;
                    };
                    accum.chunks.push(PacketChunk {
                        bytes: chunk.bytes,
                        offset: offset as usize,
                        end_of_chunk,
                    });

                    accum.meta.size = std::cmp::max(accum.meta.size, end_of_chunk);
                }

                if peer_type.is_staked() {
                    stats
                        .total_staked_chunks_received
                        .fetch_add(1, Ordering::Relaxed);
                } else {
                    stats
                        .total_unstaked_chunks_received
                        .fetch_add(1, Ordering::Relaxed);
                }
            } else {
                // done receiving chunks
                trace!("chunk is none");
                if let Some(accum) = packet_accum.take() {
                    let bytes_sent = accum.meta.size;
                    let chunks_sent = accum.chunks.len();

                    if let Err(err) = packet_sender.send(accum).await {
                        stats
                            .total_handle_chunk_to_packet_batcher_send_err
                            .fetch_add(1, Ordering::Relaxed);
                        trace!("packet batch send error {:?}", err);
                    } else {
                        stats
                            .total_packets_sent_for_batching
                            .fetch_add(1, Ordering::Relaxed);
                        stats
                            .total_bytes_sent_for_batching
                            .fetch_add(bytes_sent, Ordering::Relaxed);
                        stats
                            .total_chunks_sent_for_batching
                            .fetch_add(chunks_sent, Ordering::Relaxed);

                        match peer_type {
                            ConnectionPeerType::Unstaked => {
                                stats
                                    .total_unstaked_packets_sent_for_batching
                                    .fetch_add(1, Ordering::Relaxed);
                            }
                            ConnectionPeerType::Staked(_) => {
                                stats
                                    .total_staked_packets_sent_for_batching
                                    .fetch_add(1, Ordering::Relaxed);
                            }
                        }

                        trace!("sent {} byte packet for batching", bytes_sent);
                    }
                } else {
                    stats
                        .total_packet_batches_none
                        .fetch_add(1, Ordering::Relaxed);
                }
                return true;
            }
        }
        Err(e) => {
            debug!("Received stream error: {:?}", e);
            stats
                .total_stream_read_errors
                .fetch_add(1, Ordering::Relaxed);
            return true;
        }
    }
    false
}

#[derive(Debug)]
struct ConnectionEntry {
    exit: Arc<AtomicBool>,
    peer_type: ConnectionPeerType,
    last_update: Arc<AtomicU64>,
    port: u16,
    connection: Option<Connection>,
    stream_counter: Arc<ConnectionStreamCounter>,
}

impl ConnectionEntry {
    fn new(
        exit: Arc<AtomicBool>,
        peer_type: ConnectionPeerType,
        last_update: Arc<AtomicU64>,
        port: u16,
        connection: Option<Connection>,
        stream_counter: Arc<ConnectionStreamCounter>,
    ) -> Self {
        Self {
            exit,
            peer_type,
            last_update,
            port,
            connection,
            stream_counter,
        }
    }

    fn last_update(&self) -> u64 {
        self.last_update.load(Ordering::Relaxed)
    }

    fn stake(&self) -> u64 {
        match self.peer_type {
            ConnectionPeerType::Unstaked => 0,
            ConnectionPeerType::Staked(stake) => stake,
        }
    }
}

impl Drop for ConnectionEntry {
    fn drop(&mut self) {
        if let Some(conn) = self.connection.take() {
            conn.close(
                CONNECTION_CLOSE_CODE_DROPPED_ENTRY.into(),
                CONNECTION_CLOSE_REASON_DROPPED_ENTRY,
            );
        }
        self.exit.store(true, Ordering::Relaxed);
    }
}

#[derive(Copy, Clone, Eq, Hash, PartialEq)]
enum ConnectionTableKey {
    IP(IpAddr),
    Pubkey(Pubkey),
}

impl ConnectionTableKey {
    fn new(ip: IpAddr, maybe_pubkey: Option<Pubkey>) -> Self {
        maybe_pubkey.map_or(ConnectionTableKey::IP(ip), |pubkey| {
            ConnectionTableKey::Pubkey(pubkey)
        })
    }
}

// Map of IP to list of connection entries
struct ConnectionTable {
    table: IndexMap<ConnectionTableKey, Vec<ConnectionEntry>>,
    total_size: usize,
}

// Prune the connection which has the oldest update
// Return number pruned
impl ConnectionTable {
    fn new() -> Self {
        Self {
            table: IndexMap::default(),
            total_size: 0,
        }
    }

    fn prune_oldest(&mut self, max_size: usize) -> usize {
        let mut num_pruned = 0;
        let key = |(_, connections): &(_, &Vec<_>)| {
            connections.iter().map(ConnectionEntry::last_update).min()
        };
        while self.total_size.saturating_sub(num_pruned) > max_size {
            match self.table.values().enumerate().min_by_key(key) {
                None => break,
                Some((index, connections)) => {
                    num_pruned += connections.len();
                    self.table.swap_remove_index(index);
                }
            }
        }
        self.total_size = self.total_size.saturating_sub(num_pruned);
        num_pruned
    }

    // Randomly selects sample_size many connections, evicts the one with the
    // lowest stake, and returns the number of pruned connections.
    // If the stakes of all the sampled connections are higher than the
    // threshold_stake, rejects the pruning attempt, and returns 0.
    fn prune_random(&mut self, sample_size: usize, threshold_stake: u64) -> usize {
        let num_pruned = std::iter::once(self.table.len())
            .filter(|&size| size > 0)
            .flat_map(|size| {
                let mut rng = thread_rng();
                repeat_with(move || rng.gen_range(0..size))
            })
            .map(|index| {
                let connection = self.table[index].first();
                let stake = connection.map(|connection| connection.stake());
                (index, stake)
            })
            .take(sample_size)
            .min_by_key(|&(_, stake)| stake)
            .filter(|&(_, stake)| stake < Some(threshold_stake))
            .and_then(|(index, _)| self.table.swap_remove_index(index))
            .map(|(_, connections)| connections.len())
            .unwrap_or_default();
        self.total_size = self.total_size.saturating_sub(num_pruned);
        num_pruned
    }

    fn try_add_connection(
        &mut self,
        key: ConnectionTableKey,
        port: u16,
        connection: Option<Connection>,
        peer_type: ConnectionPeerType,
        last_update: u64,
        max_connections_per_peer: usize,
    ) -> Option<(
        Arc<AtomicU64>,
        Arc<AtomicBool>,
        Arc<ConnectionStreamCounter>,
    )> {
        let connection_entry = self.table.entry(key).or_default();
        let has_connection_capacity = connection_entry
            .len()
            .checked_add(1)
            .map(|c| c <= max_connections_per_peer)
            .unwrap_or(false);
        if has_connection_capacity {
            let exit = Arc::new(AtomicBool::new(false));
            let last_update = Arc::new(AtomicU64::new(last_update));
            let stream_counter = if peer_type.is_staked() {
                connection_entry
                    .first()
                    .map(|entry| entry.stream_counter.clone())
                    .unwrap_or(Arc::new(ConnectionStreamCounter::new()))
            } else {
                // Unstaked connections are tracked using peer IP address. It's possible that different clients
                // use the same IP due to NAT. So counting all the streams from a given IP could be too restrictive.
                Arc::new(ConnectionStreamCounter::new())
            };
            connection_entry.push(ConnectionEntry::new(
                exit.clone(),
                peer_type,
                last_update.clone(),
                port,
                connection,
                stream_counter.clone(),
            ));
            self.total_size += 1;
            Some((last_update, exit, stream_counter))
        } else {
            if let Some(connection) = connection {
                connection.close(
                    CONNECTION_CLOSE_CODE_TOO_MANY.into(),
                    CONNECTION_CLOSE_REASON_TOO_MANY,
                );
            }
            None
        }
    }

    // Returns number of connections that were removed
    fn remove_connection(&mut self, key: ConnectionTableKey, port: u16, stable_id: usize) -> usize {
        if let Entry::Occupied(mut e) = self.table.entry(key) {
            let e_ref = e.get_mut();
            let old_size = e_ref.len();

            e_ref.retain(|connection_entry| {
                // Retain the connection entry if the port is different, or if the connection's
                // stable_id doesn't match the provided stable_id.
                // (Some unit tests do not fill in a valid connection in the table. To support that,
                // if the connection is none, the stable_id check is ignored. i.e. if the port matches,
                // the connection gets removed)
                connection_entry.port != port
                    || connection_entry
                        .connection
                        .as_ref()
                        .and_then(|connection| (connection.stable_id() != stable_id).then_some(0))
                        .is_some()
            });
            let new_size = e_ref.len();
            if e_ref.is_empty() {
                e.swap_remove_entry();
            }
            let connections_removed = old_size.saturating_sub(new_size);
            self.total_size = self.total_size.saturating_sub(connections_removed);
            connections_removed
        } else {
            0
        }
    }
}

#[cfg(test)]
pub mod test {
    use {
        super::*,
        crate::{
            nonblocking::quic::compute_max_allowed_uni_streams,
            quic::{MAX_STAKED_CONNECTIONS, MAX_UNSTAKED_CONNECTIONS},
            tls_certificates::new_dummy_x509_certificate,
        },
        assert_matches::assert_matches,
        async_channel::unbounded as async_unbounded,
        crossbeam_channel::{unbounded, Receiver},
        quinn::{ClientConfig, IdleTimeout, TransportConfig},
        solana_sdk::{
            net::DEFAULT_TPU_COALESCE,
            quic::{QUIC_KEEP_ALIVE, QUIC_MAX_TIMEOUT},
            signature::Keypair,
            signer::Signer,
        },
        std::collections::HashMap,
        tokio::time::sleep,
    };

    struct SkipServerVerification;

    impl SkipServerVerification {
        fn new() -> Arc<Self> {
            Arc::new(Self)
        }
    }

    impl rustls::client::ServerCertVerifier for SkipServerVerification {
        fn verify_server_cert(
            &self,
            _end_entity: &rustls::Certificate,
            _intermediates: &[rustls::Certificate],
            _server_name: &rustls::ServerName,
            _scts: &mut dyn Iterator<Item = &[u8]>,
            _ocsp_response: &[u8],
            _now: std::time::SystemTime,
        ) -> Result<rustls::client::ServerCertVerified, rustls::Error> {
            Ok(rustls::client::ServerCertVerified::assertion())
        }
    }

    pub fn get_client_config(keypair: &Keypair) -> ClientConfig {
        let (cert, key) = new_dummy_x509_certificate(keypair);

        let mut crypto = rustls::ClientConfig::builder()
            .with_safe_defaults()
            .with_custom_certificate_verifier(SkipServerVerification::new())
            .with_client_auth_cert(vec![cert], key)
            .expect("Failed to use client certificate");

        crypto.enable_early_data = true;
        crypto.alpn_protocols = vec![ALPN_TPU_PROTOCOL_ID.to_vec()];

        let mut config = ClientConfig::new(Arc::new(crypto));

        let mut transport_config = TransportConfig::default();
        let timeout = IdleTimeout::try_from(QUIC_MAX_TIMEOUT).unwrap();
        transport_config.max_idle_timeout(Some(timeout));
        transport_config.keep_alive_interval(Some(QUIC_KEEP_ALIVE));
        config.transport_config(Arc::new(transport_config));

        config
    }

    fn setup_quic_server(
        option_staked_nodes: Option<StakedNodes>,
        max_connections_per_peer: usize,
    ) -> (
        JoinHandle<()>,
        Arc<AtomicBool>,
        crossbeam_channel::Receiver<PacketBatch>,
        SocketAddr,
        Arc<StreamStats>,
    ) {
        let s = UdpSocket::bind("127.0.0.1:0").unwrap();
        let exit = Arc::new(AtomicBool::new(false));
        let (sender, receiver) = unbounded();
        let keypair = Keypair::new();
        let server_address = s.local_addr().unwrap();
        let staked_nodes = Arc::new(RwLock::new(option_staked_nodes.unwrap_or_default()));
        let (_, stats, t) = spawn_server(
            "quic_streamer_test",
            s,
            &keypair,
            sender,
            exit.clone(),
            max_connections_per_peer,
            staked_nodes,
            MAX_STAKED_CONNECTIONS,
            MAX_UNSTAKED_CONNECTIONS,
            Duration::from_secs(2),
            DEFAULT_TPU_COALESCE,
        )
        .unwrap();
        (t, exit, receiver, server_address, stats)
    }

    pub async fn make_client_endpoint(
        addr: &SocketAddr,
        client_keypair: Option<&Keypair>,
    ) -> Connection {
        let client_socket = UdpSocket::bind("127.0.0.1:0").unwrap();
        let mut endpoint = quinn::Endpoint::new(
            EndpointConfig::default(),
            None,
            client_socket,
            Arc::new(TokioRuntime),
        )
        .unwrap();
        let default_keypair = Keypair::new();
        endpoint.set_default_client_config(get_client_config(
            client_keypair.unwrap_or(&default_keypair),
        ));
        endpoint
            .connect(*addr, "localhost")
            .expect("Failed in connecting")
            .await
            .expect("Failed in waiting")
    }

    pub async fn check_timeout(receiver: Receiver<PacketBatch>, server_address: SocketAddr) {
        let conn1 = make_client_endpoint(&server_address, None).await;
        let total = 30;
        for i in 0..total {
            let mut s1 = conn1.open_uni().await.unwrap();
            s1.write_all(&[0u8]).await.unwrap();
            s1.finish().await.unwrap();
            info!("done {}", i);
            sleep(Duration::from_millis(1000)).await;
        }
        let mut received = 0;
        loop {
            if let Ok(_x) = receiver.try_recv() {
                received += 1;
                info!("got {}", received);
            } else {
                sleep(Duration::from_millis(500)).await;
            }
            if received >= total {
                break;
            }
        }
    }

    pub async fn check_block_multiple_connections(server_address: SocketAddr) {
        let conn1 = make_client_endpoint(&server_address, None).await;
        let conn2 = make_client_endpoint(&server_address, None).await;
        let mut s1 = conn1.open_uni().await.unwrap();
        let s2 = conn2.open_uni().await;
        if let Ok(mut s2) = s2 {
            s1.write_all(&[0u8]).await.unwrap();
            s1.finish().await.unwrap();
            // Send enough data to create more than 1 chunks.
            // The first will try to open the connection (which should fail).
            // The following chunks will enable the detection of connection failure.
            let data = vec![1u8; PACKET_DATA_SIZE * 2];
            s2.write_all(&data)
                .await
                .expect_err("shouldn't be able to open 2 connections");
            s2.finish()
                .await
                .expect_err("shouldn't be able to open 2 connections");
        } else {
            // It has been noticed if there is already connection open against the server, this open_uni can fail
            // with ApplicationClosed(ApplicationClose) error due to CONNECTION_CLOSE_CODE_TOO_MANY before writing to
            // the stream -- expect it.
            assert_matches!(s2, Err(quinn::ConnectionError::ApplicationClosed(_)));
        }
    }

    pub async fn check_multiple_streams(
        receiver: Receiver<PacketBatch>,
        server_address: SocketAddr,
    ) {
        let conn1 = Arc::new(make_client_endpoint(&server_address, None).await);
        let conn2 = Arc::new(make_client_endpoint(&server_address, None).await);
        let mut num_expected_packets = 0;
        for i in 0..10 {
            info!("sending: {}", i);
            let c1 = conn1.clone();
            let c2 = conn2.clone();
            let mut s1 = c1.open_uni().await.unwrap();
            let mut s2 = c2.open_uni().await.unwrap();
            s1.write_all(&[0u8]).await.unwrap();
            s1.finish().await.unwrap();
            s2.write_all(&[0u8]).await.unwrap();
            s2.finish().await.unwrap();
            num_expected_packets += 2;
            sleep(Duration::from_millis(200)).await;
        }
        let mut all_packets = vec![];
        let now = Instant::now();
        let mut total_packets = 0;
        while now.elapsed().as_secs() < 10 {
            if let Ok(packets) = receiver.try_recv() {
                total_packets += packets.len();
                all_packets.push(packets)
            } else {
                sleep(Duration::from_secs(1)).await;
            }
            if total_packets == num_expected_packets {
                break;
            }
        }
        for batch in all_packets {
            for p in batch.iter() {
                assert_eq!(p.meta().size, 1);
            }
        }
        assert_eq!(total_packets, num_expected_packets);
    }

    pub async fn check_multiple_writes(
        receiver: Receiver<PacketBatch>,
        server_address: SocketAddr,
        client_keypair: Option<&Keypair>,
    ) {
        let conn1 = Arc::new(make_client_endpoint(&server_address, client_keypair).await);

        // Send a full size packet with single byte writes.
        let num_bytes = PACKET_DATA_SIZE;
        let num_expected_packets = 1;
        let mut s1 = conn1.open_uni().await.unwrap();
        for _ in 0..num_bytes {
            s1.write_all(&[0u8]).await.unwrap();
        }
        s1.finish().await.unwrap();

        let mut all_packets = vec![];
        let now = Instant::now();
        let mut total_packets = 0;
        while now.elapsed().as_secs() < 5 {
            // We're running in an async environment, we (almost) never
            // want to block
            if let Ok(packets) = receiver.try_recv() {
                total_packets += packets.len();
                all_packets.push(packets)
            } else {
                sleep(Duration::from_secs(1)).await;
            }
            if total_packets >= num_expected_packets {
                break;
            }
        }
        for batch in all_packets {
            for p in batch.iter() {
                assert_eq!(p.meta().size, num_bytes);
            }
        }
        assert_eq!(total_packets, num_expected_packets);
    }

    pub async fn check_unstaked_node_connect_failure(server_address: SocketAddr) {
        let conn1 = Arc::new(make_client_endpoint(&server_address, None).await);

        // Send a full size packet with single byte writes.
        if let Ok(mut s1) = conn1.open_uni().await {
            for _ in 0..PACKET_DATA_SIZE {
                // Ignoring any errors here. s1.finish() will test the error condition
                s1.write_all(&[0u8]).await.unwrap_or_default();
            }
            s1.finish().await.unwrap_err();
        }
    }

    #[tokio::test]
    async fn test_quic_server_exit() {
        let (t, exit, _receiver, _server_address, _stats) = setup_quic_server(None, 1);
        exit.store(true, Ordering::Relaxed);
        t.await.unwrap();
    }

    #[tokio::test]
    async fn test_quic_timeout() {
        solana_logger::setup();
        let (t, exit, receiver, server_address, _stats) = setup_quic_server(None, 1);
        check_timeout(receiver, server_address).await;
        exit.store(true, Ordering::Relaxed);
        t.await.unwrap();
    }

    #[tokio::test]
    async fn test_packet_batcher() {
        solana_logger::setup();
        let (pkt_batch_sender, pkt_batch_receiver) = unbounded();
        let (ptk_sender, pkt_receiver) = async_unbounded();
        let exit = Arc::new(AtomicBool::new(false));
        let stats = Arc::new(StreamStats::default());

        let handle = tokio::spawn(packet_batch_sender(
            pkt_batch_sender,
            pkt_receiver,
            exit.clone(),
            stats,
            DEFAULT_TPU_COALESCE,
        ));

        let num_packets = 1000;

        for _i in 0..num_packets {
            let mut meta = Meta::default();
            let bytes = Bytes::from("Hello world");
            let offset = 0;
            let size = bytes.len();
            meta.size = size;
            let packet_accum = PacketAccumulator {
                meta,
                chunks: vec![PacketChunk {
                    bytes,
                    offset,
                    end_of_chunk: size,
                }],
                start_time: Instant::now(),
            };
            ptk_sender.send(packet_accum).await.unwrap();
        }
        let mut i = 0;
        let start = Instant::now();
        while i < num_packets && start.elapsed().as_secs() < 2 {
            if let Ok(batch) = pkt_batch_receiver.try_recv() {
                i += batch.len();
            } else {
                sleep(Duration::from_millis(1)).await;
            }
        }
        assert_eq!(i, num_packets);
        exit.store(true, Ordering::Relaxed);
        handle.await.unwrap();
    }

    #[tokio::test]
    async fn test_quic_stream_timeout() {
        solana_logger::setup();
        let (t, exit, _receiver, server_address, stats) = setup_quic_server(None, 1);

        let conn1 = make_client_endpoint(&server_address, None).await;
        assert_eq!(stats.total_streams.load(Ordering::Relaxed), 0);
        assert_eq!(stats.total_stream_read_timeouts.load(Ordering::Relaxed), 0);

        // Send one byte to start the stream
        let mut s1 = conn1.open_uni().await.unwrap();
        s1.write_all(&[0u8]).await.unwrap_or_default();

        // Wait long enough for the stream to timeout in receiving chunks
        let sleep_time = Duration::from_secs(3).min(WAIT_FOR_STREAM_TIMEOUT * 1000);
        sleep(sleep_time).await;

        // Test that the stream was created, but timed out in read
        assert_eq!(stats.total_streams.load(Ordering::Relaxed), 0);
        assert_ne!(stats.total_stream_read_timeouts.load(Ordering::Relaxed), 0);

        // Test that more writes to the stream will fail (i.e. the stream is no longer writable
        // after the timeouts)
        assert!(s1.write_all(&[0u8]).await.is_err());
        assert!(s1.finish().await.is_err());

        exit.store(true, Ordering::Relaxed);
        t.await.unwrap();
    }

    #[tokio::test]
    async fn test_quic_server_block_multiple_connections() {
        solana_logger::setup();
        let (t, exit, _receiver, server_address, _stats) = setup_quic_server(None, 1);
        check_block_multiple_connections(server_address).await;
        exit.store(true, Ordering::Relaxed);
        t.await.unwrap();
    }

    #[tokio::test]
    async fn test_quic_server_multiple_connections_on_single_client_endpoint() {
        solana_logger::setup();
        let (t, exit, _receiver, server_address, stats) = setup_quic_server(None, 2);

        let client_socket = UdpSocket::bind("127.0.0.1:0").unwrap();
        let mut endpoint = quinn::Endpoint::new(
            EndpointConfig::default(),
            None,
            client_socket,
            Arc::new(TokioRuntime),
        )
        .unwrap();
        let default_keypair = Keypair::new();
        endpoint.set_default_client_config(get_client_config(&default_keypair));
        let conn1 = endpoint
            .connect(server_address, "localhost")
            .expect("Failed in connecting")
            .await
            .expect("Failed in waiting");

        let conn2 = endpoint
            .connect(server_address, "localhost")
            .expect("Failed in connecting")
            .await
            .expect("Failed in waiting");

        let mut s1 = conn1.open_uni().await.unwrap();
        s1.write_all(&[0u8]).await.unwrap();
        s1.finish().await.unwrap();

        let mut s2 = conn2.open_uni().await.unwrap();
        conn1.close(
            CONNECTION_CLOSE_CODE_DROPPED_ENTRY.into(),
            CONNECTION_CLOSE_REASON_DROPPED_ENTRY,
        );
        // Wait long enough for the stream to timeout in receiving chunks
        let sleep_time = Duration::from_secs(1).min(WAIT_FOR_STREAM_TIMEOUT * 1000);
        sleep(sleep_time).await;

        assert_eq!(stats.connection_removed.load(Ordering::Relaxed), 1);

        s2.write_all(&[0u8]).await.unwrap();
        s2.finish().await.unwrap();

        conn2.close(
            CONNECTION_CLOSE_CODE_DROPPED_ENTRY.into(),
            CONNECTION_CLOSE_REASON_DROPPED_ENTRY,
        );
        // Wait long enough for the stream to timeout in receiving chunks
        let sleep_time = Duration::from_secs(1).min(WAIT_FOR_STREAM_TIMEOUT * 1000);
        sleep(sleep_time).await;

        assert_eq!(stats.connection_removed.load(Ordering::Relaxed), 2);

        exit.store(true, Ordering::Relaxed);
        t.await.unwrap();
    }

    #[tokio::test]
    async fn test_quic_server_multiple_writes() {
        solana_logger::setup();
        let (t, exit, receiver, server_address, _stats) = setup_quic_server(None, 1);
        check_multiple_writes(receiver, server_address, None).await;
        exit.store(true, Ordering::Relaxed);
        t.await.unwrap();
    }

    #[tokio::test]
    async fn test_quic_server_staked_connection_removal() {
        solana_logger::setup();

        let client_keypair = Keypair::new();
        let stakes = HashMap::from([(client_keypair.pubkey(), 100_000)]);
        let staked_nodes = StakedNodes::new(
            Arc::new(stakes),
            HashMap::<Pubkey, u64>::default(), // overrides
        );
        let (t, exit, receiver, server_address, stats) = setup_quic_server(Some(staked_nodes), 1);
        check_multiple_writes(receiver, server_address, Some(&client_keypair)).await;
        exit.store(true, Ordering::Relaxed);
        t.await.unwrap();
        sleep(Duration::from_millis(100)).await;
        assert_eq!(
            stats
                .connection_added_from_unstaked_peer
                .load(Ordering::Relaxed),
            0
        );
        assert_eq!(stats.connection_removed.load(Ordering::Relaxed), 1);
        assert_eq!(stats.connection_remove_failed.load(Ordering::Relaxed), 0);
    }

    #[tokio::test]
    async fn test_quic_server_zero_staked_connection_removal() {
        // In this test, the client has a pubkey, but is not in stake table.
        solana_logger::setup();

        let client_keypair = Keypair::new();
        let stakes = HashMap::from([(client_keypair.pubkey(), 0)]);
        let staked_nodes = StakedNodes::new(
            Arc::new(stakes),
            HashMap::<Pubkey, u64>::default(), // overrides
        );
        let (t, exit, receiver, server_address, stats) = setup_quic_server(Some(staked_nodes), 1);
        check_multiple_writes(receiver, server_address, Some(&client_keypair)).await;
        exit.store(true, Ordering::Relaxed);
        t.await.unwrap();
        sleep(Duration::from_millis(100)).await;
        assert_eq!(
            stats
                .connection_added_from_staked_peer
                .load(Ordering::Relaxed),
            0
        );
        assert_eq!(stats.connection_removed.load(Ordering::Relaxed), 1);
        assert_eq!(stats.connection_remove_failed.load(Ordering::Relaxed), 0);
    }

    #[tokio::test]
    async fn test_quic_server_unstaked_connection_removal() {
        solana_logger::setup();
        let (t, exit, receiver, server_address, stats) = setup_quic_server(None, 1);
        check_multiple_writes(receiver, server_address, None).await;
        exit.store(true, Ordering::Relaxed);
        t.await.unwrap();
        sleep(Duration::from_millis(100)).await;
        assert_eq!(
            stats
                .connection_added_from_staked_peer
                .load(Ordering::Relaxed),
            0
        );
        assert_eq!(stats.connection_removed.load(Ordering::Relaxed), 1);
        assert_eq!(stats.connection_remove_failed.load(Ordering::Relaxed), 0);
    }

    #[tokio::test]
    async fn test_quic_server_unstaked_node_connect_failure() {
        solana_logger::setup();
        let s = UdpSocket::bind("127.0.0.1:0").unwrap();
        let exit = Arc::new(AtomicBool::new(false));
        let (sender, _) = unbounded();
        let keypair = Keypair::new();
        let server_address = s.local_addr().unwrap();
        let staked_nodes = Arc::new(RwLock::new(StakedNodes::default()));
        let (_, _, t) = spawn_server(
            "quic_streamer_test",
            s,
            &keypair,
            sender,
            exit.clone(),
            1,
            staked_nodes,
            MAX_STAKED_CONNECTIONS,
            0, // Do not allow any connection from unstaked clients/nodes
            DEFAULT_WAIT_FOR_CHUNK_TIMEOUT,
            DEFAULT_TPU_COALESCE,
        )
        .unwrap();

        check_unstaked_node_connect_failure(server_address).await;
        exit.store(true, Ordering::Relaxed);
        t.await.unwrap();
    }

    #[tokio::test]
    async fn test_quic_server_multiple_streams() {
        solana_logger::setup();
        let s = UdpSocket::bind("127.0.0.1:0").unwrap();
        let exit = Arc::new(AtomicBool::new(false));
        let (sender, receiver) = unbounded();
        let keypair = Keypair::new();
        let server_address = s.local_addr().unwrap();
        let staked_nodes = Arc::new(RwLock::new(StakedNodes::default()));
        let (_, stats, t) = spawn_server(
            "quic_streamer_test",
            s,
            &keypair,
            sender,
            exit.clone(),
            2,
            staked_nodes,
            MAX_STAKED_CONNECTIONS,
            MAX_UNSTAKED_CONNECTIONS,
            DEFAULT_WAIT_FOR_CHUNK_TIMEOUT,
            DEFAULT_TPU_COALESCE,
        )
        .unwrap();

        check_multiple_streams(receiver, server_address).await;
        assert_eq!(stats.total_streams.load(Ordering::Relaxed), 0);
        assert_eq!(stats.total_new_streams.load(Ordering::Relaxed), 20);
        assert_eq!(stats.total_connections.load(Ordering::Relaxed), 2);
        assert_eq!(stats.total_new_connections.load(Ordering::Relaxed), 2);
        exit.store(true, Ordering::Relaxed);
        t.await.unwrap();
        assert_eq!(stats.total_connections.load(Ordering::Relaxed), 0);
        assert_eq!(stats.total_new_connections.load(Ordering::Relaxed), 2);
    }

    #[test]
    fn test_prune_table_with_ip() {
        use std::net::Ipv4Addr;
        solana_logger::setup();
        let mut table = ConnectionTable::new();
        let mut num_entries = 5;
        let max_connections_per_peer = 10;
        let sockets: Vec<_> = (0..num_entries)
            .map(|i| SocketAddr::new(IpAddr::V4(Ipv4Addr::new(i, 0, 0, 0)), 0))
            .collect();
        for (i, socket) in sockets.iter().enumerate() {
            table
                .try_add_connection(
                    ConnectionTableKey::IP(socket.ip()),
                    socket.port(),
                    None,
                    ConnectionPeerType::Unstaked,
                    i as u64,
                    max_connections_per_peer,
                )
                .unwrap();
        }
        num_entries += 1;
        table
            .try_add_connection(
                ConnectionTableKey::IP(sockets[0].ip()),
                sockets[0].port(),
                None,
                ConnectionPeerType::Unstaked,
                5,
                max_connections_per_peer,
            )
            .unwrap();

        let new_size = 3;
        let pruned = table.prune_oldest(new_size);
        assert_eq!(pruned, num_entries as usize - new_size);
        for v in table.table.values() {
            for x in v {
                assert!((x.last_update() + 1) >= (num_entries as u64 - new_size as u64));
            }
        }
        assert_eq!(table.table.len(), new_size);
        assert_eq!(table.total_size, new_size);
        for socket in sockets.iter().take(num_entries as usize).skip(new_size - 1) {
            table.remove_connection(ConnectionTableKey::IP(socket.ip()), socket.port(), 0);
        }
        assert_eq!(table.total_size, 0);
    }

    #[test]
    fn test_prune_table_with_unique_pubkeys() {
        solana_logger::setup();
        let mut table = ConnectionTable::new();

        // We should be able to add more entries than max_connections_per_peer, since each entry is
        // from a different peer pubkey.
        let num_entries = 15;
        let max_connections_per_peer = 10;

        let pubkeys: Vec<_> = (0..num_entries).map(|_| Pubkey::new_unique()).collect();
        for (i, pubkey) in pubkeys.iter().enumerate() {
            table
                .try_add_connection(
                    ConnectionTableKey::Pubkey(*pubkey),
                    0,
                    None,
                    ConnectionPeerType::Unstaked,
                    i as u64,
                    max_connections_per_peer,
                )
                .unwrap();
        }

        let new_size = 3;
        let pruned = table.prune_oldest(new_size);
        assert_eq!(pruned, num_entries as usize - new_size);
        assert_eq!(table.table.len(), new_size);
        assert_eq!(table.total_size, new_size);
        for pubkey in pubkeys.iter().take(num_entries as usize).skip(new_size - 1) {
            table.remove_connection(ConnectionTableKey::Pubkey(*pubkey), 0, 0);
        }
        assert_eq!(table.total_size, 0);
    }

    #[test]
    fn test_prune_table_with_non_unique_pubkeys() {
        solana_logger::setup();
        let mut table = ConnectionTable::new();

        let max_connections_per_peer = 10;
        let pubkey = Pubkey::new_unique();
        (0..max_connections_per_peer).for_each(|i| {
            table
                .try_add_connection(
                    ConnectionTableKey::Pubkey(pubkey),
                    0,
                    None,
                    ConnectionPeerType::Unstaked,
                    i as u64,
                    max_connections_per_peer,
                )
                .unwrap();
        });

        // We should NOT be able to add more entries than max_connections_per_peer, since we are
        // using the same peer pubkey.
        assert!(table
            .try_add_connection(
                ConnectionTableKey::Pubkey(pubkey),
                0,
                None,
                ConnectionPeerType::Unstaked,
                10,
                max_connections_per_peer,
            )
            .is_none());

        // We should be able to add an entry from another peer pubkey
        let num_entries = max_connections_per_peer + 1;
        let pubkey2 = Pubkey::new_unique();
        assert!(table
            .try_add_connection(
                ConnectionTableKey::Pubkey(pubkey2),
                0,
                None,
                ConnectionPeerType::Unstaked,
                10,
                max_connections_per_peer,
            )
            .is_some());

        assert_eq!(table.total_size, num_entries);

        let new_max_size = 3;
        let pruned = table.prune_oldest(new_max_size);
        assert!(pruned >= num_entries - new_max_size);
        assert!(table.table.len() <= new_max_size);
        assert!(table.total_size <= new_max_size);

        table.remove_connection(ConnectionTableKey::Pubkey(pubkey2), 0, 0);
        assert_eq!(table.total_size, 0);
    }

    #[test]
    fn test_prune_table_random() {
        use std::net::Ipv4Addr;
        solana_logger::setup();
        let mut table = ConnectionTable::new();
        let num_entries = 5;
        let max_connections_per_peer = 10;
        let sockets: Vec<_> = (0..num_entries)
            .map(|i| SocketAddr::new(IpAddr::V4(Ipv4Addr::new(i, 0, 0, 0)), 0))
            .collect();
        for (i, socket) in sockets.iter().enumerate() {
            table
                .try_add_connection(
                    ConnectionTableKey::IP(socket.ip()),
                    socket.port(),
                    None,
                    ConnectionPeerType::Staked((i + 1) as u64),
                    i as u64,
                    max_connections_per_peer,
                )
                .unwrap();
        }

        // Try pruninng with threshold stake less than all the entries in the table
        // It should fail to prune (i.e. return 0 number of pruned entries)
        let pruned = table.prune_random(/*sample_size:*/ 2, /*threshold_stake:*/ 0);
        assert_eq!(pruned, 0);

        // Try pruninng with threshold stake higher than all the entries in the table
        // It should succeed to prune (i.e. return 1 number of pruned entries)
        let pruned = table.prune_random(
            2,                      // sample_size
            num_entries as u64 + 1, // threshold_stake
        );
        assert_eq!(pruned, 1);
    }

    #[test]
    fn test_remove_connections() {
        use std::net::Ipv4Addr;
        solana_logger::setup();
        let mut table = ConnectionTable::new();
        let num_ips = 5;
        let max_connections_per_peer = 10;
        let mut sockets: Vec<_> = (0..num_ips)
            .map(|i| SocketAddr::new(IpAddr::V4(Ipv4Addr::new(i, 0, 0, 0)), 0))
            .collect();
        for (i, socket) in sockets.iter().enumerate() {
            table
                .try_add_connection(
                    ConnectionTableKey::IP(socket.ip()),
                    socket.port(),
                    None,
                    ConnectionPeerType::Unstaked,
                    (i * 2) as u64,
                    max_connections_per_peer,
                )
                .unwrap();

            table
                .try_add_connection(
                    ConnectionTableKey::IP(socket.ip()),
                    socket.port(),
                    None,
                    ConnectionPeerType::Unstaked,
                    (i * 2 + 1) as u64,
                    max_connections_per_peer,
                )
                .unwrap();
        }

        let single_connection_addr =
            SocketAddr::new(IpAddr::V4(Ipv4Addr::new(num_ips, 0, 0, 0)), 0);
        table
            .try_add_connection(
                ConnectionTableKey::IP(single_connection_addr.ip()),
                single_connection_addr.port(),
                None,
                ConnectionPeerType::Unstaked,
                (num_ips * 2) as u64,
                max_connections_per_peer,
            )
            .unwrap();

        let zero_connection_addr =
            SocketAddr::new(IpAddr::V4(Ipv4Addr::new(num_ips + 1, 0, 0, 0)), 0);

        sockets.push(single_connection_addr);
        sockets.push(zero_connection_addr);

        for socket in sockets.iter() {
            table.remove_connection(ConnectionTableKey::IP(socket.ip()), socket.port(), 0);
        }
        assert_eq!(table.total_size, 0);
    }

    #[test]

    fn test_max_allowed_uni_streams() {
        assert_eq!(
            compute_max_allowed_uni_streams(ConnectionPeerType::Unstaked, 0),
            QUIC_MAX_UNSTAKED_CONCURRENT_STREAMS
        );
        assert_eq!(
            compute_max_allowed_uni_streams(ConnectionPeerType::Staked(10), 0),
            QUIC_MIN_STAKED_CONCURRENT_STREAMS
        );
        let delta =
            (QUIC_TOTAL_STAKED_CONCURRENT_STREAMS - QUIC_MIN_STAKED_CONCURRENT_STREAMS) as f64;
        assert_eq!(
            compute_max_allowed_uni_streams(ConnectionPeerType::Staked(1000), 10000),
            QUIC_MAX_STAKED_CONCURRENT_STREAMS,
        );
        assert_eq!(
            compute_max_allowed_uni_streams(ConnectionPeerType::Staked(100), 10000),
            ((delta / (100_f64)) as usize + QUIC_MIN_STAKED_CONCURRENT_STREAMS)
                .min(QUIC_MAX_STAKED_CONCURRENT_STREAMS)
        );
        assert_eq!(
            compute_max_allowed_uni_streams(ConnectionPeerType::Unstaked, 10000),
            QUIC_MAX_UNSTAKED_CONCURRENT_STREAMS
        );
    }

    #[test]
    fn test_cacluate_receive_window_ratio_for_staked_node() {
        let mut max_stake = 10000;
        let mut min_stake = 0;
        let ratio = compute_receive_window_ratio_for_staked_node(max_stake, min_stake, min_stake);
        assert_eq!(ratio, QUIC_MIN_STAKED_RECEIVE_WINDOW_RATIO);

        let ratio = compute_receive_window_ratio_for_staked_node(max_stake, min_stake, max_stake);
        let max_ratio = QUIC_MAX_STAKED_RECEIVE_WINDOW_RATIO;
        assert_eq!(ratio, max_ratio);

        let ratio =
            compute_receive_window_ratio_for_staked_node(max_stake, min_stake, max_stake / 2);
        let average_ratio =
            (QUIC_MAX_STAKED_RECEIVE_WINDOW_RATIO + QUIC_MIN_STAKED_RECEIVE_WINDOW_RATIO) / 2;
        assert_eq!(ratio, average_ratio);

        max_stake = 10000;
        min_stake = 10000;
        let ratio = compute_receive_window_ratio_for_staked_node(max_stake, min_stake, max_stake);
        assert_eq!(ratio, max_ratio);

        max_stake = 0;
        min_stake = 0;
        let ratio = compute_receive_window_ratio_for_staked_node(max_stake, min_stake, max_stake);
        assert_eq!(ratio, max_ratio);

        max_stake = 1000;
        min_stake = 10;
        let ratio =
            compute_receive_window_ratio_for_staked_node(max_stake, min_stake, max_stake + 10);
        assert_eq!(ratio, max_ratio);
    }
}<|MERGE_RESOLUTION|>--- conflicted
+++ resolved
@@ -501,25 +501,17 @@
                         stats.clone(),
                     ),
                     |(pubkey, stake, total_stake, max_stake, min_stake)| {
-<<<<<<< HEAD
                         // The heuristic is that the stake should be large engouh to have 1 stream pass throuh within one throttle
                         // interval during which we allow max (MAX_STREAMS_PER_MS * STREAM_THROTTLING_INTERVAL_MS) streams.
                         let min_stake_ratio =
                             1_f64 / (MAX_STREAMS_PER_MS * STREAM_THROTTLING_INTERVAL_MS) as f64;
                         let stake_ratio = stake as f64 / total_stake as f64;
                         let peer_type = if stake_ratio < min_stake_ratio {
-=======
-                        // At least 1 stream out of the all streams allowed in 100 ms window
-                        let min_ratio = 1_f64 / (MAX_STREAMS_PER_MS * 100) as f64;
-                        let stake_ratio = stake as f64 / total_stake as f64;
-                        let peer_type = if stake_ratio < min_ratio {
->>>>>>> 0edfcb67
                             // If it is a staked connection with ultra low stake ratio, treat it as unstaked.
                             ConnectionPeerType::Unstaked
                         } else {
                             ConnectionPeerType::Staked(stake)
                         };
-
                         NewConnectionHandlerParams {
                             packet_sender,
                             remote_pubkey: Some(pubkey),
