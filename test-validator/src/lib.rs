#![allow(clippy::arithmetic_side_effects)]
use {
<<<<<<< HEAD
    agave_feature_set::{
        alpenglow, increase_cpi_account_info_limit, raise_cpi_nesting_limit_to_8, FeatureSet,
        FEATURE_NAMES,
    },
    agave_snapshots::{
        hardened_unpack::MAX_GENESIS_ARCHIVE_UNPACKED_SIZE, snapshot_config::SnapshotConfig,
        SnapshotInterval,
    },
=======
    agave_feature_set::{alpenglow, raise_cpi_nesting_limit_to_8, FeatureSet, FEATURE_NAMES},
    agave_snapshots::{snapshot_config::SnapshotConfig, SnapshotInterval},
>>>>>>> fccef82a
    base64::{prelude::BASE64_STANDARD, Engine},
    crossbeam_channel::Receiver,
    log::*,
    solana_account::{Account, AccountSharedData, ReadableAccount, WritableAccount},
    solana_accounts_db::{
        accounts_db::AccountsDbConfig, accounts_index::AccountsIndexConfig,
        utils::create_accounts_run_and_snapshot_dirs,
    },
    solana_cli_output::CliAccount,
    solana_clock::{Slot, DEFAULT_MS_PER_SLOT},
    solana_commitment_config::CommitmentConfig,
    solana_compute_budget::compute_budget::ComputeBudget,
    solana_core::{
        admin_rpc_post_init::AdminRpcRequestMetadataPostInit,
        consensus::tower_storage::TowerStorage,
        validator::{Validator, ValidatorConfig, ValidatorStartProgress, ValidatorTpuConfig},
    },
    solana_epoch_schedule::EpochSchedule,
    solana_fee_calculator::FeeRateGovernor,
    solana_genesis_utils::MAX_GENESIS_ARCHIVE_UNPACKED_SIZE,
    solana_geyser_plugin_manager::{
        geyser_plugin_manager::GeyserPluginManager, GeyserPluginManagerRequest,
    },
    solana_gossip::{
        cluster_info::{ClusterInfo, NodeConfig},
        contact_info::Protocol,
        node::Node,
    },
    solana_inflation::Inflation,
    solana_instruction::{AccountMeta, Instruction},
    solana_keypair::{read_keypair_file, write_keypair_file, Keypair},
    solana_ledger::{
        blockstore::create_new_ledger, blockstore_options::LedgerColumnOptions,
        create_new_tmp_ledger,
    },
    solana_loader_v3_interface::state::UpgradeableLoaderState,
    solana_message::Message,
    solana_native_token::LAMPORTS_PER_SOL,
    solana_net_utils::{find_available_ports_in_range, multihomed_sockets::BindIpAddrs, PortRange},
    solana_pubkey::Pubkey,
    solana_rent::Rent,
    solana_rpc::{rpc::JsonRpcConfig, rpc_pubsub_service::PubSubConfig},
    solana_rpc_client::{nonblocking, rpc_client::RpcClient},
    solana_rpc_client_api::request::MAX_MULTIPLE_ACCOUNTS,
    solana_runtime::{
        bank_forks::BankForks,
        genesis_utils::{self, create_genesis_config_with_leader_ex_no_features},
        runtime_config::RuntimeConfig,
        snapshot_utils::BANK_SNAPSHOTS_DIR,
    },
    solana_sdk_ids::address_lookup_table,
    solana_signer::Signer,
    solana_streamer::{quic::DEFAULT_QUIC_ENDPOINTS, socket::SocketAddrSpace},
    solana_tpu_client::tpu_client::DEFAULT_TPU_ENABLE_UDP,
    solana_transaction::Transaction,
    solana_validator_exit::Exit,
    std::{
        collections::{HashMap, HashSet},
        ffi::OsStr,
        fmt::Display,
        fs::{self, remove_dir_all, File},
        io::Read,
        net::{IpAddr, Ipv4Addr, SocketAddr},
        num::{NonZero, NonZeroU64},
        path::{Path, PathBuf},
        str::FromStr,
        sync::{Arc, RwLock},
        time::Duration,
    },
    tokio::time::sleep,
};

#[derive(Clone)]
pub struct AccountInfo<'a> {
    pub address: Option<Pubkey>,
    pub filename: &'a str,
}

#[derive(Clone)]
pub struct UpgradeableProgramInfo {
    pub program_id: Pubkey,
    pub loader: Pubkey,
    pub upgrade_authority: Pubkey,
    pub program_path: PathBuf,
}

#[derive(Debug)]
pub struct TestValidatorNodeConfig {
    gossip_addr: SocketAddr,
    port_range: PortRange,
    bind_ip_addr: IpAddr,
}

impl Default for TestValidatorNodeConfig {
    fn default() -> Self {
        let bind_ip_addr = IpAddr::V4(Ipv4Addr::LOCALHOST);
        #[cfg(not(debug_assertions))]
        let port_range = solana_net_utils::VALIDATOR_PORT_RANGE;
        #[cfg(debug_assertions)]
        let port_range = solana_net_utils::sockets::localhost_port_range_for_tests();
        Self {
            gossip_addr: SocketAddr::new(bind_ip_addr, port_range.0),
            port_range,
            bind_ip_addr,
        }
    }
}

pub struct TestValidatorGenesis {
    fee_rate_governor: FeeRateGovernor,
    ledger_path: Option<PathBuf>,
    tower_storage: Option<Arc<dyn TowerStorage>>,
    pub rent: Rent,
    rpc_config: JsonRpcConfig,
    pubsub_config: PubSubConfig,
    rpc_ports: Option<(u16, u16)>, // (JsonRpc, JsonRpcPubSub), None == random ports
    warp_slot: Option<Slot>,
    accounts: HashMap<Pubkey, AccountSharedData>,
    upgradeable_programs: Vec<UpgradeableProgramInfo>,
    ticks_per_slot: Option<u64>,
    epoch_schedule: Option<EpochSchedule>,
    inflation: Option<Inflation>,
    node_config: TestValidatorNodeConfig,
    pub validator_exit: Arc<RwLock<Exit>>,
    pub start_progress: Arc<RwLock<ValidatorStartProgress>>,
    pub authorized_voter_keypairs: Arc<RwLock<Vec<Arc<Keypair>>>>,
    pub staked_nodes_overrides: Arc<RwLock<HashMap<Pubkey, u64>>>,
    pub max_ledger_shreds: Option<u64>,
    pub max_genesis_archive_unpacked_size: Option<u64>,
    pub geyser_plugin_config_files: Option<Vec<PathBuf>>,
    deactivate_feature_set: HashSet<Pubkey>,
    compute_unit_limit: Option<u64>,
    pub log_messages_bytes_limit: Option<usize>,
    pub transaction_account_lock_limit: Option<usize>,
    pub tpu_enable_udp: bool,
    pub geyser_plugin_manager: Arc<RwLock<GeyserPluginManager>>,
    admin_rpc_service_post_init: Arc<RwLock<Option<AdminRpcRequestMetadataPostInit>>>,
}

impl Default for TestValidatorGenesis {
    fn default() -> Self {
        // Default to Tower consensus to ensure proper converage pre-Alpenglow.
        let deactivate_feature_set = [alpenglow::id()].into_iter().collect();
        Self {
            fee_rate_governor: FeeRateGovernor::default(),
            ledger_path: Option::<PathBuf>::default(),
            tower_storage: Option::<Arc<dyn TowerStorage>>::default(),
            rent: Rent::default(),
            rpc_config: JsonRpcConfig::default_for_test(),
            pubsub_config: PubSubConfig::default(),
            rpc_ports: Option::<(u16, u16)>::default(),
            warp_slot: Option::<Slot>::default(),
            accounts: HashMap::<Pubkey, AccountSharedData>::default(),
            upgradeable_programs: Vec::<UpgradeableProgramInfo>::default(),
            ticks_per_slot: Option::<u64>::default(),
            epoch_schedule: Option::<EpochSchedule>::default(),
            inflation: Option::<Inflation>::default(),
            node_config: TestValidatorNodeConfig::default(),
            validator_exit: Arc::<RwLock<Exit>>::default(),
            start_progress: Arc::<RwLock<ValidatorStartProgress>>::default(),
            authorized_voter_keypairs: Arc::<RwLock<Vec<Arc<Keypair>>>>::default(),
            staked_nodes_overrides: Arc::new(RwLock::new(HashMap::new())),
            max_ledger_shreds: Option::<u64>::default(),
            max_genesis_archive_unpacked_size: Option::<u64>::default(),
            geyser_plugin_config_files: Option::<Vec<PathBuf>>::default(),
            deactivate_feature_set,
            compute_unit_limit: Option::<u64>::default(),
            log_messages_bytes_limit: Option::<usize>::default(),
            transaction_account_lock_limit: Option::<usize>::default(),
            tpu_enable_udp: DEFAULT_TPU_ENABLE_UDP,
            geyser_plugin_manager: Arc::new(RwLock::new(GeyserPluginManager::default())),
            admin_rpc_service_post_init:
                Arc::<RwLock<Option<AdminRpcRequestMetadataPostInit>>>::default(),
        }
    }
}

fn try_transform_program_data(
    address: &Pubkey,
    account: &mut AccountSharedData,
) -> Result<(), String> {
    if account.owner() == &solana_sdk_ids::bpf_loader_upgradeable::id() {
        let programdata_offset = UpgradeableLoaderState::size_of_programdata_metadata();
        let programdata_meta = account.data().get(0..programdata_offset).ok_or(format!(
            "Failed to get upgradeable programdata data from {address}"
        ))?;
        // Ensure the account is a proper programdata account before
        // attempting to serialize into it.
        if let Ok(UpgradeableLoaderState::ProgramData {
            upgrade_authority_address,
            ..
        }) = bincode::deserialize::<UpgradeableLoaderState>(programdata_meta)
        {
            // Serialize new programdata metadata into the resulting account,
            // to overwrite the deployment slot to `0`.
            bincode::serialize_into(
                account.data_as_mut_slice(),
                &UpgradeableLoaderState::ProgramData {
                    slot: 0,
                    upgrade_authority_address,
                },
            )
            .map_err(|_| format!("Failed to write to upgradeable programdata account {address}"))
        } else {
            Err(format!(
                "Failed to read upgradeable programdata account {address}"
            ))
        }
    } else {
        Err(format!("Account {address} not owned by upgradeable loader"))
    }
}

impl TestValidatorGenesis {
    /// Adds features to deactivate to a set, eliminating redundancies
    /// during `initialize_ledger`, if member of the set is not a Feature
    /// it will be silently ignored
    pub fn deactivate_features(&mut self, deactivate_list: &[Pubkey]) -> &mut Self {
        self.deactivate_feature_set.extend(deactivate_list);
        self
    }
    pub fn ledger_path<P: Into<PathBuf>>(&mut self, ledger_path: P) -> &mut Self {
        self.ledger_path = Some(ledger_path.into());
        self
    }

    pub fn tower_storage(&mut self, tower_storage: Arc<dyn TowerStorage>) -> &mut Self {
        self.tower_storage = Some(tower_storage);
        self
    }

    /// Check if a given TestValidator ledger has already been initialized
    pub fn ledger_exists(ledger_path: &Path) -> bool {
        ledger_path.join("vote-account-keypair.json").exists()
    }

    pub fn tpu_enable_udp(&mut self, tpu_enable_udp: bool) -> &mut Self {
        self.tpu_enable_udp = tpu_enable_udp;
        self
    }

    pub fn fee_rate_governor(&mut self, fee_rate_governor: FeeRateGovernor) -> &mut Self {
        self.fee_rate_governor = fee_rate_governor;
        self
    }

    pub fn ticks_per_slot(&mut self, ticks_per_slot: u64) -> &mut Self {
        self.ticks_per_slot = Some(ticks_per_slot);
        self
    }

    pub fn epoch_schedule(&mut self, epoch_schedule: EpochSchedule) -> &mut Self {
        self.epoch_schedule = Some(epoch_schedule);
        self
    }

    pub fn inflation(&mut self, inflation: Inflation) -> &mut Self {
        self.inflation = Some(inflation);
        self
    }

    pub fn rent(&mut self, rent: Rent) -> &mut Self {
        self.rent = rent;
        self
    }

    pub fn rpc_config(&mut self, rpc_config: JsonRpcConfig) -> &mut Self {
        self.rpc_config = rpc_config;
        self
    }

    pub fn pubsub_config(&mut self, pubsub_config: PubSubConfig) -> &mut Self {
        self.pubsub_config = pubsub_config;
        self
    }

    pub fn rpc_port(&mut self, rpc_port: u16) -> &mut Self {
        self.rpc_ports = Some((rpc_port, rpc_port + 1));
        self
    }

    pub fn faucet_addr(&mut self, faucet_addr: Option<SocketAddr>) -> &mut Self {
        self.rpc_config.faucet_addr = faucet_addr;
        self
    }

    pub fn warp_slot(&mut self, warp_slot: Slot) -> &mut Self {
        self.warp_slot = Some(warp_slot);
        self
    }

    pub fn gossip_host(&mut self, gossip_host: IpAddr) -> &mut Self {
        self.node_config.gossip_addr.set_ip(gossip_host);
        self
    }

    pub fn gossip_port(&mut self, gossip_port: u16) -> &mut Self {
        self.node_config.gossip_addr.set_port(gossip_port);
        self
    }

    pub fn port_range(&mut self, port_range: PortRange) -> &mut Self {
        self.node_config.port_range = port_range;
        self
    }

    pub fn bind_ip_addr(&mut self, bind_ip_addr: IpAddr) -> &mut Self {
        self.node_config.bind_ip_addr = bind_ip_addr;
        self
    }

    pub fn compute_unit_limit(&mut self, compute_unit_limit: u64) -> &mut Self {
        self.compute_unit_limit = Some(compute_unit_limit);
        self
    }

    /// Add an account to the test environment
    pub fn add_account(&mut self, address: Pubkey, account: AccountSharedData) -> &mut Self {
        self.accounts.insert(address, account);
        self
    }

    pub fn add_accounts<T>(&mut self, accounts: T) -> &mut Self
    where
        T: IntoIterator<Item = (Pubkey, AccountSharedData)>,
    {
        for (address, account) in accounts {
            self.add_account(address, account);
        }
        self
    }

    fn clone_accounts_and_transform<T, F>(
        &mut self,
        addresses: T,
        rpc_client: &RpcClient,
        skip_missing: bool,
        transform: F,
    ) -> Result<&mut Self, String>
    where
        T: IntoIterator<Item = Pubkey>,
        F: Fn(&Pubkey, Account) -> Result<AccountSharedData, String>,
    {
        let addresses: Vec<Pubkey> = addresses.into_iter().collect();
        for chunk in addresses.chunks(MAX_MULTIPLE_ACCOUNTS) {
            info!("Fetching {chunk:?} over RPC...");
            let responses = rpc_client
                .get_multiple_accounts(chunk)
                .map_err(|err| format!("Failed to fetch: {err}"))?;
            for (address, res) in chunk.iter().zip(responses) {
                if let Some(account) = res {
                    self.add_account(*address, transform(address, account)?);
                } else if skip_missing {
                    warn!("Could not find {address}, skipping.");
                } else {
                    return Err(format!("Failed to fetch {address}"));
                }
            }
        }
        Ok(self)
    }

    pub fn clone_accounts<T>(
        &mut self,
        addresses: T,
        rpc_client: &RpcClient,
        skip_missing: bool,
    ) -> Result<&mut Self, String>
    where
        T: IntoIterator<Item = Pubkey>,
    {
        self.clone_accounts_and_transform(
            addresses,
            rpc_client,
            skip_missing,
            |address, account| {
                let mut account_shared_data = AccountSharedData::from(account);
                // ignore the error
                try_transform_program_data(address, &mut account_shared_data).ok();
                Ok(account_shared_data)
            },
        )
    }

    pub fn deep_clone_address_lookup_table_accounts<T>(
        &mut self,
        addresses: T,
        rpc_client: &RpcClient,
    ) -> Result<&mut Self, String>
    where
        T: IntoIterator<Item = Pubkey>,
    {
        const LOOKUP_TABLE_META_SIZE: usize = 56;
        let addresses: Vec<Pubkey> = addresses.into_iter().collect();
        let mut alt_entries: Vec<Pubkey> = Vec::new();

        for chunk in addresses.chunks(MAX_MULTIPLE_ACCOUNTS) {
            info!("Fetching {chunk:?} over RPC...");
            let responses = rpc_client
                .get_multiple_accounts(chunk)
                .map_err(|err| format!("Failed to fetch: {err}"))?;
            for (address, res) in chunk.iter().zip(responses) {
                if let Some(account) = res {
                    if address_lookup_table::check_id(account.owner()) {
                        let raw_addresses_data = account
                            .data()
                            .get(LOOKUP_TABLE_META_SIZE..)
                            .ok_or(format!("Failed to get addresses data from {address}"))?;

                        if raw_addresses_data.len() % std::mem::size_of::<Pubkey>() != 0 {
                            return Err(format!("Invalid alt account data length for {address}"));
                        }

                        for address_slice in
                            raw_addresses_data.chunks_exact(std::mem::size_of::<Pubkey>())
                        {
                            // safe because size was checked earlier
                            let address = Pubkey::try_from(address_slice).unwrap();
                            alt_entries.push(address);
                        }
                        self.add_account(*address, AccountSharedData::from(account));
                    } else {
                        return Err(format!("Account {address} is not an address lookup table"));
                    }
                } else {
                    return Err(format!("Failed to fetch {address}"));
                }
            }
        }

        self.clone_accounts(alt_entries, rpc_client, true)
    }

    pub fn clone_programdata_accounts<T>(
        &mut self,
        addresses: T,
        rpc_client: &RpcClient,
        skip_missing: bool,
    ) -> Result<&mut Self, String>
    where
        T: IntoIterator<Item = Pubkey>,
    {
        self.clone_accounts_and_transform(
            addresses,
            rpc_client,
            skip_missing,
            |address, account| {
                let mut account_shared_data = AccountSharedData::from(account);
                try_transform_program_data(address, &mut account_shared_data)?;
                Ok(account_shared_data)
            },
        )
    }

    pub fn clone_upgradeable_programs<T>(
        &mut self,
        addresses: T,
        rpc_client: &RpcClient,
    ) -> Result<&mut Self, String>
    where
        T: IntoIterator<Item = Pubkey>,
    {
        let addresses: Vec<Pubkey> = addresses.into_iter().collect();
        self.clone_accounts(addresses.clone(), rpc_client, false)?;

        let mut programdata_addresses: HashSet<Pubkey> = HashSet::new();
        for address in addresses {
            let account = self.accounts.get(&address).unwrap();

            if let Ok(UpgradeableLoaderState::Program {
                programdata_address,
            }) = account.deserialize_data()
            {
                programdata_addresses.insert(programdata_address);
            } else {
                return Err(format!(
                    "Failed to read upgradeable program account {address}",
                ));
            }
        }

        self.clone_programdata_accounts(programdata_addresses, rpc_client, false)?;

        Ok(self)
    }

    pub fn clone_feature_set(&mut self, rpc_client: &RpcClient) -> Result<&mut Self, String> {
        for feature_ids in FEATURE_NAMES
            .keys()
            .cloned()
            .collect::<Vec<Pubkey>>()
            .chunks(MAX_MULTIPLE_ACCOUNTS)
        {
            rpc_client
                .get_multiple_accounts(feature_ids)
                .map_err(|err| format!("Failed to fetch: {err}"))?
                .into_iter()
                .zip(feature_ids)
                .for_each(|(maybe_account, feature_id)| {
                    if maybe_account
                        .as_ref()
                        .and_then(solana_feature_gate_interface::from_account)
                        .and_then(|feature| feature.activated_at)
                        .is_none()
                    {
                        self.deactivate_feature_set.insert(*feature_id);
                    }
                });
        }
        Ok(self)
    }

    pub fn add_accounts_from_json_files(
        &mut self,
        accounts: &[AccountInfo],
    ) -> Result<&mut Self, String> {
        for account in accounts {
            let Some(account_path) = solana_program_test::find_file(account.filename) else {
                return Err(format!("Unable to locate {}", account.filename));
            };
            let mut file = File::open(&account_path).unwrap();
            let mut account_info_raw = String::new();
            file.read_to_string(&mut account_info_raw).unwrap();

            let result: serde_json::Result<CliAccount> = serde_json::from_str(&account_info_raw);
            let account_info = match result {
                Err(err) => {
                    return Err(format!(
                        "Unable to deserialize {}: {}",
                        account_path.to_str().unwrap(),
                        err
                    ));
                }
                Ok(deserialized) => deserialized,
            };

            let address = account.address.unwrap_or_else(|| {
                Pubkey::from_str(account_info.keyed_account.pubkey.as_str()).unwrap()
            });
            let account = account_info
                .keyed_account
                .account
                .decode::<AccountSharedData>()
                .unwrap();

            self.add_account(address, account);
        }
        Ok(self)
    }

    pub fn add_accounts_from_directories<T, P>(&mut self, dirs: T) -> Result<&mut Self, String>
    where
        T: IntoIterator<Item = P>,
        P: AsRef<Path> + Display,
    {
        let mut json_files: HashSet<String> = HashSet::new();
        for dir in dirs {
            let matched_files = match fs::read_dir(&dir) {
                Ok(dir) => dir,
                Err(e) => return Err(format!("Cannot read directory {}: {}", &dir, e)),
            }
            .flatten()
            .map(|entry| entry.path())
            .filter(|path| path.is_file() && path.extension() == Some(OsStr::new("json")))
            .map(|path| String::from(path.to_string_lossy()));

            json_files.extend(matched_files);
        }

        debug!("account files found: {json_files:?}");

        let accounts: Vec<_> = json_files
            .iter()
            .map(|filename| AccountInfo {
                address: None,
                filename,
            })
            .collect();

        self.add_accounts_from_json_files(&accounts)?;

        Ok(self)
    }

    /// Add an account to the test environment with the account data in the provided `filename`
    pub fn add_account_with_file_data(
        &mut self,
        address: Pubkey,
        lamports: u64,
        owner: Pubkey,
        filename: &str,
    ) -> &mut Self {
        self.add_account(
            address,
            AccountSharedData::from(Account {
                lamports,
                data: solana_program_test::read_file(
                    solana_program_test::find_file(filename).unwrap_or_else(|| {
                        panic!("Unable to locate {filename}");
                    }),
                ),
                owner,
                executable: false,
                rent_epoch: 0,
            }),
        )
    }

    /// Add an account to the test environment with the account data in the provided as a base 64
    /// string
    pub fn add_account_with_base64_data(
        &mut self,
        address: Pubkey,
        lamports: u64,
        owner: Pubkey,
        data_base64: &str,
    ) -> &mut Self {
        self.add_account(
            address,
            AccountSharedData::from(Account {
                lamports,
                data: BASE64_STANDARD
                    .decode(data_base64)
                    .unwrap_or_else(|err| panic!("Failed to base64 decode: {err}")),
                owner,
                executable: false,
                rent_epoch: 0,
            }),
        )
    }

    /// Add a SBF program to the test environment.
    ///
    /// `program_name` will also used to locate the SBF shared object in the current or fixtures
    /// directory.
    pub fn add_program(&mut self, program_name: &str, program_id: Pubkey) -> &mut Self {
        let program_path = solana_program_test::find_file(&format!("{program_name}.so"))
            .unwrap_or_else(|| panic!("Unable to locate program {program_name}"));

        self.upgradeable_programs.push(UpgradeableProgramInfo {
            program_id,
            loader: solana_sdk_ids::bpf_loader_upgradeable::id(),
            upgrade_authority: Pubkey::default(),
            program_path,
        });
        self
    }

    /// Add a list of upgradeable programs to the test environment.
    pub fn add_upgradeable_programs_with_path(
        &mut self,
        programs: &[UpgradeableProgramInfo],
    ) -> &mut Self {
        for program in programs {
            self.upgradeable_programs.push(program.clone());
        }
        self
    }

    /// Start a test validator with the address of the mint account that will receive tokens
    /// created at genesis.
    ///
    pub fn start_with_mint_address(
        &self,
        mint_address: Pubkey,
        socket_addr_space: SocketAddrSpace,
    ) -> Result<TestValidator, Box<dyn std::error::Error>> {
        self.start_with_mint_address_and_geyser_plugin_rpc(mint_address, socket_addr_space, None)
    }

    /// Start a test validator with the address of the mint account that will receive tokens
    /// created at genesis. Augments admin rpc service with dynamic geyser plugin manager if
    /// the geyser plugin service is enabled at startup.
    ///
    pub fn start_with_mint_address_and_geyser_plugin_rpc(
        &self,
        mint_address: Pubkey,
        socket_addr_space: SocketAddrSpace,
        rpc_to_plugin_manager_receiver: Option<Receiver<GeyserPluginManagerRequest>>,
    ) -> Result<TestValidator, Box<dyn std::error::Error>> {
        TestValidator::start(
            mint_address,
            self,
            socket_addr_space,
            rpc_to_plugin_manager_receiver,
        )
        .inspect(|test_validator| {
            let runtime = tokio::runtime::Builder::new_current_thread()
                .enable_io()
                .enable_time()
                .build()
                .unwrap();
            runtime.block_on(test_validator.wait_for_nonzero_fees());
        })
    }

    /// Start a test validator
    ///
    /// Returns a new `TestValidator` as well as the keypair for the mint account that will receive tokens
    /// created at genesis.
    ///
    /// This function panics on initialization failure.
    pub fn start(&self) -> (TestValidator, Keypair) {
        self.start_with_socket_addr_space(SocketAddrSpace::new(/*allow_private_addr=*/ true))
    }

    /// Start a test validator with the given `SocketAddrSpace`
    ///
    /// Returns a new `TestValidator` as well as the keypair for the mint account that will receive tokens
    /// created at genesis.
    ///
    /// This function panics on initialization failure.
    pub fn start_with_socket_addr_space(
        &self,
        socket_addr_space: SocketAddrSpace,
    ) -> (TestValidator, Keypair) {
        let mint_keypair = Keypair::new();
        self.start_with_mint_address(mint_keypair.pubkey(), socket_addr_space)
            .inspect(|test_validator| {
                let runtime = tokio::runtime::Builder::new_current_thread()
                    .enable_io()
                    .enable_time()
                    .build()
                    .unwrap();
                let upgradeable_program_ids: Vec<&Pubkey> = self
                    .upgradeable_programs
                    .iter()
                    .map(|p| &p.program_id)
                    .collect();
                runtime.block_on(test_validator.wait_for_upgradeable_programs_deployed(
                    &upgradeable_program_ids,
                    &mint_keypair,
                ));
            })
            .map(|test_validator| (test_validator, mint_keypair))
            .unwrap_or_else(|err| panic!("Test validator failed to start: {err}"))
    }

    pub async fn start_async(&self) -> (TestValidator, Keypair) {
        self.start_async_with_socket_addr_space(SocketAddrSpace::new(
            /*allow_private_addr=*/ true,
        ))
        .await
    }

    pub async fn start_async_with_socket_addr_space(
        &self,
        socket_addr_space: SocketAddrSpace,
    ) -> (TestValidator, Keypair) {
        let mint_keypair = Keypair::new();
        match TestValidator::start(mint_keypair.pubkey(), self, socket_addr_space, None) {
            Ok(test_validator) => {
                test_validator.wait_for_nonzero_fees().await;
                let upgradeable_program_ids: Vec<&Pubkey> = self
                    .upgradeable_programs
                    .iter()
                    .map(|p| &p.program_id)
                    .collect();
                test_validator
                    .wait_for_upgradeable_programs_deployed(&upgradeable_program_ids, &mint_keypair)
                    .await;
                (test_validator, mint_keypair)
            }
            Err(err) => panic!("Test validator failed to start: {err}"),
        }
    }
}

pub struct TestValidator {
    ledger_path: PathBuf,
    preserve_ledger: bool,
    rpc_pubsub_url: String,
    rpc_url: String,
    tpu: SocketAddr,
    gossip: SocketAddr,
    validator: Option<Validator>,
    vote_account_address: Pubkey,
}

impl TestValidator {
    /// Create and start a `TestValidator` with no transaction fees and minimal rent.
    /// Faucet optional.
    ///
    /// This function panics on initialization failure.
    pub fn with_no_fees(
        mint_address: Pubkey,
        faucet_addr: Option<SocketAddr>,
        socket_addr_space: SocketAddrSpace,
    ) -> Self {
        TestValidatorGenesis::default()
            .fee_rate_governor(FeeRateGovernor::new(0, 0))
            .rent(Rent {
                lamports_per_byte_year: 1,
                exemption_threshold: 1.0,
                ..Rent::default()
            })
            .faucet_addr(faucet_addr)
            .start_with_mint_address(mint_address, socket_addr_space)
            .expect("validator start failed")
    }

    /// Create a test validator using udp for TPU.
    pub fn with_no_fees_udp(
        mint_address: Pubkey,
        faucet_addr: Option<SocketAddr>,
        socket_addr_space: SocketAddrSpace,
    ) -> Self {
        TestValidatorGenesis::default()
            .tpu_enable_udp(true)
            .fee_rate_governor(FeeRateGovernor::new(0, 0))
            .rent(Rent {
                lamports_per_byte_year: 1,
                exemption_threshold: 1.0,
                ..Rent::default()
            })
            .faucet_addr(faucet_addr)
            .start_with_mint_address(mint_address, socket_addr_space)
            .expect("validator start failed")
    }

    /// Create and start a `TestValidator` with custom transaction fees and minimal rent.
    /// Faucet optional.
    ///
    /// This function panics on initialization failure.
    pub fn with_custom_fees(
        mint_address: Pubkey,
        target_lamports_per_signature: u64,
        faucet_addr: Option<SocketAddr>,
        socket_addr_space: SocketAddrSpace,
    ) -> Self {
        TestValidatorGenesis::default()
            .fee_rate_governor(FeeRateGovernor::new(target_lamports_per_signature, 0))
            .rent(Rent {
                lamports_per_byte_year: 1,
                exemption_threshold: 1.0,
                ..Rent::default()
            })
            .faucet_addr(faucet_addr)
            .start_with_mint_address(mint_address, socket_addr_space)
            .expect("validator start failed")
    }

    /// Initialize the ledger directory
    ///
    /// If `ledger_path` is `None`, a temporary ledger will be created.  Otherwise the ledger will
    /// be initialized in the provided directory if it doesn't already exist.
    ///
    /// Returns the path to the ledger directory.
    fn initialize_ledger(
        mint_address: Pubkey,
        config: &TestValidatorGenesis,
    ) -> Result<PathBuf, Box<dyn std::error::Error>> {
        let validator_identity = Keypair::new();
        let validator_vote_account = Keypair::new();
        let validator_stake_account = Keypair::new();
        let validator_identity_lamports = 500 * LAMPORTS_PER_SOL;
        let validator_stake_lamports = 1_000_000 * LAMPORTS_PER_SOL;
        let mint_lamports = 500_000_000 * LAMPORTS_PER_SOL;

        // Only activate features which are not explicitly deactivated.
        let mut feature_set = FeatureSet::default().inactive().clone();
        for feature in &config.deactivate_feature_set {
            if feature_set.remove(feature) {
                info!("Feature for {feature:?} deactivated")
            } else {
                warn!("Feature {feature:?} set for deactivation is not a known Feature public key",)
            }
        }

        let mut accounts = config.accounts.clone();
        for (address, account) in solana_program_binaries::spl_programs(&config.rent) {
            accounts.entry(address).or_insert(account);
        }
        for (address, account) in
            solana_program_binaries::core_bpf_programs(&config.rent, |feature_id| {
                feature_set.contains(feature_id)
            })
        {
            accounts.entry(address).or_insert(account);
        }
        for upgradeable_program in &config.upgradeable_programs {
            let data = solana_program_test::read_file(&upgradeable_program.program_path);
            let (programdata_address, _) = Pubkey::find_program_address(
                &[upgradeable_program.program_id.as_ref()],
                &upgradeable_program.loader,
            );
            let mut program_data = bincode::serialize(&UpgradeableLoaderState::ProgramData {
                slot: 0,
                upgrade_authority_address: Some(upgradeable_program.upgrade_authority),
            })
            .unwrap();
            program_data.extend_from_slice(&data);
            accounts.insert(
                programdata_address,
                AccountSharedData::from(Account {
                    lamports: Rent::default().minimum_balance(program_data.len()).max(1),
                    data: program_data,
                    owner: upgradeable_program.loader,
                    executable: false,
                    rent_epoch: 0,
                }),
            );

            let data = bincode::serialize(&UpgradeableLoaderState::Program {
                programdata_address,
            })
            .unwrap();
            accounts.insert(
                upgradeable_program.program_id,
                AccountSharedData::from(Account {
                    lamports: Rent::default().minimum_balance(data.len()).max(1),
                    data,
                    owner: upgradeable_program.loader,
                    executable: true,
                    rent_epoch: 0,
                }),
            );
        }

        let mut genesis_config = create_genesis_config_with_leader_ex_no_features(
            mint_lamports,
            &mint_address,
            &validator_identity.pubkey(),
            &validator_vote_account.pubkey(),
            &validator_stake_account.pubkey(),
            None,
            validator_stake_lamports,
            validator_identity_lamports,
            config.fee_rate_governor.clone(),
            config.rent.clone(),
            solana_cluster_type::ClusterType::Development,
            accounts.into_iter().collect(),
        );
        genesis_config.epoch_schedule = config
            .epoch_schedule
            .as_ref()
            .cloned()
            .unwrap_or_else(EpochSchedule::without_warmup);

        if let Some(ticks_per_slot) = config.ticks_per_slot {
            genesis_config.ticks_per_slot = ticks_per_slot;
        }

        if let Some(inflation) = config.inflation {
            genesis_config.inflation = inflation;
        }

        for feature in feature_set {
            genesis_utils::activate_feature(&mut genesis_config, feature);
        }

        let ledger_path = match &config.ledger_path {
            None => create_new_tmp_ledger!(&genesis_config).0,
            Some(ledger_path) => {
                if TestValidatorGenesis::ledger_exists(ledger_path) {
                    return Ok(ledger_path.to_path_buf());
                }

                let _ = create_new_ledger(
                    ledger_path,
                    &genesis_config,
                    config
                        .max_genesis_archive_unpacked_size
                        .unwrap_or(MAX_GENESIS_ARCHIVE_UNPACKED_SIZE),
                    LedgerColumnOptions::default(),
                )
                .map_err(|err| {
                    format!(
                        "Failed to create ledger at {}: {}",
                        ledger_path.display(),
                        err
                    )
                })?;
                ledger_path.to_path_buf()
            }
        };

        write_keypair_file(
            &validator_identity,
            ledger_path.join("validator-keypair.json").to_str().unwrap(),
        )?;

        write_keypair_file(
            &validator_stake_account,
            ledger_path
                .join("stake-account-keypair.json")
                .to_str()
                .unwrap(),
        )?;

        // `ledger_exists` should fail until the vote account keypair is written
        assert!(!TestValidatorGenesis::ledger_exists(&ledger_path));

        write_keypair_file(
            &validator_vote_account,
            ledger_path
                .join("vote-account-keypair.json")
                .to_str()
                .unwrap(),
        )?;

        Ok(ledger_path)
    }

    /// Starts a TestValidator at the provided ledger directory
    fn start(
        mint_address: Pubkey,
        config: &TestValidatorGenesis,
        socket_addr_space: SocketAddrSpace,
        rpc_to_plugin_manager_receiver: Option<Receiver<GeyserPluginManagerRequest>>,
    ) -> Result<Self, Box<dyn std::error::Error>> {
        let preserve_ledger = config.ledger_path.is_some();
        let ledger_path = TestValidator::initialize_ledger(mint_address, config)?;

        let validator_identity =
            read_keypair_file(ledger_path.join("validator-keypair.json").to_str().unwrap())?;
        let validator_vote_account = read_keypair_file(
            ledger_path
                .join("vote-account-keypair.json")
                .to_str()
                .unwrap(),
        )?;
        let node = {
            let bind_ip_addr = config.node_config.bind_ip_addr;
            let validator_node_config = NodeConfig {
                bind_ip_addrs: BindIpAddrs::new(vec![bind_ip_addr])?,
                gossip_port: config.node_config.gossip_addr.port(),
                port_range: config.node_config.port_range,
                advertised_ip: bind_ip_addr,
                public_tpu_addr: None,
                public_tpu_forwards_addr: None,
                num_tvu_receive_sockets: NonZero::new(1).unwrap(),
                num_tvu_retransmit_sockets: NonZero::new(1).unwrap(),
                num_quic_endpoints: NonZero::new(DEFAULT_QUIC_ENDPOINTS)
                    .expect("Number of QUIC endpoints can not be zero"),
                vortexor_receiver_addr: None,
            };
            let mut node =
                Node::new_with_external_ip(&validator_identity.pubkey(), validator_node_config);
            let (rpc, rpc_pubsub) = config.rpc_ports.unwrap_or_else(|| {
                let rpc_ports: [u16; 2] =
                    find_available_ports_in_range(bind_ip_addr, config.node_config.port_range)
                        .unwrap();
                (rpc_ports[0], rpc_ports[1])
            });
            node.info.set_rpc((bind_ip_addr, rpc)).unwrap();
            node.info
                .set_rpc_pubsub((bind_ip_addr, rpc_pubsub))
                .unwrap();
            node
        };

        let vote_account_address = validator_vote_account.pubkey();
        let rpc_url = format!("http://{}", node.info.rpc().unwrap());
        let rpc_pubsub_url = format!("ws://{}/", node.info.rpc_pubsub().unwrap());
        let tpu = node.info.tpu(Protocol::UDP).unwrap();
        let gossip = node.info.gossip().unwrap();

        {
            let mut authorized_voter_keypairs = config.authorized_voter_keypairs.write().unwrap();
            if !authorized_voter_keypairs
                .iter()
                .any(|x| x.pubkey() == vote_account_address)
            {
                authorized_voter_keypairs.push(Arc::new(validator_vote_account))
            }
        }

        let accounts_db_config = AccountsDbConfig {
            index: Some(AccountsIndexConfig::default()),
            account_indexes: Some(config.rpc_config.account_indexes.clone()),
            ..AccountsDbConfig::default()
        };

        let runtime_config = RuntimeConfig {
            compute_budget: config
                .compute_unit_limit
                .map(|compute_unit_limit| ComputeBudget {
                    compute_unit_limit,
                    ..ComputeBudget::new_with_defaults(
                        !config
                            .deactivate_feature_set
                            .contains(&raise_cpi_nesting_limit_to_8::id()),
                        !config
                            .deactivate_feature_set
                            .contains(&increase_cpi_account_info_limit::id()),
                    )
                }),
            log_messages_bytes_limit: config.log_messages_bytes_limit,
            transaction_account_lock_limit: config.transaction_account_lock_limit,
        };

        let mut validator_config = ValidatorConfig {
            on_start_geyser_plugin_config_files: config.geyser_plugin_config_files.clone(),
            rpc_addrs: Some((
                SocketAddr::new(
                    IpAddr::V4(Ipv4Addr::UNSPECIFIED),
                    node.info.rpc().unwrap().port(),
                ),
                SocketAddr::new(
                    IpAddr::V4(Ipv4Addr::UNSPECIFIED),
                    node.info.rpc_pubsub().unwrap().port(),
                ),
            )),
            rpc_config: config.rpc_config.clone(),
            pubsub_config: config.pubsub_config.clone(),
            account_paths: vec![
                create_accounts_run_and_snapshot_dirs(ledger_path.join("accounts"))
                    .unwrap()
                    .0,
            ],
            run_verification: false, // Skip PoH verification of ledger on startup for speed
            snapshot_config: SnapshotConfig {
                full_snapshot_archive_interval: SnapshotInterval::Slots(
                    NonZeroU64::new(100).unwrap(),
                ),
                incremental_snapshot_archive_interval: SnapshotInterval::Disabled,
                bank_snapshots_dir: ledger_path.join(BANK_SNAPSHOTS_DIR),
                full_snapshot_archives_dir: ledger_path.to_path_buf(),
                incremental_snapshot_archives_dir: ledger_path.to_path_buf(),
                ..SnapshotConfig::default()
            },
            warp_slot: config.warp_slot,
            validator_exit: config.validator_exit.clone(),
            max_ledger_shreds: config.max_ledger_shreds,
            no_wait_for_vote_to_start_leader: true,
            staked_nodes_overrides: config.staked_nodes_overrides.clone(),
            accounts_db_config,
            runtime_config,
            ..ValidatorConfig::default_for_test()
        };
        if let Some(ref tower_storage) = config.tower_storage {
            validator_config.tower_storage = tower_storage.clone();
        }

        let validator = Some(Validator::new(
            node,
            Arc::new(validator_identity),
            &ledger_path,
            &vote_account_address,
            config.authorized_voter_keypairs.clone(),
            vec![],
            &validator_config,
            true, // should_check_duplicate_instance
            rpc_to_plugin_manager_receiver,
            config.start_progress.clone(),
            socket_addr_space,
            ValidatorTpuConfig::new_for_tests(config.tpu_enable_udp),
            config.admin_rpc_service_post_init.clone(),
        )?);

        let test_validator = TestValidator {
            ledger_path,
            preserve_ledger,
            rpc_pubsub_url,
            rpc_url,
            tpu,
            gossip,
            validator,
            vote_account_address,
        };
        Ok(test_validator)
    }

    /// This is a hack to delay until the fees are non-zero for test consistency
    /// (fees from genesis are zero until the first block with a transaction in it is completed
    ///  due to a bug in the Bank)
    async fn wait_for_nonzero_fees(&self) {
        let rpc_client = nonblocking::rpc_client::RpcClient::new_with_commitment(
            self.rpc_url.clone(),
            CommitmentConfig::processed(),
        );
        let mut message = Message::new(
            &[Instruction::new_with_bytes(
                Pubkey::new_unique(),
                &[],
                vec![AccountMeta::new(Pubkey::new_unique(), true)],
            )],
            None,
        );
        const MAX_TRIES: u64 = 10;
        let mut num_tries = 0;
        loop {
            num_tries += 1;
            if num_tries > MAX_TRIES {
                break;
            }
            println!("Waiting for fees to stabilize {num_tries:?}...");
            match rpc_client.get_latest_blockhash().await {
                Ok(blockhash) => {
                    message.recent_blockhash = blockhash;
                    match rpc_client.get_fee_for_message(&message).await {
                        Ok(fee) => {
                            if fee != 0 {
                                break;
                            }
                        }
                        Err(err) => {
                            warn!("get_fee_for_message() failed: {err:?}");
                            break;
                        }
                    }
                }
                Err(err) => {
                    warn!("get_latest_blockhash() failed: {err:?}");
                    break;
                }
            }
            sleep(Duration::from_millis(DEFAULT_MS_PER_SLOT)).await;
        }
    }

    /// programs added to genesis ain't immediately usable. Actively check "Program
    /// is not deployed" error for their availibility.
    async fn wait_for_upgradeable_programs_deployed(
        &self,
        upgradeable_programs: &[&Pubkey],
        payer: &Keypair,
    ) {
        let rpc_client = nonblocking::rpc_client::RpcClient::new_with_commitment(
            self.rpc_url.clone(),
            CommitmentConfig::processed(),
        );

        let mut deployed = vec![false; upgradeable_programs.len()];
        const MAX_ATTEMPTS: u64 = 10;

        for attempt in 1..=MAX_ATTEMPTS {
            let blockhash = rpc_client.get_latest_blockhash().await.unwrap();
            for (program_id, is_deployed) in upgradeable_programs.iter().zip(deployed.iter_mut()) {
                if *is_deployed {
                    continue;
                }

                let transaction = Transaction::new_signed_with_payer(
                    &[Instruction {
                        program_id: **program_id,
                        accounts: vec![],
                        data: vec![],
                    }],
                    Some(&payer.pubkey()),
                    &[&payer],
                    blockhash,
                );
                match rpc_client.send_transaction(&transaction).await {
                    Ok(_) => *is_deployed = true,
                    Err(e) => {
                        if format!("{e:?}").contains("Program is not deployed") {
                            debug!("{program_id:?} - not deployed");
                        } else {
                            // Assuming all other other errors could only occur *after*
                            // program is deployed for usability.
                            *is_deployed = true;
                            debug!("{program_id:?} - Unexpected error: {e:?}");
                        }
                    }
                }
            }
            if deployed.iter().all(|&deployed| deployed) {
                return;
            }

            println!("Waiting for programs to be fully deployed {attempt} ...");
            sleep(Duration::from_millis(DEFAULT_MS_PER_SLOT)).await;
        }
        panic!("Timeout waiting for program to become usable");
    }

    /// Return the validator's TPU address
    pub fn tpu(&self) -> &SocketAddr {
        &self.tpu
    }

    /// Return the validator's Gossip address
    pub fn gossip(&self) -> &SocketAddr {
        &self.gossip
    }

    /// Return the validator's JSON RPC URL
    pub fn rpc_url(&self) -> String {
        self.rpc_url.clone()
    }

    /// Return the validator's JSON RPC PubSub URL
    pub fn rpc_pubsub_url(&self) -> String {
        self.rpc_pubsub_url.clone()
    }

    /// Return the validator's vote account address
    pub fn vote_account_address(&self) -> Pubkey {
        self.vote_account_address
    }

    /// Return an RpcClient for the validator.
    pub fn get_rpc_client(&self) -> RpcClient {
        RpcClient::new_with_commitment(self.rpc_url.clone(), CommitmentConfig::processed())
    }

    /// Return a nonblocking RpcClient for the validator.
    pub fn get_async_rpc_client(&self) -> nonblocking::rpc_client::RpcClient {
        nonblocking::rpc_client::RpcClient::new_with_commitment(
            self.rpc_url.clone(),
            CommitmentConfig::processed(),
        )
    }

    pub fn join(mut self) {
        if let Some(validator) = self.validator.take() {
            validator.join();
        }
    }

    pub fn cluster_info(&self) -> Arc<ClusterInfo> {
        self.validator.as_ref().unwrap().cluster_info.clone()
    }

    pub fn bank_forks(&self) -> Arc<RwLock<BankForks>> {
        self.validator.as_ref().unwrap().bank_forks.clone()
    }

    pub fn repair_whitelist(&self) -> Arc<RwLock<HashSet<Pubkey>>> {
        Arc::new(RwLock::new(HashSet::default()))
    }
}

impl Drop for TestValidator {
    fn drop(&mut self) {
        if let Some(validator) = self.validator.take() {
            validator.close();
        }
        if !self.preserve_ledger {
            remove_dir_all(&self.ledger_path).unwrap_or_else(|err| {
                panic!(
                    "Failed to remove ledger directory {}: {}",
                    self.ledger_path.display(),
                    err
                )
            });
        }
    }
}

#[cfg(test)]
mod test {
    use {super::*, solana_feature_gate_interface::Feature};

    #[test]
    fn get_health() {
        let (test_validator, _payer) = TestValidatorGenesis::default().start();
        let rpc_client = test_validator.get_rpc_client();
        rpc_client.get_health().expect("health");
    }

    #[tokio::test(flavor = "multi_thread", worker_threads = 2)]
    async fn nonblocking_get_health() {
        let (test_validator, _payer) = TestValidatorGenesis::default().start_async().await;
        let rpc_client = test_validator.get_async_rpc_client();
        rpc_client.get_health().await.expect("health");
    }

    #[test]
    fn test_upgradeable_program_deploayment() {
        let program_id = Pubkey::new_unique();
        let (test_validator, payer) = TestValidatorGenesis::default()
            .add_program("../programs/bpf-loader-tests/noop", program_id)
            .start();
        let rpc_client = test_validator.get_rpc_client();

        let blockhash = rpc_client.get_latest_blockhash().unwrap();
        let transaction = Transaction::new_signed_with_payer(
            &[Instruction {
                program_id,
                accounts: vec![],
                data: vec![],
            }],
            Some(&payer.pubkey()),
            &[&payer],
            blockhash,
        );

        assert!(rpc_client
            .send_and_confirm_transaction(&transaction)
            .is_ok());
    }

    #[tokio::test(flavor = "multi_thread", worker_threads = 2)]
    async fn test_nonblocking_upgradeable_program_deploayment() {
        let program_id = Pubkey::new_unique();
        let (test_validator, payer) = TestValidatorGenesis::default()
            .add_program("../programs/bpf-loader-tests/noop", program_id)
            .start_async()
            .await;
        let rpc_client = test_validator.get_async_rpc_client();

        let blockhash = rpc_client.get_latest_blockhash().await.unwrap();
        let transaction = Transaction::new_signed_with_payer(
            &[Instruction {
                program_id,
                accounts: vec![],
                data: vec![],
            }],
            Some(&payer.pubkey()),
            &[&payer],
            blockhash,
        );

        assert!(rpc_client
            .send_and_confirm_transaction(&transaction)
            .await
            .is_ok());
    }

    #[tokio::test(flavor = "multi_thread", worker_threads = 2)]
    #[should_panic]
    async fn document_tokio_panic() {
        // `start()` blows up when run within tokio
        let (_test_validator, _payer) = TestValidatorGenesis::default().start();
    }

    #[tokio::test(flavor = "multi_thread", worker_threads = 2)]
    async fn test_deactivate_features() {
        let mut control = FeatureSet::default().inactive().clone();
        let mut deactivate_features = Vec::new();
        [
            agave_feature_set::deprecate_rewards_sysvar::id(),
            agave_feature_set::disable_fees_sysvar::id(),
            alpenglow::id(),
        ]
        .into_iter()
        .for_each(|feature| {
            control.remove(&feature);
            deactivate_features.push(feature);
        });

        // Convert to `Vec` so we can get a slice.
        let control: Vec<Pubkey> = control.into_iter().collect();

        let (test_validator, _payer) = TestValidatorGenesis::default()
            .deactivate_features(&deactivate_features)
            .start_async()
            .await;

        let rpc_client = test_validator.get_async_rpc_client();

        // Our deactivated features should be inactive.
        let inactive_feature_accounts = rpc_client
            .get_multiple_accounts(&deactivate_features)
            .await
            .unwrap();
        for f in inactive_feature_accounts {
            assert!(f.is_none());
        }

        // Everything else should be active.
        for chunk in control.chunks(100) {
            let active_feature_accounts = rpc_client.get_multiple_accounts(chunk).await.unwrap();
            for f in active_feature_accounts {
                let account = f.unwrap(); // Should be `Some`.
                let feature_state: Feature = bincode::deserialize(account.data()).unwrap();
                assert!(feature_state.activated_at.is_some());
            }
        }
    }

    #[tokio::test(flavor = "multi_thread", worker_threads = 2)]
    async fn test_override_feature_account() {
        let with_deactivate_flag = agave_feature_set::deprecate_rewards_sysvar::id();
        let without_deactivate_flag = agave_feature_set::disable_fees_sysvar::id();

        let owner = Pubkey::new_unique();
        let account = || AccountSharedData::new(100_000, 0, &owner);

        let (test_validator, _payer) = TestValidatorGenesis::default()
            .deactivate_features(&[with_deactivate_flag]) // Just deactivate one feature.
            .add_accounts([
                (with_deactivate_flag, account()), // But add both accounts.
                (without_deactivate_flag, account()),
            ])
            .start_async()
            .await;

        let rpc_client = test_validator.get_async_rpc_client();

        let our_accounts = rpc_client
            .get_multiple_accounts(&[with_deactivate_flag, without_deactivate_flag])
            .await
            .unwrap();

        // The first one, where we provided `--deactivate-feature`, should be
        // the account we provided.
        let overriden_account = our_accounts[0].as_ref().unwrap();
        assert_eq!(overriden_account.lamports, 100_000);
        assert_eq!(overriden_account.data.len(), 0);
        assert_eq!(overriden_account.owner, owner);

        // The second one should be a feature account.
        let feature_account = our_accounts[1].as_ref().unwrap();
        assert_eq!(feature_account.owner, solana_sdk_ids::feature::id());
        let feature_state: Feature = bincode::deserialize(feature_account.data()).unwrap();
        assert!(feature_state.activated_at.is_some());
    }

    #[tokio::test(flavor = "multi_thread", worker_threads = 2)]
    async fn test_core_bpf_programs() {
        let (test_validator, _payer) = TestValidatorGenesis::default().start_async().await;

        let rpc_client = test_validator.get_async_rpc_client();

        let fetched_programs = rpc_client
            .get_multiple_accounts(&[
                solana_sdk_ids::address_lookup_table::id(),
                solana_sdk_ids::config::id(),
                solana_sdk_ids::feature::id(),
                solana_sdk_ids::stake::id(),
            ])
            .await
            .unwrap();

        // Address lookup table is a BPF program.
        let account = fetched_programs[0].as_ref().unwrap();
        assert_eq!(account.owner, solana_sdk_ids::bpf_loader_upgradeable::id());
        assert!(account.executable);

        // Config is a BPF program.
        let account = fetched_programs[1].as_ref().unwrap();
        assert_eq!(account.owner, solana_sdk_ids::bpf_loader_upgradeable::id());
        assert!(account.executable);

        // Feature Gate is a BPF program.
        let account = fetched_programs[2].as_ref().unwrap();
        assert_eq!(account.owner, solana_sdk_ids::bpf_loader_upgradeable::id());
        assert!(account.executable);

        // Stake is a BPF program.
        let account = fetched_programs[3].as_ref().unwrap();
        assert_eq!(account.owner, solana_sdk_ids::bpf_loader_upgradeable::id());
        assert!(account.executable);
    }
}<|MERGE_RESOLUTION|>--- conflicted
+++ resolved
@@ -1,18 +1,7 @@
 #![allow(clippy::arithmetic_side_effects)]
 use {
-<<<<<<< HEAD
-    agave_feature_set::{
-        alpenglow, increase_cpi_account_info_limit, raise_cpi_nesting_limit_to_8, FeatureSet,
-        FEATURE_NAMES,
-    },
-    agave_snapshots::{
-        hardened_unpack::MAX_GENESIS_ARCHIVE_UNPACKED_SIZE, snapshot_config::SnapshotConfig,
-        SnapshotInterval,
-    },
-=======
-    agave_feature_set::{alpenglow, raise_cpi_nesting_limit_to_8, FeatureSet, FEATURE_NAMES},
+    agave_feature_set::{alpenglow, increase_cpi_account_info_limit, raise_cpi_nesting_limit_to_8, FeatureSet, FEATURE_NAMES},
     agave_snapshots::{snapshot_config::SnapshotConfig, SnapshotInterval},
->>>>>>> fccef82a
     base64::{prelude::BASE64_STANDARD, Engine},
     crossbeam_channel::Receiver,
     log::*,
