--- conflicted
+++ resolved
@@ -1,18 +1,10 @@
 #![allow(clippy::arithmetic_side_effects)]
 use {
-<<<<<<< HEAD
-    agave_feature_set::{
-        alpenglow, increase_cpi_account_info_limit, raise_cpi_nesting_limit_to_8, FeatureSet,
-        FEATURE_NAMES,
-    },
-    agave_snapshots::SnapshotInterval,
-=======
-    agave_feature_set::{alpenglow, raise_cpi_nesting_limit_to_8, FeatureSet, FEATURE_NAMES},
+    agave_feature_set::{alpenglow, increase_cpi_account_info_limit, raise_cpi_nesting_limit_to_8, FeatureSet, FEATURE_NAMES},
     agave_snapshots::{
         hardened_unpack::MAX_GENESIS_ARCHIVE_UNPACKED_SIZE, snapshot_config::SnapshotConfig,
         SnapshotInterval,
     },
->>>>>>> d9638e01
     base64::{prelude::BASE64_STANDARD, Engine},
     crossbeam_channel::Receiver,
     log::*,
