//! Collection of all runtime features.
//!
//! Steps to add a new feature are outlined below. Note that these steps only cover
//! the process of getting a feature into the core Solana code.
//! - For features that are unambiguously good (ie bug fixes), these steps are sufficient.
//! - For features that should go up for community vote (ie fee structure changes), more
//!   information on the additional steps to follow can be found at:
//!   <https://spl.solana.com/feature-proposal#feature-proposal-life-cycle>
//!
//! 1. Generate a new keypair with `solana-keygen new --outfile feature.json --no-passphrase`
//!    - Keypairs should be held by core contributors only. If you're a non-core contributor going
//!      through these steps, the PR process will facilitate a keypair holder being picked. That
//!      person will generate the keypair, provide pubkey for PR, and ultimately enable the feature.
//! 2. Add a public module for the feature, specifying keypair pubkey as the id with
//!    `solana_sdk::declare_id!()` within the module.
//!    Additionally, add an entry to `FEATURE_NAMES` map.
//! 3. Add desired logic to check for and switch on feature availability.
//!
//! For more information on how features are picked up, see comments for `Feature`.

use {
    lazy_static::lazy_static,
    solana_program::{epoch_schedule::EpochSchedule, stake_history::Epoch},
    solana_sdk::{
        clock::Slot,
        hash::{Hash, Hasher},
        pubkey::Pubkey,
    },
    std::collections::{HashMap, HashSet},
};

pub mod deprecate_rewards_sysvar {
    solana_sdk::declare_id!("GaBtBJvmS4Arjj5W1NmFcyvPjsHN38UGYDq2MDwbs9Qu");
}

pub mod pico_inflation {
    solana_sdk::declare_id!("4RWNif6C2WCNiKVW7otP4G7dkmkHGyKQWRpuZ1pxKU5m");
}

pub mod full_inflation {
    pub mod devnet_and_testnet {
        solana_sdk::declare_id!("DT4n6ABDqs6w4bnfwrXT9rsprcPf6cdDga1egctaPkLC");
    }

    pub mod mainnet {
        pub mod certusone {
            pub mod vote {
                solana_sdk::declare_id!("BzBBveUDymEYoYzcMWNQCx3cd4jQs7puaVFHLtsbB6fm");
            }
            pub mod enable {
                solana_sdk::declare_id!("7XRJcS5Ud5vxGB54JbK9N2vBZVwnwdBNeJW1ibRgD9gx");
            }
        }
    }
}

pub mod secp256k1_program_enabled {
    solana_sdk::declare_id!("E3PHP7w8kB7np3CTQ1qQ2tW3KCtjRSXBQgW9vM2mWv2Y");
}

pub mod spl_token_v2_multisig_fix {
    solana_sdk::declare_id!("E5JiFDQCwyC6QfT9REFyMpfK2mHcmv1GUDySU1Ue7TYv");
}

pub mod no_overflow_rent_distribution {
    solana_sdk::declare_id!("4kpdyrcj5jS47CZb2oJGfVxjYbsMm2Kx97gFyZrxxwXz");
}

pub mod filter_stake_delegation_accounts {
    solana_sdk::declare_id!("GE7fRxmW46K6EmCD9AMZSbnaJ2e3LfqCZzdHi9hmYAgi");
}

pub mod require_custodian_for_locked_stake_authorize {
    solana_sdk::declare_id!("D4jsDcXaqdW8tDAWn8H4R25Cdns2YwLneujSL1zvjW6R");
}

pub mod spl_token_v2_self_transfer_fix {
    solana_sdk::declare_id!("BL99GYhdjjcv6ys22C9wPgn2aTVERDbPHHo4NbS3hgp7");
}

pub mod warp_timestamp_again {
    solana_sdk::declare_id!("GvDsGDkH5gyzwpDhxNixx8vtx1kwYHH13RiNAPw27zXb");
}

pub mod check_init_vote_data {
    solana_sdk::declare_id!("3ccR6QpxGYsAbWyfevEtBNGfWV4xBffxRj2tD6A9i39F");
}

pub mod secp256k1_recover_syscall_enabled {
    solana_sdk::declare_id!("6RvdSWHh8oh72Dp7wMTS2DBkf3fRPtChfNrAo3cZZoXJ");
}

pub mod system_transfer_zero_check {
    solana_sdk::declare_id!("BrTR9hzw4WBGFP65AJMbpAo64DcA3U6jdPSga9fMV5cS");
}

pub mod blake3_syscall_enabled {
    solana_sdk::declare_id!("HTW2pSyErTj4BV6KBM9NZ9VBUJVxt7sacNWcf76wtzb3");
}

pub mod dedupe_config_program_signers {
    solana_sdk::declare_id!("8kEuAshXLsgkUEdcFVLqrjCGGHVWFW99ZZpxvAzzMtBp");
}

pub mod verify_tx_signatures_len {
    solana_sdk::declare_id!("EVW9B5xD9FFK7vw1SBARwMA4s5eRo5eKJdKpsBikzKBz");
}

pub mod vote_stake_checked_instructions {
    solana_sdk::declare_id!("BcWknVcgvonN8sL4HE4XFuEVgfcee5MwxWPAgP6ZV89X");
}

pub mod rent_for_sysvars {
    solana_sdk::declare_id!("BKCPBQQBZqggVnFso5nQ8rQ4RwwogYwjuUt9biBjxwNF");
}

pub mod libsecp256k1_0_5_upgrade_enabled {
    solana_sdk::declare_id!("DhsYfRjxfnh2g7HKJYSzT79r74Afa1wbHkAgHndrA1oy");
}

pub mod tx_wide_compute_cap {
    solana_sdk::declare_id!("5ekBxc8itEnPv4NzGJtr8BVVQLNMQuLMNQQj7pHoLNZ9");
}

pub mod spl_token_v2_set_authority_fix {
    solana_sdk::declare_id!("FToKNBYyiF4ky9s8WsmLBXHCht17Ek7RXaLZGHzzQhJ1");
}

pub mod merge_nonce_error_into_system_error {
    solana_sdk::declare_id!("21AWDosvp3pBamFW91KB35pNoaoZVTM7ess8nr2nt53B");
}

pub mod disable_fees_sysvar {
    solana_sdk::declare_id!("JAN1trEUEtZjgXYzNBYHU9DYd7GnThhXfFP7SzPXkPsG");
}

pub mod stake_merge_with_unmatched_credits_observed {
    solana_sdk::declare_id!("meRgp4ArRPhD3KtCY9c5yAf2med7mBLsjKTPeVUHqBL");
}

pub mod zk_token_sdk_enabled {
    solana_sdk::declare_id!("zk1snxsc6Fh3wsGNbbHAJNHiJoYgF29mMnTSusGx5EJ");
}

pub mod curve25519_syscall_enabled {
    solana_sdk::declare_id!("7rcw5UtqgDTBBv2EcynNfYckgdAaH1MAsCjKgXMkN7Ri");
}

pub mod curve25519_restrict_msm_length {
    solana_sdk::declare_id!("eca6zf6JJRjQsYYPkBHF3N32MTzur4n2WL4QiiacPCL");
}

pub mod versioned_tx_message_enabled {
    solana_sdk::declare_id!("3KZZ6Ks1885aGBQ45fwRcPXVBCtzUvxhUTkwKMR41Tca");
}

pub mod libsecp256k1_fail_on_bad_count {
    solana_sdk::declare_id!("8aXvSuopd1PUj7UhehfXJRg6619RHp8ZvwTyyJHdUYsj");
}

pub mod libsecp256k1_fail_on_bad_count2 {
    solana_sdk::declare_id!("54KAoNiUERNoWWUhTWWwXgym94gzoXFVnHyQwPA18V9A");
}

pub mod instructions_sysvar_owned_by_sysvar {
    solana_sdk::declare_id!("H3kBSaKdeiUsyHmeHqjJYNc27jesXZ6zWj3zWkowQbkV");
}

pub mod stake_program_advance_activating_credits_observed {
    solana_sdk::declare_id!("SAdVFw3RZvzbo6DvySbSdBnHN4gkzSTH9dSxesyKKPj");
}

pub mod credits_auto_rewind {
    solana_sdk::declare_id!("BUS12ciZ5gCoFafUHWW8qaFMMtwFQGVxjsDheWLdqBE2");
}

pub mod demote_program_write_locks {
    solana_sdk::declare_id!("3E3jV7v9VcdJL8iYZUMax9DiDno8j7EWUVbhm9RtShj2");
}

pub mod ed25519_program_enabled {
    solana_sdk::declare_id!("6ppMXNYLhVd7GcsZ5uV11wQEW7spppiMVfqQv5SXhDpX");
}

pub mod return_data_syscall_enabled {
    solana_sdk::declare_id!("DwScAzPUjuv65TMbDnFY7AgwmotzWy3xpEJMXM3hZFaB");
}

pub mod reduce_required_deploy_balance {
    solana_sdk::declare_id!("EBeznQDjcPG8491sFsKZYBi5S5jTVXMpAKNDJMQPS2kq");
}

pub mod sol_log_data_syscall_enabled {
    solana_sdk::declare_id!("6uaHcKPGUy4J7emLBgUTeufhJdiwhngW6a1R9B7c2ob9");
}

pub mod stakes_remove_delegation_if_inactive {
    solana_sdk::declare_id!("HFpdDDNQjvcXnXKec697HDDsyk6tFoWS2o8fkxuhQZpL");
}

pub mod do_support_realloc {
    solana_sdk::declare_id!("75m6ysz33AfLA5DDEzWM1obBrnPQRSsdVQ2nRmc8Vuu1");
}

pub mod prevent_calling_precompiles_as_programs {
    solana_sdk::declare_id!("4ApgRX3ud6p7LNMJmsuaAcZY5HWctGPr5obAsjB3A54d");
}

pub mod optimize_epoch_boundary_updates {
    solana_sdk::declare_id!("265hPS8k8xJ37ot82KEgjRunsUp5w4n4Q4VwwiN9i9ps");
}

pub mod remove_native_loader {
    solana_sdk::declare_id!("HTTgmruMYRZEntyL3EdCDdnS6e4D5wRq1FA7kQsb66qq");
}

pub mod send_to_tpu_vote_port {
    solana_sdk::declare_id!("C5fh68nJ7uyKAuYZg2x9sEQ5YrVf3dkW6oojNBSc3Jvo");
}

pub mod requestable_heap_size {
    solana_sdk::declare_id!("CCu4boMmfLuqcmfTLPHQiUo22ZdUsXjgzPAURYaWt1Bw");
}

pub mod disable_fee_calculator {
    solana_sdk::declare_id!("2jXx2yDmGysmBKfKYNgLj2DQyAQv6mMk2BPh4eSbyB4H");
}

pub mod add_compute_budget_program {
    solana_sdk::declare_id!("4d5AKtxoh93Dwm1vHXUU3iRATuMndx1c431KgT2td52r");
}

pub mod nonce_must_be_writable {
    solana_sdk::declare_id!("BiCU7M5w8ZCMykVSyhZ7Q3m2SWoR2qrEQ86ERcDX77ME");
}

pub mod spl_token_v3_3_0_release {
    solana_sdk::declare_id!("Ftok2jhqAqxUWEiCVRrfRs9DPppWP8cgTB7NQNKL88mS");
}

pub mod leave_nonce_on_success {
    solana_sdk::declare_id!("E8MkiWZNNPGU6n55jkGzyj8ghUmjCHRmDFdYYFYHxWhQ");
}

pub mod reject_empty_instruction_without_program {
    solana_sdk::declare_id!("9kdtFSrXHQg3hKkbXkQ6trJ3Ja1xpJ22CTFSNAciEwmL");
}

pub mod fixed_memcpy_nonoverlapping_check {
    solana_sdk::declare_id!("36PRUK2Dz6HWYdG9SpjeAsF5F3KxnFCakA2BZMbtMhSb");
}

pub mod reject_non_rent_exempt_vote_withdraws {
    solana_sdk::declare_id!("7txXZZD6Um59YoLMF7XUNimbMjsqsWhc7g2EniiTrmp1");
}

pub mod evict_invalid_stakes_cache_entries {
    solana_sdk::declare_id!("EMX9Q7TVFAmQ9V1CggAkhMzhXSg8ECp7fHrWQX2G1chf");
}

pub mod allow_votes_to_directly_update_vote_state {
    solana_sdk::declare_id!("Ff8b1fBeB86q8cjq47ZhsQLgv5EkHu3G1C99zjUfAzrq");
}

pub mod max_tx_account_locks {
    solana_sdk::declare_id!("CBkDroRDqm8HwHe6ak9cguPjUomrASEkfmxEaZ5CNNxz");
}

pub mod require_rent_exempt_accounts {
    solana_sdk::declare_id!("BkFDxiJQWZXGTZaJQxH7wVEHkAmwCgSEVkrvswFfRJPD");
}

pub mod filter_votes_outside_slot_hashes {
    solana_sdk::declare_id!("3gtZPqvPpsbXZVCx6hceMfWxtsmrjMzmg8C7PLKSxS2d");
}

pub mod update_syscall_base_costs {
    solana_sdk::declare_id!("2h63t332mGCCsWK2nqqqHhN4U9ayyqhLVFvczznHDoTZ");
}

pub mod stake_deactivate_delinquent_instruction {
    solana_sdk::declare_id!("437r62HoAdUb63amq3D7ENnBLDhHT2xY8eFkLJYVKK4x");
}

pub mod vote_withdraw_authority_may_change_authorized_voter {
    solana_sdk::declare_id!("AVZS3ZsN4gi6Rkx2QUibYuSJG3S6QHib7xCYhG6vGJxU");
}

pub mod spl_associated_token_account_v1_0_4 {
    solana_sdk::declare_id!("FaTa4SpiaSNH44PGC4z8bnGVTkSRYaWvrBs3KTu8XQQq");
}

pub mod reject_vote_account_close_unless_zero_credit_epoch {
    solana_sdk::declare_id!("ALBk3EWdeAg2WAGf6GPDUf1nynyNqCdEVmgouG7rpuCj");
}

pub mod add_get_processed_sibling_instruction_syscall {
    solana_sdk::declare_id!("CFK1hRCNy8JJuAAY8Pb2GjLFNdCThS2qwZNe3izzBMgn");
}

pub mod bank_transaction_count_fix {
    solana_sdk::declare_id!("Vo5siZ442SaZBKPXNocthiXysNviW4UYPwRFggmbgAp");
}

pub mod disable_bpf_deprecated_load_instructions {
    solana_sdk::declare_id!("3XgNukcZWf9o3HdA3fpJbm94XFc4qpvTXc8h1wxYwiPi");
}

pub mod disable_bpf_unresolved_symbols_at_runtime {
    solana_sdk::declare_id!("4yuaYAj2jGMGTh1sSmi4G2eFscsDq8qjugJXZoBN6YEa");
}

pub mod record_instruction_in_transaction_context_push {
    solana_sdk::declare_id!("3aJdcZqxoLpSBxgeYGjPwaYS1zzcByxUDqJkbzWAH1Zb");
}

pub mod syscall_saturated_math {
    solana_sdk::declare_id!("HyrbKftCdJ5CrUfEti6x26Cj7rZLNe32weugk7tLcWb8");
}

pub mod check_physical_overlapping {
    solana_sdk::declare_id!("nWBqjr3gpETbiaVj3CBJ3HFC5TMdnJDGt21hnvSTvVZ");
}

pub mod limit_secp256k1_recovery_id {
    solana_sdk::declare_id!("7g9EUwj4j7CS21Yx1wvgWLjSZeh5aPq8x9kpoPwXM8n8");
}

pub mod disable_deprecated_loader {
    solana_sdk::declare_id!("GTUMCZ8LTNxVfxdrw7ZsDFTxXb7TutYkzJnFwinpE6dg");
}

pub mod check_slice_translation_size {
    solana_sdk::declare_id!("GmC19j9qLn2RFk5NduX6QXaDhVpGncVVBzyM8e9WMz2F");
}

pub mod stake_split_uses_rent_sysvar {
    solana_sdk::declare_id!("FQnc7U4koHqWgRvFaBJjZnV8VPg6L6wWK33yJeDp4yvV");
}

pub mod add_get_minimum_delegation_instruction_to_stake_program {
    solana_sdk::declare_id!("St8k9dVXP97xT6faW24YmRSYConLbhsMJA4TJTBLmMT");
}

pub mod error_on_syscall_bpf_function_hash_collisions {
    solana_sdk::declare_id!("8199Q2gMD2kwgfopK5qqVWuDbegLgpuFUFHCcUJQDN8b");
}

pub mod reject_callx_r10 {
    solana_sdk::declare_id!("3NKRSwpySNwD3TvP5pHnRmkAQRsdkXWRr1WaQh8p4PWX");
}

pub mod drop_redundant_turbine_path {
    solana_sdk::declare_id!("4Di3y24QFLt5QEUPZtbnjyfQKfm6ZMTfa6Dw1psfoMKU");
}

pub mod executables_incur_cpi_data_cost {
    solana_sdk::declare_id!("7GUcYgq4tVtaqNCKT3dho9r4665Qp5TxCZ27Qgjx3829");
}

pub mod fix_recent_blockhashes {
    solana_sdk::declare_id!("6iyggb5MTcsvdcugX7bEKbHV8c6jdLbpHwkncrgLMhfo");
}

pub mod update_rewards_from_cached_accounts {
    solana_sdk::declare_id!("28s7i3htzhahXQKqmS2ExzbEoUypg9krwvtK2M9UWXh9");
}
pub mod enable_partitioned_epoch_reward {
    solana_sdk::declare_id!("9bn2vTJUsUcnpiZWbu2woSKtTGW3ErZC9ERv88SDqQjK");
}

pub mod spl_token_v3_4_0 {
    solana_sdk::declare_id!("Ftok4njE8b7tDffYkC5bAbCaQv5sL6jispYrprzatUwN");
}

pub mod spl_associated_token_account_v1_1_0 {
    solana_sdk::declare_id!("FaTa17gVKoqbh38HcfiQonPsAaQViyDCCSg71AubYZw8");
}

pub mod default_units_per_instruction {
    solana_sdk::declare_id!("J2QdYx8crLbTVK8nur1jeLsmc3krDbfjoxoea2V1Uy5Q");
}

pub mod stake_allow_zero_undelegated_amount {
    solana_sdk::declare_id!("sTKz343FM8mqtyGvYWvbLpTThw3ixRM4Xk8QvZ985mw");
}

pub mod require_static_program_ids_in_transaction {
    solana_sdk::declare_id!("8FdwgyHFEjhAdjWfV2vfqk7wA1g9X3fQpKH7SBpEv3kC");
}

pub mod stake_raise_minimum_delegation_to_1_sol {
    // This is a feature-proposal *feature id*.  The feature keypair address is `GQXzC7YiSNkje6FFUk6sc2p53XRvKoaZ9VMktYzUMnpL`.
    solana_sdk::declare_id!("9onWzzvCzNC2jfhxxeqRgs5q7nFAAKpCUvkj6T6GJK9i");
}

pub mod stake_minimum_delegation_for_rewards {
    solana_sdk::declare_id!("G6ANXD6ptCSyNd9znZm7j4dEczAJCfx7Cy43oBx3rKHJ");
}

pub mod add_set_compute_unit_price_ix {
    solana_sdk::declare_id!("98std1NSHqXi9WYvFShfVepRdCoq1qvsp8fsR2XZtG8g");
}

pub mod disable_deploy_of_alloc_free_syscall {
    solana_sdk::declare_id!("79HWsX9rpnnJBPcdNURVqygpMAfxdrAirzAGAVmf92im");
}

pub mod include_account_index_in_rent_error {
    solana_sdk::declare_id!("2R72wpcQ7qV7aTJWUumdn8u5wmmTyXbK7qzEy7YSAgyY");
}

pub mod add_shred_type_to_shred_seed {
    solana_sdk::declare_id!("Ds87KVeqhbv7Jw8W6avsS1mqz3Mw5J3pRTpPoDQ2QdiJ");
}

pub mod warp_timestamp_with_a_vengeance {
    solana_sdk::declare_id!("3BX6SBeEBibHaVQXywdkcgyUk6evfYZkHdztXiDtEpFS");
}

pub mod separate_nonce_from_blockhash {
    solana_sdk::declare_id!("Gea3ZkK2N4pHuVZVxWcnAtS6UEDdyumdYt4pFcKjA3ar");
}

pub mod enable_durable_nonce {
    solana_sdk::declare_id!("4EJQtF2pkRyawwcTVfQutzq4Sa5hRhibF6QAK1QXhtEX");
}

pub mod vote_state_update_credit_per_dequeue {
    solana_sdk::declare_id!("CveezY6FDLVBToHDcvJRmtMouqzsmj4UXYh5ths5G5Uv");
}

pub mod quick_bail_on_panic {
    solana_sdk::declare_id!("DpJREPyuMZ5nDfU6H3WTqSqUFSXAfw8u7xqmWtEwJDcP");
}

pub mod nonce_must_be_authorized {
    solana_sdk::declare_id!("HxrEu1gXuH7iD3Puua1ohd5n4iUKJyFNtNxk9DVJkvgr");
}

pub mod nonce_must_be_advanceable {
    solana_sdk::declare_id!("3u3Er5Vc2jVcwz4xr2GJeSAXT3fAj6ADHZ4BJMZiScFd");
}

pub mod vote_authorize_with_seed {
    solana_sdk::declare_id!("6tRxEYKuy2L5nnv5bgn7iT28MxUbYxp5h7F3Ncf1exrT");
}

pub mod preserve_rent_epoch_for_rent_exempt_accounts {
    solana_sdk::declare_id!("HH3MUYReL2BvqqA3oEcAa7txju5GY6G4nxJ51zvsEjEZ");
}

pub mod enable_bpf_loader_extend_program_ix {
    solana_sdk::declare_id!("8Zs9W7D9MpSEtUWSQdGniZk2cNmV22y6FLJwCx53asme");
}

pub mod enable_early_verification_of_account_modifications {
    solana_sdk::declare_id!("7Vced912WrRnfjaiKRiNBcbuFw7RrnLv3E3z95Y4GTNc");
}

pub mod skip_rent_rewrites {
    solana_sdk::declare_id!("CGB2jM8pwZkeeiXQ66kBMyBR6Np61mggL7XUsmLjVcrw");
}

pub mod prevent_crediting_accounts_that_end_rent_paying {
    solana_sdk::declare_id!("812kqX67odAp5NFwM8D2N24cku7WTm9CHUTFUXaDkWPn");
}

pub mod cap_bpf_program_instruction_accounts {
    solana_sdk::declare_id!("9k5ijzTbYPtjzu8wj2ErH9v45xecHzQ1x4PMYMMxFgdM");
}

pub mod loosen_cpi_size_restriction {
    solana_sdk::declare_id!("GDH5TVdbTPUpRnXaRyQqiKUa7uZAbZ28Q2N9bhbKoMLm");
}

pub mod use_default_units_in_fee_calculation {
    solana_sdk::declare_id!("8sKQrMQoUHtQSUP83SPG4ta2JDjSAiWs7t5aJ9uEd6To");
}

pub mod compact_vote_state_updates {
    solana_sdk::declare_id!("86HpNqzutEZwLcPxS6EHDcMNYWk6ikhteg9un7Y2PBKE");
}

pub mod incremental_snapshot_only_incremental_hash_calculation {
    solana_sdk::declare_id!("25vqsfjk7Nv1prsQJmA4Xu1bN61s8LXCBGUPp8Rfy1UF");
}

pub mod disable_cpi_setting_executable_and_rent_epoch {
    solana_sdk::declare_id!("B9cdB55u4jQsDNsdTK525yE9dmSc5Ga7YBaBrDFvEhM9");
}

pub mod on_load_preserve_rent_epoch_for_rent_exempt_accounts {
    solana_sdk::declare_id!("CpkdQmspsaZZ8FVAouQTtTWZkc8eeQ7V3uj7dWz543rZ");
}

pub mod account_hash_ignore_slot {
    solana_sdk::declare_id!("SVn36yVApPLYsa8koK3qUcy14zXDnqkNYWyUh1f4oK1");
}

pub mod set_exempt_rent_epoch_max {
    solana_sdk::declare_id!("5wAGiy15X1Jb2hkHnPDCM8oB9V42VNA9ftNVFK84dEgv");
}

pub mod relax_authority_signer_check_for_lookup_table_creation {
    solana_sdk::declare_id!("FKAcEvNgSY79RpqsPNUV5gDyumopH4cEHqUxyfm8b8Ap");
}

pub mod stop_sibling_instruction_search_at_parent {
    solana_sdk::declare_id!("EYVpEP7uzH1CoXzbD6PubGhYmnxRXPeq3PPsm1ba3gpo");
}

pub mod vote_state_update_root_fix {
    solana_sdk::declare_id!("G74BkWBzmsByZ1kxHy44H3wjwp5hp7JbrGRuDpco22tY");
}

pub mod cap_accounts_data_allocations_per_transaction {
    solana_sdk::declare_id!("9gxu85LYRAcZL38We8MYJ4A9AwgBBPtVBAqebMcT1241");
}

pub mod epoch_accounts_hash {
    solana_sdk::declare_id!("5GpmAKxaGsWWbPp4bNXFLJxZVvG92ctxf7jQnzTQjF3n");
}

pub mod remove_deprecated_request_unit_ix {
    solana_sdk::declare_id!("EfhYd3SafzGT472tYQDUc4dPd2xdEfKs5fwkowUgVt4W");
}

pub mod disable_rehash_for_rent_epoch {
    solana_sdk::declare_id!("DTVTkmw3JSofd8CJVJte8PXEbxNQ2yZijvVr3pe2APPj");
}

pub mod increase_tx_account_lock_limit {
    solana_sdk::declare_id!("9LZdXeKGeBV6hRLdxS1rHbHoEUsKqesCC2ZAPTPKJAbK");
}

pub mod limit_max_instruction_trace_length {
    solana_sdk::declare_id!("GQALDaC48fEhZGWRj9iL5Q889emJKcj3aCvHF7VCbbF4");
}

pub mod check_syscall_outputs_do_not_overlap {
    solana_sdk::declare_id!("3uRVPBpyEJRo1emLCrq38eLRFGcu6uKSpUXqGvU8T7SZ");
}

pub mod enable_bpf_loader_set_authority_checked_ix {
    solana_sdk::declare_id!("5x3825XS7M2A3Ekbn5VGGkvFoAg5qrRWkTrY4bARP1GL");
}

pub mod enable_alt_bn128_syscall {
    solana_sdk::declare_id!("A16q37opZdQMCbe5qJ6xpBB9usykfv8jZaMkxvZQi4GJ");
}

pub mod simplify_alt_bn128_syscall_error_codes {
    solana_sdk::declare_id!("JDn5q3GBeqzvUa7z67BbmVHVdE3EbUAjvFep3weR3jxX");
}

pub mod enable_alt_bn128_compression_syscall {
    solana_sdk::declare_id!("EJJewYSddEEtSZHiqugnvhQHiWyZKjkFDQASd7oKSagn");
}

pub mod enable_program_redeployment_cooldown {
    solana_sdk::declare_id!("J4HFT8usBxpcF63y46t1upYobJgChmKyZPm5uTBRg25Z");
}

pub mod commission_updates_only_allowed_in_first_half_of_epoch {
    solana_sdk::declare_id!("noRuG2kzACwgaY7TVmLRnUNPLKNVQE1fb7X55YWBehp");
}

pub mod enable_turbine_fanout_experiments {
    solana_sdk::declare_id!("D31EFnLgdiysi84Woo3of4JMu7VmasUS3Z7j9HYXCeLY");
}

pub mod disable_turbine_fanout_experiments {
    solana_sdk::declare_id!("Gz1aLrbeQ4Q6PTSafCZcGWZXz91yVRi7ASFzFEr1U4sa");
}

pub mod move_serialized_len_ptr_in_cpi {
    solana_sdk::declare_id!("74CoWuBmt3rUVUrCb2JiSTvh6nXyBWUsK4SaMj3CtE3T");
}

pub mod update_hashes_per_tick {
    solana_sdk::declare_id!("3uFHb9oKdGfgZGJK9EHaAXN4USvnQtAFC13Fh5gGFS5B");
}

pub mod enable_big_mod_exp_syscall {
    solana_sdk::declare_id!("EBq48m8irRKuE7ZnMTLvLg2UuGSqhe8s8oMqnmja1fJw");
}

pub mod disable_builtin_loader_ownership_chains {
    solana_sdk::declare_id!("4UDcAfQ6EcA6bdcadkeHpkarkhZGJ7Bpq7wTAiRMjkoi");
}

pub mod cap_transaction_accounts_data_size {
    solana_sdk::declare_id!("DdLwVYuvDz26JohmgSbA7mjpJFgX5zP2dkp8qsF2C33V");
}

pub mod remove_congestion_multiplier_from_fee_calculation {
    solana_sdk::declare_id!("A8xyMHZovGXFkorFqEmVH2PKGLiBip5JD7jt4zsUWo4H");
}

pub mod enable_request_heap_frame_ix {
    solana_sdk::declare_id!("Hr1nUA9b7NJ6eChS26o7Vi8gYYDDwWD3YeBfzJkTbU86");
}

pub mod prevent_rent_paying_rent_recipients {
    solana_sdk::declare_id!("Fab5oP3DmsLYCiQZXdjyqT3ukFFPrsmqhXU4WU1AWVVF");
}

pub mod delay_visibility_of_program_deployment {
    solana_sdk::declare_id!("GmuBvtFb2aHfSfMXpuFeWZGHyDeCLPS79s48fmCWCfM5");
}

pub mod apply_cost_tracker_during_replay {
    solana_sdk::declare_id!("2ry7ygxiYURULZCrypHhveanvP5tzZ4toRwVp89oCNSj");
}
pub mod bpf_account_data_direct_mapping {
    solana_sdk::declare_id!("EenyoWx9UMXYKpR8mW5Jmfmy2fRjzUtM7NduYMY8bx33");
}

pub mod add_set_tx_loaded_accounts_data_size_instruction {
    solana_sdk::declare_id!("G6vbf1UBok8MWb8m25ex86aoQHeKTzDKzuZADHkShqm6");
}

pub mod switch_to_new_elf_parser {
    solana_sdk::declare_id!("Cdkc8PPTeTNUPoZEfCY5AyetUrEdkZtNPMgz58nqyaHD");
}

pub mod round_up_heap_size {
    solana_sdk::declare_id!("CE2et8pqgyQMP2mQRg3CgvX8nJBKUArMu3wfiQiQKY1y");
}

pub mod remove_bpf_loader_incorrect_program_id {
    solana_sdk::declare_id!("2HmTkCj9tXuPE4ueHzdD7jPeMf9JGCoZh5AsyoATiWEe");
}

pub mod include_loaded_accounts_data_size_in_fee_calculation {
    solana_sdk::declare_id!("EaQpmC6GtRssaZ3PCUM5YksGqUdMLeZ46BQXYtHYakDS");
}

pub mod native_programs_consume_cu {
    solana_sdk::declare_id!("8pgXCMNXC8qyEFypuwpXyRxLXZdpM4Qo72gJ6k87A6wL");
}

pub mod simplify_writable_program_account_check {
    solana_sdk::declare_id!("5ZCcFAzJ1zsFKe1KSZa9K92jhx7gkcKj97ci2DBo1vwj");
}

pub mod stop_truncating_strings_in_syscalls {
    solana_sdk::declare_id!("16FMCmgLzCNNz6eTwGanbyN2ZxvTBSLuQ6DZhgeMshg");
}

pub mod clean_up_delegation_errors {
    solana_sdk::declare_id!("Bj2jmUsM2iRhfdLLDSTkhM5UQRQvQHm57HSmPibPtEyu");
}

pub mod vote_state_add_vote_latency {
    solana_sdk::declare_id!("7axKe5BTYBDD87ftzWbk5DfzWMGyRvqmWTduuo22Yaqy");
}

pub mod checked_arithmetic_in_fee_validation {
    solana_sdk::declare_id!("5Pecy6ie6XGm22pc9d4P9W5c31BugcFBuy6hsP2zkETv");
}

pub mod last_restart_slot_sysvar {
    solana_sdk::declare_id!("HooKD5NC9QNxk25QuzCssB8ecrEzGt6eXEPBUxWp1LaR");
}

pub mod reduce_stake_warmup_cooldown {
    solana_sdk::declare_id!("GwtDQBghCTBgmX2cpEGNPxTEBUTQRaDMGTr5qychdGMj");
}

mod revise_turbine_epoch_stakes {
    solana_sdk::declare_id!("BTWmtJC8U5ZLMbBUUA1k6As62sYjPEjAiNAT55xYGdJU");
}

pub mod enable_poseidon_syscall {
    solana_sdk::declare_id!("FL9RsQA6TVUoh5xJQ9d936RHSebA1NLQqe3Zv9sXZRpr");
}

pub mod timely_vote_credits {
    solana_sdk::declare_id!("tvcF6b1TRz353zKuhBjinZkKzjmihXmBAHJdjNYw1sQ");
}

pub mod remaining_compute_units_syscall_enabled {
    solana_sdk::declare_id!("5TuppMutoyzhUSfuYdhgzD47F92GL1g89KpCZQKqedxP");
}

pub mod enable_program_runtime_v2_and_loader_v4 {
    solana_sdk::declare_id!("8oBxsYqnCvUTGzgEpxPcnVf7MLbWWPYddE33PftFeBBd");
}

pub mod require_rent_exempt_split_destination {
    solana_sdk::declare_id!("D2aip4BBr8NPWtU9vLrwrBvbuaQ8w1zV38zFLxx4pfBV");
}

pub mod better_error_codes_for_tx_lamport_check {
    solana_sdk::declare_id!("Ffswd3egL3tccB6Rv3XY6oqfdzn913vUcjCSnpvCKpfx");
}

pub mod update_hashes_per_tick2 {
    solana_sdk::declare_id!("EWme9uFqfy1ikK1jhJs8fM5hxWnK336QJpbscNtizkTU");
}

pub mod update_hashes_per_tick3 {
    solana_sdk::declare_id!("8C8MCtsab5SsfammbzvYz65HHauuUYdbY2DZ4sznH6h5");
}

pub mod update_hashes_per_tick4 {
    solana_sdk::declare_id!("8We4E7DPwF2WfAN8tRTtWQNhi98B99Qpuj7JoZ3Aikgg");
}

pub mod update_hashes_per_tick5 {
    solana_sdk::declare_id!("BsKLKAn1WM4HVhPRDsjosmqSg2J8Tq5xP2s2daDS6Ni4");
}

pub mod update_hashes_per_tick6 {
    solana_sdk::declare_id!("FKu1qYwLQSiehz644H6Si65U5ZQ2cp9GxsyFUfYcuADv");
}

pub mod validate_fee_collector_account {
    solana_sdk::declare_id!("prpFrMtgNmzaNzkPJg9o753fVvbHKqNrNTm76foJ2wm");
}

pub mod disable_rent_fees_collection {
    solana_sdk::declare_id!("CJzY83ggJHqPGDq8VisV3U91jDJLuEaALZooBrXtnnLU");
}

pub mod enable_zk_transfer_with_fee {
    solana_sdk::declare_id!("zkNLP7EQALfC1TYeB3biDU7akDckj8iPkvh9y2Mt2K3");
}

pub mod drop_legacy_shreds {
    solana_sdk::declare_id!("GV49KKQdBNaiv2pgqhS2Dy3GWYJGXMTVYbYkdk91orRy");
}

pub mod allow_commission_decrease_at_any_time {
    solana_sdk::declare_id!("decoMktMcnmiq6t3u7g5BfgcQu91nKZr6RvMYf9z1Jb");
}

pub mod add_new_reserved_account_keys {
    solana_sdk::declare_id!("8U4skmMVnF6k2kMvrWbQuRUT3qQSiTYpSjqmhmgfthZu");
}

pub mod consume_blockstore_duplicate_proofs {
    solana_sdk::declare_id!("6YsBCejwK96GZCkJ6mkZ4b68oP63z2PLoQmWjC7ggTqZ");
}

pub mod index_erasure_conflict_duplicate_proofs {
    solana_sdk::declare_id!("dupPajaLy2SSn8ko42aZz4mHANDNrLe8Nw8VQgFecLa");
}

pub mod merkle_conflict_duplicate_proofs {
    solana_sdk::declare_id!("mrkPjRg79B2oK2ZLgd7S3AfEJaX9B6gAF3H9aEykRUS");
}

pub mod disable_bpf_loader_instructions {
    solana_sdk::declare_id!("7WeS1vfPRgeeoXArLh7879YcB9mgE9ktjPDtajXeWfXn");
}

pub mod enable_zk_proof_from_account {
    solana_sdk::declare_id!("zkiTNuzBKxrCLMKehzuQeKZyLtX2yvFcEKMML8nExU8");
}

pub mod cost_model_requested_write_lock_cost {
    solana_sdk::declare_id!("wLckV1a64ngtcKPRGU4S4grVTestXjmNjxBjaKZrAcn");
}

pub mod enable_gossip_duplicate_proof_ingestion {
    solana_sdk::declare_id!("FNKCMBzYUdjhHyPdsKG2LSmdzH8TCHXn3ytj8RNBS4nG");
}

pub mod chained_merkle_conflict_duplicate_proofs {
    solana_sdk::declare_id!("chaie9S2zVfuxJKNRGkyTDokLwWxx6kD2ZLsqQHaDD8");
}

pub mod enable_chained_merkle_shreds {
    solana_sdk::declare_id!("7uZBkJXJ1HkuP6R3MJfZs7mLwymBcDbKdqbF51ZWLier");
}

pub mod remove_rounding_in_fee_calculation {
    solana_sdk::declare_id!("BtVN7YjDzNE6Dk7kTT7YTDgMNUZTNgiSJgsdzAeTg2jF");
}

pub mod enable_tower_sync_ix {
    solana_sdk::declare_id!("tSynMCspg4xFiCj1v3TDb4c7crMR5tSBhLz4sF7rrNA");
}

pub mod deprecate_unused_legacy_vote_plumbing {
    solana_sdk::declare_id!("6Uf8S75PVh91MYgPQSHnjRAPQq6an5BDv9vomrCwDqLe");
}

pub mod reward_full_priority_fee {
    solana_sdk::declare_id!("3opE3EzAKnUftUDURkzMgwpNgimBAypW1mNDYH4x4Zg7");
}

pub mod get_sysvar_syscall_enabled {
    solana_sdk::declare_id!("CLCoTADvV64PSrnR6QXty6Fwrt9Xc6EdxSJE4wLRePjq");
}

pub mod abort_on_invalid_curve {
    solana_sdk::declare_id!("FuS3FPfJDKSNot99ECLXtp3rueq36hMNStJkPJwWodLh");
}

pub mod migrate_feature_gate_program_to_core_bpf {
    solana_sdk::declare_id!("4eohviozzEeivk1y9UbrnekbAFMDQyJz5JjA9Y6gyvky");
}

pub mod vote_only_full_fec_sets {
    solana_sdk::declare_id!("ffecLRhhakKSGhMuc6Fz2Lnfq4uT9q3iu9ZsNaPLxPc");
}

pub mod migrate_config_program_to_core_bpf {
    solana_sdk::declare_id!("2Fr57nzzkLYXW695UdDxDeR5fhnZWSttZeZYemrnpGFV");
}

pub mod enable_get_epoch_stake_syscall {
    solana_sdk::declare_id!("7mScTYkJXsbdrcwTQRs7oeCSXoJm4WjzBsRyf8bCU3Np");
}

pub mod migrate_address_lookup_table_program_to_core_bpf {
    solana_sdk::declare_id!("C97eKZygrkU4JxJsZdjgbUY7iQR7rKTr4NyDWo2E5pRm");
}

pub mod zk_elgamal_proof_program_enabled {
    solana_sdk::declare_id!("zkhiy5oLowR7HY4zogXjCjeMXyruLqBwSWH21qcFtnv");
}

pub mod verify_retransmitter_signature {
    solana_sdk::declare_id!("BZ5g4hRbu5hLQQBdPyo2z9icGyJ8Khiyj3QS6dhWijTb");
}

pub mod move_stake_and_move_lamports_ixs {
    solana_sdk::declare_id!("7bTK6Jis8Xpfrs8ZoUfiMDPazTcdPcTWheZFJTA5Z6X4");
}

pub mod ed25519_precompile_verify_strict {
    solana_sdk::declare_id!("ed9tNscbWLYBooxWA7FE2B5KHWs8A6sxfY8EzezEcoo");
}

pub mod vote_only_retransmitter_signed_fec_sets {
    solana_sdk::declare_id!("RfEcA95xnhuwooVAhUUksEJLZBF7xKCLuqrJoqk4Zph");
}

<<<<<<< HEAD
pub mod move_precompile_verification_to_svm {
    solana_sdk::declare_id!("9ypxGLzkMxi89eDerRKXWDXe44UY2z4hBig4mDhNq5Dp");
=======
pub mod enable_transaction_loading_failure_fees {
    solana_sdk::declare_id!("PaymEPK2oqwT9TXAVfadjztH2H6KfLEB9Hhd5Q5frvP");
>>>>>>> ae6285ff
}

pub mod enable_turbine_extended_fanout_experiments {
    solana_sdk::declare_id!("BZn14Liea52wtBwrXUxTv6vojuTTmfc7XGEDTXrvMD7b");
}

pub mod deprecate_legacy_vote_ixs {
    solana_sdk::declare_id!("depVvnQ2UysGrhwdiwU42tCadZL8GcBb1i2GYhMopQv");
}

lazy_static! {
    /// Map of feature identifiers to user-visible description
    pub static ref FEATURE_NAMES: HashMap<Pubkey, &'static str> = [
        (secp256k1_program_enabled::id(), "secp256k1 program"),
        (deprecate_rewards_sysvar::id(), "deprecate unused rewards sysvar"),
        (pico_inflation::id(), "pico inflation"),
        (full_inflation::devnet_and_testnet::id(), "full inflation on devnet and testnet"),
        (spl_token_v2_multisig_fix::id(), "spl-token multisig fix"),
        (no_overflow_rent_distribution::id(), "no overflow rent distribution"),
        (filter_stake_delegation_accounts::id(), "filter stake_delegation_accounts #14062"),
        (require_custodian_for_locked_stake_authorize::id(), "require custodian to authorize withdrawer change for locked stake"),
        (spl_token_v2_self_transfer_fix::id(), "spl-token self-transfer fix"),
        (full_inflation::mainnet::certusone::enable::id(), "full inflation enabled by Certus One"),
        (full_inflation::mainnet::certusone::vote::id(), "community vote allowing Certus One to enable full inflation"),
        (warp_timestamp_again::id(), "warp timestamp again, adjust bounding to 25% fast 80% slow #15204"),
        (check_init_vote_data::id(), "check initialized Vote data"),
        (secp256k1_recover_syscall_enabled::id(), "secp256k1_recover syscall"),
        (system_transfer_zero_check::id(), "perform all checks for transfers of 0 lamports"),
        (blake3_syscall_enabled::id(), "blake3 syscall"),
        (dedupe_config_program_signers::id(), "dedupe config program signers"),
        (verify_tx_signatures_len::id(), "prohibit extra transaction signatures"),
        (vote_stake_checked_instructions::id(), "vote/state program checked instructions #18345"),
        (rent_for_sysvars::id(), "collect rent from accounts owned by sysvars"),
        (libsecp256k1_0_5_upgrade_enabled::id(), "upgrade libsecp256k1 to v0.5.0"),
        (tx_wide_compute_cap::id(), "transaction wide compute cap"),
        (spl_token_v2_set_authority_fix::id(), "spl-token set_authority fix"),
        (merge_nonce_error_into_system_error::id(), "merge NonceError into SystemError"),
        (disable_fees_sysvar::id(), "disable fees sysvar"),
        (stake_merge_with_unmatched_credits_observed::id(), "allow merging active stakes with unmatched credits_observed #18985"),
        (zk_token_sdk_enabled::id(), "enable Zk Token proof program and syscalls"),
        (curve25519_syscall_enabled::id(), "enable curve25519 syscalls"),
        (versioned_tx_message_enabled::id(), "enable versioned transaction message processing"),
        (libsecp256k1_fail_on_bad_count::id(), "fail libsecp256k1_verify if count appears wrong"),
        (libsecp256k1_fail_on_bad_count2::id(), "fail libsecp256k1_verify if count appears wrong"),
        (instructions_sysvar_owned_by_sysvar::id(), "fix owner for instructions sysvar"),
        (stake_program_advance_activating_credits_observed::id(), "Enable advancing credits observed for activation epoch #19309"),
        (credits_auto_rewind::id(), "Auto rewind stake's credits_observed if (accidental) vote recreation is detected #22546"),
        (demote_program_write_locks::id(), "demote program write locks to readonly, except when upgradeable loader present #19593 #20265"),
        (ed25519_program_enabled::id(), "enable builtin ed25519 signature verify program"),
        (return_data_syscall_enabled::id(), "enable sol_{set,get}_return_data syscall"),
        (reduce_required_deploy_balance::id(), "reduce required payer balance for program deploys"),
        (sol_log_data_syscall_enabled::id(), "enable sol_log_data syscall"),
        (stakes_remove_delegation_if_inactive::id(), "remove delegations from stakes cache when inactive"),
        (do_support_realloc::id(), "support account data reallocation"),
        (prevent_calling_precompiles_as_programs::id(), "prevent calling precompiles as programs"),
        (optimize_epoch_boundary_updates::id(), "optimize epoch boundary updates"),
        (remove_native_loader::id(), "remove support for the native loader"),
        (send_to_tpu_vote_port::id(), "send votes to the tpu vote port"),
        (requestable_heap_size::id(), "Requestable heap frame size"),
        (disable_fee_calculator::id(), "deprecate fee calculator"),
        (add_compute_budget_program::id(), "Add compute_budget_program"),
        (nonce_must_be_writable::id(), "nonce must be writable"),
        (spl_token_v3_3_0_release::id(), "spl-token v3.3.0 release"),
        (leave_nonce_on_success::id(), "leave nonce as is on success"),
        (reject_empty_instruction_without_program::id(), "fail instructions which have native_loader as program_id directly"),
        (fixed_memcpy_nonoverlapping_check::id(), "use correct check for nonoverlapping regions in memcpy syscall"),
        (reject_non_rent_exempt_vote_withdraws::id(), "fail vote withdraw instructions which leave the account non-rent-exempt"),
        (evict_invalid_stakes_cache_entries::id(), "evict invalid stakes cache entries on epoch boundaries"),
        (allow_votes_to_directly_update_vote_state::id(), "enable direct vote state update"),
        (max_tx_account_locks::id(), "enforce max number of locked accounts per transaction"),
        (require_rent_exempt_accounts::id(), "require all new transaction accounts with data to be rent-exempt"),
        (filter_votes_outside_slot_hashes::id(), "filter vote slots older than the slot hashes history"),
        (update_syscall_base_costs::id(), "update syscall base costs"),
        (stake_deactivate_delinquent_instruction::id(), "enable the deactivate delinquent stake instruction #23932"),
        (vote_withdraw_authority_may_change_authorized_voter::id(), "vote account withdraw authority may change the authorized voter #22521"),
        (spl_associated_token_account_v1_0_4::id(), "SPL Associated Token Account Program release version 1.0.4, tied to token 3.3.0 #22648"),
        (reject_vote_account_close_unless_zero_credit_epoch::id(), "fail vote account withdraw to 0 unless account earned 0 credits in last completed epoch"),
        (add_get_processed_sibling_instruction_syscall::id(), "add add_get_processed_sibling_instruction_syscall"),
        (bank_transaction_count_fix::id(), "fixes Bank::transaction_count to include all committed transactions, not just successful ones"),
        (disable_bpf_deprecated_load_instructions::id(), "disable ldabs* and ldind* SBF instructions"),
        (disable_bpf_unresolved_symbols_at_runtime::id(), "disable reporting of unresolved SBF symbols at runtime"),
        (record_instruction_in_transaction_context_push::id(), "move the CPI stack overflow check to the end of push"),
        (syscall_saturated_math::id(), "syscalls use saturated math"),
        (check_physical_overlapping::id(), "check physical overlapping regions"),
        (limit_secp256k1_recovery_id::id(), "limit secp256k1 recovery id"),
        (disable_deprecated_loader::id(), "disable the deprecated BPF loader"),
        (check_slice_translation_size::id(), "check size when translating slices"),
        (stake_split_uses_rent_sysvar::id(), "stake split instruction uses rent sysvar"),
        (add_get_minimum_delegation_instruction_to_stake_program::id(), "add GetMinimumDelegation instruction to stake program"),
        (error_on_syscall_bpf_function_hash_collisions::id(), "error on bpf function hash collisions"),
        (reject_callx_r10::id(), "Reject bpf callx r10 instructions"),
        (drop_redundant_turbine_path::id(), "drop redundant turbine path"),
        (executables_incur_cpi_data_cost::id(), "Executables incur CPI data costs"),
        (fix_recent_blockhashes::id(), "stop adding hashes for skipped slots to recent blockhashes"),
        (update_rewards_from_cached_accounts::id(), "update rewards from cached accounts"),
        (enable_partitioned_epoch_reward::id(), "enable partitioned rewards at epoch boundary #32166"),
        (spl_token_v3_4_0::id(), "SPL Token Program version 3.4.0 release #24740"),
        (spl_associated_token_account_v1_1_0::id(), "SPL Associated Token Account Program version 1.1.0 release #24741"),
        (default_units_per_instruction::id(), "Default max tx-wide compute units calculated per instruction"),
        (stake_allow_zero_undelegated_amount::id(), "Allow zero-lamport undelegated amount for initialized stakes #24670"),
        (require_static_program_ids_in_transaction::id(), "require static program ids in versioned transactions"),
        (stake_raise_minimum_delegation_to_1_sol::id(), "Raise minimum stake delegation to 1.0 SOL #24357"),
        (stake_minimum_delegation_for_rewards::id(), "stakes must be at least the minimum delegation to earn rewards"),
        (add_set_compute_unit_price_ix::id(), "add compute budget ix for setting a compute unit price"),
        (disable_deploy_of_alloc_free_syscall::id(), "disable new deployments of deprecated sol_alloc_free_ syscall"),
        (include_account_index_in_rent_error::id(), "include account index in rent tx error #25190"),
        (add_shred_type_to_shred_seed::id(), "add shred-type to shred seed #25556"),
        (warp_timestamp_with_a_vengeance::id(), "warp timestamp again, adjust bounding to 150% slow #25666"),
        (separate_nonce_from_blockhash::id(), "separate durable nonce and blockhash domains #25744"),
        (enable_durable_nonce::id(), "enable durable nonce #25744"),
        (vote_state_update_credit_per_dequeue::id(), "Calculate vote credits for VoteStateUpdate per vote dequeue to match credit awards for Vote instruction"),
        (quick_bail_on_panic::id(), "quick bail on panic"),
        (nonce_must_be_authorized::id(), "nonce must be authorized"),
        (nonce_must_be_advanceable::id(), "durable nonces must be advanceable"),
        (vote_authorize_with_seed::id(), "An instruction you can use to change a vote accounts authority when the current authority is a derived key #25860"),
        (preserve_rent_epoch_for_rent_exempt_accounts::id(), "preserve rent epoch for rent exempt accounts #26479"),
        (enable_bpf_loader_extend_program_ix::id(), "enable bpf upgradeable loader ExtendProgram instruction #25234"),
        (skip_rent_rewrites::id(), "skip rewriting rent exempt accounts during rent collection #26491"),
        (enable_early_verification_of_account_modifications::id(), "enable early verification of account modifications #25899"),
        (disable_rehash_for_rent_epoch::id(), "on accounts hash calculation, do not try to rehash accounts #28934"),
        (account_hash_ignore_slot::id(), "ignore slot when calculating an account hash #28420"),
        (set_exempt_rent_epoch_max::id(), "set rent epoch to Epoch::MAX for rent-exempt accounts #28683"),
        (on_load_preserve_rent_epoch_for_rent_exempt_accounts::id(), "on bank load account, do not try to fix up rent_epoch #28541"),
        (prevent_crediting_accounts_that_end_rent_paying::id(), "prevent crediting rent paying accounts #26606"),
        (cap_bpf_program_instruction_accounts::id(), "enforce max number of accounts per bpf program instruction #26628"),
        (loosen_cpi_size_restriction::id(), "loosen cpi size restrictions #26641"),
        (use_default_units_in_fee_calculation::id(), "use default units per instruction in fee calculation #26785"),
        (compact_vote_state_updates::id(), "Compact vote state updates to lower block size"),
        (incremental_snapshot_only_incremental_hash_calculation::id(), "only hash accounts in incremental snapshot during incremental snapshot creation #26799"),
        (disable_cpi_setting_executable_and_rent_epoch::id(), "disable setting is_executable and_rent_epoch in CPI #26987"),
        (relax_authority_signer_check_for_lookup_table_creation::id(), "relax authority signer check for lookup table creation #27205"),
        (stop_sibling_instruction_search_at_parent::id(), "stop the search in get_processed_sibling_instruction when the parent instruction is reached #27289"),
        (vote_state_update_root_fix::id(), "fix root in vote state updates #27361"),
        (cap_accounts_data_allocations_per_transaction::id(), "cap accounts data allocations per transaction #27375"),
        (epoch_accounts_hash::id(), "enable epoch accounts hash calculation #27539"),
        (remove_deprecated_request_unit_ix::id(), "remove support for RequestUnitsDeprecated instruction #27500"),
        (increase_tx_account_lock_limit::id(), "increase tx account lock limit to 128 #27241"),
        (limit_max_instruction_trace_length::id(), "limit max instruction trace length #27939"),
        (check_syscall_outputs_do_not_overlap::id(), "check syscall outputs do_not overlap #28600"),
        (enable_bpf_loader_set_authority_checked_ix::id(), "enable bpf upgradeable loader SetAuthorityChecked instruction #28424"),
        (enable_alt_bn128_syscall::id(), "add alt_bn128 syscalls #27961"),
        (simplify_alt_bn128_syscall_error_codes::id(), "simplify alt_bn128 syscall error codes SIMD-0129"),
        (enable_program_redeployment_cooldown::id(), "enable program redeployment cooldown #29135"),
        (commission_updates_only_allowed_in_first_half_of_epoch::id(), "validator commission updates are only allowed in the first half of an epoch #29362"),
        (enable_turbine_fanout_experiments::id(), "enable turbine fanout experiments #29393"),
        (disable_turbine_fanout_experiments::id(), "disable turbine fanout experiments #29393"),
        (move_serialized_len_ptr_in_cpi::id(), "cpi ignore serialized_len_ptr #29592"),
        (update_hashes_per_tick::id(), "Update desired hashes per tick on epoch boundary"),
        (enable_big_mod_exp_syscall::id(), "add big_mod_exp syscall #28503"),
        (disable_builtin_loader_ownership_chains::id(), "disable builtin loader ownership chains #29956"),
        (cap_transaction_accounts_data_size::id(), "cap transaction accounts data size up to a limit #27839"),
        (remove_congestion_multiplier_from_fee_calculation::id(), "Remove congestion multiplier from transaction fee calculation #29881"),
        (enable_request_heap_frame_ix::id(), "Enable transaction to request heap frame using compute budget instruction #30076"),
        (prevent_rent_paying_rent_recipients::id(), "prevent recipients of rent rewards from ending in rent-paying state #30151"),
        (delay_visibility_of_program_deployment::id(), "delay visibility of program upgrades #30085"),
        (apply_cost_tracker_during_replay::id(), "apply cost tracker to blocks during replay #29595"),
        (add_set_tx_loaded_accounts_data_size_instruction::id(), "add compute budget instruction for setting account data size per transaction #30366"),
        (switch_to_new_elf_parser::id(), "switch to new ELF parser #30497"),
        (round_up_heap_size::id(), "round up heap size when calculating heap cost #30679"),
        (remove_bpf_loader_incorrect_program_id::id(), "stop incorrectly throwing IncorrectProgramId in bpf_loader #30747"),
        (include_loaded_accounts_data_size_in_fee_calculation::id(), "include transaction loaded accounts data size in base fee calculation #30657"),
        (native_programs_consume_cu::id(), "Native program should consume compute units #30620"),
        (simplify_writable_program_account_check::id(), "Simplify checks performed for writable upgradeable program accounts #30559"),
        (stop_truncating_strings_in_syscalls::id(), "Stop truncating strings in syscalls #31029"),
        (clean_up_delegation_errors::id(), "Return InsufficientDelegation instead of InsufficientFunds or InsufficientStake where applicable #31206"),
        (vote_state_add_vote_latency::id(), "replace Lockout with LandedVote (including vote latency) in vote state #31264"),
        (checked_arithmetic_in_fee_validation::id(), "checked arithmetic in fee validation #31273"),
        (bpf_account_data_direct_mapping::id(), "use memory regions to map account data into the rbpf vm instead of copying the data"),
        (last_restart_slot_sysvar::id(), "enable new sysvar last_restart_slot"),
        (reduce_stake_warmup_cooldown::id(), "reduce stake warmup cooldown from 25% to 9%"),
        (revise_turbine_epoch_stakes::id(), "revise turbine epoch stakes"),
        (enable_poseidon_syscall::id(), "Enable Poseidon syscall"),
        (timely_vote_credits::id(), "use timeliness of votes in determining credits to award"),
        (remaining_compute_units_syscall_enabled::id(), "enable the remaining_compute_units syscall"),
        (enable_program_runtime_v2_and_loader_v4::id(), "Enable Program-Runtime-v2 and Loader-v4 #33293"),
        (require_rent_exempt_split_destination::id(), "Require stake split destination account to be rent exempt"),
        (better_error_codes_for_tx_lamport_check::id(), "better error codes for tx lamport check #33353"),
        (enable_alt_bn128_compression_syscall::id(), "add alt_bn128 compression syscalls"),
        (update_hashes_per_tick2::id(), "Update desired hashes per tick to 2.8M"),
        (update_hashes_per_tick3::id(), "Update desired hashes per tick to 4.4M"),
        (update_hashes_per_tick4::id(), "Update desired hashes per tick to 7.6M"),
        (update_hashes_per_tick5::id(), "Update desired hashes per tick to 9.2M"),
        (update_hashes_per_tick6::id(), "Update desired hashes per tick to 10M"),
        (validate_fee_collector_account::id(), "validate fee collector account #33888"),
        (disable_rent_fees_collection::id(), "Disable rent fees collection #33945"),
        (enable_zk_transfer_with_fee::id(), "enable Zk Token proof program transfer with fee"),
        (drop_legacy_shreds::id(), "drops legacy shreds #34328"),
        (allow_commission_decrease_at_any_time::id(), "Allow commission decrease at any time in epoch #33843"),
        (consume_blockstore_duplicate_proofs::id(), "consume duplicate proofs from blockstore in consensus #34372"),
        (add_new_reserved_account_keys::id(), "add new unwritable reserved accounts #34899"),
        (index_erasure_conflict_duplicate_proofs::id(), "generate duplicate proofs for index and erasure conflicts #34360"),
        (merkle_conflict_duplicate_proofs::id(), "generate duplicate proofs for merkle root conflicts #34270"),
        (disable_bpf_loader_instructions::id(), "disable bpf loader management instructions #34194"),
        (enable_zk_proof_from_account::id(), "Enable zk token proof program to read proof from accounts instead of instruction data #34750"),
        (curve25519_restrict_msm_length::id(), "restrict curve25519 multiscalar multiplication vector lengths #34763"),
        (cost_model_requested_write_lock_cost::id(), "cost model uses number of requested write locks #34819"),
        (enable_gossip_duplicate_proof_ingestion::id(), "enable gossip duplicate proof ingestion #32963"),
        (enable_chained_merkle_shreds::id(), "Enable chained Merkle shreds #34916"),
        (remove_rounding_in_fee_calculation::id(), "Removing unwanted rounding in fee calculation #34982"),
        (deprecate_unused_legacy_vote_plumbing::id(), "Deprecate unused legacy vote tx plumbing"),
        (enable_tower_sync_ix::id(), "Enable tower sync vote instruction"),
        (chained_merkle_conflict_duplicate_proofs::id(), "generate duplicate proofs for chained merkle root conflicts"),
        (reward_full_priority_fee::id(), "Reward full priority fee to validators #34731"),
        (abort_on_invalid_curve::id(), "Abort when elliptic curve syscalls invoked on invalid curve id SIMD-0137"),
        (get_sysvar_syscall_enabled::id(), "Enable syscall for fetching Sysvar bytes #615"),
        (migrate_feature_gate_program_to_core_bpf::id(), "Migrate Feature Gate program to Core BPF (programify) #1003"),
        (vote_only_full_fec_sets::id(), "vote only full fec sets"),
        (migrate_config_program_to_core_bpf::id(), "Migrate Config program to Core BPF #1378"),
        (enable_get_epoch_stake_syscall::id(), "Enable syscall: sol_get_epoch_stake #884"),
        (migrate_address_lookup_table_program_to_core_bpf::id(), "Migrate Address Lookup Table program to Core BPF #1651"),
        (zk_elgamal_proof_program_enabled::id(), "Enable ZkElGamalProof program SIMD-0153"),
        (verify_retransmitter_signature::id(), "Verify retransmitter signature #1840"),
        (move_stake_and_move_lamports_ixs::id(), "Enable MoveStake and MoveLamports stake program instructions #1610"),
        (ed25519_precompile_verify_strict::id(), "Use strict verification in ed25519 precompile SIMD-0152"),
        (vote_only_retransmitter_signed_fec_sets::id(), "vote only on retransmitter signed fec sets"),
<<<<<<< HEAD
        (move_precompile_verification_to_svm::id(), "SIMD-0159: Move precompile verification into SVM"),
=======
        (enable_transaction_loading_failure_fees::id(), "Enable fees for some additional transaction failures SIMD-0082"),
>>>>>>> ae6285ff
        (enable_turbine_extended_fanout_experiments::id(), "enable turbine extended fanout experiments #"),
        (deprecate_legacy_vote_ixs::id(), "Deprecate legacy vote instructions"),
        /*************** ADD NEW FEATURES HERE ***************/
    ]
    .iter()
    .cloned()
    .collect();

    /// Unique identifier of the current software's feature set
    pub static ref ID: Hash = {
        let mut hasher = Hasher::default();
        let mut feature_ids = FEATURE_NAMES.keys().collect::<Vec<_>>();
        feature_ids.sort();
        for feature in feature_ids {
            hasher.hash(feature.as_ref());
        }
        hasher.result()
    };
}

#[derive(Clone, PartialEq, Eq, Hash)]
pub struct FullInflationFeaturePair {
    pub vote_id: Pubkey, // Feature that grants the candidate the ability to enable full inflation
    pub enable_id: Pubkey, // Feature to enable full inflation by the candidate
}

lazy_static! {
    /// Set of feature pairs that once enabled will trigger full inflation
    pub static ref FULL_INFLATION_FEATURE_PAIRS: HashSet<FullInflationFeaturePair> = [
        FullInflationFeaturePair {
            vote_id: full_inflation::mainnet::certusone::vote::id(),
            enable_id: full_inflation::mainnet::certusone::enable::id(),
        },
    ]
    .iter()
    .cloned()
    .collect();
}

/// `FeatureSet` holds the set of currently active/inactive runtime features
#[cfg_attr(feature = "frozen-abi", derive(AbiExample))]
#[derive(Debug, Clone, Eq, PartialEq)]
pub struct FeatureSet {
    pub active: HashMap<Pubkey, Slot>,
    pub inactive: HashSet<Pubkey>,
}
impl Default for FeatureSet {
    fn default() -> Self {
        // All features disabled
        Self {
            active: HashMap::new(),
            inactive: FEATURE_NAMES.keys().cloned().collect(),
        }
    }
}
impl FeatureSet {
    pub fn is_active(&self, feature_id: &Pubkey) -> bool {
        self.active.contains_key(feature_id)
    }

    pub fn activated_slot(&self, feature_id: &Pubkey) -> Option<Slot> {
        self.active.get(feature_id).copied()
    }

    /// List of enabled features that trigger full inflation
    pub fn full_inflation_features_enabled(&self) -> HashSet<Pubkey> {
        let mut hash_set = FULL_INFLATION_FEATURE_PAIRS
            .iter()
            .filter_map(|pair| {
                if self.is_active(&pair.vote_id) && self.is_active(&pair.enable_id) {
                    Some(pair.enable_id)
                } else {
                    None
                }
            })
            .collect::<HashSet<_>>();

        if self.is_active(&full_inflation::devnet_and_testnet::id()) {
            hash_set.insert(full_inflation::devnet_and_testnet::id());
        }
        hash_set
    }

    /// All features enabled, useful for testing
    pub fn all_enabled() -> Self {
        Self {
            active: FEATURE_NAMES.keys().cloned().map(|key| (key, 0)).collect(),
            inactive: HashSet::new(),
        }
    }

    /// Activate a feature
    pub fn activate(&mut self, feature_id: &Pubkey, slot: u64) {
        self.inactive.remove(feature_id);
        self.active.insert(*feature_id, slot);
    }

    /// Deactivate a feature
    pub fn deactivate(&mut self, feature_id: &Pubkey) {
        self.active.remove(feature_id);
        self.inactive.insert(*feature_id);
    }

    pub fn new_warmup_cooldown_rate_epoch(&self, epoch_schedule: &EpochSchedule) -> Option<Epoch> {
        self.activated_slot(&reduce_stake_warmup_cooldown::id())
            .map(|slot| epoch_schedule.get_epoch(slot))
    }
}

#[cfg(test)]
mod test {
    use super::*;

    #[test]
    fn test_full_inflation_features_enabled_devnet_and_testnet() {
        let mut feature_set = FeatureSet::default();
        assert!(feature_set.full_inflation_features_enabled().is_empty());
        feature_set
            .active
            .insert(full_inflation::devnet_and_testnet::id(), 42);
        assert_eq!(
            feature_set.full_inflation_features_enabled(),
            [full_inflation::devnet_and_testnet::id()]
                .iter()
                .cloned()
                .collect()
        );
    }

    #[test]
    fn test_full_inflation_features_enabled() {
        // Normal sequence: vote_id then enable_id
        let mut feature_set = FeatureSet::default();
        assert!(feature_set.full_inflation_features_enabled().is_empty());
        feature_set
            .active
            .insert(full_inflation::mainnet::certusone::vote::id(), 42);
        assert!(feature_set.full_inflation_features_enabled().is_empty());
        feature_set
            .active
            .insert(full_inflation::mainnet::certusone::enable::id(), 42);
        assert_eq!(
            feature_set.full_inflation_features_enabled(),
            [full_inflation::mainnet::certusone::enable::id()]
                .iter()
                .cloned()
                .collect()
        );

        // Backwards sequence: enable_id and then vote_id
        let mut feature_set = FeatureSet::default();
        assert!(feature_set.full_inflation_features_enabled().is_empty());
        feature_set
            .active
            .insert(full_inflation::mainnet::certusone::enable::id(), 42);
        assert!(feature_set.full_inflation_features_enabled().is_empty());
        feature_set
            .active
            .insert(full_inflation::mainnet::certusone::vote::id(), 42);
        assert_eq!(
            feature_set.full_inflation_features_enabled(),
            [full_inflation::mainnet::certusone::enable::id()]
                .iter()
                .cloned()
                .collect()
        );
    }

    #[test]
    fn test_feature_set_activate_deactivate() {
        let mut feature_set = FeatureSet::default();

        let feature = Pubkey::new_unique();
        assert!(!feature_set.is_active(&feature));
        feature_set.activate(&feature, 0);
        assert!(feature_set.is_active(&feature));
        feature_set.deactivate(&feature);
        assert!(!feature_set.is_active(&feature));
    }
}<|MERGE_RESOLUTION|>--- conflicted
+++ resolved
@@ -841,13 +841,12 @@
     solana_sdk::declare_id!("RfEcA95xnhuwooVAhUUksEJLZBF7xKCLuqrJoqk4Zph");
 }
 
-<<<<<<< HEAD
 pub mod move_precompile_verification_to_svm {
     solana_sdk::declare_id!("9ypxGLzkMxi89eDerRKXWDXe44UY2z4hBig4mDhNq5Dp");
-=======
+}
+
 pub mod enable_transaction_loading_failure_fees {
     solana_sdk::declare_id!("PaymEPK2oqwT9TXAVfadjztH2H6KfLEB9Hhd5Q5frvP");
->>>>>>> ae6285ff
 }
 
 pub mod enable_turbine_extended_fanout_experiments {
@@ -1063,11 +1062,8 @@
         (move_stake_and_move_lamports_ixs::id(), "Enable MoveStake and MoveLamports stake program instructions #1610"),
         (ed25519_precompile_verify_strict::id(), "Use strict verification in ed25519 precompile SIMD-0152"),
         (vote_only_retransmitter_signed_fec_sets::id(), "vote only on retransmitter signed fec sets"),
-<<<<<<< HEAD
         (move_precompile_verification_to_svm::id(), "SIMD-0159: Move precompile verification into SVM"),
-=======
         (enable_transaction_loading_failure_fees::id(), "Enable fees for some additional transaction failures SIMD-0082"),
->>>>>>> ae6285ff
         (enable_turbine_extended_fanout_experiments::id(), "enable turbine extended fanout experiments #"),
         (deprecate_legacy_vote_ixs::id(), "Deprecate legacy vote instructions"),
         /*************** ADD NEW FEATURES HERE ***************/
