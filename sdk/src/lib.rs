--- conflicted
+++ resolved
@@ -91,11 +91,7 @@
     pub use solana_reward_info::RewardType;
 }
 pub mod rpc_port;
-<<<<<<< HEAD
 pub mod scheduling;
-pub mod secp256k1_instruction;
-=======
->>>>>>> 2658bf39
 pub mod shred_version;
 pub mod signature;
 pub mod signer;
