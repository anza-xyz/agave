--- conflicted
+++ resolved
@@ -1146,13 +1146,10 @@
         (snapshots_lt_hash::id(), "snapshots use lattice-based accounts hash SIMD-0220"),
         (enable_secp256r1_precompile::id(), "Enable secp256r1 precompile SIMD-0075"),
         (migrate_stake_program_to_core_bpf::id(), "Migrate Stake program to Core BPF SIMD-0196 #3655"),
-<<<<<<< HEAD
-        (fix_alt_bn128_multiplication_input_length::id(), "fix alt_bn128 multiplication input length SIMD-0222 #3686"),
-=======
         (deplete_cu_meter_on_vm_failure::id(), "Deplete compute meter for vm errors SIMD-0182 #3993"),
         (reserve_minimal_cus_for_builtin_instructions::id(), "Reserve minimal CUs for builtin instructions SIMD-170 #2562"),
         (raise_block_limits_to_50m::id(), "Raise block limit to 50M SIMD-0207"),
->>>>>>> 9ec09805
+        (fix_alt_bn128_multiplication_input_length::id(), "fix alt_bn128 multiplication input length SIMD-0222 #3686"),
         /*************** ADD NEW FEATURES HERE ***************/
     ]
     .iter()
