#![allow(clippy::arithmetic_side_effects)]
//! Transaction scheduling code.
//!
//! This crate implements 3 solana-runtime traits (`InstalledScheduler`, `UninstalledScheduler` and
//! `InstalledSchedulerPool`) to provide a concrete transaction scheduling implementation
//! (including executing txes and committing tx results).
//!
//! At the highest level, this crate takes `SanitizedTransaction`s via its `schedule_execution()`
//! and commits any side-effects (i.e. on-chain state changes) into the associated `Bank` via
//! `solana-ledger`'s helper function called `execute_batch()`.

use {
    assert_matches::assert_matches,
    crossbeam_channel::{
        bounded, disconnected, never, select_biased, unbounded, Receiver, RecvError,
        RecvTimeoutError, Sender, TryRecvError,
    },
    log::*,
    solana_ledger::blockstore_processor::{
        execute_batch, TransactionBatchWithIndexes, TransactionStatusSender,
    },
    solana_program_runtime::timings::ExecuteTimings,
    solana_runtime::{
        bank::Bank,
        installed_scheduler_pool::{
            DefaultScheduleExecutionArg, InstalledScheduler, InstalledSchedulerPool,
            InstalledSchedulerPoolArc, ResultWithTimings, ScheduleExecutionArg, SchedulerId,
            SchedulingContext, UninstalledScheduler, UninstalledSchedulerBox,
            WithTransactionAndIndex,
        },
        prioritization_fee_cache::PrioritizationFeeCache,
    },
    solana_sdk::{
        pubkey::Pubkey,
        slot_history::Slot,
        transaction::{Result, SanitizedTransaction, TransactionError},
    },
    solana_unified_scheduler_logic::{Page, SchedulingStateMachine, Task},
    solana_vote::vote_sender_types::ReplayVoteSender,
    std::{
        fmt::Debug,
        sync::{
            atomic::{AtomicU64, Ordering::Relaxed},
            Arc, Mutex, RwLock, RwLockReadGuard, Weak,
        },
        thread::JoinHandle,
        time::{Duration, Instant, SystemTime},
    },
};

type AtomicSchedulerId = AtomicU64;

// SchedulerPool must be accessed as a dyn trait from solana-runtime, because SchedulerPool
// contains some internal fields, whose types aren't available in solana-runtime (currently
// TransactionStatusSender; also, PohRecorder in the future)...
#[derive(Debug)]
pub struct SchedulerPool<
    S: SpawnableScheduler<TH, SEA>,
    TH: TaskHandler<SEA>,
    SEA: ScheduleExecutionArg,
> {
    scheduler_inners: Mutex<Vec<S::Inner>>,
    handler_context: HandlerContext,
    // weak_self could be elided by changing InstalledScheduler::take_scheduler()'s receiver to
    // Arc<Self> from &Self, because SchedulerPool is used as in the form of Arc<SchedulerPool>
    // almost always. But, this would cause wasted and noisy Arc::clone()'s at every call sites.
    //
    // Alternatively, `impl InstalledScheduler for Arc<SchedulerPool>` approach could be explored
    // but it entails its own problems due to rustc's coherence and necessitated newtype with the
    // type graph of InstalledScheduler being quite elaborate.
    //
    // After these considerations, this weak_self approach is chosen at the cost of some additional
    // memory increase.
    weak_self: Weak<Self>,
    next_scheduler_id: AtomicSchedulerId,
    // prune schedulers, stop idling scheduler's threads, sanity check on the
    // address book after scheduler is returned.
    watchdog_sender: Sender<Weak<RwLock<ThreadManager<S, TH, SEA>>>>,
    watchdog_exit_signal_sender: Sender<()>,
    watchdog_thread: Mutex<Option<JoinHandle<()>>>,
}

#[derive(Debug)]
pub struct HandlerContext {
    log_messages_bytes_limit: Option<usize>,
    transaction_status_sender: Option<TransactionStatusSender>,
    replay_vote_sender: Option<ReplayVoteSender>,
    prioritization_fee_cache: Arc<PrioritizationFeeCache>,
}

pub type DefaultSchedulerPool = SchedulerPool<
    PooledScheduler<DefaultTaskHandler, DefaultScheduleExecutionArg>,
    DefaultTaskHandler,
    DefaultScheduleExecutionArg,
>;

struct WatchedThreadManager<S, TH, SEA>
where
    S: SpawnableScheduler<TH, SEA>,
    TH: TaskHandler<SEA>,
    SEA: ScheduleExecutionArg,
{
    thread_manager: Weak<RwLock<ThreadManager<S, TH, SEA>>>,
    #[cfg(target_os = "linux")]
    tick: u64,
    #[cfg(target_os = "linux")]
    updated_at: Instant,
}

impl<S, TH, SEA> WatchedThreadManager<S, TH, SEA>
where
    S: SpawnableScheduler<TH, SEA>,
    TH: TaskHandler<SEA>,
    SEA: ScheduleExecutionArg,
{
    fn new(thread_manager: Weak<RwLock<ThreadManager<S, TH, SEA>>>) -> Self {
        Self {
            thread_manager,
            #[cfg(target_os = "linux")]
            tick: 0,
            #[cfg(target_os = "linux")]
            updated_at: Instant::now(),
        }
    }

    fn retire_if_stale(&mut self) -> bool {
        #[cfg_attr(not(target_os = "linux"), allow(unused_variables))]
        let Some(thread_manager) = self.thread_manager.upgrade() else {
            return false;
        };

        // The following linux-only code implements an eager native thread reclaiming, which is
        // only useful if the solana-validator sees many unrooted forks. Such hostile situations
        // should NEVER happen on remotely-uncontrollable ledgers created by solana-test-validator.
        // And it's generally not expected mainnet-beta validators (or any live clusters for that
        // matter) to be run on non-linux OSes at all.
        //
        // Thus, this OS-specific implementation can be justified because this enables the hot-path
        // (the scheduler main thread) to omit VDSO calls and timed-out futex syscalls by relying on
        // this out-of-bound watchdog for a defensive thread reclaiming.
        #[cfg(target_os = "linux")]
        {
            let Some(tid) = thread_manager.read().unwrap().active_tid_if_not_primary() else {
                self.tick = 0;
                self.updated_at = Instant::now();
                return true;
            };

            let pid = std::process::id();
            let task = procfs::process::Process::new(pid.try_into().unwrap())
                .unwrap()
                .task_from_tid(tid)
                .unwrap();
            let stat = task.stat().unwrap();
            let current_tick = stat.utime + stat.stime;
            if current_tick > self.tick {
                self.tick = current_tick;
                self.updated_at = Instant::now();
            } else {
                // 5x of 400ms block time
                const IDLE_DURATION_FOR_EAGER_THREAD_RECLAIM: Duration = Duration::from_secs(2);

                let elapsed = self.updated_at.elapsed();
                if elapsed > IDLE_DURATION_FOR_EAGER_THREAD_RECLAIM {
                    const BITS_PER_HEX_DIGIT: usize = 4;
                    let mut thread_manager = thread_manager.write().unwrap();
                    info!(
                        "[sch_{:0width$x}]: watchdog: retire_if_stale(): stopping thread manager ({tid}/{} <= {}/{:?})...",
                        thread_manager.scheduler_id,
                        current_tick,
                        self.tick,
                        elapsed,
                        width = SchedulerId::BITS as usize / BITS_PER_HEX_DIGIT,
                    );
                    thread_manager.suspend();
                    self.tick = 0;
                    self.updated_at = Instant::now();
                }
            }
        }

        true
    }
}

impl<S, TH, SEA> Drop for SchedulerPool<S, TH, SEA>
where
    S: SpawnableScheduler<TH, SEA>,
    TH: TaskHandler<SEA>,
    SEA: ScheduleExecutionArg,
{
    fn drop(&mut self) {
        info!("SchedulerPool::drop() is successfully called");
    }
}

impl<S, TH, SEA> SchedulerPool<S, TH, SEA>
where
    S: SpawnableScheduler<TH, SEA>,
    TH: TaskHandler<SEA>,
    SEA: ScheduleExecutionArg,
{
    // Some internal impl and test code want an actual concrete type, NOT the
    // `dyn InstalledSchedulerPool`. So don't merge this into `Self::new_dyn()`.
    pub fn new(
        log_messages_bytes_limit: Option<usize>,
        transaction_status_sender: Option<TransactionStatusSender>,
        replay_vote_sender: Option<ReplayVoteSender>,
        prioritization_fee_cache: Arc<PrioritizationFeeCache>,
    ) -> Arc<Self> {
        let (scheduler_pool_sender, scheduler_pool_receiver) = bounded(1);
        let (watchdog_sender, watchdog_receiver) = unbounded();
        let (watchdog_exit_signal_sender, watchdog_exit_signal_receiver) = unbounded();

        let watchdog_main_loop = || {
            move || {
                let scheduler_pool: Arc<Self> = scheduler_pool_receiver.recv().unwrap();
                drop(scheduler_pool_receiver);

                let mut thread_managers: Vec<WatchedThreadManager<S, TH, SEA>> = vec![];

                'outer: loop {
                    let mut schedulers = scheduler_pool.scheduler_inners.lock().unwrap();
                    let schedulers_len_pre_retain = schedulers.len();
                    schedulers.retain_mut(|scheduler| scheduler.retire_if_stale());
                    let schedulers_len_post_retain = schedulers.len();
                    drop(schedulers);

                    let thread_manager_len_pre_retain = thread_managers.len();
                    thread_managers.retain_mut(|thread_manager| thread_manager.retire_if_stale());

                    let thread_manager_len_pre_push = thread_managers.len();
                    'inner: loop {
                        match watchdog_receiver.try_recv() {
                            Ok(thread_manager) => {
                                thread_managers.push(WatchedThreadManager::new(thread_manager))
                            }
                            Err(TryRecvError::Disconnected) => break 'outer,
                            Err(TryRecvError::Empty) => break 'inner,
                        }
                    }

                    info!(
                        "watchdog: unused schedulers in the pool: {} => {}, all thread managers: {} => {} => {}",
                        schedulers_len_pre_retain,
                        schedulers_len_post_retain,
                        thread_manager_len_pre_retain,
                        thread_manager_len_pre_push,
                        thread_managers.len(),
                    );
                    // wait for signal with timeout here instead of recv_timeout() to write all the
                    // preceeding logs at once.
                    match watchdog_exit_signal_receiver.recv_timeout(Duration::from_secs(1)) {
                        Ok(()) | Err(RecvTimeoutError::Disconnected) => break 'outer,
                        Err(RecvTimeoutError::Timeout) => continue,
                    }
                }
                info!("watchdog thread terminating!");
            }
        };

        let watchdog_thread = std::thread::Builder::new()
            .name("solScWatchdog".to_owned())
            .spawn(watchdog_main_loop())
            .unwrap();

        let scheduler_pool = Arc::new_cyclic(|weak_self| Self {
            scheduler_inners: Mutex::default(),
            handler_context: HandlerContext {
                log_messages_bytes_limit,
                transaction_status_sender,
                replay_vote_sender,
                prioritization_fee_cache,
            },
            weak_self: weak_self.clone(),
            next_scheduler_id: AtomicSchedulerId::new(PRIMARY_SCHEDULER_ID),
            watchdog_thread: Mutex::new(Some(watchdog_thread)),
            watchdog_sender,
            watchdog_exit_signal_sender,
        });
        scheduler_pool_sender.send(scheduler_pool.clone()).unwrap();
        scheduler_pool
    }

    // This apparently-meaningless wrapper is handy, because some callers explicitly want
    // `dyn InstalledSchedulerPool` to be returned for type inference convenience.
    pub fn new_dyn(
        log_messages_bytes_limit: Option<usize>,
        transaction_status_sender: Option<TransactionStatusSender>,
        replay_vote_sender: Option<ReplayVoteSender>,
        prioritization_fee_cache: Arc<PrioritizationFeeCache>,
    ) -> InstalledSchedulerPoolArc<SEA> {
        Self::new(
            log_messages_bytes_limit,
            transaction_status_sender,
            replay_vote_sender,
            prioritization_fee_cache,
        )
    }

    // See a comment at the weak_self field for justification of this method's existence.
    pub fn self_arc(&self) -> Arc<Self> {
        self.weak_self
            .upgrade()
            .expect("self-referencing Arc-ed pool")
    }

    fn new_scheduler_id(&self) -> SchedulerId {
        self.next_scheduler_id.fetch_add(1, Relaxed)
    }

    fn return_scheduler(&self, scheduler: S::Inner) {
        self.scheduler_inners
            .lock()
            .expect("not poisoned")
            .push(scheduler);
    }

    fn do_take_scheduler(&self, context: SchedulingContext) -> S {
        // pop is intentional for filo, expecting relatively warmed-up scheduler due to having been
        // returned recently
        if let Some(existing_scheduler_inner) =
            self.scheduler_inners.lock().expect("not poisoned").pop()
        {
            S::from_inner(existing_scheduler_inner, context)
        } else {
            S::spawn(self.self_arc(), context, TH::create(self))
        }
    }

    fn register_to_watchdog(&self, thread_manager: Weak<RwLock<ThreadManager<S, TH, SEA>>>) {
        self.watchdog_sender.send(thread_manager).unwrap();
    }
}

impl<S, TH, SEA> InstalledSchedulerPool<SEA> for SchedulerPool<S, TH, SEA>
where
    S: SpawnableScheduler<TH, SEA>,
    TH: TaskHandler<SEA>,
    SEA: ScheduleExecutionArg,
{
    fn take_scheduler(&self, context: SchedulingContext) -> Box<dyn InstalledScheduler<SEA>> {
        Box::new(self.do_take_scheduler(context))
    }

    fn uninstalled_from_bank_forks(self: Arc<Self>) {
        self.scheduler_inners.lock().unwrap().clear();
        self.watchdog_exit_signal_sender.send(()).unwrap();
        let () = self
            .watchdog_thread
            .lock()
            .unwrap()
            .take()
            .unwrap()
            .join()
            .unwrap();
        info!(
            "SchedulerPool::uninstalled_from_bank_forks(): joined watchdog thread at {:?}...",
            std::thread::current()
        );
    }
}

pub trait TaskHandler<SEA: ScheduleExecutionArg>:
    Send + Sync + Debug + Sized + Clone + 'static
{
    fn create<T: SpawnableScheduler<Self, SEA>>(pool: &SchedulerPool<T, Self, SEA>) -> Self;

    fn handle(
        &self,
        result: &mut Result<()>,
        timings: &mut ExecuteTimings,
        bank: &Arc<Bank>,
        transaction: &SanitizedTransaction,
        index: usize,
        handler_context: &HandlerContext,
    );
}

#[derive(Clone, Debug)]
pub struct DefaultTaskHandler;

impl<SEA: ScheduleExecutionArg> TaskHandler<SEA> for DefaultTaskHandler {
    fn create<T: SpawnableScheduler<Self, SEA>>(_pool: &SchedulerPool<T, Self, SEA>) -> Self {
        Self
    }

    fn handle(
        &self,
        result: &mut Result<()>,
        timings: &mut ExecuteTimings,
        bank: &Arc<Bank>,
        transaction: &SanitizedTransaction,
        index: usize,
        handler_context: &HandlerContext,
    ) {
        // scheduler must properly prevent conflicting tx executions. thus, task handler isn't
        // responsible for locking.
        let batch = bank.prepare_unlocked_batch_from_single_tx(transaction);
        let batch_with_indexes = TransactionBatchWithIndexes {
            batch,
            transaction_indexes: vec![index],
        };

        *result = execute_batch(
            &batch_with_indexes,
            bank,
            handler_context.transaction_status_sender.as_ref(),
            handler_context.replay_vote_sender.as_ref(),
            timings,
            handler_context.log_messages_bytes_limit,
            &handler_context.prioritization_fee_cache,
        );
    }
}

#[derive(Default, Debug)]
pub struct AddressBook {
    book: dashmap::DashMap<Pubkey, Page>,
}

impl AddressBook {
    pub fn load(&self, address: Pubkey) -> Page {
        self.book.entry(address).or_default().clone()
    }

    pub fn page_count(&self) -> usize {
        self.book.len()
    }

    pub fn clear(&self) {
        self.book.clear();
    }
}

#[derive(Debug)]
pub struct ExecutedTask {
    task: Task,
    result_with_timings: ResultWithTimings,
    slot: Slot,
    thx: usize,
    handler_timings: Option<HandlerTimings>,
}

#[derive(Debug)]
pub struct HandlerTimings {
    finish_time: SystemTime,
    execution_us: u64,
    execution_cpu_us: u128,
}

impl ExecutedTask {
    fn new_boxed(task: Task, thx: usize, slot: Slot) -> Box<Self> {
        Box::new(Self {
            task,
            result_with_timings: initialized_result_with_timings(),
            slot,
            thx,
            handler_timings: None,
        })
    }

    fn is_err(&self) -> bool {
        self.result_with_timings.0.is_err()
    }
}

#[derive(Debug)]
pub struct PooledScheduler<TH, SEA>
where
    TH: TaskHandler<SEA>,
    SEA: ScheduleExecutionArg,
{
    inner: PooledSchedulerInner<Self, TH, SEA>,
    context: SchedulingContext,
}

#[derive(Debug)]
pub struct PooledSchedulerInner<S, TH, SEA>
where
    S: SpawnableScheduler<TH, SEA>,
    TH: TaskHandler<SEA>,
    SEA: ScheduleExecutionArg,
{
    thread_manager: Arc<RwLock<ThreadManager<S, TH, SEA>>>,
    address_book: AddressBook,
    pooled_at: Instant,
}

impl<S, TH, SEA> PooledSchedulerInner<S, TH, SEA>
where
    S: SpawnableScheduler<TH, SEA>,
    TH: TaskHandler<SEA>,
    SEA: ScheduleExecutionArg,
{
    fn pooled_since(&self) -> Duration {
        self.pooled_at.elapsed()
    }

    fn suspend_thread_manager(&mut self) {
        debug!("suspend_thread_manager()");
        self.thread_manager.write().unwrap().suspend();
    }

    fn id(&self) -> SchedulerId {
        self.thread_manager.read().unwrap().scheduler_id
    }
}

type Tid = i32;
// The linux's tid (essentially is in the pid name space) is guaranteed to be non-zero; so
// using 0 for special purpose at user-land is totally safe.
#[cfg_attr(target_os = "linux", allow(dead_code))]
const DUMMY_TID: Tid = 0;

type TaskPayload = SubchanneledPayload<Task, SchedulingContext>;

#[derive(Debug)]
struct ThreadManager<S, TH, SEA>
where
    S: SpawnableScheduler<TH, SEA>,
    TH: TaskHandler<SEA>,
    SEA: ScheduleExecutionArg,
{
    scheduler_id: SchedulerId,
    pool: Arc<SchedulerPool<S, TH, SEA>>,
    handler: TH,
    handler_count: usize,
    scheduler_thread_and_tid: Option<(JoinHandle<Option<ResultWithTimings>>, Tid)>,
    handler_threads: Vec<JoinHandle<()>>,
    accumulator_thread: Option<JoinHandle<()>>,
<<<<<<< HEAD
    schedulable_transaction_sender: Sender<SessionedMessage<Task, SchedulingContext>>,
    schedulable_transaction_receiver: Option<Receiver<SessionedMessage<Task, SchedulingContext>>>,
=======
    handler: TH,
    schedulable_transaction_sender: Sender<TaskPayload>,
    schedulable_transaction_receiver: Option<Receiver<TaskPayload>>,
>>>>>>> a6038c29
    result_sender: Sender<Option<ResultWithTimings>>,
    result_receiver: Receiver<Option<ResultWithTimings>>,
    session_result_with_timings: Option<ResultWithTimings>,
}

impl<TH, SEA> PooledScheduler<TH, SEA>
where
    TH: TaskHandler<SEA>,
    SEA: ScheduleExecutionArg,
{
    pub fn do_spawn(
        pool: Arc<SchedulerPool<Self, TH, SEA>>,
        initial_context: SchedulingContext,
        handler: TH,
    ) -> Self {
        let handler_count = std::env::var("SOLANA_UNIFIED_SCHEDULER_HANDLER_COUNT")
            .unwrap_or(format!("{}", 8))
            .parse::<usize>()
            .unwrap();
        let scheduler = Self::from_inner(
            PooledSchedulerInner {
                thread_manager: Arc::new(RwLock::new(ThreadManager::new(
                    handler,
                    pool.clone(),
                    handler_count,
                ))),
                address_book: AddressBook::default(),
                pooled_at: Instant::now(),
            },
            initial_context,
        );
        pool.register_to_watchdog(Arc::downgrade(&scheduler.inner.thread_manager));

        scheduler
    }

    fn ensure_thread_manager_resumed(
        &self,
        context: &SchedulingContext,
    ) -> std::result::Result<RwLockReadGuard<'_, ThreadManager<Self, TH, SEA>>, TransactionError>
    {
        let mut was_already_active = false;
        loop {
            let read = self.inner.thread_manager.read().unwrap();
            if !read.is_suspended() {
                debug!(
                    "{}",
                    if was_already_active {
                        "ensure_thread_manager_resumed(): was already active."
                    } else {
                        "ensure_thread_manager_resumed(): wasn't already active..."
                    }
                );
                return Ok(read);
            } else {
                debug!("ensure_thread_manager_resumed(): will start threads...");
                drop(read);
                let mut write = self.inner.thread_manager.write().unwrap();
                write.try_resume(context)?;
                drop(write);
                was_already_active = false;
            }
        }
    }
}

type PayloadAndChannel<P1, P2> = (P2, Receiver<ChainedChannel<P1, P2>>);

trait WithChannelAndPayload<P1, P2>: Send + Sync {
    fn payload_and_channel(self: Box<Self>) -> PayloadAndChannel<P1, P2>;
}

struct PayloadAndChannelWrapper<P1, P2>(PayloadAndChannel<P1, P2>);

impl<P1: Send + Sync, P2: Send + Sync> WithChannelAndPayload<P1, P2>
    for PayloadAndChannelWrapper<P1, P2>
{
    fn payload_and_channel(self: Box<Self>) -> PayloadAndChannel<P1, P2> {
        self.0
    }
}

enum ChainedChannel<P1, P2> {
    Payload(P1),
    PayloadAndChannel(Box<dyn WithChannelAndPayload<P1, P2>>),
}

impl<P1: Send + Sync + 'static, P2: Send + Sync + 'static> ChainedChannel<P1, P2> {
    fn new_channel(receiver: Receiver<Self>, payload: P2) -> Self {
        Self::PayloadAndChannel(Box::new(PayloadAndChannelWrapper((payload, receiver))))
    }
}

enum SubchanneledPayload<P1, P2> {
    Payload(P1),
    OpenSubchannel(P2),
    CloseSubchannel,
}

#[derive(Default)]
struct LogInterval(usize);

impl LogInterval {
    fn increment(&mut self) -> bool {
        let should_log = self.0 % 1000 == 0;
        self.0 += 1;
        should_log
    }
}

const PRIMARY_SCHEDULER_ID: SchedulerId = 0;

fn initialized_result_with_timings() -> ResultWithTimings {
    (Ok(()), ExecuteTimings::default())
}

impl<S, TH, SEA> ThreadManager<S, TH, SEA>
where
    S: SpawnableScheduler<TH, SEA>,
    TH: TaskHandler<SEA>,
    SEA: ScheduleExecutionArg,
{
    fn new(handler: TH, pool: Arc<SchedulerPool<S, TH, SEA>>, handler_count: usize) -> Self {
        let (schedulable_transaction_sender, schedulable_transaction_receiver) = unbounded();
        let (result_sender, result_receiver) = unbounded();

        Self {
            scheduler_id: pool.new_scheduler_id(),
            pool,
            handler,
            handler_count,
            schedulable_transaction_sender,
            schedulable_transaction_receiver: Some(schedulable_transaction_receiver),
            result_sender,
            result_receiver,
            scheduler_thread_and_tid: None,
            accumulator_thread: None,
            handler_threads: Vec::with_capacity(handler_count),
<<<<<<< HEAD
            session_result_with_timings: Some(initialized_result_with_timings()),
=======
            handler_count,
            handler,
            pool,
            session_result_with_timings: None,
>>>>>>> a6038c29
        }
    }

    fn is_suspended(&self) -> bool {
        self.scheduler_thread_and_tid.is_none()
    }

    pub fn take_scheduler_thread(&mut self) -> Option<JoinHandle<Option<ResultWithTimings>>> {
        self.scheduler_thread_and_tid
            .take()
            .map(|(thread, _tid)| thread)
    }

    fn receive_scheduled_transaction(
        handler: &TH,
        bank: &Arc<Bank>,
        executed_task: &mut Box<ExecutedTask>,
        pool: &Arc<SchedulerPool<S, TH, SEA>>,
        send_metrics: bool,
    ) {
        use solana_measure::measure::Measure;
        let handler_timings = send_metrics.then_some((
            Measure::start("process_message_time"),
            cpu_time::ThreadTime::now(),
        ));
        debug!("handling task at {:?}", std::thread::current());
        TH::handle(
            handler,
            &mut executed_task.result_with_timings.0,
            &mut executed_task.result_with_timings.1,
            bank,
            executed_task.task.transaction(),
            executed_task.task.task_index(),
            &pool.handler_context,
        );
        if let Some((mut wall_time, cpu_time)) = handler_timings {
            executed_task.handler_timings = Some(HandlerTimings {
                finish_time: SystemTime::now(),
                execution_cpu_us: cpu_time.elapsed().as_micros(),
                execution_us: {
                    // make wall time is longer than cpu time, always
                    wall_time.stop();
                    wall_time.as_us()
                },
            });
        }
    }

    fn propagate_context(
        blocked_transaction_sessioned_sender: &mut Sender<ChainedChannel<Task, SchedulingContext>>,
        context: SchedulingContext,
        handler_count: usize,
    ) {
        let (next_blocked_transaction_sessioned_sender, blocked_transaction_sessioned_receiver) =
            unbounded();
        for _ in 0..handler_count {
            blocked_transaction_sessioned_sender
                .send(ChainedChannel::new_channel(
                    blocked_transaction_sessioned_receiver.clone(),
                    context.clone(),
                ))
                .unwrap();
        }
        *blocked_transaction_sessioned_sender = next_blocked_transaction_sessioned_sender;
    }

    fn take_session_result_with_timings(&mut self) -> ResultWithTimings {
        self.session_result_with_timings.take().unwrap()
    }

    fn reset_session_on_error(&mut self) -> Result<()> {
        let err = self
            .session_result_with_timings
            .replace(initialized_result_with_timings())
            .unwrap()
            .0;
        assert_matches!(err, Err(_));
        err
    }

    fn put_session_result_with_timings(&mut self, result_with_timings: ResultWithTimings) {
        assert_matches!(
            self.session_result_with_timings
                .replace(result_with_timings),
            None
        );
    }

    fn try_resume(&mut self, context: &SchedulingContext) -> Result<()> {
        if !self.is_suspended() {
            // this can't be promoted to panic! as read => write upgrade isn't completely
            // race-free in ensure_thread_manager_resumed()...
            warn!("try_resume(): already resumed");
            return Ok(());
        } else if self
            .session_result_with_timings
            .as_ref()
            .map(|(result, _)| result.is_err())
            .unwrap_or(false)
        {
            warn!("try_resume(): skipping resuming due to err, while resetting session result");
            return self.reset_session_on_error();
        }
        debug!("try_resume(): doing now");

        let send_metrics = std::env::var("SOLANA_TRANSACTION_TIMINGS").is_ok();

        let (blocked_transaction_sessioned_sender, blocked_transaction_sessioned_receiver) =
            unbounded::<ChainedChannel<Task, SchedulingContext>>();
        let (idle_transaction_sender, idle_transaction_receiver) = unbounded::<Task>();
        let (handled_blocked_transaction_sender, handled_blocked_transaction_receiver) =
            unbounded::<Box<ExecutedTask>>();
        let (handled_idle_transaction_sender, handled_idle_transaction_receiver) =
            unbounded::<Box<ExecutedTask>>();
        let (executed_task_sender, executed_task_receiver) =
            unbounded::<SubchanneledPayload<Box<ExecutedTask>, ()>>();
        let (accumulated_result_sender, accumulated_result_receiver) =
            unbounded::<Option<ResultWithTimings>>();

        let scheduler_id = self.scheduler_id;
        let mut slot = context.bank().slot();
        let (tid_sender, tid_receiver) = bounded(1);
        let mut result_with_timings = self.session_result_with_timings.take();

        let scheduler_main_loop = || {
            let handler_count = self.handler_count;
            let result_sender = self.result_sender.clone();
            let mut schedulable_transaction_receiver =
                self.schedulable_transaction_receiver.take().unwrap();
            let mut blocked_transaction_sessioned_sender =
                blocked_transaction_sessioned_sender.clone();

            let mut session_ending = false;
            let mut thread_suspending = false;
            move || {
                let mut state_machine = SchedulingStateMachine::default();
                let mut log_interval = LogInterval::default();
                // hint compiler about inline[never] and unlikely?
                macro_rules! log_scheduler {
                    ($prefix:tt) => {
                        const BITS_PER_HEX_DIGIT: usize = 4;
                        info!(
                            "[sch_{:0width$x}]: slot: {}[{:12}]({}{}): state_machine(({}(+{})=>{})/{}|{}/{}) channels(<{} >{}+{} <{}+{})",
                            scheduler_id, slot,
                            (if ($prefix) == "step" { "interval" } else { $prefix }),
                            (if session_ending {"S"} else {"-"}), (if thread_suspending {"T"} else {"-"}),
                            state_machine.active_task_count(), state_machine.retryable_task_count(), state_machine.handled_task_count(),
                            state_machine.total_task_count(),
                            state_machine.reschedule_count(),
                            state_machine.rescheduled_task_count(),
                            schedulable_transaction_receiver.len(),
                            blocked_transaction_sessioned_sender.len(), idle_transaction_sender.len(),
                            handled_blocked_transaction_receiver.len(), handled_idle_transaction_receiver.len(),
                            width = SchedulerId::BITS as usize / BITS_PER_HEX_DIGIT,
                        );
                    };
                }

                trace!(
                    "solScheduler thread is running at: {:?}",
                    std::thread::current()
                );
                tid_sender
                    .send({
                        #[cfg(not(target_os = "linux"))]
                        let tid = DUMMY_TID;
                        #[cfg(target_os = "linux")]
                        let tid = rustix::thread::gettid().as_raw_nonzero().get();
                        tid
                    })
                    .unwrap();
                let (do_now, dont_now) = (&disconnected::<()>(), &never::<()>());

                while !thread_suspending {
                    let mut is_finished = false;
                    while !is_finished {
                        let state_change = select_biased! {
                            recv(handled_blocked_transaction_receiver) -> executed_task => {
                                let executed_task = executed_task.unwrap();
                                if executed_task.is_err() {
                                    log_scheduler!("S+T:aborted");
                                    result_sender.send(None).unwrap();
                                    // be explicit about specifically dropping this receiver
                                    drop(schedulable_transaction_receiver);
                                    // this timings aren't for the accumulated one. but
                                    // caller doesn't care.
                                    return Some(executed_task.result_with_timings);
                                } else {
                                    state_machine.deschedule_task(&executed_task.task);
                                    executed_task_sender.send_buffered(SubchanneledPayload::Payload(executed_task)).unwrap();
                                }
                                "step"
                            },
                            recv(schedulable_transaction_receiver) -> message => {
                                match message {
                                    Ok(SubchanneledPayload::Payload(task)) => {
                                        assert!(!session_ending && !thread_suspending);
                                        if let Some(task) = state_machine.schedule_task(task) {
                                            idle_transaction_sender.send(task).unwrap();
                                        }
                                        "step"
                                    }
                                    Ok(SubchanneledPayload::OpenSubchannel(context)) => {
                                        slot = context.bank().slot();
                                        Self::propagate_context(&mut blocked_transaction_sessioned_sender, context, handler_count);
                                        executed_task_sender
                                            .send(SubchanneledPayload::OpenSubchannel(()))
                                            .unwrap();
                                        "S+T:started"
                                    }
                                    Ok(SubchanneledPayload::CloseSubchannel) => {
                                        assert!(!session_ending && !thread_suspending);
                                        session_ending = true;
                                        "S:ending"
                                    }
                                    Err(_) => {
                                        assert!(!thread_suspending);
                                        thread_suspending = true;

                                        // Err(_) on schedulable_transaction_receiver guarantees
                                        // that there's no live sender and no messages to be
                                        // received anymore; so dropping by overriding it with
                                        // never() should pose no possibility of missed messages.
                                        schedulable_transaction_receiver = never();

                                        "T:suspending"
                                    }
                                }
                            },
                            recv(if state_machine.has_retryable_task() { do_now } else { dont_now }) -> dummy_result => {
                                assert_matches!(dummy_result, Err(RecvError));

                                if let Some(task) = state_machine.schedule_retryable_task() {
                                    blocked_transaction_sessioned_sender
                                        .send(ChainedChannel::Payload(task))
                                        .unwrap();
                                }
                                "step"
                            },
                            recv(handled_idle_transaction_receiver) -> executed_task => {
                                let executed_task = executed_task.unwrap();
                                if executed_task.is_err() {
                                    log_scheduler!("T:aborted");
                                    result_sender.send(None).unwrap();
                                    // be explicit about specifically dropping this receiver
                                    drop(schedulable_transaction_receiver);
                                    // this timings aren't for the accumulated one. but
                                    // caller doesn't care.
                                    return Some(executed_task.result_with_timings);
                                } else {
                                    state_machine.deschedule_task(&executed_task.task);
                                    executed_task_sender.send_buffered(SubchanneledPayload::Payload(executed_task)).unwrap();
                                }
                                "step"
                            },
                        };
                        if state_change != "step" || log_interval.increment() {
                            log_scheduler!(state_change);
                        }

                        is_finished =
                            state_machine.is_empty() && (session_ending || thread_suspending);
                    }

                    if session_ending {
                        log_scheduler!("S:ended");
                        (state_machine, log_interval) = <_>::default();
                        executed_task_sender
                            .send(SubchanneledPayload::CloseSubchannel)
                            .unwrap();
                        result_sender
                            .send(Some(
                                accumulated_result_receiver
                                    .recv()
                                    .unwrap()
                                    .unwrap_or_else(initialized_result_with_timings),
                            ))
                            .unwrap();
                        if !thread_suspending {
                            session_ending = false;
                        }
                    }
                }

                log_scheduler!("T:suspended");
                let result_with_timings = if session_ending {
                    None
                } else {
                    executed_task_sender
                        .send(SubchanneledPayload::CloseSubchannel)
                        .unwrap();
                    accumulated_result_receiver.recv().unwrap()
                };
                trace!(
                    "solScheduler thread is terminating at: {:?}",
                    std::thread::current()
                );
                result_with_timings
            }
        };

        let handler_main_loop = |thx| {
            let pool = self.pool.clone();
            let handler = self.handler.clone();
            let mut bank = context.bank().clone();
            let mut blocked_transaction_sessioned_receiver =
                blocked_transaction_sessioned_receiver.clone();
            let mut idle_transaction_receiver = idle_transaction_receiver.clone();
            let handled_blocked_transaction_sender = handled_blocked_transaction_sender.clone();
            let handled_idle_transaction_sender = handled_idle_transaction_sender.clone();

            move || {
                trace!(
                    "solScHandler{:02} thread is running at: {:?}",
                    thx,
                    std::thread::current()
                );
                loop {
                    let (task, sender) = select_biased! {
                        recv(blocked_transaction_sessioned_receiver) -> message => {
                            match message {
                                Ok(ChainedChannel::Payload(task)) => {
                                    (task, &handled_blocked_transaction_sender)
                                }
                                Ok(ChainedChannel::PayloadAndChannel(new_channel)) => {
                                    let new_context;
                                    (new_context, blocked_transaction_sessioned_receiver) = new_channel.payload_and_channel();
                                    bank = new_context.bank().clone();
                                    continue;
                                }
                                Err(_) => break,
                            }
                        },
                        recv(idle_transaction_receiver) -> task => {
                            if let Ok(task) = task {
                                (task, &handled_idle_transaction_sender)
                            } else {
                                idle_transaction_receiver = never();
                                continue;
                            }
                        },
                    };
                    let mut task = ExecutedTask::new_boxed(task, thx, bank.slot());
                    Self::receive_scheduled_transaction(
                        &handler,
                        &bank,
                        &mut task,
                        &pool,
                        send_metrics,
                    );
                    if sender.send(task).is_err() {
                        break;
                    }
                }
                trace!(
                    "solScHandler{:02} thread is terminating at: {:?}",
                    thx,
                    std::thread::current()
                );
            }
        };

        let accumulator_main_loop = || {
            move || {
                'outer: loop {
                    match executed_task_receiver.recv_timeout(Duration::from_millis(40)) {
                        Ok(SubchanneledPayload::Payload(executed_task)) => {
                            assert_matches!(executed_task.result_with_timings.0, Ok(()));
                            result_with_timings
                                .as_mut()
                                .unwrap()
                                .1
                                .accumulate(&executed_task.result_with_timings.1);
                            if let Some(handler_timings) = &executed_task.handler_timings {
                                use solana_runtime::transaction_priority_details::GetTransactionPriorityDetails;

                                let sig = executed_task.task.transaction().signature().to_string();

                                solana_metrics::datapoint_info_at!(
                                    handler_timings.finish_time,
                                    "transaction_timings",
                                    ("slot", executed_task.slot, i64),
                                    ("index", executed_task.task.task_index(), i64),
                                    (
                                        "thread",
                                        format!("solScExLane{:02}", executed_task.thx),
                                        String
                                    ),
                                    ("signature", &sig, String),
                                    (
                                        "account_locks_in_json",
                                        serde_json::to_string(
                                            &executed_task
                                                .task
                                                .transaction()
                                                .get_account_locks_unchecked()
                                        )
                                        .unwrap(),
                                        String
                                    ),
                                    (
                                        "status",
                                        format!("{:?}", executed_task.result_with_timings.0),
                                        String
                                    ),
                                    ("duration", handler_timings.execution_us, i64),
                                    ("cpu_duration", handler_timings.execution_cpu_us, i64),
                                    ("compute_units", 0 /*task.cu*/, i64),
                                    (
                                        "priority",
                                        executed_task
                                            .task
                                            .transaction()
                                            .get_transaction_priority_details(false)
                                            .map(|d| d.priority)
                                            .unwrap_or_default(),
                                        i64
                                    ),
                                );
                            }
                            drop(executed_task);
                        }
                        Ok(SubchanneledPayload::OpenSubchannel(())) => {
                            assert_matches!(
                                result_with_timings.replace(initialized_result_with_timings()),
                                None
                            );
                        }
                        Ok(SubchanneledPayload::CloseSubchannel) => {
                            if accumulated_result_sender
                                .send(result_with_timings.take())
                                .is_err()
                            {
                                break 'outer;
                            }
                        }
                        Err(RecvTimeoutError::Disconnected) => break 'outer,
                        Err(RecvTimeoutError::Timeout) => continue,
                    }
                }
            }
        };

        self.scheduler_thread_and_tid = Some((
            std::thread::Builder::new()
                .name("solScheduler".to_owned())
                .spawn(scheduler_main_loop())
                .unwrap(),
            tid_receiver.recv().unwrap(),
        ));

        self.accumulator_thread = Some(
            std::thread::Builder::new()
                .name("solScAccmltr".to_owned())
                .spawn(accumulator_main_loop())
                .unwrap(),
        );

        self.handler_threads = (0..self.handler_count)
            .map({
                |thx| {
                    std::thread::Builder::new()
                        .name(format!("solScHandler{:02}", thx))
                        .spawn(handler_main_loop(thx))
                        .unwrap()
                }
            })
            .collect();
        Ok(())
    }

    fn suspend(&mut self) {
        let Some(scheduler_thread) = self.take_scheduler_thread() else {
            warn!("suspend(): already suspended...");
            return;
        };
        debug!(
            "suspend(): terminating threads by {:?}",
            std::thread::current()
        );

        let (s, r) = unbounded();
        (
            self.schedulable_transaction_sender,
            self.schedulable_transaction_receiver,
        ) = (s, Some(r));

        let () = self.accumulator_thread.take().unwrap().join().unwrap();
        for thread in self.handler_threads.drain(..) {
            debug!("joining...: {:?}", thread);
            () = thread.join().unwrap();
        }
        if let Some(result_with_timings) = scheduler_thread.join().unwrap() {
            self.put_session_result_with_timings(result_with_timings);
        }

        debug!(
            "suspend(): successfully suspended threads by {:?}",
            std::thread::current()
        );
    }

    fn send_task(&self, task: Task) -> bool {
        debug!("send_task()");
        self.schedulable_transaction_sender
            .send(SubchanneledPayload::Payload(task))
            .is_err()
    }

    fn end_session(&mut self) {
        debug!("end_session(): will end session...");
        if self.is_suspended() {
            debug!("end_session(): no threads..");
            assert_matches!(self.session_result_with_timings, Some(_));
            return;
        } else if self.session_result_with_timings.is_some() {
            debug!("end_session(): already result resides within thread manager..");
            return;
        }

        let mut abort_detected = self
            .schedulable_transaction_sender
            .send(SubchanneledPayload::CloseSubchannel)
            .is_err();

        if let Some(result_with_timings) = self.result_receiver.recv().unwrap() {
            assert!(!abort_detected);
            self.put_session_result_with_timings(result_with_timings);
        } else {
            abort_detected = true;
        }

        if abort_detected {
            self.suspend();
        }
    }

    fn start_session(&mut self, context: &SchedulingContext) {
        assert_matches!(self.session_result_with_timings, None);

        if !self.is_suspended() {
            self.schedulable_transaction_sender
                .send(SubchanneledPayload::OpenSubchannel(context.clone()))
                .unwrap();
        } else {
            self.session_result_with_timings = Some(initialized_result_with_timings());
            assert_matches!(self.try_resume(context), Ok(()));
        }
    }

    fn is_primary(&self) -> bool {
        self.scheduler_id == PRIMARY_SCHEDULER_ID
    }

    #[cfg(target_os = "linux")]
    fn active_tid_if_not_primary(&self) -> Option<Tid> {
        if self.is_primary() {
            // always exempt from watchdog...
            None
        } else {
            self.scheduler_thread_and_tid.as_ref().map(|&(_, tid)| tid)
        }
    }
}

pub trait SpawnableScheduler<TH, SEA>: InstalledScheduler<SEA>
where
    TH: TaskHandler<SEA>,
    SEA: ScheduleExecutionArg,
{
    type Inner: Debug + Send + Sync + RetirableSchedulerInner;

    fn into_inner(self) -> (ResultWithTimings, Self::Inner);

    fn from_inner(inner: Self::Inner, context: SchedulingContext) -> Self;

    fn spawn(
        pool: Arc<SchedulerPool<Self, TH, SEA>>,
        initial_context: SchedulingContext,
        handler: TH,
    ) -> Self
    where
        Self: Sized;
}

pub trait RetirableSchedulerInner {
    fn retire_if_stale(&mut self) -> bool;
}

impl<TH, SEA> SpawnableScheduler<TH, SEA> for PooledScheduler<TH, SEA>
where
    TH: TaskHandler<SEA>,
    SEA: ScheduleExecutionArg,
{
    type Inner = PooledSchedulerInner<Self, TH, SEA>;

    fn into_inner(self) -> (ResultWithTimings, Self::Inner) {
        let result_with_timings = {
            let mut manager = self.inner.thread_manager.write().unwrap();
            manager.end_session();
            manager.take_session_result_with_timings()
        };
        (result_with_timings, self.inner)
    }

    fn from_inner(inner: Self::Inner, context: SchedulingContext) -> Self {
        inner
            .thread_manager
            .write()
            .unwrap()
            .start_session(&context);

        Self { inner, context }
    }

    fn spawn(
        pool: Arc<SchedulerPool<Self, TH, SEA>>,
        initial_context: SchedulingContext,
        handler: TH,
    ) -> Self {
        Self::do_spawn(pool, initial_context, handler)
    }
}

impl<TH, SEA> InstalledScheduler<SEA> for PooledScheduler<TH, SEA>
where
    TH: TaskHandler<SEA>,
    SEA: ScheduleExecutionArg,
{
    fn id(&self) -> SchedulerId {
        self.inner.id()
    }

    fn context(&self) -> &SchedulingContext {
        &self.context
    }

    fn schedule_execution(
        &self,
        transaction_with_index: SEA::TransactionWithIndex<'_>,
    ) -> Result<()> {
        transaction_with_index.with_transaction_and_index(|transaction, index| {
            let task = SchedulingStateMachine::create_task(transaction.clone(), index, |pubkey| {
                self.inner.address_book.load(pubkey)
            });
            let abort_detected = self
                .ensure_thread_manager_resumed(&self.context)?
                .send_task(task);
            if abort_detected {
                let mut thread_manager = self.inner.thread_manager.write().unwrap();
                thread_manager.suspend();
                thread_manager.reset_session_on_error()
            } else {
                Ok(())
            }
        })
    }

    fn wait_for_termination(
        self: Box<Self>,
        _is_dropped: bool,
    ) -> (ResultWithTimings, UninstalledSchedulerBox) {
        let (result_with_timings, uninstalled_scheduler) = self.into_inner();
        (result_with_timings, Box::new(uninstalled_scheduler))
    }

    fn pause_for_recent_blockhash(&mut self) {
        self.inner.thread_manager.write().unwrap().end_session();
    }
}

impl<S, TH, SEA> UninstalledScheduler for PooledSchedulerInner<S, TH, SEA>
where
    S: SpawnableScheduler<TH, SEA, Inner = PooledSchedulerInner<S, TH, SEA>>,
    TH: TaskHandler<SEA>,
    SEA: ScheduleExecutionArg,
{
    fn return_to_pool(mut self: Box<Self>) {
        let pool = self.thread_manager.write().unwrap().pool.clone();
        self.pooled_at = Instant::now();
        pool.return_scheduler(*self)
    }
}

impl<S, TH, SEA> RetirableSchedulerInner for PooledSchedulerInner<S, TH, SEA>
where
    S: SpawnableScheduler<TH, SEA, Inner = PooledSchedulerInner<S, TH, SEA>>,
    TH: TaskHandler<SEA>,
    SEA: ScheduleExecutionArg,
{
    fn retire_if_stale(&mut self) -> bool {
        // reap threads after 10mins of inactivity for any pooled (idle) schedulers. The primary
        // scheduler is special-cased to empty its address book instead, for easier monitoring to
        // accumulate os-level thread metrics. The duration is chosen based on the rough estimation
        // from the frequency of short-lived forks on the mainnet-beta, with consideration of some
        // increased forking at epoch boundaries.
        const IDLE_DURATION_FOR_LAZY_THREAD_RECLAIM: Duration = Duration::from_secs(600);

        const BITS_PER_HEX_DIGIT: usize = 4;
        let page_count = self.address_book.page_count();
        if page_count < 200_000 {
            info!(
                "[sch_{:0width$x}]: watchdog: address book size: {page_count}...",
                self.id(),
                width = SchedulerId::BITS as usize / BITS_PER_HEX_DIGIT,
            );
        } else if self.thread_manager.read().unwrap().is_primary() {
            info!(
                "[sch_{:0width$x}]: watchdog: too big address book size: {page_count}...; emptying the primary scheduler",
                self.id(),
                width = SchedulerId::BITS as usize / BITS_PER_HEX_DIGIT,
            );
            self.address_book.clear();
            return true;
        } else {
            info!(
                "[sch_{:0width$x}]: watchdog: too big address book size: {page_count}...; retiring scheduler",
                self.id(),
                width = SchedulerId::BITS as usize / BITS_PER_HEX_DIGIT,
            );
            self.suspend_thread_manager();
            return false;
        }

        let pooled_duration = self.pooled_since();
        if pooled_duration <= IDLE_DURATION_FOR_LAZY_THREAD_RECLAIM {
            true
        } else if !self.thread_manager.read().unwrap().is_primary() {
            info!(
                "[sch_{:0width$x}]: watchdog: retiring unused scheduler after {:?}...",
                self.id(),
                pooled_duration,
                width = SchedulerId::BITS as usize / BITS_PER_HEX_DIGIT,
            );
            self.suspend_thread_manager();
            false
        } else {
            true
        }
    }
}

#[cfg(test)]
mod tests {
    use {
        super::*,
        solana_runtime::{
            bank::Bank,
            bank_forks::BankForks,
            genesis_utils::{create_genesis_config, GenesisConfigInfo},
            installed_scheduler_pool::{BankWithScheduler, SchedulingContext},
            prioritization_fee_cache::PrioritizationFeeCache,
        },
        solana_sdk::{
            clock::MAX_PROCESSING_AGE,
            pubkey::Pubkey,
            scheduling::SchedulingMode,
            signer::keypair::Keypair,
            system_transaction,
            transaction::{SanitizedTransaction, TransactionError},
        },
        std::{sync::Arc, thread::JoinHandle},
    };

    #[test]
    fn test_scheduler_pool_new() {
        solana_logger::setup();

        let ignored_prioritization_fee_cache = Arc::new(PrioritizationFeeCache::new(0u64));
        let pool =
            DefaultSchedulerPool::new_dyn(None, None, None, ignored_prioritization_fee_cache);

        // this indirectly proves that there should be circular link because there's only one Arc
        // at this moment now
        assert_eq!(
            (Arc::strong_count(&pool), Arc::weak_count(&pool)),
            (1 + 1 /* todo */, 1)
        );
        let debug = format!("{pool:#?}");
        assert!(!debug.is_empty());
    }

    #[test]
    fn test_scheduler_spawn() {
        solana_logger::setup();

        let ignored_prioritization_fee_cache = Arc::new(PrioritizationFeeCache::new(0u64));
        let pool =
            DefaultSchedulerPool::new_dyn(None, None, None, ignored_prioritization_fee_cache);
        let bank = Arc::new(Bank::default_for_tests());
        let context = SchedulingContext::new(SchedulingMode::BlockVerification, bank);
        let scheduler = pool.take_scheduler(context);

        let debug = format!("{scheduler:#?}");
        assert!(!debug.is_empty());
    }

    #[test]
    fn test_scheduler_pool_filo() {
        solana_logger::setup();

        let ignored_prioritization_fee_cache = Arc::new(PrioritizationFeeCache::new(0u64));
        let pool = DefaultSchedulerPool::new(None, None, None, ignored_prioritization_fee_cache);
        let bank = Arc::new(Bank::default_for_tests());
        let context = &SchedulingContext::new(SchedulingMode::BlockVerification, bank);

        let scheduler1 = pool.do_take_scheduler(context.clone());
        let scheduler_id1 = scheduler1.id();
        let scheduler2 = pool.do_take_scheduler(context.clone());
        let scheduler_id2 = scheduler2.id();
        assert_ne!(scheduler_id1, scheduler_id2);

        let (result_with_timings, scheduler1) = scheduler1.into_inner();
        assert_matches!(result_with_timings, (Ok(()), _));
        pool.return_scheduler(scheduler1);
        let (result_with_timings, scheduler2) = scheduler2.into_inner();
        assert_matches!(result_with_timings, (Ok(()), _));
        pool.return_scheduler(scheduler2);

        let scheduler3 = pool.do_take_scheduler(context.clone());
        assert_eq!(scheduler_id2, scheduler3.id());
        let scheduler4 = pool.do_take_scheduler(context.clone());
        assert_eq!(scheduler_id1, scheduler4.id());
    }

    #[test]
    fn test_scheduler_pool_context_drop_unless_reinitialized() {
        solana_logger::setup();

        let ignored_prioritization_fee_cache = Arc::new(PrioritizationFeeCache::new(0u64));
        let pool = DefaultSchedulerPool::new(None, None, None, ignored_prioritization_fee_cache);
        let bank = Arc::new(Bank::default_for_tests());
        let context = &SchedulingContext::new(SchedulingMode::BlockVerification, bank);
        let mut scheduler = pool.do_take_scheduler(context.clone());

        // should never panic.
        scheduler.pause_for_recent_blockhash();
        assert_matches!(
            Box::new(scheduler).wait_for_termination(false),
            ((Ok(()), _), _)
        );
    }

    #[test]
    fn test_scheduler_pool_context_replace() {
        solana_logger::setup();

        let ignored_prioritization_fee_cache = Arc::new(PrioritizationFeeCache::new(0u64));
        let pool = DefaultSchedulerPool::new(None, None, None, ignored_prioritization_fee_cache);
        let old_bank = &Arc::new(Bank::default_for_tests());
        let new_bank = &Arc::new(Bank::default_for_tests());
        assert!(!Arc::ptr_eq(old_bank, new_bank));

        let old_context =
            &SchedulingContext::new(SchedulingMode::BlockVerification, old_bank.clone());
        let new_context =
            &SchedulingContext::new(SchedulingMode::BlockVerification, new_bank.clone());

        let scheduler = pool.do_take_scheduler(old_context.clone());
        let scheduler_id = scheduler.id();
        pool.return_scheduler(scheduler.into_inner().1);

        let scheduler = pool.take_scheduler(new_context.clone());
        assert_eq!(scheduler_id, scheduler.id());
        assert!(Arc::ptr_eq(scheduler.context().bank(), new_bank));
    }

    #[test]
    fn test_scheduler_pool_install_into_bank_forks() {
        solana_logger::setup();

        let bank = Bank::default_for_tests();
        let bank_forks = BankForks::new_rw_arc(bank);
        let mut bank_forks_write = bank_forks.write().unwrap();
        let ignored_prioritization_fee_cache = Arc::new(PrioritizationFeeCache::new(0u64));
        let pool =
            DefaultSchedulerPool::new_dyn(None, None, None, ignored_prioritization_fee_cache);
        bank_forks_write.install_scheduler_pool(pool);
        bank_forks_write.prepare_to_drop();
        drop(bank_forks_write);
        drop::<BankForks>(Arc::into_inner(bank_forks).unwrap().into_inner().unwrap());
    }

    #[test]
    fn test_scheduler_install_into_bank() {
        solana_logger::setup();

        let GenesisConfigInfo { genesis_config, .. } = create_genesis_config(10_000);
        let bank = Arc::new(Bank::new_for_tests(&genesis_config));
        let child_bank = Bank::new_from_parent(bank, &Pubkey::default(), 1);

        let ignored_prioritization_fee_cache = Arc::new(PrioritizationFeeCache::new(0u64));
        let pool =
            DefaultSchedulerPool::new_dyn(None, None, None, ignored_prioritization_fee_cache);

        let bank = Bank::default_for_tests();
        let bank_forks = BankForks::new_rw_arc(bank);
        let mut bank_forks = bank_forks.write().unwrap();

        // existing banks in bank_forks shouldn't process transactions anymore in general, so
        // shouldn't be touched
        assert!(!bank_forks
            .working_bank_with_scheduler()
            .has_installed_scheduler());
        bank_forks.install_scheduler_pool(pool);
        assert!(!bank_forks
            .working_bank_with_scheduler()
            .has_installed_scheduler());

        let mut child_bank = bank_forks.insert(child_bank);
        assert!(child_bank.has_installed_scheduler());
        bank_forks.remove(child_bank.slot());
        child_bank.drop_scheduler();
        assert!(!child_bank.has_installed_scheduler());
    }

    fn setup_dummy_fork_graph(bank: Bank) -> Arc<Bank> {
        let slot = bank.slot();
        let bank_fork = BankForks::new_rw_arc(bank);
        let bank = bank_fork.read().unwrap().get(slot).unwrap();
        bank.loaded_programs_cache
            .write()
            .unwrap()
            .set_fork_graph(bank_fork);
        bank
    }

    #[test]
    fn test_scheduler_schedule_execution_success() {
        solana_logger::setup();

        let GenesisConfigInfo {
            genesis_config,
            mint_keypair,
            ..
        } = create_genesis_config(10_000);
        let tx0 = &SanitizedTransaction::from_transaction_for_tests(system_transaction::transfer(
            &mint_keypair,
            &solana_sdk::pubkey::new_rand(),
            2,
            genesis_config.hash(),
        ));
        let bank = Bank::new_for_tests(&genesis_config);
        let bank = setup_dummy_fork_graph(bank);
        let ignored_prioritization_fee_cache = Arc::new(PrioritizationFeeCache::new(0u64));
        let pool =
            DefaultSchedulerPool::new_dyn(None, None, None, ignored_prioritization_fee_cache);
        let context = SchedulingContext::new(SchedulingMode::BlockVerification, bank.clone());

        assert_eq!(bank.transaction_count(), 0);
        let scheduler = pool.take_scheduler(context);
        assert_matches!(scheduler.schedule_execution(&(tx0, 0)), Ok(()));
        let bank = BankWithScheduler::new(bank, Some(scheduler));
        assert_matches!(bank.wait_for_completed_scheduler(), Some((Ok(()), _)));
        assert_eq!(bank.transaction_count(), 1);
    }

    #[test]
    fn test_scheduler_schedule_execution_failure() {
        solana_logger::setup();

        let GenesisConfigInfo {
            genesis_config,
            mint_keypair,
            ..
        } = create_genesis_config(10_000);
        let bank = Bank::new_for_tests(&genesis_config);
        let bank = setup_dummy_fork_graph(bank);

        let ignored_prioritization_fee_cache = Arc::new(PrioritizationFeeCache::new(0u64));
        let pool =
            DefaultSchedulerPool::new_dyn(None, None, None, ignored_prioritization_fee_cache);
        let context = SchedulingContext::new(SchedulingMode::BlockVerification, bank.clone());
        let mut scheduler = pool.take_scheduler(context);

        let unfunded_keypair = Keypair::new();
        let bad_tx =
            &SanitizedTransaction::from_transaction_for_tests(system_transaction::transfer(
                &unfunded_keypair,
                &solana_sdk::pubkey::new_rand(),
                2,
                genesis_config.hash(),
            ));
        assert_eq!(bank.transaction_count(), 0);
        assert_matches!(scheduler.schedule_execution(&(bad_tx, 0)), Ok(()));

        error!("start paruse!");
        scheduler.pause_for_recent_blockhash();
        error!("end paruse!");
        assert_eq!(bank.transaction_count(), 0);

        let good_tx_after_bad_tx =
            &SanitizedTransaction::from_transaction_for_tests(system_transaction::transfer(
                &mint_keypair,
                &solana_sdk::pubkey::new_rand(),
                3,
                genesis_config.hash(),
            ));
        // make sure this tx is really a good one to execute.
        assert_matches!(
            bank.simulate_transaction_unchecked(good_tx_after_bad_tx, false)
                .result,
            Ok(_)
        );
        std::thread::sleep(std::time::Duration::from_secs(3));
        assert_matches!(
            scheduler.schedule_execution(&(good_tx_after_bad_tx, 0)),
            Err(_)
        );
        error!("last pause!");
        scheduler.pause_for_recent_blockhash();
        // transaction_count should remain same as scheduler should be bailing out.
        assert_eq!(bank.transaction_count(), 0);

        let bank = BankWithScheduler::new(bank, Some(scheduler));
        assert_matches!(
            bank.wait_for_completed_scheduler(),
            Some((Ok(()), _timings))
        );
        pool.uninstalled_from_bank_forks();
    }

    #[derive(Debug)]
    struct AsyncScheduler<const TRIGGER_RACE_CONDITION: bool>(
        Mutex<ResultWithTimings>,
        Mutex<Vec<JoinHandle<ResultWithTimings>>>,
        SchedulingContext,
        Arc<SchedulerPool<Self, DefaultTaskHandler, DefaultScheduleExecutionArg>>,
    );

    impl<const TRIGGER_RACE_CONDITION: bool> AsyncScheduler<TRIGGER_RACE_CONDITION> {
        fn do_wait(&self) {
            let mut overall_result = Ok(());
            let mut overall_timings = ExecuteTimings::default();
            for handle in self.1.lock().unwrap().drain(..) {
                let (result, timings) = handle.join().unwrap();
                match result {
                    Ok(()) => {}
                    Err(e) => overall_result = Err(e),
                }
                overall_timings.accumulate(&timings);
            }
            *self.0.lock().unwrap() = (overall_result, overall_timings);
        }
    }

    impl<const TRIGGER_RACE_CONDITION: bool> InstalledScheduler<DefaultScheduleExecutionArg>
        for AsyncScheduler<TRIGGER_RACE_CONDITION>
    {
        fn id(&self) -> SchedulerId {
            todo!();
        }

        fn context(&self) -> &SchedulingContext {
            &self.2
        }

        fn schedule_execution(
            &self,
            &(transaction, index): &(&SanitizedTransaction, usize),
        ) -> Result<()> {
            let transaction_and_index = (transaction.clone(), index);
            let context = self.context().clone();
            let pool = self.3.clone();

            self.1.lock().unwrap().push(std::thread::spawn(move || {
                // intentionally sleep to simulate race condition where register_recent_blockhash
                // is handle before finishing executing scheduled transactions
                std::thread::sleep(std::time::Duration::from_secs(1));

                let mut result = Ok(());
                let mut timings = ExecuteTimings::default();

                <DefaultTaskHandler as TaskHandler<DefaultScheduleExecutionArg>>::handle(
                    &DefaultTaskHandler,
                    &mut result,
                    &mut timings,
                    context.bank(),
                    &transaction_and_index.0,
                    transaction_and_index.1,
                    &pool.handler_context,
                );
                (result, timings)
            }));

            Ok(())
        }

        fn wait_for_termination(
            self: Box<Self>,
            _is_dropped: bool,
        ) -> (ResultWithTimings, UninstalledSchedulerBox) {
            self.do_wait();
            let result_with_timings = std::mem::replace(
                &mut *self.0.lock().unwrap(),
                initialized_result_with_timings(),
            );
            (result_with_timings, self)
        }

        fn pause_for_recent_blockhash(&mut self) {
            if TRIGGER_RACE_CONDITION {
                // this is equivalent to NOT calling wait_for_paused_scheduler() in
                // register_recent_blockhash().
                return;
            }
            self.do_wait();
        }
    }

    impl<const TRIGGER_RACE_CONDITION: bool> UninstalledScheduler
        for AsyncScheduler<TRIGGER_RACE_CONDITION>
    {
        fn return_to_pool(self: Box<Self>) {
            self.3.clone().return_scheduler(*self)
        }
    }

    impl<const TRIGGER_RACE_CONDITION: bool>
        SpawnableScheduler<DefaultTaskHandler, DefaultScheduleExecutionArg>
        for AsyncScheduler<TRIGGER_RACE_CONDITION>
    {
        // well, i wish i can use ! (never type).....
        type Inner = Self;

        fn into_inner(self) -> (ResultWithTimings, Self::Inner) {
            todo!();
        }

        fn from_inner(_inner: Self::Inner, _context: SchedulingContext) -> Self {
            todo!();
        }

        fn spawn(
            pool: Arc<SchedulerPool<Self, DefaultTaskHandler, DefaultScheduleExecutionArg>>,
            initial_context: SchedulingContext,
            _handler: DefaultTaskHandler,
        ) -> Self {
            AsyncScheduler::<TRIGGER_RACE_CONDITION>(
                Mutex::new(initialized_result_with_timings()),
                Mutex::new(vec![]),
                initial_context,
                pool,
            )
        }
    }

    impl<const TRIGGER_RACE_CONDITION: bool> RetirableSchedulerInner
        for AsyncScheduler<TRIGGER_RACE_CONDITION>
    {
        fn retire_if_stale(&mut self) -> bool {
            todo!();
        }
    }

    fn do_test_scheduler_schedule_execution_recent_blockhash_edge_case<
        const TRIGGER_RACE_CONDITION: bool,
    >() {
        solana_logger::setup();

        let GenesisConfigInfo {
            genesis_config,
            mint_keypair,
            ..
        } = create_genesis_config(10_000);
        let very_old_valid_tx =
            SanitizedTransaction::from_transaction_for_tests(system_transaction::transfer(
                &mint_keypair,
                &solana_sdk::pubkey::new_rand(),
                2,
                genesis_config.hash(),
            ));
        let mut bank = Bank::new_for_tests(&genesis_config);
        for _ in 0..MAX_PROCESSING_AGE {
            bank.fill_bank_with_ticks_for_tests();
            bank.freeze();
            let slot = bank.slot();
            bank = Bank::new_from_parent(
                Arc::new(bank),
                &Pubkey::default(),
                slot.checked_add(1).unwrap(),
            );
        }
        let bank = setup_dummy_fork_graph(bank);
        let context = SchedulingContext::new(SchedulingMode::BlockVerification, bank.clone());

        let ignored_prioritization_fee_cache = Arc::new(PrioritizationFeeCache::new(0u64));
        let pool = SchedulerPool::<
            AsyncScheduler<TRIGGER_RACE_CONDITION>,
            DefaultTaskHandler,
            DefaultScheduleExecutionArg,
        >::new_dyn(None, None, None, ignored_prioritization_fee_cache);
        let scheduler = pool.take_scheduler(context);

        let bank = BankWithScheduler::new(bank, Some(scheduler));
        assert_eq!(bank.transaction_count(), 0);

        // schedule but not immediately execute transaction
        assert_matches!(
            bank.schedule_transaction_executions([(&very_old_valid_tx, &0)].into_iter()),
            Ok(())
        );
        // this calls register_recent_blockhash internally
        bank.fill_bank_with_ticks_for_tests();

        if TRIGGER_RACE_CONDITION {
            // very_old_valid_tx is wrongly handled as expired!
            assert_matches!(
                bank.wait_for_completed_scheduler(),
                Some((Err(TransactionError::BlockhashNotFound), _))
            );
            assert_eq!(bank.transaction_count(), 0);
        } else {
            assert_matches!(bank.wait_for_completed_scheduler(), Some((Ok(()), _)));
            assert_eq!(bank.transaction_count(), 1);
        }
    }

    #[test]
    fn test_scheduler_schedule_execution_recent_blockhash_edge_case_with_race() {
        do_test_scheduler_schedule_execution_recent_blockhash_edge_case::<true>();
    }

    #[test]
    fn test_scheduler_schedule_execution_recent_blockhash_edge_case_without_race() {
        do_test_scheduler_schedule_execution_recent_blockhash_edge_case::<false>();
    }
}<|MERGE_RESOLUTION|>--- conflicted
+++ resolved
@@ -529,14 +529,8 @@
     scheduler_thread_and_tid: Option<(JoinHandle<Option<ResultWithTimings>>, Tid)>,
     handler_threads: Vec<JoinHandle<()>>,
     accumulator_thread: Option<JoinHandle<()>>,
-<<<<<<< HEAD
-    schedulable_transaction_sender: Sender<SessionedMessage<Task, SchedulingContext>>,
-    schedulable_transaction_receiver: Option<Receiver<SessionedMessage<Task, SchedulingContext>>>,
-=======
-    handler: TH,
     schedulable_transaction_sender: Sender<TaskPayload>,
     schedulable_transaction_receiver: Option<Receiver<TaskPayload>>,
->>>>>>> a6038c29
     result_sender: Sender<Option<ResultWithTimings>>,
     result_receiver: Receiver<Option<ResultWithTimings>>,
     session_result_with_timings: Option<ResultWithTimings>,
@@ -675,14 +669,7 @@
             scheduler_thread_and_tid: None,
             accumulator_thread: None,
             handler_threads: Vec::with_capacity(handler_count),
-<<<<<<< HEAD
-            session_result_with_timings: Some(initialized_result_with_timings()),
-=======
-            handler_count,
-            handler,
-            pool,
             session_result_with_timings: None,
->>>>>>> a6038c29
         }
     }
 
