--- conflicted
+++ resolved
@@ -52,7 +52,6 @@
         fmt::Debug,
         marker::PhantomData,
         mem,
-        num::Saturating,
         ops::DerefMut,
         sync::{
             atomic::{AtomicU64, AtomicUsize, Ordering::Relaxed},
@@ -200,7 +199,6 @@
         assert_matches!(mem::replace(self, Self::Pooled(inner)), Self::Taken(old) if old == new);
     }
 
-<<<<<<< HEAD
     fn can_take(&self) -> bool {
         match self {
             Self::NotSpawned | Self::Taken(_) => false,
@@ -208,8 +206,6 @@
         }
     }
 
-=======
->>>>>>> 8a77fc39
     fn peek_pooled(&self) -> Option<&S::Inner> {
         match self {
             Self::NotSpawned | Self::Taken(_) => None,
@@ -530,13 +526,10 @@
                 };
 
                 let banking_stage_status = scheduler_pool.banking_stage_status();
-<<<<<<< HEAD
                 if !exiting && matches!(banking_stage_status, Some(BankingStageStatus::Exited)) {
                     exiting = true;
                     scheduler_pool.unregister_banking_stage();
                 }
-=======
->>>>>>> 8a77fc39
 
                 let trashed_inner_count = {
                     let Ok(mut trashed_scheduler_inners) =
@@ -578,16 +571,11 @@
                 };
 
                 if matches!(banking_stage_status, Some(BankingStageStatus::Inactive)) {
-<<<<<<< HEAD
                     let mut inner = scheduler_pool
-=======
-                    let inner = scheduler_pool
->>>>>>> 8a77fc39
                         .block_production_scheduler_inner
                         .lock()
                         .unwrap();
                     if let Some(pooled) = inner.peek_pooled() {
-<<<<<<< HEAD
                         if pooled.is_overgrown() {
                             let pooled = inner.take_pooled();
                             //assert_eq!(Some(pooled.id()), inner.0.take());
@@ -597,21 +585,13 @@
                         } else {
                             pooled.discard_buffer();
                             // Prevent replay stage's OpenSubchannel from winning the race by
-                            // holding the inner lock for the duration sending a discard
-                            // message sending just above. Reset must be sent
-                            // only during gaps of subchannels of the new task channel.
+                            // holding the inner lock for the duration of discard message sending
+                            // just above.  The message (internally SubchanneledPayload::Reset)
+                            // must be sent only during gaps of subchannels of the new task
+                            // channel.
                             sleepless_testing::at(CheckPoint::DiscardRequested);
                             drop(inner);
                         }
-=======
-                        pooled.discard_buffer();
-                        // Prevent replay stage's OpenSubchannel from winning the race by holding
-                        // the inner lock for the duration of discard message sending just above.
-                        // The message (internally SubchanneledPayload::Reset) must be sent only
-                        // during gaps of subchannels of the new task channel.
-                        sleepless_testing::at(CheckPoint::DiscardRequested);
-                        drop(inner);
->>>>>>> 8a77fc39
                     }
                 }
 
@@ -791,7 +771,6 @@
         );
     }
 
-<<<<<<< HEAD
     fn unregister_banking_stage(&self) {
         assert!(self
             .banking_stage_handler_context
@@ -801,8 +780,6 @@
             .is_some());
     }
 
-=======
->>>>>>> 8a77fc39
     fn banking_stage_status(&self) -> Option<BankingStageStatus> {
         self.banking_stage_handler_context
             .lock()
@@ -811,7 +788,6 @@
             .map(|respawner| respawner.banking_stage_monitor.status())
     }
 
-<<<<<<< HEAD
     fn should_respawn(&self) -> bool {
         !matches!(
             self.banking_stage_status(),
@@ -819,8 +795,6 @@
         )
     }
 
-=======
->>>>>>> 8a77fc39
     fn create_handler_context(
         &self,
         mode: SchedulingMode,
@@ -1133,10 +1107,7 @@
     UnpauseOpenedSubchannel,
     CloseSubchannel,
     Reset,
-<<<<<<< HEAD
     Disconnect,
-=======
->>>>>>> 8a77fc39
 }
 
 type NewTaskPayload = SubchanneledPayload<Task, Box<(SchedulingContext, ResultWithTimings)>>;
@@ -1992,14 +1963,9 @@
                                         NewTaskPayload::OpenSubchannel(_)
                                         | NewTaskPayload::UnpauseOpenedSubchannel
                                         | NewTaskPayload::Reset
-<<<<<<< HEAD
                                     )
                                     | Err(RecvError) => unreachable!(),
                                     Ok(NewTaskPayload::Disconnect) => {
-=======
-                                    ) => unreachable!(),
-                                    Err(RecvError) => {
->>>>>>> 8a77fc39
                                         // Mostly likely is that this scheduler is dropped for pruned blocks of
                                         // abandoned forks...
                                         // This short-circuiting is tested with test_scheduler_drop_short_circuiting.
@@ -2057,15 +2023,6 @@
                     loop {
                         if discard_on_reset {
                             discard_on_reset = false;
-<<<<<<< HEAD
-                            let mut count = Saturating(0);
-                            while let Some(task) = state_machine.schedule_next_unblocked_task() {
-                                state_machine.deschedule_task(&task);
-                                count += 1;
-                            }
-                            state_machine.reinitialize();
-                            sleepless_testing::at(CheckPoint::Discarded(count.0));
-=======
                             // Gracefully clear all buffered tasks to discard all outstanding stale
                             // tasks; we're not aborting scheduler here. So, `state_machine` needs
                             // to be reusable after this.
@@ -2075,7 +2032,6 @@
                             // state_machine) on the call stack by now.
                             let count = state_machine.clear_and_reinitialize();
                             sleepless_testing::at(CheckPoint::Discarded(count));
->>>>>>> 8a77fc39
                         }
                         // Prepare for the new session.
                         match new_task_receiver.recv() {
@@ -2126,11 +2082,7 @@
                                 assert_matches!(scheduling_mode, BlockProduction);
                                 discard_on_reset = true;
                             }
-<<<<<<< HEAD
                             Ok(NewTaskPayload::Disconnect) => {
-=======
-                            Err(RecvError) => {
->>>>>>> 8a77fc39
                                 // This unusual condition must be triggered by ThreadManager::drop().
                                 // Initialize result_with_timings with a harmless value...
                                 result_with_timings = initialized_result_with_timings();
@@ -2404,15 +2356,11 @@
     }
 
     fn discard_buffered_tasks(&self) {
-<<<<<<< HEAD
         // new_task_sender could fail anytime because of uncontrollable timing of abort_scheduler()
         // by disconnected banking_packet_receiver...
         if let Err(err) = self.new_task_sender.send(NewTaskPayload::Reset) {
             warn!("failed to send a reset due to error: {err:?}");
         }
-=======
-        self.new_task_sender.send(NewTaskPayload::Reset).unwrap();
->>>>>>> 8a77fc39
     }
 
     fn disconnect_new_task_sender(&mut self) {
@@ -2432,13 +2380,9 @@
 pub trait SchedulerInner {
     fn id(&self) -> SchedulerId;
     fn is_trashed(&self) -> bool;
-<<<<<<< HEAD
     fn is_overgrown(&self) -> bool;
     fn discard_buffer(&self);
     fn ensure_abort(&mut self);
-=======
-    fn discard_buffer(&self);
->>>>>>> 8a77fc39
 }
 
 pub trait SpawnableScheduler<TH: TaskHandler>: InstalledScheduler {
@@ -2507,10 +2451,7 @@
 pub enum BankingStageStatus {
     Active,
     Inactive,
-<<<<<<< HEAD
     Exited,
-=======
->>>>>>> 8a77fc39
 }
 
 pub trait BankingStageMonitor: Send + Debug {
@@ -2594,7 +2535,6 @@
         self.is_aborted() || self.is_overgrown()
     }
 
-<<<<<<< HEAD
     fn is_overgrown(&self) -> bool {
         self.task_creator
             .is_overgrown(self.thread_manager.pool.max_usage_queue_count)
@@ -2610,11 +2550,6 @@
         }
         self.thread_manager.disconnect_new_task_sender()
     }
-=======
-    fn discard_buffer(&self) {
-        self.thread_manager.discard_buffered_tasks();
-    }
->>>>>>> 8a77fc39
 }
 
 impl<S, TH> UninstalledScheduler for PooledSchedulerInner<S, TH>
@@ -4291,7 +4226,6 @@
             false
         }
 
-<<<<<<< HEAD
         fn is_overgrown(&self) -> bool {
             unimplemented!()
         }
@@ -4303,11 +4237,6 @@
         fn ensure_abort(&mut self) {
             unimplemented!()
         }
-=======
-        fn discard_buffer(&self) {
-            unimplemented!()
-        }
->>>>>>> 8a77fc39
     }
 
     impl<const TRIGGER_RACE_CONDITION: bool> UninstalledScheduler
@@ -5080,23 +5009,17 @@
         let (bank, _bank_forks) = setup_dummy_fork_graph(bank);
 
         let ignored_prioritization_fee_cache = Arc::new(PrioritizationFeeCache::new(0u64));
-<<<<<<< HEAD
-        let pool = DefaultSchedulerPool::new_for_production(
-=======
         let pool = DefaultSchedulerPool::do_new(
->>>>>>> 8a77fc39
+            SupportedSchedulingMode::block_production_only(),
             None,
             None,
             None,
             None,
             ignored_prioritization_fee_cache,
-<<<<<<< HEAD
-=======
             SHORTENED_POOL_CLEANER_INTERVAL,
             DEFAULT_MAX_POOLING_DURATION,
             DEFAULT_MAX_USAGE_QUEUE_COUNT,
             DEFAULT_TIMEOUT_DURATION,
->>>>>>> 8a77fc39
         );
 
         let tx0 = RuntimeTransaction::from_transaction_for_tests(system_transaction::transfer(
