--- conflicted
+++ resolved
@@ -17,15 +17,11 @@
 use qualifier_attr::qualifiers;
 use {
     assert_matches::assert_matches,
-<<<<<<< HEAD
     cpu_time::ThreadTime,
     crossbeam_channel::{
-        bounded, disconnected, never, select_biased, unbounded, Receiver, RecvError,
+        self, bounded, disconnected, never, select_biased, Receiver, RecvError,
         RecvTimeoutError, SendError, Sender, TryRecvError,
     },
-=======
-    crossbeam_channel::{self, never, select, Receiver, RecvError, SendError, Sender},
->>>>>>> f121f73c
     dashmap::DashMap,
     derivative::Derivative,
     log::*,
@@ -232,8 +228,8 @@
         assert!(handler_count >= 1);
 
         let (scheduler_pool_sender, scheduler_pool_receiver) = bounded(1);
-        let (cleaner_sender, cleaner_receiver) = unbounded();
-        let (cleaner_exit_signal_sender, cleaner_exit_signal_receiver) = unbounded();
+        let (cleaner_sender, cleaner_receiver) = crossbeam_channel::unbounded();
+        let (cleaner_exit_signal_sender, cleaner_exit_signal_receiver) = crossbeam_channel::unbounded();
 
         let cleaner_main_loop = || {
             move || {
@@ -605,6 +601,10 @@
         pub(super) fn len(&self) -> usize {
             self.sender.len()
         }
+
+        pub(super) fn aux_len(&self) -> usize {
+            self.aux_sender.len()
+        }
     }
 
     // P doesn't need to be `: Clone`, yet rustc derive can't handle it.
@@ -683,7 +683,6 @@
         self.usage_queues.entry(address).or_default().clone()
     }
 
-<<<<<<< HEAD
     pub fn usage_queue_count(&self) -> usize {
         self.usage_queues.len()
     }
@@ -691,14 +690,6 @@
     pub fn clear(&self) {
         self.usage_queues.clear();
     }
-=======
-// (this is slow needing atomic mem reads. However, this can be turned into a lot faster
-// optimizer-friendly version as shown in this crossbeam pr:
-// https://github.com/crossbeam-rs/crossbeam/pull/1047)
-fn disconnected<T>() -> Receiver<T> {
-    // drop the sender residing at .0, returning an always-disconnected receiver.
-    crossbeam_channel::unbounded().1
->>>>>>> f121f73c
 }
 
 fn initialized_result_with_timings() -> ResultWithTimings {
@@ -867,7 +858,6 @@
     }
 }
 
-<<<<<<< HEAD
 impl<S, TH, SEA> ThreadManager<S, TH, SEA>
 where
     S: SpawnableScheduler<TH, SEA>,
@@ -875,14 +865,8 @@
     SEA: ScheduleExecutionArg,
 {
     fn new(pool: Arc<SchedulerPool<S, TH, SEA>>, handler: TH) -> Self {
-        let (new_task_sender, new_task_receiver) = unbounded();
-        let (session_result_sender, session_result_receiver) = unbounded();
-=======
-impl<S: SpawnableScheduler<TH>, TH: TaskHandler> ThreadManager<S, TH> {
-    fn new(pool: Arc<SchedulerPool<S, TH>>) -> Self {
         let (new_task_sender, new_task_receiver) = crossbeam_channel::unbounded();
         let (session_result_sender, session_result_receiver) = crossbeam_channel::unbounded();
->>>>>>> f121f73c
         let handler_count = pool.handler_count;
 
         Self {
@@ -1008,7 +992,6 @@
         );
     }
 
-<<<<<<< HEAD
     fn start_or_try_resume_threads(&mut self, context: &SchedulingContext) -> Result<()> {
         if !self.is_suspended() {
             // this can't be promoted to panic! as read => write upgrade isn't completely
@@ -1027,8 +1010,6 @@
         debug!("try_resume(): doing now");
 
         let send_metrics = env::var("SOLANA_TRANSACTION_TIMINGS").is_ok();
-=======
-    fn start_threads(&mut self, context: &SchedulingContext) {
         // Firstly, setup bi-directional messaging between the scheduler and handlers to pass
         // around tasks, by creating 2 channels (one for to-be-handled tasks from the scheduler to
         // the handlers and the other for finished tasks from the handlers to the scheduler).
@@ -1119,18 +1100,10 @@
             crossbeam_channel::unbounded::<Box<ExecutedTask>>();
         let (finished_idle_task_sender, finished_idle_task_receiver) =
             crossbeam_channel::unbounded::<Box<ExecutedTask>>();
->>>>>>> f121f73c
-
-        let (mut blocked_task_sender, blocked_task_receiver) =
-            chained_channel::unbounded::<Task, SchedulingContext>(context.clone());
-        let (idle_task_sender, idle_task_receiver) = unbounded::<Task>();
-        let (finished_blocked_task_sender, finished_blocked_task_receiver) =
-            unbounded::<Box<ExecutedTask>>();
-        let (finished_idle_task_sender, finished_idle_task_receiver) =
-            unbounded::<Box<ExecutedTask>>();
-        let (retired_task_sender, retired_task_receiver) = unbounded::<RetiredTaskPayload>();
+
+        let (retired_task_sender, retired_task_receiver) = crossbeam_channel::unbounded::<RetiredTaskPayload>();
         let (accumulated_result_sender, accumulated_result_receiver) =
-            unbounded::<Option<ResultWithTimings>>();
+            crossbeam_channel::unbounded::<Option<ResultWithTimings>>();
 
         let scheduler_id = self.scheduler_id;
         let mut slot = context.bank().slot();
@@ -1220,14 +1193,13 @@
                             state_machine.total_task_count(),
                             state_machine.unblocked_task_count(),
                             new_task_receiver.len(),
-                            blocked_task_sender.len(), idle_task_sender.len(),
+                            runnable_task_sender.len(), runnable_task_sender.aux_len(),
                             finished_blocked_task_receiver.len(), finished_idle_task_receiver.len(),
                             width = SchedulerId::BITS as usize / BITS_PER_HEX_DIGIT,
                         );
                     };
                 }
 
-<<<<<<< HEAD
                 trace!("solScheduler thread is running at: {:?}", thread::current());
                 tid_sender
                     .send({
@@ -1238,25 +1210,26 @@
                         tid
                     })
                     .unwrap();
-                log_scheduler!("S+T:started");
+                log_scheduler!("T:started");
 
                 while !thread_suspending {
-=======
-                loop {
                     if let Ok(NewTaskPayload::OpenSubchannel(context)) = new_task_receiver.recv() {
+                        slot = context.bank().slot();
                         // signal about new SchedulingContext to handler threads
                         runnable_task_sender
                             .send_chained_channel(context, handler_count)
                             .unwrap();
-                        assert_matches!(
-                            result_with_timings.replace(initialized_result_with_timings()),
-                            None
-                        );
+                        retired_task_sender
+                            .send(RetiredTaskPayload::OpenSubchannel(()))
+                            .unwrap();
+                        log_scheduler!("S:started");
                     } else {
-                        unreachable!();
+                        assert!(!thread_suspending);
+                        thread_suspending = true;
+                        log_scheduler!("T:suspending");
+                        continue;
                     }
 
->>>>>>> f121f73c
                     let mut is_finished = false;
                     while !is_finished {
                         // ALL recv selectors are eager-evaluated ALWAYS by current crossbeam impl,
@@ -1276,11 +1249,7 @@
                         // consistent. Note that unified scheduler will go
                         // into busy looping to seek lowest latency eventually. However, not now,
                         // to measure _actual_ cpu usage easily with the select approach.
-<<<<<<< HEAD
                         let state_change = select_biased! {
-=======
-                        select! {
->>>>>>> f121f73c
                             recv(finished_blocked_task_receiver) -> executed_task => {
                                 let executed_task = executed_task.unwrap();
 
@@ -1306,7 +1275,7 @@
                                 let task = state_machine
                                     .schedule_next_unblocked_task()
                                     .expect("unblocked task");
-                                blocked_task_sender.send_payload(task).unwrap();
+                                runnable_task_sender.send_payload(task).unwrap();
                                 "step"
                             },
                             recv(new_task_receiver) -> message => {
@@ -1315,31 +1284,16 @@
                                 match message {
                                     Ok(NewTaskPayload::Payload(task)) => {
                                         if let Some(task) = state_machine.schedule_task(task) {
-<<<<<<< HEAD
-                                            idle_task_sender.send(task).unwrap();
-=======
                                             runnable_task_sender.send_aux_payload(task).unwrap();
->>>>>>> f121f73c
                                         }
                                         "step"
                                     }
-<<<<<<< HEAD
-                                    Ok(NewTaskPayload::OpenSubchannel(context)) => {
-                                        slot = context.bank().slot();
-                                        blocked_task_sender
-                                            .send_chained_channel(context, handler_count)
-                                            .unwrap();
-                                        retired_task_sender
-                                            .send(RetiredTaskPayload::OpenSubchannel(()))
-                                            .unwrap();
-                                        "S:started"
-                                    }
                                     Ok(NewTaskPayload::CloseSubchannel) => {
-=======
-                                    NewTaskPayload::CloseSubchannel => {
->>>>>>> f121f73c
                                         session_ending = true;
                                         "S:ending"
+                                    }
+                                    Ok(NewTaskPayload::OpenSubchannel(_context)) => {
+                                        unreachable!();
                                     }
                                     Err(_) => {
                                         assert!(!thread_suspending);
@@ -1353,15 +1307,11 @@
 
                                         "T:suspending"
                                     }
-                                    NewTaskPayload::OpenSubchannel(_context) => {
-                                        unreachable!();
-                                    }
                                 }
                             },
                             recv(finished_idle_task_receiver) -> executed_task => {
                                 let executed_task = executed_task.unwrap();
 
-<<<<<<< HEAD
                                 if executed_task.is_err() {
                                     log_scheduler!("S+T:aborted");
                                     session_result_sender.send(None).unwrap();
@@ -1375,11 +1325,6 @@
                                     retired_task_sender.send_buffered(RetiredTaskPayload::Payload(executed_task)).unwrap();
                                 }
                                 "step"
-=======
-                                state_machine.deschedule_task(&executed_task.task);
-                                let result_with_timings = result_with_timings.as_mut().unwrap();
-                                Self::accumulate_result_with_timings(result_with_timings, executed_task);
->>>>>>> f121f73c
                             },
                         };
                         if state_change != "step" || log_interval.increment() {
@@ -1430,10 +1375,8 @@
 
         let handler_main_loop = |thx| {
             let pool = self.pool.clone();
-<<<<<<< HEAD
             let handler = self.handler.clone();
-            let mut blocked_task_receiver = blocked_task_receiver.clone();
-            let mut idle_task_receiver = idle_task_receiver.clone();
+            let mut runnable_task_receiver = runnable_task_receiver.clone();
             let finished_blocked_task_sender = finished_blocked_task_sender.clone();
             let finished_idle_task_sender = finished_idle_task_sender.clone();
 
@@ -1442,41 +1385,13 @@
                     "solScHandler{:02} thread is running at: {:?}",
                     thx,
                     thread::current()
-=======
-            let mut runnable_task_receiver = runnable_task_receiver.clone();
-            let finished_blocked_task_sender = finished_blocked_task_sender.clone();
-            let finished_idle_task_sender = finished_idle_task_sender.clone();
-
-            move || loop {
-                let (task, sender) = select! {
-                    recv(runnable_task_receiver.for_select()) -> message => {
-                        if let Some(task) = runnable_task_receiver.after_select(message.unwrap()) {
-                            (task, &finished_blocked_task_sender)
-                        } else {
-                            continue;
-                        }
-                    },
-                    recv(runnable_task_receiver.aux_for_select()) -> task => {
-                        if let Ok(task) = task {
-                            (task, &finished_idle_task_sender)
-                        } else {
-                            continue;
-                        }
-                    },
-                };
-                let mut task = ExecutedTask::new_boxed(task);
-                Self::execute_task_with_handler(
-                    runnable_task_receiver.context().bank(),
-                    &mut task,
-                    &pool.handler_context,
->>>>>>> f121f73c
                 );
                 loop {
                     let (task, sender) = select_biased! {
-                        recv(blocked_task_receiver.for_select()) -> message => {
+                        recv(runnable_task_receiver.for_select()) -> message => {
                             match message {
                                 Ok(message) => {
-                                    if let Some(task) = blocked_task_receiver.after_select(message) {
+                                    if let Some(task) = runnable_task_receiver.after_select(message) {
                                         (task, &finished_blocked_task_sender)
                                     } else {
                                         continue;
@@ -1485,16 +1400,15 @@
                                 Err(_) => break,
                             }
                         },
-                        recv(idle_task_receiver) -> task => {
+                        recv(runnable_task_receiver.aux_for_select()) -> task => {
                             if let Ok(task) = task {
                                 (task, &finished_idle_task_sender)
                             } else {
-                                idle_task_receiver = never();
                                 continue;
                             }
                         },
                     };
-                    let bank = blocked_task_receiver.context().bank();
+                    let bank = runnable_task_receiver.context().bank();
                     let mut task = ExecutedTask::new_boxed(task, thx, bank.slot());
                     Self::execute_task_with_handler(
                         &handler,
@@ -1624,7 +1538,7 @@
         };
         debug!("suspend(): terminating threads by {:?}", thread::current());
 
-        let (s, r) = unbounded();
+        let (s, r) = crossbeam_channel::unbounded();
         (self.new_task_sender, self.new_task_receiver) = (s, Some(r));
 
         let () = self.accumulator_thread.take().unwrap().join().unwrap();
@@ -2126,10 +2040,15 @@
         const BLOCKED_TRANSACTION_INDEX: usize = 1;
         static LOCK_TO_STALL: Mutex<()> = Mutex::new(());
 
-        #[derive(Debug)]
+        #[derive(Debug, Clone)]
         struct StallingHandler;
-        impl TaskHandler for StallingHandler {
+        impl TaskHandler<DefaultScheduleExecutionArg> for StallingHandler {
+            fn create<T: SpawnableScheduler<Self, DefaultScheduleExecutionArg>>(_pool: &SchedulerPool<T, Self, DefaultScheduleExecutionArg>) -> Self {
+                unreachable!();
+            }
+
             fn handle(
+                &self,
                 result: &mut Result<()>,
                 timings: &mut ExecuteTimings,
                 bank: &Arc<Bank>,
@@ -2142,7 +2061,8 @@
                     BLOCKED_TRANSACTION_INDEX => {}
                     _ => unreachable!(),
                 };
-                DefaultTaskHandler::handle(
+                <DefaultTaskHandler as TaskHandler<DefaultScheduleExecutionArg>>::handle(
+                    &DefaultTaskHandler,
                     result,
                     timings,
                     bank,
@@ -2176,22 +2096,22 @@
         let bank = Bank::new_for_tests(&genesis_config);
         let bank = setup_dummy_fork_graph(bank);
         let ignored_prioritization_fee_cache = Arc::new(PrioritizationFeeCache::new(0u64));
-        let pool = SchedulerPool::<PooledScheduler<StallingHandler>, _>::new_dyn(
+        let pool = SchedulerPool::<PooledScheduler<StallingHandler, DefaultScheduleExecutionArg>, _, _>::new_dyn(
             None,
             None,
             None,
             None,
             ignored_prioritization_fee_cache,
         );
-        let context = SchedulingContext::new(bank.clone());
+        let context = SchedulingContext::new(SchedulingMode::BlockVerification, bank.clone());
 
         assert_eq!(bank.transaction_count(), 0);
         let scheduler = pool.take_scheduler(context);
 
         // Stall handling tx0 and tx1
         let lock_to_stall = LOCK_TO_STALL.lock().unwrap();
-        scheduler.schedule_execution(&(tx0, STALLED_TRANSACTION_INDEX));
-        scheduler.schedule_execution(&(tx1, BLOCKED_TRANSACTION_INDEX));
+        scheduler.schedule_execution(&(tx0, STALLED_TRANSACTION_INDEX)).unwrap();
+        scheduler.schedule_execution(&(tx1, BLOCKED_TRANSACTION_INDEX)).unwrap();
 
         // Wait a bit for the scheduler thread to decide to block tx1
         std::thread::sleep(std::time::Duration::from_secs(1));
@@ -2207,10 +2127,15 @@
     fn test_scheduler_mismatched_scheduling_context_race() {
         solana_logger::setup();
 
-        #[derive(Debug)]
+        #[derive(Debug, Clone)]
         struct TaskAndContextChecker;
-        impl TaskHandler for TaskAndContextChecker {
+        impl TaskHandler<DefaultScheduleExecutionArg> for TaskAndContextChecker {
+            fn create<T: SpawnableScheduler<Self, DefaultScheduleExecutionArg>>(_pool: &SchedulerPool<T, Self, DefaultScheduleExecutionArg>) -> Self {
+                unreachable!();
+            }
+
             fn handle(
+                &self,
                 _result: &mut Result<()>,
                 _timings: &mut ExecuteTimings,
                 bank: &Arc<Bank>,
@@ -2239,7 +2164,7 @@
         ));
 
         let ignored_prioritization_fee_cache = Arc::new(PrioritizationFeeCache::new(0u64));
-        let pool = SchedulerPool::<PooledScheduler<TaskAndContextChecker>, _>::new(
+        let pool = SchedulerPool::<PooledScheduler<TaskAndContextChecker, DefaultScheduleExecutionArg>, _, _>::new(
             Some(4), // spawn 4 threads
             None,
             None,
@@ -2255,8 +2180,8 @@
                 2,
                 genesis_config.hash(),
             ));
-        let context0 = &SchedulingContext::new(bank0.clone());
-        let context1 = &SchedulingContext::new(bank1.clone());
+        let context0 = &SchedulingContext::new(SchedulingMode::BlockVerification, bank0.clone());
+        let context1 = &SchedulingContext::new(SchedulingMode::BlockVerification, bank1.clone());
 
         // Exercise the scheduler by busy-looping to expose the race condition
         for (context, index) in [(context0, 0), (context1, 1)]
@@ -2265,7 +2190,7 @@
             .take(10000)
         {
             let scheduler = pool.take_scheduler(context.clone());
-            scheduler.schedule_execution(&(dummy_tx, index));
+            scheduler.schedule_execution(&(dummy_tx, index)).unwrap();
             scheduler.wait_for_termination(false).1.return_to_pool();
         }
     }
