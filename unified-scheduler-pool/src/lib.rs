--- conflicted
+++ resolved
@@ -2297,14 +2297,6 @@
             .send(NewTaskPayload::CloseSubchannel)
             .is_err();
 
-<<<<<<< HEAD
-        // In addition to the later session_result receiving, also skip thread joining, which is
-        // part of normal bookkeeping on scheduler abortion, even if detected; Otherwise, we could
-        // be dead-locked around poh, because we would technically wait on handler thread before
-        // joining. Nonblocking session ending is guaranteed to be followed by blocking session
-        // ending, because it's special-cased only for block production poh. that real session
-        // ending will properly manage all the remaining clean up.
-=======
         // In addition to the later session result receiving, also skip thread joining, which is
         // part of necessary bookkeeping on scheduler abortion, even if detected; Otherwise, we
         // could be dead-locked around poh, because we would technically wait on handler thread
@@ -2312,7 +2304,6 @@
         // followed by blocking session ending in the replay stage thread. The first nonblocking
         // session ending is special-cased only for block production poh. The second real session
         // ending will properly take care of all the skipped clean up.
->>>>>>> 41b445e9
         if nonblocking {
             return;
         }
@@ -2497,13 +2488,10 @@
         // nonblocking there.
         let nonblocking = matches!(self.context().mode(), BlockProduction);
         self.inner.thread_manager.do_end_session(nonblocking);
-<<<<<<< HEAD
     }
 
     fn unpause_after_taken(&self) {
         self.inner.thread_manager.unpause_started_session();
-=======
->>>>>>> 41b445e9
     }
 }
 
