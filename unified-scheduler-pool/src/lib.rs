//! Transaction scheduling code.
//!
//! This crate implements 3 solana-runtime traits [`InstalledScheduler`], [`UninstalledScheduler`]
//! and [`InstalledSchedulerPool`] to provide a concrete transaction scheduling implementation
//! (including executing txes and committing tx results).
//!
//! At the highest level, this crate takes [`SanitizedTransaction`]s via its
//! [`InstalledScheduler::schedule_execution`] and commits any side-effects (i.e. on-chain state
//! changes) into the associated [`Bank`](solana_runtime::bank::Bank) via `solana-ledger`'s helper
//! function called [`execute_batch`].
//!
//! Refer to [`PooledScheduler`] doc comment for general overview of scheduler state transitions
//! regarding to pooling and the actual use.

use {
    agave_banking_stage_ingress_types::{BankingPacketBatch, BankingPacketReceiver},
    assert_matches::assert_matches,
    crossbeam_channel::{self, never, select_biased, Receiver, RecvError, SendError, Sender},
    dashmap::DashMap,
    derive_where::derive_where,
    dyn_clone::{clone_trait_object, DynClone},
    log::*,
    scopeguard::defer,
    solana_clock::Slot,
    solana_cost_model::cost_model::CostModel,
    solana_ledger::blockstore_processor::{
        execute_batch, TransactionBatchWithIndexes, TransactionStatusSender,
    },
    solana_poh::transaction_recorder::{RecordTransactionsSummary, TransactionRecorder},
    solana_pubkey::Pubkey,
    solana_runtime::{
        installed_scheduler_pool::{
            initialized_result_with_timings, InstalledScheduler, InstalledSchedulerBox,
            InstalledSchedulerPool, ResultWithTimings, ScheduleResult, SchedulerAborted,
            SchedulerId, SchedulingContext, TimeoutListener, UninstalledScheduler,
            UninstalledSchedulerBox,
        },
        prioritization_fee_cache::PrioritizationFeeCache,
        vote_sender_types::ReplayVoteSender,
    },
    solana_runtime_transaction::runtime_transaction::RuntimeTransaction,
    solana_svm::transaction_processing_result::ProcessedTransaction,
    solana_timings::ExecuteTimings,
    solana_transaction::sanitized::SanitizedTransaction,
    solana_transaction_error::{TransactionError, TransactionResult as Result},
    solana_unified_scheduler_logic::{
        SchedulingMode::{self, BlockProduction, BlockVerification},
        SchedulingStateMachine, Task, UsageQueue,
    },
    static_assertions::const_assert_eq,
    std::{
        fmt::Debug,
        marker::PhantomData,
        mem,
        ops::DerefMut,
        sync::{
            atomic::{AtomicU64, AtomicUsize, Ordering::Relaxed},
            Arc, Mutex, MutexGuard, OnceLock, Weak,
        },
        thread::{self, sleep, JoinHandle},
        time::{Duration, Instant},
    },
    trait_set::trait_set,
    vec_extract_if_polyfill::MakeExtractIf,
};

mod sleepless_testing;
use crate::sleepless_testing::BuilderTracked;

// dead_code is false positive; these tuple fields are used via Debug.
#[allow(dead_code)]
#[derive(Debug)]
enum CheckPoint<'a> {
    NewTask(usize),
    NewBufferedTask(usize),
    BufferedTask(usize),
    TaskHandled(usize),
    TaskAccumulated(usize, &'a Result<()>),
    SessionEnding,
    SessionFinished(Option<Slot>),
    SchedulerThreadAborted,
    IdleSchedulerCleaned(usize),
    TrashedSchedulerCleaned(usize),
    TimeoutListenerTriggered(usize),
}

type CountOrDefault = Option<usize>;
type AtomicSchedulerId = AtomicU64;

#[derive(Debug)]
pub enum SupportedSchedulingMode {
    Either(SchedulingMode),
    Both,
}

impl SupportedSchedulingMode {
    fn is_supported(&self, requested_mode: SchedulingMode) -> bool {
        match (self, requested_mode) {
            (Self::Both, _) => true,
            (Self::Either(ref supported), ref requested) if supported == requested => true,
            _ => false,
        }
    }

    #[cfg(feature = "dev-context-only-utils")]
    fn block_verification_only() -> Self {
        Self::Either(BlockVerification)
    }

    #[cfg(feature = "dev-context-only-utils")]
    fn block_production_only() -> Self {
        // todo...
        Self::Both
    }
}

type CountOrDefault = Option<usize>;

/// A pool of idling schedulers (usually [`PooledScheduler`]), ready to be taken by bank.
///
/// Also, the pool runs a _cleaner_ thread named as `solScCleaner`. its jobs include:
///
/// - Shrink of pool if there are too many idle schedulers.
/// - Invocation of timeouts registered by [`InstalledSchedulerPool::register_timeout_listener`].
/// - The actual destruction of any retired schedulers including thread termination and the heavy
///   `UsageQueueLoader` drop.
///
/// `SchedulerPool` (and [`PooledScheduler`] in this regard) must be accessed as a dyn trait from
/// `solana-runtime`, because it contains some internal fields, whose types aren't available in
/// `solana-runtime` ( [`TransactionStatusSender`] and [`TransactionRecorder`]). Refer to the doc
/// comment with a diagram at [`solana_runtime::installed_scheduler_pool::InstalledScheduler`] for
/// explanation of this rather complex dyn trait/type hierarchy.
#[derive(Debug)]
pub struct SchedulerPool<S: SpawnableScheduler<TH>, TH: TaskHandler> {
    supported_scheduling_mode: SupportedSchedulingMode,
    scheduler_inners: Mutex<Vec<(S::Inner, Instant)>>,
    block_production_scheduler_inner: Mutex<BlockProductionSchedulerInner<S, TH>>,
    trashed_scheduler_inners: Mutex<Vec<S::Inner>>,
    timeout_listeners: Mutex<Vec<(TimeoutListener, Instant)>>,
    common_handler_context: CommonHandlerContext,
    block_verification_handler_count: CountOrDefault,
    banking_stage_handler_context: Mutex<Option<BankingStageHandlerContext>>,
    // weak_self could be elided by changing InstalledScheduler::take_scheduler()'s receiver to
    // Arc<Self> from &Self, because SchedulerPool is used as in the form of Arc<SchedulerPool>
    // almost always. But, this would cause wasted and noisy Arc::clone()'s at every call sites.
    //
    // Alternatively, `impl InstalledScheduler for Arc<SchedulerPool>` approach could be explored
    // but it entails its own problems due to rustc's coherence and necessitated newtype with the
    // type graph of InstalledScheduler being quite elaborate.
    //
    // After these considerations, this weak_self approach is chosen at the cost of some additional
    // memory increase.
    weak_self: Weak<Self>,
    next_scheduler_id: AtomicSchedulerId,
    max_usage_queue_count: usize,
    _phantom: PhantomData<TH>,
}

/// A small tri-state [`Option`]-like private helper type to codify the existence of
/// block-production scheduler as a singleton.
///
/// Block-production scheduler should carry its buffered (= not-yet-processed) tasks over sessions
/// (= banks) and `banking_packet_receiver` shouldn't be consumed by multiple schedulers at once.
/// So, it's managed differently from block-verification schedulers.
#[derive(Default, Debug)]
enum BlockProductionSchedulerInner<S: SpawnableScheduler<TH>, TH: TaskHandler> {
    #[default]
    NotSpawned,
    Pooled(S::Inner),
    Taken(SchedulerId),
}

impl<S: SpawnableScheduler<TH>, TH: TaskHandler> BlockProductionSchedulerInner<S, TH> {
    fn can_put(&self, returned: &S::Inner) -> bool {
        match self {
            Self::NotSpawned => false,
            Self::Pooled(inner) => {
                // the given `returned` inner must be a block-verification scheduler if there's
                // already a pooled block-production scheduler inner here. So, return `false` after
                // sanity check to detect double `put` intention with following `assert_ne!()`.
                assert_ne!(inner.id(), returned.id());
                false
            }
            Self::Taken(id) => *id == returned.id(),
        }
    }

    fn put_spawned(&mut self, inner: S::Inner) {
        assert_matches!(mem::replace(self, Self::Pooled(inner)), Self::NotSpawned);
    }

    fn trash_taken(&mut self) {
        assert_matches!(mem::replace(self, Self::NotSpawned), Self::Taken(_));
    }

    fn put_returned(&mut self, inner: S::Inner) {
        let new = inner.id();
        assert_matches!(mem::replace(self, Self::Pooled(inner)), Self::Taken(old) if old == new);
    }

    fn can_take(&self) -> bool {
        match self {
            Self::NotSpawned | Self::Taken(_) => false,
            Self::Pooled(_) => true,
        }
    }

    fn peek_pooled(&self) -> Option<&S::Inner> {
        match self {
            Self::NotSpawned | Self::Taken(_) => None,
            Self::Pooled(inner) => Some(inner),
        }
    }

    fn take_pooled(&mut self) -> S::Inner {
        let id = {
            let Self::Pooled(inner) = &self else {
                panic!("cannot take: {:?}", self)
            };
            inner.id()
        };
        let Self::Pooled(inner) = mem::replace(self, Self::Taken(id)) else {
            unreachable!();
        };
        inner
    }
}

#[derive(derive_more::Debug, Clone)]
pub struct HandlerContext {
    thread_count: usize,
    log_messages_bytes_limit: Option<usize>,
    transaction_status_sender: Option<TransactionStatusSender>,
    replay_vote_sender: Option<ReplayVoteSender>,
    prioritization_fee_cache: Arc<PrioritizationFeeCache>,
    banking_packet_receiver: BankingPacketReceiver,
    #[debug("{banking_packet_handler:p}")]
    banking_packet_handler: Box<dyn BankingPacketHandler>,
    banking_stage_helper: Option<Arc<BankingStageHelper>>,
    transaction_recorder: Option<TransactionRecorder>,
}

impl HandlerContext {
    fn new_task_creator(&self) -> TaskCreator {
        match &self.banking_stage_helper {
            None => TaskCreator::ForBlockVerification {
                usage_queue_loader: UsageQueueLoader::default(),
            },
            Some(helper) => TaskCreator::ForBlockProduction {
                banking_stage_helper: helper.clone(),
            },
        }
    }

    fn banking_stage_helper(&self) -> &BankingStageHelper {
        self.banking_stage_helper.as_ref().unwrap()
    }
}

#[derive(Debug, Clone)]
struct CommonHandlerContext {
    log_messages_bytes_limit: Option<usize>,
    transaction_status_sender: Option<TransactionStatusSender>,
    replay_vote_sender: Option<ReplayVoteSender>,
    prioritization_fee_cache: Arc<PrioritizationFeeCache>,
}

impl CommonHandlerContext {
    fn into_handler_context(
        self,
        thread_count: usize,
        banking_packet_receiver: BankingPacketReceiver,
        banking_packet_handler: Box<dyn BankingPacketHandler>,
        banking_stage_helper: Option<Arc<BankingStageHelper>>,
        transaction_recorder: Option<TransactionRecorder>,
    ) -> HandlerContext {
        let Self {
            log_messages_bytes_limit,
            transaction_status_sender,
            replay_vote_sender,
            prioritization_fee_cache,
        } = self;

        HandlerContext {
            thread_count,
            log_messages_bytes_limit,
            transaction_status_sender,
            replay_vote_sender,
            prioritization_fee_cache,
            banking_packet_receiver,
            banking_packet_handler,
            banking_stage_helper,
            transaction_recorder,
        }
    }
}

#[derive(derive_more::Debug)]
struct BankingStageHandlerContext {
    banking_thread_count: CountOrDefault,
    banking_packet_receiver: BankingPacketReceiver,
    banking_stage_monitor: Box<dyn BankingStageMonitor>,
    #[debug("{banking_packet_handler:p}")]
    banking_packet_handler: Box<dyn BankingPacketHandler>,
    transaction_recorder: TransactionRecorder,
}

trait_set! {
    pub trait BankingPacketHandler =
        DynClone + Send + 'static + FnMut(&BankingStageHelper, BankingPacketBatch) -> ScheduleResult;
}
// Make this `Clone`-able so that it can easily propagated to all the handler threads.
clone_trait_object!(BankingPacketHandler);

#[derive(Debug)]
pub struct BankingStageHelper {
    usage_queue_loader: UsageQueueLoader,
    next_task_id: AtomicUsize,
    new_task_sender: Weak<Sender<NewTaskPayload>>,
}

impl BankingStageHelper {
    fn new(new_task_sender: &Arc<Sender<NewTaskPayload>>) -> Self {
        Self {
            usage_queue_loader: UsageQueueLoader::default(),
            next_task_id: AtomicUsize::default(),
            new_task_sender: Arc::downgrade(new_task_sender),
        }
    }

    pub fn generate_task_ids(&self, count: usize) -> usize {
        assert!(count > 0);
        self.next_task_id.fetch_add(count, Relaxed)
    }

    pub fn create_new_task(
        &self,
        transaction: RuntimeTransaction<SanitizedTransaction>,
        index: usize,
    ) -> Task {
        SchedulingStateMachine::create_task(transaction, index, &mut |pubkey| {
            self.usage_queue_loader.load(pubkey)
        })
    }

    fn recreate_task(&self, executed_task: Box<ExecutedTask>) -> Task {
        let new_index = self.generate_task_ids(1);
        let transaction = executed_task.into_transaction();
        self.create_new_task(transaction, new_index)
    }

    pub fn send_new_task(&self, task: Task) -> ScheduleResult {
        let Some(sender) = self.new_task_sender.upgrade() else {
            return Err(SchedulerAborted);
        };
        sender.send(NewTaskPayload::Payload(task)).unwrap();
        Ok(())
    }

    fn signal_disconnection(&self) {
        let Some(sender) = self.new_task_sender.upgrade() else {
            return;
        };
        if sender.send(NewTaskPayload::Disconnect).is_ok() {
            info!("notified a disconnect from {:?}", thread::current());
        } else {
            // It seems that the scheduler thread has been aborted already...
            warn!("failed to notify a disconnect from {:?}", thread::current());
        }
    }
}

pub type DefaultSchedulerPool =
    SchedulerPool<PooledScheduler<DefaultTaskHandler>, DefaultTaskHandler>;

const DEFAULT_POOL_CLEANER_INTERVAL: Duration = Duration::from_secs(5);
const DEFAULT_MAX_POOLING_DURATION: Duration = Duration::from_secs(180);
const DEFAULT_TIMEOUT_DURATION: Duration = Duration::from_secs(5);
// Rough estimate of max UsageQueueLoader size in bytes:
//   UsageFromTask * UsageQueue's capacity * DEFAULT_MAX_USAGE_QUEUE_COUNT
//   16 bytes      * 128 items             * 262_144 entries               == 512 MiB
// It's expected that there will be 2 or 3 pooled schedulers constantly when running against
// mainnnet-beta. That means the total memory consumption for the idle close-to-be-trashed pooled
// schedulers is set to 1.0 ~ 1.5 GiB. This value is chosen to maximize performance under the
// normal cluster condition to avoid memory reallocation as much as possible. That said, it's not
// likely this would allow unbounded memory growth when the cluster is unstable or under some kind
// of attacks. That's because this limit is enforced at every slot and the UsageQueueLoader itself
// is recreated without any entries at first, needing to repopulate by means of actual use to eat
// the memory.
//
// Along the lines, this isn't problematic for the development settings (= solana-test-validator),
// because UsageQueueLoader won't grow that much to begin with.
const DEFAULT_MAX_USAGE_QUEUE_COUNT: usize = 262_144;

impl<S, TH> SchedulerPool<S, TH>
where
    S: SpawnableScheduler<TH>,
    TH: TaskHandler,
{
<<<<<<< HEAD
    pub fn new(
        supported_scheduling_mode: SupportedSchedulingMode,
=======
    // Some internal impl and test code want an actual concrete type, NOT the
    // `dyn InstalledSchedulerPool`. So don't merge this into `Self::new_dyn()`.
    #[cfg_attr(feature = "dev-context-only-utils", qualifiers(pub))]
    fn new(
>>>>>>> c64126fe
        block_verification_handler_count: CountOrDefault,
        log_messages_bytes_limit: Option<usize>,
        transaction_status_sender: Option<TransactionStatusSender>,
        replay_vote_sender: Option<ReplayVoteSender>,
        prioritization_fee_cache: Arc<PrioritizationFeeCache>,
    ) -> Arc<Self> {
        Self::do_new(
<<<<<<< HEAD
            supported_scheduling_mode,
=======
>>>>>>> c64126fe
            block_verification_handler_count,
            log_messages_bytes_limit,
            transaction_status_sender,
            replay_vote_sender,
            prioritization_fee_cache,
            DEFAULT_POOL_CLEANER_INTERVAL,
            DEFAULT_MAX_POOLING_DURATION,
            DEFAULT_MAX_USAGE_QUEUE_COUNT,
            DEFAULT_TIMEOUT_DURATION,
        )
    }

    #[cfg(feature = "dev-context-only-utils")]
    pub fn new_for_verification(
        block_verification_handler_count: CountOrDefault,
        log_messages_bytes_limit: Option<usize>,
        transaction_status_sender: Option<TransactionStatusSender>,
        replay_vote_sender: Option<ReplayVoteSender>,
        prioritization_fee_cache: Arc<PrioritizationFeeCache>,
    ) -> Arc<Self> {
        Self::new(
            SupportedSchedulingMode::block_verification_only(),
            block_verification_handler_count,
            log_messages_bytes_limit,
            transaction_status_sender,
            replay_vote_sender,
            prioritization_fee_cache,
        )
    }

    #[cfg(feature = "dev-context-only-utils")]
    pub fn new_for_production(
        block_verification_handler_count: CountOrDefault,
        log_messages_bytes_limit: Option<usize>,
        transaction_status_sender: Option<TransactionStatusSender>,
        replay_vote_sender: Option<ReplayVoteSender>,
        prioritization_fee_cache: Arc<PrioritizationFeeCache>,
    ) -> Arc<Self> {
        Self::new(
            SupportedSchedulingMode::block_production_only(),
            block_verification_handler_count,
            log_messages_bytes_limit,
            transaction_status_sender,
            replay_vote_sender,
            prioritization_fee_cache,
        )
    }

    #[allow(clippy::too_many_arguments)]
    fn do_new(
<<<<<<< HEAD
        supported_scheduling_mode: SupportedSchedulingMode,
=======
>>>>>>> c64126fe
        block_verification_handler_count: CountOrDefault,
        log_messages_bytes_limit: Option<usize>,
        transaction_status_sender: Option<TransactionStatusSender>,
        replay_vote_sender: Option<ReplayVoteSender>,
        prioritization_fee_cache: Arc<PrioritizationFeeCache>,
        pool_cleaner_interval: Duration,
        max_pooling_duration: Duration,
        max_usage_queue_count: usize,
        timeout_duration: Duration,
    ) -> Arc<Self> {
        let scheduler_pool = Arc::new_cyclic(|weak_self| Self {
            supported_scheduling_mode,
            scheduler_inners: Mutex::default(),
            block_production_scheduler_inner: Mutex::default(),
            trashed_scheduler_inners: Mutex::default(),
            timeout_listeners: Mutex::default(),
            common_handler_context: CommonHandlerContext {
                log_messages_bytes_limit,
                transaction_status_sender,
                replay_vote_sender,
                prioritization_fee_cache,
            },
            block_verification_handler_count,
            banking_stage_handler_context: Mutex::default(),
            weak_self: weak_self.clone(),
            next_scheduler_id: AtomicSchedulerId::default(),
            max_usage_queue_count,
            _phantom: PhantomData,
        });

        let cleaner_main_loop = {
            let weak_scheduler_pool = Arc::downgrade(&scheduler_pool);

            let mut exiting = false;
            move || loop {
                sleep(pool_cleaner_interval);
                trace!("Scheduler pool cleaner: start!!!",);

                let Some(scheduler_pool) = weak_scheduler_pool.upgrade() else {
                    break;
                };

                let now = Instant::now();

                let idle_inner_count = {
                    // Pre-allocate rather large capacity to avoid reallocation inside the lock.
                    let mut idle_inners = Vec::with_capacity(128);

                    let Ok(mut scheduler_inners) = scheduler_pool.scheduler_inners.lock() else {
                        break;
                    };
                    // Use the still-unstable Vec::extract_if() even on stable rust toolchain by
                    // using a polyfill and allowing unstable_name_collisions, because it's
                    // simplest to code and fastest to run (= O(n); single linear pass and no
                    // reallocation).
                    //
                    // Note that this critical section could block the latency-sensitive replay
                    // code-path via ::take_scheduler().
                    idle_inners.extend(MakeExtractIf::extract_if(
                        scheduler_inners.deref_mut(),
                        |(_inner, pooled_at)| now.duration_since(*pooled_at) > max_pooling_duration,
                    ));
                    drop(scheduler_inners);

                    let idle_inner_count = idle_inners.len();
                    drop(idle_inners);
                    idle_inner_count
                };

                let banking_stage_status = scheduler_pool.banking_stage_status();
                if !exiting && matches!(banking_stage_status, Some(BankingStageStatus::Exited)) {
                    exiting = true;
                    scheduler_pool.unregister_banking_stage();
                }

                let trashed_inner_count = {
                    let Ok(mut trashed_scheduler_inners) =
                        scheduler_pool.trashed_scheduler_inners.lock()
                    else {
                        break;
                    };
                    let trashed_inners: Vec<_> = mem::take(&mut *trashed_scheduler_inners);
                    drop(trashed_scheduler_inners);

                    let trashed_inner_count = trashed_inners.len();
                    drop(trashed_inners);
                    trashed_inner_count
                };

                let (triggered_timeout_listener_count, active_timeout_listener_count) = {
                    // Pre-allocate rather large capacity to avoid reallocation inside the lock.
                    let mut expired_listeners = Vec::with_capacity(128);
                    let Ok(mut timeout_listeners) = scheduler_pool.timeout_listeners.lock() else {
                        break;
                    };
                    expired_listeners.extend(MakeExtractIf::extract_if(
                        timeout_listeners.deref_mut(),
                        |(_callback, registered_at)| {
                            now.duration_since(*registered_at) > timeout_duration
                        },
                    ));
                    let not_expired_count = timeout_listeners.len();
                    drop(timeout_listeners);

                    let expired_count = expired_listeners.len();
                    // Now triggers all expired listeners. Usually, triggering timeouts does
                    // nothing because the callbacks will be no-op if already successfully
                    // `wait_for_termination()`-ed.
                    for (timeout_listener, _registered_at) in expired_listeners {
                        timeout_listener.trigger(scheduler_pool.clone());
                    }
                    (expired_count, not_expired_count)
                };

                if matches!(banking_stage_status, Some(BankingStageStatus::Inactive)) {
                    let mut id_and_inner = scheduler_pool
                        .block_production_scheduler_inner
                        .lock()
                        .unwrap();
                    if let Some(pooled) = id_and_inner.peek_pooled() {
                        if pooled.is_overgrown() {
                            let pooled = id_and_inner.take_pooled();
                            //assert_eq!(Some(pooled.id()), id_and_inner.0.take());
                            scheduler_pool.spawn_block_production_scheduler(&mut id_and_inner);
                            drop(id_and_inner);
                            drop(pooled);
                        } else {
                            pooled.reset();
                        }
                    }
                }

                info!(
                    "Scheduler pool cleaner: dropped {} idle inners, {} trashed inners, triggered {} timeout listeners, (exit: {:?})",
                    idle_inner_count, trashed_inner_count, triggered_timeout_listener_count, exiting,
                );
                sleepless_testing::at(CheckPoint::IdleSchedulerCleaned(idle_inner_count));
                sleepless_testing::at(CheckPoint::TrashedSchedulerCleaned(trashed_inner_count));
                sleepless_testing::at(CheckPoint::TimeoutListenerTriggered(
                    triggered_timeout_listener_count,
                ));

                if exiting && active_timeout_listener_count == 0 {
                    // Wait a bit to ensure the replay stage has gone.
                    sleep(Duration::from_secs(1));

                    let mut id_and_inner = scheduler_pool
                        .block_production_scheduler_inner
                        .lock()
                        .unwrap();
                    if id_and_inner.can_take() {
                        // assert that block production scheduler isn't taken anymore and has been
                        // returned to the pool
                        id_and_inner.take_pooled();
                    }
                    break;
                }
            }
        };

        // No need to join; the spawned main loop will gracefully exit.
        thread::Builder::new()
            .name("solScCleaner".to_owned())
            .spawn_tracked(cleaner_main_loop)
            .unwrap();

        scheduler_pool
    }

    // See a comment at the weak_self field for justification of this method's existence.
    fn self_arc(&self) -> Arc<Self> {
        self.weak_self
            .upgrade()
            .expect("self-referencing Arc-ed pool")
    }

    fn new_scheduler_id(&self) -> SchedulerId {
        self.next_scheduler_id.fetch_add(1, Relaxed)
    }

    // This fn needs to return immediately due to being part of the blocking
    // `::wait_for_termination()` call.
    fn return_scheduler(&self, mut scheduler: S::Inner) {
        // Refer to the comment in is_aborted() as to the exact definition of the concept of
        // _trashed_ and the interaction among different parts of unified scheduler.
        let should_trash = scheduler.is_trashed();
        let id = scheduler.id();
        if should_trash {
            info!("trashing scheduler (id: {})...", scheduler.id());
        }
        debug!("return_scheduler(): id: {id} should_trash: {should_trash}");
        let mut block_production_scheduler_inner =
            self.block_production_scheduler_inner.lock().unwrap();

        if should_trash {
            // Maintain the runtime invariant established in register_banking_stage() about
            // the availability of pooled block production scheduler by re-spawning one.
            if block_production_scheduler_inner.can_put(&scheduler) {
                // Abort this trashed scheduler to stop receiving BankingPacketBatch anymore...
                scheduler.ensure_abort();

                block_production_scheduler_inner.trash_taken();
                // To prevent block-production scheduler from being taken in
                // do_take_resumed_scheduler() by different thread at this very moment, the
                // preceding `.trash_taken()` and following `.put_spawned()` must be done
                // atomically. That's why we pass around MutexGuard into
                // spawn_block_production_scheduler().
                if self.should_respawn() {
                    info!("respawning scheduler after being trashed...");
                    self.spawn_block_production_scheduler(&mut block_production_scheduler_inner);
                    info!("respawned scheduler after being trashed.");
                }
            }

            // Delay drop()-ing this trashed returned scheduler inner by stashing it in
            // self.trashed_scheduler_inners, which is periodically drained by the `solScCleaner`
            // thread. Dropping it could take long time (in fact,
            // TaskCreator::usage_queue_loader() can contain many entries to drop).
            self.trashed_scheduler_inners
                .lock()
                .expect("not poisoned")
                .push(scheduler);
        } else if block_production_scheduler_inner.can_put(&scheduler) {
            block_production_scheduler_inner.put_returned(scheduler);
        } else {
            self.scheduler_inners
                .lock()
                .expect("not poisoned")
                .push((scheduler, Instant::now()));
        }
        drop(block_production_scheduler_inner);
    }

    #[cfg(test)]
    fn do_take_scheduler(&self, context: SchedulingContext) -> S {
        self.do_take_resumed_scheduler(context, initialized_result_with_timings())
    }

    fn do_take_resumed_scheduler(
        &self,
        context: SchedulingContext,
        result_with_timings: ResultWithTimings,
    ) -> S {
        assert_matches!(result_with_timings, (Ok(_), _));

        match context.mode() {
            BlockVerification => {
                // pop is intentional for filo, expecting relatively warmed-up scheduler due to
                // having been returned recently
                if let Some((inner, _pooled_at)) =
                    self.scheduler_inners.lock().expect("not poisoned").pop()
                {
                    S::from_inner(inner, context, result_with_timings)
                } else {
                    S::spawn(self.self_arc(), context, result_with_timings)
                }
            }
            BlockProduction => {
                // There must be a pooled block-production scheduler at this point because prior
                // register_banking_stage() invocation should have spawned such one.
                assert!(
                    self.banking_stage_handler_context
                        .lock()
                        .expect("not poisoned")
                        .is_some(),
                    "register_banking_stage() isn't called yet",
                );
                let inner = self
                    .block_production_scheduler_inner
                    .lock()
                    .expect("not poisoned")
                    .take_pooled();
                S::from_inner(inner, context, result_with_timings)
            }
        }
    }

    #[cfg(feature = "dev-context-only-utils")]
    pub fn pooled_scheduler_count(&self) -> usize {
        self.scheduler_inners.lock().expect("not poisoned").len()
    }

    pub fn block_production_supported(&self) -> bool {
        self.supported_scheduling_mode.is_supported(BlockProduction)
    }

    pub fn register_banking_stage(
        &self,
        banking_thread_count: CountOrDefault,
        banking_packet_receiver: BankingPacketReceiver,
        banking_stage_monitor: Box<dyn BankingStageMonitor>,
        banking_packet_handler: Box<dyn BankingPacketHandler>,
        transaction_recorder: TransactionRecorder,
    ) {
        *self.banking_stage_handler_context.lock().unwrap() = Some(BankingStageHandlerContext {
            banking_thread_count,
            banking_packet_receiver,
            banking_stage_monitor,
            banking_packet_handler,
            transaction_recorder,
        });
        // Immediately start a block production scheduler, so that the scheduler can start
        // buffering tasks, which are preprocessed as much as possible.
        self.spawn_block_production_scheduler(
            &mut self.block_production_scheduler_inner.lock().unwrap(),
        );
    }

    fn unregister_banking_stage(&self) {
        assert!(self
            .banking_stage_handler_context
            .lock()
            .unwrap()
            .take()
            .is_some());
    }

    fn banking_stage_status(&self) -> Option<BankingStageStatus> {
        self.banking_stage_handler_context
            .lock()
            .unwrap()
            .as_mut()
            .map(|respawner| respawner.banking_stage_monitor.status())
    }

    fn should_respawn(&self) -> bool {
        !matches!(
            self.banking_stage_status(),
            None | Some(BankingStageStatus::Exited)
        )
    }

    fn create_handler_context(
        &self,
        mode: SchedulingMode,
        new_task_sender: &Arc<Sender<NewTaskPayload>>,
    ) -> HandlerContext {
        let (
            thread_count,
            banking_packet_receiver,
            banking_packet_handler,
            banking_stage_helper,
            transaction_recorder,
        ): (
            _,
            _,
            Box<dyn BankingPacketHandler>, /* to aid type inference */
            _,
            _,
        ) = match mode {
            BlockVerification => {
                (
                    self.block_verification_handler_count,
                    // Return various type-specific no-op values.
                    never(),
<<<<<<< HEAD
                    Box::new(|_, _| Ok(())),
=======
                    Box::new(|_, _| {}),
>>>>>>> c64126fe
                    None,
                    None,
                )
            }
            BlockProduction => {
                let handler_context = self.banking_stage_handler_context.lock().unwrap();
                let handler_context = handler_context.as_ref().unwrap();

                (
                    handler_context.banking_thread_count,
                    handler_context.banking_packet_receiver.clone(),
                    handler_context.banking_packet_handler.clone(),
                    Some(Arc::new(BankingStageHelper::new(new_task_sender))),
                    Some(handler_context.transaction_recorder.clone()),
                )
            }
        };
        let thread_count = thread_count.unwrap_or(Self::default_handler_count());
        assert!(thread_count >= 1);
        self.common_handler_context.clone().into_handler_context(
            thread_count,
            banking_packet_receiver,
            banking_packet_handler,
            banking_stage_helper,
            transaction_recorder,
        )
    }

    fn spawn_block_production_scheduler(
        &self,
        block_production_scheduler_inner: &mut MutexGuard<'_, BlockProductionSchedulerInner<S, TH>>,
    ) {
        trace!("spawn block production scheduler: start!");
        let scheduler = S::spawn(
            self.self_arc(),
            SchedulingContext::for_preallocation(),
            initialized_result_with_timings(),
        );
        let ((result, _timings), inner) = scheduler.into_inner();
        assert_matches!(result, Ok(_));
        block_production_scheduler_inner.put_spawned(inner);
        trace!("spawn block production scheduler: end!");
    }

    pub fn default_handler_count() -> usize {
        Self::calculate_default_handler_count(
            thread::available_parallelism()
                .ok()
                .map(|non_zero| non_zero.get()),
        )
    }

    pub fn calculate_default_handler_count(detected_cpu_core_count: CountOrDefault) -> usize {
        // Divide by 4 just not to consume all available CPUs just with handler threads, sparing for
        // other active forks and other subsystems.
        // Also, if available_parallelism fails (which should be very rare), use 4 threads,
        // as a relatively conservatism assumption of modern multi-core systems ranging from
        // engineers' laptops to production servers.
        detected_cpu_core_count
            .map(|core_count| (core_count / 4).max(1))
            .unwrap_or(4)
    }

    pub fn cli_message() -> &'static str {
        static MESSAGE: OnceLock<String> = OnceLock::new();

        MESSAGE.get_or_init(|| {
            format!(
                "Change the number of the unified scheduler's transaction execution threads \
                 dedicated to each block, otherwise calculated as cpu_cores/4 [default: {}]",
                Self::default_handler_count()
            )
        })
    }
}

impl<S, TH> InstalledSchedulerPool for SchedulerPool<S, TH>
where
    S: SpawnableScheduler<TH>,
    TH: TaskHandler,
{
    fn take_resumed_scheduler(
        &self,
        context: SchedulingContext,
        result_with_timings: ResultWithTimings,
    ) -> Option<InstalledSchedulerBox> {
        if !self.supported_scheduling_mode.is_supported(context.mode()) {
            return None;
        }

        Some(Box::new(
            self.do_take_resumed_scheduler(context, result_with_timings),
        ))
    }

    fn register_timeout_listener(&self, timeout_listener: TimeoutListener) {
        self.timeout_listeners
            .lock()
            .unwrap()
            .push((timeout_listener, Instant::now()));
    }
}

pub trait TaskHandler: Send + Sync + Debug + Sized + 'static {
    fn handle(
        result: &mut Result<()>,
        timings: &mut ExecuteTimings,
        scheduling_context: &SchedulingContext,
        task: &Task,
        handler_context: &HandlerContext,
    );
}

#[derive(Debug)]
pub struct DefaultTaskHandler;

impl TaskHandler for DefaultTaskHandler {
    fn handle(
        result: &mut Result<()>,
        timings: &mut ExecuteTimings,
        scheduling_context: &SchedulingContext,
        task: &Task,
        handler_context: &HandlerContext,
    ) {
        let bank = scheduling_context.bank().unwrap();
        let transaction = task.transaction();
        let index = task.task_index();

        let batch = match scheduling_context.mode() {
            BlockVerification => {
                // scheduler must properly prevent conflicting tx executions. thus, task handler isn't
                // responsible for locking.
                bank.prepare_unlocked_batch_from_single_tx(transaction)
            }
            BlockProduction => {
                // Due to the probable presence of an independent banking thread (like the jito
                // thread), we are forced to lock the addresses unlike block verification. The
                // scheduling thread isn't appropriate for these kinds of work; so, instead do that
                // by one of handler threads.
                //
                // Assuming the banking thread isn't tightly integrated and thus it's rather opaque
                // to the unified scheduler, there's no proper way to be race-free other than
                // actually locking the accounts.
                //
                // That means there's also no proper signalling mechanism among them after
                // unlocking as well. So, we resort to spin lock here with mercy of slight
                // humbleness (100us sleep per retry).
                //
                // Note that this is quite coarse/suboptimal solution to the above problem.
                // Ideally, this should be handled more gracefully. As for the worst case analysis,
                // this will indeed create a rather noisy lock contention. However, this is already
                // the case as well for the other block producing method (CentralScheduler). So,
                // this could be justified here, hopefully...
                let mut batch;
                let started = Instant::now();
                loop {
                    batch = bank.prepare_locked_batch_from_single_tx(transaction);
                    let lock_result = &batch.lock_results()[0];
                    if let Ok(()) = lock_result {
                        break;
                    }
                    assert_matches!(lock_result, Err(TransactionError::AccountInUse));
                    if started.elapsed() > Duration::from_millis(400) {
                        *result = Err(TransactionError::CommitCancelled);
                        return;
                    }
                    sleep(Duration::from_micros(100));
                }
                batch
            }
        };
        let transaction_indexes = match scheduling_context.mode() {
            BlockVerification => vec![index],
            BlockProduction => {
                // Create a placeholder vec, which will be populated later if
                // transaction_status_sender is Some(_).
                // transaction_status_sender is usually None for staked nodes because it's only
                // used for RPC-related additional data recording. However, a staked node could
                // also be running with rpc functionalities during development. So, we need to
                // correctly support the use case for produced blocks as well, like verified blocks
                // via the replaying stage.
                // Refer `record_token_balances` in `execute_batch()` as this treatment is mirrored
                // from it.
                vec![]
            }
        };
        let batch_with_indexes = TransactionBatchWithIndexes {
            batch,
            transaction_indexes,
        };

        let pre_commit_callback = match scheduling_context.mode() {
            BlockVerification => None,
            BlockProduction => Some(|processing_result: &'_ Result<ProcessedTransaction>| {
                let Ok(processed_transaction) = processing_result else {
                    return Err(processing_result.as_ref().unwrap_err().clone());
                };

                // Now it's the procrastinated time of _optimistic_ provisioning of block cost at the
                // basis of actual executed units!
                // Block cost limits aren't provisioned upfront in block-producing unified
                // scheduler at all to avoid locking cost_tracker twice (for post-execution
                // adjustment) per transaction in almost all task handling. The only exception is
                // the unfortunate ones at the end of slot due to poh or cost limits. For the poh
                // case only, we have to suffer from twice locking, but it's very transitory,
                // considering unified scheduler immediately transitions to buffering, waiting for
                // next fresh bank.
                // In other words, unified scheduler doesn't try to populate the almost-filled bank
                // with next-higher-paying transactions. This behavior isn't perfect for profit
                // maximization; priority adherence is preferred here.
                let cost = CostModel::calculate_cost_for_executed_transaction(
                    transaction,
                    processed_transaction.executed_units(),
                    processed_transaction.loaded_accounts_data_size(),
                    &bank.feature_set,
                );
                // Note that we're about to partially commit side effects to bank in _pre commit_
                // callback. Extra care must be taken in the case of poh failure just below;
                bank.write_cost_tracker().unwrap().try_add(&cost)?;

                let RecordTransactionsSummary {
                    result,
                    starting_transaction_index,
                    ..
                } = handler_context
                    .transaction_recorder
                    .as_ref()
                    .unwrap()
                    .record_transactions(bank.slot(), vec![transaction.to_versioned_transaction()]);
                trace!("pre_commit_callback: poh: {result:?}");
                match result {
                    Ok(()) => Ok(starting_transaction_index),
                    Err(_) => {
                        // Poh failed; need to revert the committed cost state change.
                        bank.write_cost_tracker().unwrap().remove(&cost);
                        Err(TransactionError::CommitCancelled)
                    }
                }
            }),
        };

        *result = execute_batch(
            &batch_with_indexes,
            bank,
            handler_context.transaction_status_sender.as_ref(),
            handler_context.replay_vote_sender.as_ref(),
            timings,
            handler_context.log_messages_bytes_limit,
            &handler_context.prioritization_fee_cache,
            pre_commit_callback,
        );
        sleepless_testing::at(CheckPoint::TaskHandled(index));
    }
}

struct ExecutedTask {
    task: Task,
    result_with_timings: ResultWithTimings,
}

impl ExecutedTask {
    fn new_boxed(task: Task) -> Box<Self> {
        Box::new(Self {
            task,
            result_with_timings: initialized_result_with_timings(),
        })
    }

    fn into_transaction(self) -> RuntimeTransaction<SanitizedTransaction> {
        self.task.into_transaction()
    }
}

// A very tiny generic message type to signal about opening and closing of subchannels, which are
// logically segmented series of Payloads (P1) over a single continuous time-span, potentially
// carrying some subchannel metadata (P2) upon opening a new subchannel.
// Note that the above properties can be upheld only when this is used inside MPSC or SPSC channels
// (i.e. the consumer side needs to be single threaded). For the multiple consumer cases,
// ChainedChannel can be used instead.
#[derive(Debug)]
enum SubchanneledPayload<P1, P2> {
    Payload(P1),
    OpenSubchannel(P2),
    UnpauseOpenedSubchannel,
    CloseSubchannel,
    Disconnect,
    Reset,
}

type NewTaskPayload = SubchanneledPayload<Task, Box<(SchedulingContext, ResultWithTimings)>>;
const_assert_eq!(mem::size_of::<NewTaskPayload>(), 16);

// A tiny generic message type to synchronize multiple threads everytime some contextual data needs
// to be switched (ie. SchedulingContext), just using a single communication channel.
//
// Usually, there's no way to prevent one of those threads from mixing current and next contexts
// while processing messages with a multiple-consumer channel. A condvar or other
// out-of-bound mechanism is needed to notify about switching of contextual data. That's because
// there's no way to block those threads reliably on such a switching event just with a channel.
//
// However, if the number of consumer can be determined, this can be accomplished just over a
// single channel, which even carries an in-bound control meta-message with the contexts. The trick
// is that identical meta-messages as many as the number of threads are sent over the channel,
// along with new channel receivers to be used (hence the name of _chained_). Then, the receiving
// thread drops the old channel and is now blocked on receiving from the new channel. In this way,
// this switching can happen exactly once for each thread.
//
// Overall, this greatly simplifies the code, reduces CAS/syscall overhead per messaging to the
// minimum at the cost of a single channel recreation per switching. Needless to say, such an
// allocation can be amortized to be negligible.
//
// Lastly, there's an auxiliary channel to realize a 2-level priority queue. See comment before
// runnable_task_sender.
mod chained_channel {
    use super::*;

    // hide variants by putting this inside newtype
    enum ChainedChannelPrivate<P, C> {
        Payload(P),
        ContextAndChannels(C, Receiver<ChainedChannel<P, C>>, Receiver<P>),
    }

    pub(super) struct ChainedChannel<P, C>(ChainedChannelPrivate<P, C>);

    impl<P, C> ChainedChannel<P, C> {
        fn chain_to_new_channel(
            context: C,
            receiver: Receiver<Self>,
            aux_receiver: Receiver<P>,
        ) -> Self {
            Self(ChainedChannelPrivate::ContextAndChannels(
                context,
                receiver,
                aux_receiver,
            ))
        }
    }

    pub(super) struct ChainedChannelSender<P, C> {
        sender: Sender<ChainedChannel<P, C>>,
        aux_sender: Sender<P>,
    }

    impl<P, C: Clone> ChainedChannelSender<P, C> {
        fn new(sender: Sender<ChainedChannel<P, C>>, aux_sender: Sender<P>) -> Self {
            Self { sender, aux_sender }
        }

        pub(super) fn send_payload(
            &self,
            payload: P,
        ) -> std::result::Result<(), SendError<ChainedChannel<P, C>>> {
            self.sender
                .send(ChainedChannel(ChainedChannelPrivate::Payload(payload)))
        }

        pub(super) fn send_aux_payload(&self, payload: P) -> std::result::Result<(), SendError<P>> {
            self.aux_sender.send(payload)
        }

        pub(super) fn send_chained_channel(
            &mut self,
            context: &C,
            count: usize,
        ) -> std::result::Result<(), SendError<ChainedChannel<P, C>>> {
            let (chained_sender, chained_receiver) = crossbeam_channel::unbounded();
            let (chained_aux_sender, chained_aux_receiver) = crossbeam_channel::unbounded();
            for _ in 0..count {
                self.sender.send(ChainedChannel::chain_to_new_channel(
                    context.clone(),
                    chained_receiver.clone(),
                    chained_aux_receiver.clone(),
                ))?
            }
            self.sender = chained_sender;
            self.aux_sender = chained_aux_sender;
            Ok(())
        }
    }

    // P doesn't need to be `: Clone`, yet rustc derive can't handle it.
    // see https://github.com/rust-lang/rust/issues/26925
    #[derive_where(Clone)]
    pub(super) struct ChainedChannelReceiver<P, C: Clone> {
        receiver: Receiver<ChainedChannel<P, C>>,
        aux_receiver: Receiver<P>,
        context: C,
    }

    impl<P, C: Clone> ChainedChannelReceiver<P, C> {
        fn new(
            receiver: Receiver<ChainedChannel<P, C>>,
            aux_receiver: Receiver<P>,
            initial_context: C,
        ) -> Self {
            Self {
                receiver,
                aux_receiver,
                context: initial_context,
            }
        }

        pub(super) fn context(&self) -> &C {
            &self.context
        }

        pub(super) fn for_select(&self) -> &Receiver<ChainedChannel<P, C>> {
            &self.receiver
        }

        pub(super) fn aux_for_select(&self) -> &Receiver<P> {
            &self.aux_receiver
        }

        pub(super) fn never_receive_from_aux(&mut self) {
            self.aux_receiver = never();
        }

        pub(super) fn after_select(&mut self, message: ChainedChannel<P, C>) -> Option<P> {
            match message.0 {
                ChainedChannelPrivate::Payload(payload) => Some(payload),
                ChainedChannelPrivate::ContextAndChannels(context, channel, idle_channel) => {
                    self.context = context;
                    self.receiver = channel;
                    self.aux_receiver = idle_channel;
                    None
                }
            }
        }
    }

    pub(super) fn unbounded<P, C: Clone>(
        initial_context: C,
    ) -> (ChainedChannelSender<P, C>, ChainedChannelReceiver<P, C>) {
        let (sender, receiver) = crossbeam_channel::unbounded();
        let (aux_sender, aux_receiver) = crossbeam_channel::unbounded();
        (
            ChainedChannelSender::new(sender, aux_sender),
            ChainedChannelReceiver::new(receiver, aux_receiver, initial_context),
        )
    }
}

/// The primary owner of all [`UsageQueue`]s used for particular [`PooledScheduler`].
///
/// Currently, the simplest implementation. This grows memory usage in unbounded way. Overgrown
/// instance destruction is managed via `solScCleaner`. This struct is here to be put outside
/// `solana-unified-scheduler-logic` for the crate's original intent (separation of concerns from
/// the pure-logic-only crate). Some practical and mundane pruning will be implemented in this type.
#[derive(Default, Debug)]
pub struct UsageQueueLoader {
    usage_queues: DashMap<Pubkey, UsageQueue>,
}

impl UsageQueueLoader {
    pub fn load(&self, address: Pubkey) -> UsageQueue {
        self.usage_queues.entry(address).or_default().clone()
    }

    fn count(&self) -> usize {
        self.usage_queues.len()
    }
}

// (this is slow needing atomic mem reads. However, this can be turned into a lot faster
// optimizer-friendly version as shown in this crossbeam pr:
// https://github.com/crossbeam-rs/crossbeam/pull/1047)
fn disconnected<T>() -> Receiver<T> {
    // drop the sender residing at .0, returning an always-disconnected receiver.
    crossbeam_channel::unbounded().1
}

#[cfg_attr(doc, aquamarine::aquamarine)]
/// The concrete scheduler instance along with 1 scheduler and N handler threads.
///
/// This implements the dyn-compatible [`InstalledScheduler`] trait to be interacted by
/// solana-runtime code as `Box<dyn _>`.  This also implements the [`SpawnableScheduler`] subtrait
/// to be spawned and pooled by [`SchedulerPool`].  When a scheduler is said to be _taken_ from a
/// pool, the Rust's ownership is literally moved from the pool's vec to the particular
/// [`BankWithScheduler`](solana_runtime::installed_scheduler_pool::BankWithScheduler) for
/// type-level protection against double-use by different banks. As soon as the bank is
/// [`is_complete()`](`solana_runtime::bank::Bank::is_complete`) (i.e. ready for freezing), the
/// associated scheduler is immediately _returned_ to the pool via
/// [`InstalledScheduler::wait_for_termination`], to be taken by other banks quickly (usually,
/// child bank).
///
/// Pooling is implemented to avoid repeated thread creation/destruction. Further more, each
/// scheduler should manage its own set of threads, to be independent from other scheduler's
/// threads for concurrent and efficient processing of banks of different forks.
///
/// It's intentionally designed for a start and end of scheduler use by banks not to incur any
/// heavy system resource manipulation to reduce the latency of this per-block bookkeeping as much
/// as possible.
///
/// To complement the above most common situation, there's various erroneous conditions: timeouts
/// and abortions.
///
/// Timeouts are for rare conditions where there are abandoned-yet-unpruned banks in the
/// [`BankForks`](solana_runtime::bank_forks::BankForks) under forky (unsteady rooting) cluster
/// conditions. The pool's background cleaner thread (`solScCleaner`) triggers the timeout-based
/// out-of-pool (i.e. _taken_) scheduler reclaimation with prior coordination of
/// [`BankForks::insert()`](solana_runtime::bank_forks::BankForks::insert) via
/// [`InstalledSchedulerPool::register_timeout_listener`].
///
/// Abortions are for another rate conditions where there's a fatal processing error, marking the
/// given block as dead. In this case, all threads are terminated abruptly as much as possible to
/// avoid any further system resource consumption on this possibly malice block. This error
/// condition can implicitly be signalled to the replay stage on further transaction scheduling or
/// can explicitly be done so on the eventual `wait_for_termination()` by drops or timeouts.
///
/// Lastly, scheduler can finally be _retired_ to be ready for thread termination due to various
/// reasons like [`UsageQueueLoader`] being overgrown or many idling schedulers in the pool, in
/// addition to the obvious reason of aborted scheduler.
///
/// ### Life cycle and ownership movement across crates of a particular scheduler
///
/// ```mermaid
/// stateDiagram-v2
///     [*] --> Active: Spawned (New bank by solReplayStage)
///     state solana-runtime {
///         state if_usable <<choice>>
///         Active --> if_usable: Returned (Bank-freezing by solReplayStage)
///         Active --> if_usable: Dropped (BankForks-pruning by solReplayStage)
///         Aborted --> if_usable: Dropped (BankForks-pruning by solReplayStage)
///         if_usable --> Pooled: IF !overgrown && !aborted
///         Active --> Aborted: Errored on TX execution
///         Aborted --> Stale: !Droppped after TIMEOUT_DURATION since taken
///         Active --> Stale: No new TX after TIMEOUT_DURATION since taken
///         Stale --> if_usable: Returned (Timeout-triggered by solScCleaner)
///         Pooled --> Active: Taken (New bank by solReplayStage)
///     }
///     state solana-unified-scheduler-pool {
///         Pooled --> Idle: !Taken after POOLING_DURATION
///         if_usable --> Trashed: IF overgrown || aborted
///         Idle --> Retired
///         Trashed --> Retired
///     }
///     Retired --> [*]: Terminated (by solScCleaner)
/// ```
#[derive(Debug)]
pub struct PooledScheduler<TH: TaskHandler> {
    inner: PooledSchedulerInner<Self, TH>,
    context: SchedulingContext,
}

#[derive(Debug)]
enum TaskCreator {
    ForBlockVerification {
        usage_queue_loader: UsageQueueLoader,
    },
    ForBlockProduction {
        banking_stage_helper: Arc<BankingStageHelper>,
    },
}

impl TaskCreator {
    fn usage_queue_loader(&self) -> &UsageQueueLoader {
        use TaskCreator::*;

        match self {
            ForBlockVerification { usage_queue_loader } => usage_queue_loader,
            ForBlockProduction {
                banking_stage_helper,
            } => &banking_stage_helper.usage_queue_loader,
        }
    }

    fn is_overgrown(&self, max_usage_queue_count: usize) -> bool {
        self.usage_queue_loader().count() > max_usage_queue_count
    }
}

#[derive(Debug)]
pub struct PooledSchedulerInner<S: SpawnableScheduler<TH>, TH: TaskHandler> {
    thread_manager: ThreadManager<S, TH>,
    task_creator: TaskCreator,
}

impl<S, TH> Drop for ThreadManager<S, TH>
where
    S: SpawnableScheduler<TH>,
    TH: TaskHandler,
{
    fn drop(&mut self) {
        trace!("ThreadManager::drop() is called...");

        if self.are_threads_joined() {
            return;
        }
        // If on-stack ThreadManager is being dropped abruptly while panicking, it's likely
        // ::into_inner() isn't called, which is a critical runtime invariant for the following
        // thread shutdown. Also, the state could be corrupt in other ways too, so just skip it
        // altogether.
        if thread::panicking() {
            error!(
                "ThreadManager::drop(): scheduler_id: {} skipping due to already panicking...",
                self.scheduler_id,
            );
            return;
        }

        // assert that this is called after ::into_inner()
        assert_matches!(self.session_result_with_timings, None);

        // Ensure to initiate thread shutdown via disconnected new_task_receiver by replacing the
        // current new_task_sender with a random one...
        self.disconnect_new_task_sender();

        self.ensure_join_threads(true);
        assert_matches!(self.session_result_with_timings, Some((Ok(_), _)));
    }
}

impl<S, TH> PooledSchedulerInner<S, TH>
where
    S: SpawnableScheduler<TH>,
    TH: TaskHandler,
{
    fn is_aborted(&self) -> bool {
        // Schedulers can be regarded as being _trashed_ (thereby will be cleaned up later), if
        // threads are joined. Remember that unified scheduler _doesn't normally join threads_ even
        // across different sessions (i.e. different banks) to avoid thread recreation overhead.
        //
        // These unusual thread joining happens after the blocked thread (= the replay stage)'s
        // detection of aborted scheduler thread, which can be interpreted as an immediate signal
        // about the existence of the transaction error.
        //
        // Note that this detection is done internally every time scheduler operations are run
        // (send_task() and end_session(); or schedule_execution() and wait_for_termination() in
        // terms of InstalledScheduler). So, it's ensured that the detection is done at least once
        // for any scheduler which is taken out of the pool.
        //
        // Thus, any transaction errors are always handled without loss of information and
        // the aborted scheduler itself will always be handled as _trashed_ before returning the
        // scheduler to the pool, considering is_aborted() is checked via is_trashed() immediately
        // before that.
        self.thread_manager.are_threads_joined()
    }
}

// This type manages the OS threads for scheduling and executing transactions. The term
// `session` is consistently used to mean a group of Tasks scoped under a single SchedulingContext.
// This is equivalent to a particular bank for block verification. However, new terms is introduced
// here to mean some continuous time over multiple continuous banks/slots for the block production,
// which is planned to be implemented in the future.
#[derive(Debug)]
struct ThreadManager<S: SpawnableScheduler<TH>, TH: TaskHandler> {
    scheduler_id: SchedulerId,
    pool: Arc<SchedulerPool<S, TH>>,
    new_task_sender: Arc<Sender<NewTaskPayload>>,
    new_task_receiver: Option<Receiver<NewTaskPayload>>,
    session_result_sender: Sender<ResultWithTimings>,
    session_result_receiver: Receiver<ResultWithTimings>,
    session_result_with_timings: Option<ResultWithTimings>,
    scheduler_thread: Option<JoinHandle<()>>,
    handler_threads: Vec<JoinHandle<()>>,
}

struct HandlerPanicked;
type HandlerResult = std::result::Result<Box<ExecutedTask>, HandlerPanicked>;

impl<S: SpawnableScheduler<TH>, TH: TaskHandler> ThreadManager<S, TH> {
    fn new(pool: Arc<SchedulerPool<S, TH>>) -> Self {
        let (new_task_sender, new_task_receiver) = crossbeam_channel::unbounded();
        let (session_result_sender, session_result_receiver) = crossbeam_channel::unbounded();

        Self {
            scheduler_id: pool.new_scheduler_id(),
            pool,
            new_task_sender: Arc::new(new_task_sender),
            new_task_receiver: Some(new_task_receiver),
            session_result_sender,
            session_result_receiver,
            session_result_with_timings: None,
            scheduler_thread: None,
            handler_threads: vec![],
        }
    }

    fn execute_task_with_handler(
        scheduling_context: &SchedulingContext,
        executed_task: &mut Box<ExecutedTask>,
        handler_context: &HandlerContext,
    ) {
        debug!("handling task at {:?}", thread::current());
        TH::handle(
            &mut executed_task.result_with_timings.0,
            &mut executed_task.result_with_timings.1,
            scheduling_context,
            &executed_task.task,
            handler_context,
        );
    }

    fn max_running_task_count(mode: SchedulingMode, thread_count: usize) -> Option<usize> {
        match mode {
            BlockVerification => {
                // Unlike block production, there is no agony for block verification with regards
                // to max_running_task_count. Its responsibility is to execute all transactions by
                // _the pre-determined order_ and no reprioritization or interruption whatsoever.
                // So, just specify no limit and buffer everything as much as possible at the
                // runnable task channel.
                None
            }
            BlockProduction => {
                // Unlike block verification, it's desired for block production to be safely
                // interrupted as soon as possible after session is ending. Thus, don't take
                // unbounded number of non-conflicting tasks out of SchedulingStateMachine, which
                // all needs to be descheduled before finishing session.
                //
                // That said, max_running_task_count shouldn't naively be matched to
                // thread_count (i.e. the number of handler threads). Actually, it should account
                // for some extra queue depth to avoid depletions at the runnable task channel.
                // Otherwise, handler thread could be busy-looping at best or stalled on syscall at
                // worst for the next runnable task to be scheduled by the scheduler thread even
                // though there are actually more runnable tasks at hand in fact. That would
                // significantly hurt concurrency, and eventually throughput. While throughput
                // isn't the primary design target (= low latency) of unified scheduler, this
                // warrants some compromise here. Note that increasing the buffering at crossbeam
                // channels hampers timing sensitivity of task reprioritization on higher-paying
                // transaction arrival at the middle of slot, which is selling point of unified
                // scheduler to recite. This is because there is no efficient way to selectively
                // remove messages from them. Put differently, sent tasks aren't interruptible.
                //
                // So, all in all, we need to strike some nuanced balance here. Currently, this has
                // not rigidly been tested yet; but capping to 2x of handler thread should be
                // enough, because unified scheduler is latency optimized... This means each thread
                // has extra pseudo task queue entry.
                const MAX_RUNNING_TASK_COUNT_FACTOR: usize = 2;

                Some(
                    thread_count
                        .checked_mul(MAX_RUNNING_TASK_COUNT_FACTOR)
                        .unwrap(),
                )
            }
        }
    }

    fn can_receive_unblocked_task(
        session_ending: bool,
        mode: SchedulingMode,
        state_machine: &SchedulingStateMachine,
    ) -> bool {
        match mode {
            BlockVerification => {
                // Always take as much as possible out of SchedulingStateMachine to avoid crossbeam
                // channel internal message buffering depletion with much relaxed condition than
                // block production.
                state_machine.has_unblocked_task()
            }
            BlockProduction => {
                // Much like max_running_task_count() reasonings, stop taking runnable and
                // unblocked tasks out of SchedulingStateMachine as soon as session is ending.
                !session_ending && state_machine.has_runnable_task()
            }
        }
    }

    fn can_finish_session(
        session_ending: bool,
        mode: SchedulingMode,
        state_machine: &SchedulingStateMachine,
    ) -> bool {
        match mode {
            BlockVerification => {
                // It's needed to wait to execute all active tasks without any short-circuiting,
                // even if the session has been signalled for ending; otherwise verification
                // outcome could differ.
                session_ending && state_machine.has_no_active_task()
            }
            BlockProduction => {
                // No need to wait to execute all active tasks unlike block verification. Just wind
                // down all tasks which has already been passed down to handler threads.
                session_ending && state_machine.has_no_running_task()
            }
        }
    }

    /// Returns `true` if the caller should abort.
    #[must_use]
    fn abort_or_accumulate_result_with_timings(
        mode: SchedulingMode,
        (result, timings): &mut ResultWithTimings,
        executed_task: Box<ExecutedTask>,
        state_machine: &mut SchedulingStateMachine,
        session_ending: &mut bool,
        handler_context: &HandlerContext,
    ) -> bool {
        sleepless_testing::at(CheckPoint::TaskAccumulated(
            executed_task.task.task_index(),
            &executed_task.result_with_timings.0,
        ));
        timings.accumulate(&executed_task.result_with_timings.1);

        match mode {
            BlockVerification => match executed_task.result_with_timings.0 {
                Ok(()) => {
                    // The most normal case
                    false
                }
                // This should never be observed because the scheduler thread makes all running
                // tasks are conflict-free
                Err(TransactionError::AccountInUse)
                // These should have been validated by blockstore by now
                | Err(TransactionError::AccountLoadedTwice)
                | Err(TransactionError::TooManyAccountLocks)
                // Block verification should never see this:
                | Err(TransactionError::CommitCancelled) => {
                    unreachable!()
                }
                Err(error) => {
                    error!("error is detected while accumulating....: {error:?}");
                    *result = Err(error);
                    true
                }
            },
            BlockProduction => {
                match executed_task.result_with_timings.0 {
                    Ok(()) => {
                        // The most normal case
                    }
                    Err(TransactionError::CommitCancelled)
                    | Err(TransactionError::WouldExceedMaxBlockCostLimit)
                    | Err(TransactionError::WouldExceedMaxVoteCostLimit)
                    | Err(TransactionError::WouldExceedMaxAccountCostLimit)
                    | Err(TransactionError::WouldExceedAccountDataBlockLimit) => {
                        // Treat these errors as indication of block full signal while retrying the
                        // task at the same time.
                        Self::rebuffer_task_for_next_session(
                            executed_task,
                            state_machine,
                            session_ending,
                            handler_context,
                        );
                    }
                    // This should never be observed because the scheduler thread makes all running
                    // tasks are conflict-free; Furthermore, block producing scheduler should be
                    // prepared for the probable presence of an independent banking thread (like
                    // the jito thread). This is addressed by the TaskHandler::handle().
                    Err(TransactionError::AccountInUse)
                    // These should have been validated by banking_packet_handler by now
                    | Err(TransactionError::AccountLoadedTwice)
                    | Err(TransactionError::TooManyAccountLocks) => {
                        unreachable!();
                    }
                    Err(ref error) => {
                        // The other errors; just discard tasks. These are permanently
                        // not-committable worthless tasks.
                        debug!("error is detected while accumulating....: {error:?}");
                    }
                };
                // Don't abort at all in block production unlike block verification
                false
            }
        }
    }

    fn rebuffer_task_for_next_session(
        executed_task: Box<ExecutedTask>,
        state_machine: &mut SchedulingStateMachine,
        session_ending: &mut bool,
        handler_context: &HandlerContext,
    ) {
        let task = handler_context
            .banking_stage_helper()
            .recreate_task(executed_task);
        state_machine.buffer_task(task);

        // Now, new session is desired, start session_ending.
        sleepless_testing::at(CheckPoint::SessionEnding);
        *session_ending = true;
    }

    fn take_session_result_with_timings(&mut self) -> ResultWithTimings {
        self.session_result_with_timings.take().unwrap()
    }

    fn put_session_result_with_timings(&mut self, result_with_timings: ResultWithTimings) {
        assert_matches!(
            self.session_result_with_timings
                .replace(result_with_timings),
            None
        );
    }

    // This method must take same set of session-related arguments as start_session() to avoid
    // unneeded channel operations to minimize overhead. Starting threads incurs a very high cost
    // already... Also, pre-creating threads isn't desirable as well to avoid `Option`-ed types
    // for type safety.
    fn start_threads(
        &mut self,
        context: SchedulingContext,
        mut result_with_timings: ResultWithTimings,
        handler_context: HandlerContext,
    ) {
        let scheduling_mode = context.mode();
        let mut current_slot = context.slot();
        let (mut is_finished, mut session_ending) = match scheduling_mode {
            BlockVerification => (false, false),
            BlockProduction => {
                assert!(context.is_preallocated());
                (true, true)
            }
        };

        // Firstly, setup bi-directional messaging between the scheduler and handlers to pass
        // around tasks, by creating 2 channels (one for to-be-handled tasks from the scheduler to
        // the handlers and the other for finished tasks from the handlers to the scheduler).
        // Furthermore, this pair of channels is duplicated to work as a primitive 2-level priority
        // queue, totalling 4 channels. Note that the two scheduler-to-handler channels are managed
        // behind chained_channel to avoid race conditions relating to contexts.
        //
        // This quasi-priority-queue arrangement is desired as an optimization to prioritize
        // blocked tasks.
        //
        // As a quick background, SchedulingStateMachine doesn't throttle runnable tasks at all.
        // Thus, it's likely for to-be-handled tasks to be stalled for extended duration due to
        // excessive buffering (commonly known as buffer bloat). Normally, this buffering isn't
        // problematic and actually intentional to fully saturate all the handler threads.
        //
        // However, there's one caveat: task dependencies. It can be hinted with tasks being
        // blocked, that there could be more similarly-blocked tasks in the future. Empirically,
        // clearing these linearized long runs of blocking tasks out of the buffer is delaying bank
        // freezing while only using 1 handler thread or two near the end of slot, deteriorating
        // the overall concurrency.
        //
        // To alleviate the situation, blocked tasks are exchanged via independent communication
        // pathway as a heuristic for expedite processing. Without prioritization of these tasks,
        // progression of clearing these runs would be severely hampered due to interleaved
        // not-blocked tasks (called _idle_ here; typically, voting transactions) in the single
        // buffer.
        //
        // Concurrent priority queue isn't used to avoid penalized throughput due to higher
        // overhead than crossbeam channel, even considering the doubled processing of the
        // crossbeam channel. Fortunately, just 2-level prioritization is enough. Also, sticking to
        // crossbeam was convenient and there was no popular and promising crate for concurrent
        // priority queue as of writing.
        //
        // It's generally harmless for the blocked task buffer to be flooded, stalling the idle
        // tasks completely. Firstly, it's unlikely without malice, considering all blocked tasks
        // must have independently been blocked for each isolated linearized runs. That's because
        // all to-be-handled tasks of the blocked and idle buffers must not be conflicting with
        // each other by definition. Furthermore, handler threads would still be saturated to
        // maximum even under such a block-verification situation, meaning no remotely-controlled
        // performance degradation.
        //
        // Overall, while this is merely a heuristic, it's effective and adaptive while not
        // vulnerable, merely reusing existing information without any additional runtime cost.
        //
        // One known caveat, though, is that this heuristic is employed under a sub-optimal
        // setting, considering scheduling is done in real-time. Namely, prioritization enforcement
        // isn't immediate, in a sense that the first task of a long run is buried in the middle of
        // a large idle task buffer. Prioritization of such a run will be realized only after the
        // first task is handled with the priority of an idle task. To overcome this, some kind of
        // re-prioritization or look-ahead scheduling mechanism would be needed. However, both
        // isn't implemented. The former is due to complex implementation and the later is due to
        // delayed (NOT real-time) processing, which is against the unified scheduler design goal.
        //
        // Alternatively, more faithful prioritization can be realized by checking blocking
        // statuses of all addresses immediately before sending to the handlers. This would prevent
        // false negatives of the heuristics approach (i.e. the last task of a run doesn't need to
        // be handled with the higher priority). Note that this is the only improvement, compared
        // to the heuristics. That's because this underlying information asymmetry between the 2
        // approaches doesn't exist for all other cases, assuming no look-ahead: idle tasks are
        // always unblocked by definition, and other blocked tasks should always be calculated as
        // blocked by the very existence of the last blocked task.
        //
        // The faithful approach incurs a considerable overhead: O(N), where N is the number of
        // locked addresses in a task, adding to the current bare-minimum complexity of O(2*N) for
        // both scheduling and descheduling. This means 1.5x increase. Furthermore, this doesn't
        // nicely work in practice with a real-time streamed scheduler. That's because these
        // linearized runs could be intermittent in the view with little or no look-back, albeit
        // actually forming a far more longer runs in longer time span. These access patterns are
        // very common, considering existence of well-known hot accounts.
        //
        // Thus, intentionally allowing these false-positives by the heuristic approach is actually
        // helping to extend the logical prioritization session for the invisible longer runs, as
        // long as the last task of the current run is being handled by the handlers, hoping yet
        // another blocking new task is arriving to finalize the tentatively extended
        // prioritization further. Consequently, this also contributes to alleviate the known
        // heuristic's caveat for the first task of linearized runs, which is described above.
        let (mut runnable_task_sender, runnable_task_receiver) =
            chained_channel::unbounded::<Task, SchedulingContext>(context);
        // Create two handler-to-scheduler channels to prioritize the finishing of blocked tasks,
        // because it is more likely that a blocked task will have more blocked tasks behind it,
        // which should be scheduled while minimizing the delay to clear buffered linearized runs
        // as fast as possible.
        let (finished_blocked_task_sender, finished_blocked_task_receiver) =
            crossbeam_channel::unbounded::<HandlerResult>();
        let (finished_idle_task_sender, finished_idle_task_receiver) =
            crossbeam_channel::unbounded::<HandlerResult>();

        assert_matches!(self.session_result_with_timings, None);

        // High-level flow of new tasks:
        // 1. the replay stage thread send a new task.
        // 2. the scheduler thread accepts the task.
        // 3. the scheduler thread dispatches the task after proper locking.
        // 4. the handler thread processes the dispatched task.
        // 5. the handler thread reply back to the scheduler thread as an executed task.
        // 6. the scheduler thread post-processes the executed task.
        let scheduler_main_loop = {
            let handler_context = handler_context.clone();
            let session_result_sender = self.session_result_sender.clone();
            // Taking new_task_receiver here is important to ensure there's a single receiver. In
            // this way, the replay stage will get .send() failures reliably, after this scheduler
            // thread died along with the single receiver.
            let new_task_receiver = self
                .new_task_receiver
                .take()
                .expect("no 2nd start_threads()");

            let mut session_resetting = false;

            // Now, this is the main loop for the scheduler thread, which is a special beast.
            //
            // That's because it could be the most notable bottleneck of throughput in the future
            // when there are ~100 handler threads. Unified scheduler's overall throughput is
            // largely dependant on its ultra-low latency characteristic, which is the most
            // important design goal of the scheduler in order to reduce the transaction
            // confirmation latency for end users.
            //
            // Firstly, the scheduler thread must handle incoming messages from thread(s) owned by
            // the replay stage or the banking stage. It also must handle incoming messages from
            // the multi-threaded handlers. This heavily-multi-threaded whole processing load must
            // be coped just with the single-threaded scheduler, to attain ideal cpu cache
            // friendliness and main memory bandwidth saturation with its shared-nothing
            // single-threaded account locking implementation. In other words, the per-task
            // processing efficiency of the main loop codifies the upper bound of horizontal
            // scalability of the unified scheduler.
            //
            // Moreover, the scheduler is designed to handle tasks without batching at all in the
            // pursuit of saturating all of the handler threads with maximally-fine-grained
            // concurrency density for throughput as the second design goal. This design goal
            // relies on the assumption that there's no considerable penalty arising from the
            // unbatched manner of processing.
            //
            // Note that this assumption isn't true as of writing. The current code path
            // underneath execute_batch() isn't optimized for unified scheduler's load pattern (ie.
            // batches just with a single transaction) at all. This will be addressed in the
            // future.
            //
            // These two key elements of the design philosophy lead to the rather unforgiving
            // implementation burden: Degraded performance would acutely manifest from an even tiny
            // amount of individual cpu-bound processing delay in the scheduler thread, like when
            // dispatching the next conflicting task after receiving the previous finished one from
            // the handler.
            //
            // Thus, it's fatal for unified scheduler's advertised superiority to squeeze every cpu
            // cycles out of the scheduler thread. Thus, any kinds of unessential overhead sources
            // like syscalls, VDSO, and even memory (de)allocation should be avoided at all costs
            // by design or by means of offloading at the last resort.
            move || {
                let (do_now, dont_now) = (&disconnected::<()>(), &never::<()>());
                let dummy_receiver = |trigger| {
                    if trigger {
                        do_now
                    } else {
                        dont_now
                    }
                };

                let mut state_machine = unsafe {
                    SchedulingStateMachine::exclusively_initialize_current_thread_for_scheduling(
                        Self::max_running_task_count(scheduling_mode, handler_context.thread_count),
                    )
                };

                // The following loop maintains and updates ResultWithTimings as its
                // externally-provided mutable state for each session in this way:
                //
                // 1. Initial result_with_timing is propagated implicitly by the moved variable.
                // 2. Subsequent result_with_timings are propagated explicitly from
                //    the new_task_receiver.recv() invocation located at the end of loop.
                'nonaborted_main_loop: loop {
                    while !is_finished {
                        // ALL recv selectors are eager-evaluated ALWAYS by current crossbeam impl,
                        // which isn't great and is inconsistent with `if`s in the Rust's match
                        // arm. So, eagerly binding the result to a variable unconditionally here
                        // makes no perf. difference...
                        let dummy_unblocked_task_receiver =
                            dummy_receiver(Self::can_receive_unblocked_task(
                                session_ending,
                                scheduling_mode,
                                &state_machine,
                            ));

                        // There's something special called dummy_unblocked_task_receiver here.
                        // This odd pattern was needed to react to newly unblocked tasks from
                        // _not-crossbeam-channel_ event sources, precisely at the specified
                        // precedence among other selectors, while delegating the control flow to
                        // select_biased!.
                        //
                        // In this way, hot looping is avoided and overall control flow is much
                        // consistent. Note that unified scheduler will go
                        // into busy looping to seek lowest latency eventually. However, not now,
                        // to measure _actual_ cpu usage easily with the select approach.
                        select_biased! {
                            recv(finished_blocked_task_receiver) -> receiver_result => {
                                let Ok(handler_result) = receiver_result else {
                                    assert_matches!(scheduling_mode, BlockProduction);
                                    break 'nonaborted_main_loop;
                                };
                                let Ok(executed_task) = handler_result else {
                                    break 'nonaborted_main_loop;
                                };
                                state_machine.deschedule_task(&executed_task.task);

                                if Self::abort_or_accumulate_result_with_timings(
                                    scheduling_mode,
                                    &mut result_with_timings,
                                    executed_task,
                                    &mut state_machine,
                                    &mut session_ending,
                                    &handler_context,
                                ) {
                                    break 'nonaborted_main_loop;
                                }
                            },
                            recv(dummy_unblocked_task_receiver) -> dummy => {
                                assert_matches!(dummy, Err(RecvError));

                                let task = state_machine
                                    .schedule_next_unblocked_task()
                                    .expect("unblocked task");
                                runnable_task_sender.send_payload(task).unwrap();
                            },
                            recv(new_task_receiver) -> message => {
                                assert!(scheduling_mode == BlockProduction || !session_ending);

                                match message {
                                    Ok(NewTaskPayload::Payload(task)) => {
                                        let task_index = task.task_index();
                                        sleepless_testing::at(CheckPoint::NewTask(task_index));

                                        if let Some(task) = state_machine.schedule_or_buffer_task(task, session_ending) {
                                            runnable_task_sender.send_aux_payload(task).unwrap();
                                        } else {
                                            sleepless_testing::at(CheckPoint::BufferedTask(task_index));
                                        }
                                    }
                                    Ok(NewTaskPayload::CloseSubchannel) => {
                                        sleepless_testing::at(CheckPoint::SessionEnding);
                                        session_ending = true;
                                    }
                                    Ok(NewTaskPayload::OpenSubchannel(_) | NewTaskPayload::UnpauseOpenedSubchannel) =>
                                        unreachable!(),
                                    Ok(NewTaskPayload::Disconnect) | Err(RecvError) => {
                                        // Mostly likely is that this scheduler is dropped for pruned blocks of
                                        // abandoned forks...
                                        // This short-circuiting is tested with test_scheduler_drop_short_circuiting.
                                        break 'nonaborted_main_loop;
                                    }
                                    Ok(NewTaskPayload::Reset) => {
                                        assert_matches!(scheduling_mode, BlockProduction);
                                        sleepless_testing::at(CheckPoint::SessionEnding);
                                        session_ending = true;
                                        session_resetting = true;
                                    }
                                }
                            },
                            recv(finished_idle_task_receiver) -> receiver_result => {
                                // finished_idle_task_sender won't be disconnected
                                // unlike finished_blocked_task_sender???
                                let handler_result = receiver_result.expect("alive handler");
                                let Ok(executed_task) = handler_result else {
                                    break 'nonaborted_main_loop;
                                };
                                state_machine.deschedule_task(&executed_task.task);

                                if Self::abort_or_accumulate_result_with_timings(
                                    scheduling_mode,
                                    &mut result_with_timings,
                                    executed_task,
                                    &mut state_machine,
                                    &mut session_ending,
                                    &handler_context,
                                ) {
                                    break 'nonaborted_main_loop;
                                }
                            },
                        };

                        is_finished = Self::can_finish_session(
                            session_ending,
                            scheduling_mode,
                            &state_machine,
                        );
                    }
                    assert!(mem::replace(&mut is_finished, false));

                    sleepless_testing::at(CheckPoint::SessionFinished(current_slot));
                    // Finalize the current session after asserting it's explicitly requested so.
                    // Send result first because this is blocking the replay code-path.
                    session_result_sender
                        .send(result_with_timings)
                        .expect("always outlived receiver");
                    if matches!(scheduling_mode, BlockVerification) {
                        state_machine.reinitialize();
                    }
                    assert!(mem::replace(&mut session_ending, false));

                    // This variable is hoisted from OpenSubchannel match arm to pass the rustc
                    // borrow checker because it can't tell the control-flow diverging
                    // UnpauseOpenedSubchannel won't be used by itself, which would leave
                    // `result_with_timings` uninitialized after sending it via
                    // session_result_sender just above
                    let mut new_result_with_timings = initialized_result_with_timings();

                    loop {
                        if session_resetting {
                            assert_matches!(scheduling_mode, BlockProduction);
                            while let Some(task) = state_machine.schedule_next_unblocked_task() {
                                state_machine.deschedule_task(&task);
                                drop(task);
                            }
                            // should call state_machine.reinitialize()???
                            session_resetting = false;
                        }
                        // Prepare for the new session.
                        match new_task_receiver.recv() {
                            Ok(NewTaskPayload::Payload(task)) => {
                                sleepless_testing::at(CheckPoint::NewBufferedTask(
                                    task.task_index(),
                                ));
                                assert_matches!(scheduling_mode, BlockProduction);
                                state_machine.buffer_task(task);
                            }
                            Ok(NewTaskPayload::OpenSubchannel(context_and_result_with_timings)) => {
                                let new_context;
                                (new_context, new_result_with_timings) =
                                    *context_and_result_with_timings;
                                // We just received subsequent (= not initial) session and about to
                                // enter into the preceding `while(!is_finished) {...}` loop again.
                                // Before that, propagate new SchedulingContext to handler threads
                                assert_eq!(scheduling_mode, new_context.mode());
                                assert!(!new_context.is_preallocated());
                                current_slot = new_context.slot();
                                runnable_task_sender
                                    .send_chained_channel(
                                        &new_context,
                                        handler_context.thread_count,
                                    )
                                    .unwrap();
                                // As for block production, poh isn't guaranteed to be updated to
                                // the new BankWithScheduler. So, only break from this loop for
                                // block verification.
                                if matches!(scheduling_mode, BlockVerification) {
                                    break;
                                }
                            }
                            Ok(NewTaskPayload::UnpauseOpenedSubchannel) => {
                                assert_matches!(scheduling_mode, BlockProduction);
                                // poh update is guaranteed now; time to crunch on tasks!
                                break;
                            }
                            Ok(NewTaskPayload::CloseSubchannel) => {
                                assert_matches!(scheduling_mode, BlockProduction);
                                // This match arm can be hit if context.is_preallocated()
                                info!("ignoring duplicate CloseSubchannel...");
                            }
                            Ok(NewTaskPayload::Disconnect) | Err(_) => {
                                // This unusual condition must be triggered by ThreadManager::drop().
                                // Initialize result_with_timings with a harmless value...
                                result_with_timings = initialized_result_with_timings();
                                break 'nonaborted_main_loop;
                            }
                            Ok(NewTaskPayload::Reset) => {
                                assert_matches!(scheduling_mode, BlockProduction);
                                session_resetting = true;
                            }
                        }
                    }
                    result_with_timings = new_result_with_timings;
                }

                // There are several code-path reaching here out of the preceding unconditional
                // `loop { ... }` by the use of `break 'nonaborted_main_loop;`. This scheduler
                // thread will now initiate the termination process, indicating an abnormal abortion,
                // in order to be handled gracefully by other threads.

                // Firstly, send result_with_timings as-is, because it's expected for us to put the
                // last result_with_timings into the channel without exception. Usually,
                // result_with_timings will contain the Err variant at this point, indicating the
                // occurrence of transaction error.
                session_result_sender
                    .send(result_with_timings)
                    .expect("always outlived receiver");

                // Next, drop `new_task_receiver`. After that, the paired singleton
                // `new_task_sender` will start to error when called by external threads, resulting
                // in propagation of thread abortion to the external threads.
                drop(new_task_receiver);

                // We will now exit this thread finally... Good bye.
                sleepless_testing::at(CheckPoint::SchedulerThreadAborted);
            }
        };

        let handler_main_loop = || {
            let mut handler_context = handler_context.clone();
            let mut runnable_task_receiver = runnable_task_receiver.clone();
            let finished_blocked_task_sender = finished_blocked_task_sender.clone();
            let finished_idle_task_sender = finished_idle_task_sender.clone();

            // The following loop maintains and updates SchedulingContext as its
            // externally-provided state for each session in this way:
            //
            // 1. Initial context is propagated implicitly by the moved runnable_task_receiver,
            //    which is clone()-d just above for this particular thread.
            // 2. Subsequent contexts are propagated explicitly inside `.after_select()` as part of
            //    `select_biased!`, which are sent from `.send_chained_channel()` in the scheduler
            //    thread for all-but-initial sessions.
            move || {
                loop {
                    let (task, sender) = select_biased! {
                        recv(runnable_task_receiver.for_select()) -> message => {
                            let Ok(message) = message else {
                                break;
                            };
                            if let Some(task) = runnable_task_receiver.after_select(message) {
                                (task, &finished_blocked_task_sender)
                            } else {
                                continue;
                            }
                        },
                        recv(runnable_task_receiver.aux_for_select()) -> task => {
                            if let Ok(task) = task {
                                (task, &finished_idle_task_sender)
                            } else {
                                runnable_task_receiver.never_receive_from_aux();
                                continue;
                            }
                        },
                        recv(handler_context.banking_packet_receiver) -> banking_packet => {
                            let HandlerContext {banking_packet_handler, banking_stage_helper, ..} = &mut handler_context;
                            let banking_stage_helper = banking_stage_helper.as_ref().unwrap();

                            // See solana_core::banking_stage::unified_scheduler module doc as to
                            // justification of this additional work in the handler thread.
                            let Ok(banking_packet) = banking_packet else {
                                info!("disconnected banking_packet_receiver");
                                banking_stage_helper.signal_disconnection();
                                break;
                            };
                            if let Err(SchedulerAborted) = banking_packet_handler(banking_stage_helper, banking_packet) {
                                info!("dead new_task_sender");
                                break;
                            }
                            continue;
                        },
                    };
                    defer! {
                        if !thread::panicking() {
                            return;
                        }

                        // The scheduler thread can't detect panics in handler threads with
                        // disconnected channel errors, unless all of them has died. So, send an
                        // explicit Err promptly.
                        let current_thread = thread::current();
                        error!("handler thread is panicking: {:?}", current_thread);
                        if sender.send(Err(HandlerPanicked)).is_ok() {
                            info!("notified a panic from {:?}", current_thread);
                        } else {
                            // It seems that the scheduler thread has been aborted already...
                            warn!("failed to notify a panic from {:?}", current_thread);
                        }
                    }
                    let mut task = ExecutedTask::new_boxed(task);
                    Self::execute_task_with_handler(
                        runnable_task_receiver.context(),
                        &mut task,
                        &handler_context,
                    );
                    if sender.send(Ok(task)).is_err() {
                        warn!("handler_thread: scheduler thread aborted...");
                        break;
                    }
                }
            }
        };

        let mode_char = match scheduling_mode {
            BlockVerification => 'V',
            BlockProduction => 'P',
        };

        self.scheduler_thread = Some(
            thread::Builder::new()
                .name(format!("solSchedule{mode_char}"))
                .spawn_tracked(scheduler_main_loop)
                .unwrap(),
        );

        self.handler_threads = (0..handler_context.thread_count)
            .map({
                |thx| {
                    thread::Builder::new()
                        .name(format!("solScHandle{mode_char}{:02}", thx))
                        .spawn_tracked(handler_main_loop())
                        .unwrap()
                }
            })
            .collect();
    }

    fn send_task(&self, task: Task) -> ScheduleResult {
        debug!("send_task()");
        self.new_task_sender
            .send(NewTaskPayload::Payload(task))
            .map_err(|_| SchedulerAborted)
    }

    fn ensure_join_threads(&mut self, should_receive_session_result: bool) {
        trace!("ensure_join_threads() is called");

        fn join_with_panic_message(join_handle: JoinHandle<()>) -> thread::Result<()> {
            let thread = join_handle.thread().clone();
            join_handle.join().inspect_err(|e| {
                // Always needs to try both types for .downcast_ref(), according to
                // https://doc.rust-lang.org/1.78.0/std/macro.panic.html:
                //   a panic can be accessed as a &dyn Any + Send, which contains either a &str or
                //   String for regular panic!() invocations. (Whether a particular invocation
                //   contains the payload at type &str or String is unspecified and can change.)
                let panic_message = match (e.downcast_ref::<&str>(), e.downcast_ref::<String>()) {
                    (Some(&s), _) => s,
                    (_, Some(s)) => s,
                    (None, None) => "<No panic info>",
                };
                panic!("{} (From: {:?})", panic_message, thread);
            })
        }

        if let Some(scheduler_thread) = self.scheduler_thread.take() {
            for thread in self.handler_threads.drain(..) {
                debug!("joining...: {:?}", thread);
                () = join_with_panic_message(thread).unwrap();
            }
            () = join_with_panic_message(scheduler_thread).unwrap();

            if should_receive_session_result {
                let result_with_timings = self.session_result_receiver.recv().unwrap();
                debug!("ensure_join_threads(): err: {:?}", result_with_timings.0);
                self.put_session_result_with_timings(result_with_timings);
            }
        } else {
            warn!("ensure_join_threads(): skipping; already joined...");
        };
    }

    fn ensure_join_threads_after_abort(&mut self, should_receive_aborted_session_result: bool) {
        self.ensure_join_threads(should_receive_aborted_session_result);
    }

    fn are_threads_joined(&self) -> bool {
        if self.scheduler_thread.is_none() {
            // Emptying handler_threads must be an atomic operation with scheduler_thread being
            // taken.
            assert!(self.handler_threads.is_empty());
            true
        } else {
            false
        }
    }

    fn end_session(&mut self) {
        self.do_end_session(false)
    }

    fn do_end_session(&mut self, nonblocking: bool) {
        if self.are_threads_joined() {
            assert!(self.session_result_with_timings.is_some());
            debug!("end_session(): skipping; already joined the aborted threads..");
            return;
        } else if self.session_result_with_timings.is_some() {
            debug!("end_session(): skipping; already result resides within thread manager..");
            return;
        }
        debug!(
            "end_session(): will end session at {:?}...",
            thread::current(),
        );

        let mut abort_detected = self
            .new_task_sender
            .send(NewTaskPayload::CloseSubchannel)
            .is_err();

        // In addition to the later session result receiving, also skip thread joining, which is
        // part of necessary bookkeeping on scheduler abortion, even if detected; Otherwise, we
        // could be dead-locked around poh, because we would technically wait on handler thread
        // before joining in _the poh thread_. Nonblocking session ending is guaranteed to be
        // followed by blocking session ending in the replay stage thread. The first nonblocking
        // session ending is special-cased only for block production poh. The second real session
        // ending will properly take care of all the skipped clean up.
        if nonblocking {
            return;
        }

        if abort_detected {
            self.ensure_join_threads_after_abort(true);
            return;
        }

        // Even if abort is detected, it's guaranteed that the scheduler thread puts the last
        // message into the session_result_sender before terminating.
        let result_with_timings = self.session_result_receiver.recv().unwrap();
        abort_detected = result_with_timings.0.is_err();
        self.put_session_result_with_timings(result_with_timings);
        if abort_detected {
            self.ensure_join_threads_after_abort(false);
        }
        debug!("end_session(): ended session at {:?}...", thread::current());
    }

    fn unpause_started_session(&self) {
        self.new_task_sender
            .send(NewTaskPayload::UnpauseOpenedSubchannel)
            .unwrap();
    }

    fn start_session(
        &mut self,
        context: SchedulingContext,
        result_with_timings: ResultWithTimings,
    ) {
        assert!(!self.are_threads_joined());
        assert_matches!(self.session_result_with_timings, None);
        self.new_task_sender
            .send(NewTaskPayload::OpenSubchannel(Box::new((
                context,
                result_with_timings,
            ))))
            .expect("no new session after aborted");
    }

    fn disconnect_new_task_sender(&mut self) {
        self.new_task_sender = Arc::new(crossbeam_channel::unbounded().0);
    }
}

pub trait SchedulerInner {
    fn id(&self) -> SchedulerId;
    fn is_trashed(&self) -> bool;
    fn is_overgrown(&self) -> bool;
    fn reset(&self);
    fn ensure_abort(&mut self);
}

pub trait SpawnableScheduler<TH: TaskHandler>: InstalledScheduler {
    type Inner: SchedulerInner + Debug + Send + Sync;

    fn into_inner(self) -> (ResultWithTimings, Self::Inner);

    fn from_inner(
        inner: Self::Inner,
        context: SchedulingContext,
        result_with_timings: ResultWithTimings,
    ) -> Self;

    fn spawn(
        pool: Arc<SchedulerPool<Self, TH>>,
        context: SchedulingContext,
        result_with_timings: ResultWithTimings,
    ) -> Self
    where
        Self: Sized;
}

impl<TH: TaskHandler> SpawnableScheduler<TH> for PooledScheduler<TH> {
    type Inner = PooledSchedulerInner<Self, TH>;

    fn into_inner(mut self) -> (ResultWithTimings, Self::Inner) {
        let result_with_timings = {
            let manager = &mut self.inner.thread_manager;
            manager.end_session();
            manager.take_session_result_with_timings()
        };
        (result_with_timings, self.inner)
    }

    fn from_inner(
        mut inner: Self::Inner,
        context: SchedulingContext,
        result_with_timings: ResultWithTimings,
    ) -> Self {
        inner
            .thread_manager
            .start_session(context.clone(), result_with_timings);
        Self { inner, context }
    }

    fn spawn(
        pool: Arc<SchedulerPool<Self, TH>>,
        context: SchedulingContext,
        result_with_timings: ResultWithTimings,
    ) -> Self {
        info!("spawning new scheduler for slot: {:?}", context.slot());
        let mut thread_manager = ThreadManager::new(pool.clone());
        let handler_context =
            pool.create_handler_context(context.mode(), &thread_manager.new_task_sender);
        let task_creator = handler_context.new_task_creator();
        thread_manager.start_threads(context.clone(), result_with_timings, handler_context);
        let inner = Self::Inner {
            thread_manager,
            task_creator,
        };
        Self { inner, context }
    }
}

#[derive(Debug)]
pub enum BankingStageStatus {
    Active,
    Inactive,
    Exited,
}

pub trait BankingStageMonitor: Send + Debug {
    fn status(&mut self) -> BankingStageStatus;
}

impl<TH: TaskHandler> InstalledScheduler for PooledScheduler<TH> {
    fn id(&self) -> SchedulerId {
        self.inner.id()
    }

    fn context(&self) -> &SchedulingContext {
        &self.context
    }

    fn schedule_execution(
        &self,
        transaction: RuntimeTransaction<SanitizedTransaction>,
        index: usize,
    ) -> ScheduleResult {
        //assert_matches!(self.context().mode(), BlockVerification);
        let task = SchedulingStateMachine::create_task(transaction, index, &mut |pubkey| {
            self.inner.task_creator.usage_queue_loader().load(pubkey)
        });
        self.inner.thread_manager.send_task(task)
    }

    fn recover_error_after_abort(&mut self) -> TransactionError {
        self.inner
            .thread_manager
            .ensure_join_threads_after_abort(true);
        self.inner
            .thread_manager
            .session_result_with_timings
            .as_mut()
            .unwrap()
            .0
            .clone()
            .unwrap_err()
    }

    fn wait_for_termination(
        self: Box<Self>,
        _is_dropped: bool,
    ) -> (ResultWithTimings, UninstalledSchedulerBox) {
        let (result_with_timings, uninstalled_scheduler) = self.into_inner();
        (result_with_timings, Box::new(uninstalled_scheduler))
    }

    fn pause_for_recent_blockhash(&mut self) {
        // This fn is called from poh thread for block production, while poh lock is held. So, we
        // can't wait for session ending here to avoid deadlock with handler threads, which also
        // try to lock the poh to commit transactions. Actually, just nonblocking signaling is
        // enough for block production unlike block verification.
        //
        // That's because the unified scheduler is the ultimate consumer of session ending signal
        // in block production, while a certain external system (= the replay stage) is the
        // ultimate consumer of session ending signal in block verification. In the later case, the
        // semantics of session ending should be defined from the external system's perspective;
        // i.e. the completion of all scheduled task inside the unified scheduler. So, it can't be
        // nonblocking there.
        let nonblocking = matches!(self.context().mode(), BlockProduction);
        self.inner.thread_manager.do_end_session(nonblocking);
    }

    fn unpause_after_taken(&self) {
        self.inner.thread_manager.unpause_started_session();
    }
}

impl<S, TH> SchedulerInner for PooledSchedulerInner<S, TH>
where
    S: SpawnableScheduler<TH>,
    TH: TaskHandler,
{
    fn id(&self) -> SchedulerId {
        self.thread_manager.scheduler_id
    }

    fn is_trashed(&self) -> bool {
        self.is_aborted() || self.is_overgrown()
    }

    fn is_overgrown(&self) -> bool {
        self.task_creator
            .is_overgrown(self.thread_manager.pool.max_usage_queue_count)
    }

    fn reset(&self) {
        if let Err(a) = self
            .thread_manager
            .new_task_sender
            .send(NewTaskPayload::Reset)
        {
            warn!("failed to send a reset due to error: {a:?}");
        }
    }

    fn ensure_abort(&mut self) {
        if self.thread_manager.are_threads_joined() {
            return;
        }
        self.thread_manager.disconnect_new_task_sender()
    }
}

impl<S, TH> UninstalledScheduler for PooledSchedulerInner<S, TH>
where
    S: SpawnableScheduler<TH, Inner = Self>,
    TH: TaskHandler,
{
    fn return_to_pool(self: Box<Self>) {
        self.thread_manager.pool.clone().return_scheduler(*self);
    }
}

#[cfg(test)]
mod tests {
    use {
        super::*,
        crate::sleepless_testing,
        assert_matches::assert_matches,
        solana_clock::{Slot, MAX_PROCESSING_AGE},
        solana_hash::Hash,
        solana_keypair::Keypair,
        solana_ledger::{
            blockstore::Blockstore,
            blockstore_processor::{TransactionStatusBatch, TransactionStatusMessage},
            create_new_tmp_ledger_auto_delete,
            leader_schedule_cache::LeaderScheduleCache,
        },
        solana_poh::poh_recorder::create_test_recorder_with_index_tracking,
        solana_pubkey::Pubkey,
        solana_runtime::{
            bank::Bank,
            bank_forks::BankForks,
            genesis_utils::{create_genesis_config, GenesisConfigInfo},
            installed_scheduler_pool::{
                BankWithScheduler, InstalledSchedulerPoolArc, SchedulingContext,
            },
            prioritization_fee_cache::PrioritizationFeeCache,
        },
        solana_system_transaction as system_transaction,
        solana_timings::ExecuteTimingType,
        solana_transaction::sanitized::SanitizedTransaction,
        solana_transaction_error::TransactionError,
        std::{
            num::Saturating,
            sync::{atomic::Ordering, Arc, RwLock},
            thread::JoinHandle,
        },
        test_case::test_matrix,
    };

    impl<S, TH> SchedulerPool<S, TH>
    where
        S: SpawnableScheduler<TH>,
        TH: TaskHandler,
    {
        fn do_new_for_verification(
            block_verification_handler_count: CountOrDefault,
            log_messages_bytes_limit: Option<usize>,
            transaction_status_sender: Option<TransactionStatusSender>,
            replay_vote_sender: Option<ReplayVoteSender>,
            prioritization_fee_cache: Arc<PrioritizationFeeCache>,
            pool_cleaner_interval: Duration,
            max_pooling_duration: Duration,
            max_usage_queue_count: usize,
            timeout_duration: Duration,
        ) -> Arc<Self> {
            Self::do_new(
                SupportedSchedulingMode::block_verification_only(),
                block_verification_handler_count,
                log_messages_bytes_limit,
                transaction_status_sender,
                replay_vote_sender,
                prioritization_fee_cache,
                pool_cleaner_interval,
                max_pooling_duration,
                max_usage_queue_count,
                timeout_duration,
            )
        }

        // This apparently-meaningless wrapper is handy, because some callers explicitly want
        // `dyn InstalledSchedulerPool` to be returned for type inference convenience.
        fn new_dyn_for_verification(
            block_verification_handler_count: CountOrDefault,
            log_messages_bytes_limit: Option<usize>,
            transaction_status_sender: Option<TransactionStatusSender>,
            replay_vote_sender: Option<ReplayVoteSender>,
            prioritization_fee_cache: Arc<PrioritizationFeeCache>,
        ) -> InstalledSchedulerPoolArc {
            Self::new(
                SupportedSchedulingMode::block_verification_only(),
                block_verification_handler_count,
                log_messages_bytes_limit,
                transaction_status_sender,
                replay_vote_sender,
                prioritization_fee_cache,
            )
        }
    }

    #[derive(Debug)]
    enum TestCheckPoint {
        BeforeNewTask,
        AfterNewBufferedTask,
        AfterBufferedTask,
        AfterTaskHandled,
        AfterTaskAccumulated,
        AfterSessionEnding,
        AfterSessionFinished,
        AfterSchedulerThreadAborted,
        BeforeIdleSchedulerCleaned,
        AfterIdleSchedulerCleaned,
        BeforeTrashedSchedulerCleaned,
        AfterTrashedSchedulerCleaned,
        BeforeTimeoutListenerTriggered,
        AfterTimeoutListenerTriggered,
        BeforeThreadManagerDrop,
        BeforeEndSession,
        AfterSession,
    }

    #[test]
    fn test_scheduler_pool_new() {
        solana_logger::setup();

        let ignored_prioritization_fee_cache = Arc::new(PrioritizationFeeCache::new(0u64));
        let pool = DefaultSchedulerPool::new_dyn_for_verification(
            None,
            None,
            None,
            None,
            ignored_prioritization_fee_cache,
        );

        // this indirectly proves that there should be circular link because there's only one Arc
        // at this moment now
        // the 2 weaks are for the weak_self field and the pool cleaner thread.
        assert_eq!((Arc::strong_count(&pool), Arc::weak_count(&pool)), (1, 2));
        let debug = format!("{pool:#?}");
        assert!(!debug.is_empty());
    }

    #[test]
    fn test_scheduler_spawn() {
        solana_logger::setup();

        let ignored_prioritization_fee_cache = Arc::new(PrioritizationFeeCache::new(0u64));
        let pool = DefaultSchedulerPool::new_dyn_for_verification(
            None,
            None,
            None,
            None,
            ignored_prioritization_fee_cache,
        );
        let bank = Arc::new(Bank::default_for_tests());
        let context = SchedulingContext::for_verification(bank);
        let scheduler = pool.take_scheduler(context).unwrap();

        let debug = format!("{scheduler:#?}");
        assert!(!debug.is_empty());
    }

    const SHORTENED_POOL_CLEANER_INTERVAL: Duration = Duration::from_millis(1);
    const SHORTENED_MAX_POOLING_DURATION: Duration = Duration::from_millis(100);

    #[test]
    fn test_scheduler_drop_idle() {
        solana_logger::setup();

        let _progress = sleepless_testing::setup(&[
            &TestCheckPoint::BeforeIdleSchedulerCleaned,
            &CheckPoint::IdleSchedulerCleaned(0),
            &CheckPoint::IdleSchedulerCleaned(1),
            &TestCheckPoint::AfterIdleSchedulerCleaned,
        ]);

        let ignored_prioritization_fee_cache = Arc::new(PrioritizationFeeCache::new(0u64));
        let pool_raw = DefaultSchedulerPool::do_new_for_verification(
            None,
            None,
            None,
            None,
            ignored_prioritization_fee_cache,
            SHORTENED_POOL_CLEANER_INTERVAL,
            SHORTENED_MAX_POOLING_DURATION,
            DEFAULT_MAX_USAGE_QUEUE_COUNT,
            DEFAULT_TIMEOUT_DURATION,
        );
        let pool = pool_raw.clone();
        let bank = Arc::new(Bank::default_for_tests());
        let context1 = SchedulingContext::for_verification(bank);
        let context2 = context1.clone();

        let old_scheduler = pool.do_take_scheduler(context1);
        let new_scheduler = pool.do_take_scheduler(context2);
        let new_scheduler_id = new_scheduler.id();
        Box::new(old_scheduler.into_inner().1).return_to_pool();

        // sleepless_testing can't be used; wait a bit here to see real progress of wall time...
        sleep(SHORTENED_MAX_POOLING_DURATION * 10);
        Box::new(new_scheduler.into_inner().1).return_to_pool();

        // Block solScCleaner until we see returned schedlers...
        assert_eq!(pool_raw.scheduler_inners.lock().unwrap().len(), 2);
        sleepless_testing::at(TestCheckPoint::BeforeIdleSchedulerCleaned);

        // See the old (= idle) scheduler gone only after solScCleaner did its job...
        sleepless_testing::at(&TestCheckPoint::AfterIdleSchedulerCleaned);

        // The following assertion is racy.
        //
        // We need to make sure new_scheduler isn't treated as idle up to now since being returned
        // to the pool after sleep(SHORTENED_MAX_POOLING_DURATION * 10).
        // Removing only old_scheduler is the expected behavior. So, make
        // SHORTENED_MAX_POOLING_DURATION rather long...
        assert_eq!(pool_raw.scheduler_inners.lock().unwrap().len(), 1);
        assert_eq!(
            pool_raw
                .scheduler_inners
                .lock()
                .unwrap()
                .first()
                .as_ref()
                .map(|(inner, _pooled_at)| inner.id())
                .unwrap(),
            new_scheduler_id
        );
    }

    #[test]
    fn test_scheduler_drop_overgrown() {
        solana_logger::setup();

        let _progress = sleepless_testing::setup(&[
            &TestCheckPoint::BeforeTrashedSchedulerCleaned,
            &CheckPoint::TrashedSchedulerCleaned(0),
            &CheckPoint::TrashedSchedulerCleaned(1),
            &TestCheckPoint::AfterTrashedSchedulerCleaned,
        ]);

        let ignored_prioritization_fee_cache = Arc::new(PrioritizationFeeCache::new(0u64));
        const REDUCED_MAX_USAGE_QUEUE_COUNT: usize = 1;
        let pool_raw = DefaultSchedulerPool::do_new_for_verification(
            None,
            None,
            None,
            None,
            ignored_prioritization_fee_cache,
            SHORTENED_POOL_CLEANER_INTERVAL,
            DEFAULT_MAX_POOLING_DURATION,
            REDUCED_MAX_USAGE_QUEUE_COUNT,
            DEFAULT_TIMEOUT_DURATION,
        );
        let pool = pool_raw.clone();
        let bank = Arc::new(Bank::default_for_tests());
        let context1 = SchedulingContext::for_verification(bank);
        let context2 = context1.clone();

        let small_scheduler = pool.do_take_scheduler(context1);
        let small_scheduler_id = small_scheduler.id();
        for _ in 0..REDUCED_MAX_USAGE_QUEUE_COUNT {
            small_scheduler
                .inner
                .task_creator
                .usage_queue_loader()
                .load(Pubkey::new_unique());
        }
        let big_scheduler = pool.do_take_scheduler(context2);
        for _ in 0..REDUCED_MAX_USAGE_QUEUE_COUNT + 1 {
            big_scheduler
                .inner
                .task_creator
                .usage_queue_loader()
                .load(Pubkey::new_unique());
        }

        assert_eq!(pool_raw.scheduler_inners.lock().unwrap().len(), 0);
        assert_eq!(pool_raw.trashed_scheduler_inners.lock().unwrap().len(), 0);
        Box::new(small_scheduler.into_inner().1).return_to_pool();
        Box::new(big_scheduler.into_inner().1).return_to_pool();

        // Block solScCleaner until we see trashed schedler...
        assert_eq!(pool_raw.scheduler_inners.lock().unwrap().len(), 1);
        assert_eq!(pool_raw.trashed_scheduler_inners.lock().unwrap().len(), 1);
        sleepless_testing::at(TestCheckPoint::BeforeTrashedSchedulerCleaned);

        // See the trashed scheduler gone only after solScCleaner did its job...
        sleepless_testing::at(&TestCheckPoint::AfterTrashedSchedulerCleaned);
        assert_eq!(pool_raw.scheduler_inners.lock().unwrap().len(), 1);
        assert_eq!(pool_raw.trashed_scheduler_inners.lock().unwrap().len(), 0);
        assert_eq!(
            pool_raw
                .scheduler_inners
                .lock()
                .unwrap()
                .first()
                .as_ref()
                .map(|(inner, _pooled_at)| inner.id())
                .unwrap(),
            small_scheduler_id
        );
    }

    const SHORTENED_TIMEOUT_DURATION: Duration = Duration::from_millis(1);

    #[test]
    fn test_scheduler_drop_stale() {
        solana_logger::setup();

        let _progress = sleepless_testing::setup(&[
            &TestCheckPoint::BeforeTimeoutListenerTriggered,
            &CheckPoint::TimeoutListenerTriggered(0),
            &CheckPoint::TimeoutListenerTriggered(1),
            &TestCheckPoint::AfterTimeoutListenerTriggered,
            &CheckPoint::IdleSchedulerCleaned(1),
            &TestCheckPoint::AfterIdleSchedulerCleaned,
        ]);

        let ignored_prioritization_fee_cache = Arc::new(PrioritizationFeeCache::new(0u64));
        let pool_raw = DefaultSchedulerPool::do_new_for_verification(
            None,
            None,
            None,
            None,
            ignored_prioritization_fee_cache,
            SHORTENED_POOL_CLEANER_INTERVAL,
            SHORTENED_MAX_POOLING_DURATION,
            DEFAULT_MAX_USAGE_QUEUE_COUNT,
            SHORTENED_TIMEOUT_DURATION,
        );
        let pool = pool_raw.clone();
        let bank = Arc::new(Bank::default_for_tests());
        let context = SchedulingContext::for_verification(bank.clone());
        let scheduler = pool.take_scheduler(context).unwrap();
        let bank = BankWithScheduler::new(bank, Some(scheduler));
        pool.register_timeout_listener(bank.create_timeout_listener());
        assert_eq!(pool_raw.scheduler_inners.lock().unwrap().len(), 0);
        assert_eq!(pool_raw.trashed_scheduler_inners.lock().unwrap().len(), 0);
        sleepless_testing::at(TestCheckPoint::BeforeTimeoutListenerTriggered);

        sleepless_testing::at(TestCheckPoint::AfterTimeoutListenerTriggered);
        assert_eq!(pool_raw.scheduler_inners.lock().unwrap().len(), 1);
        assert_eq!(pool_raw.trashed_scheduler_inners.lock().unwrap().len(), 0);
        assert_matches!(bank.wait_for_completed_scheduler(), Some((Ok(()), _)));

        // See the stale scheduler gone only after solScCleaner did its job...
        sleepless_testing::at(&TestCheckPoint::AfterIdleSchedulerCleaned);
        assert_eq!(pool_raw.scheduler_inners.lock().unwrap().len(), 0);
        assert_eq!(pool_raw.trashed_scheduler_inners.lock().unwrap().len(), 0);
    }

    #[test]
    fn test_scheduler_active_after_stale() {
        solana_logger::setup();

        let _progress = sleepless_testing::setup(&[
            &TestCheckPoint::BeforeTimeoutListenerTriggered,
            &CheckPoint::TimeoutListenerTriggered(0),
            &CheckPoint::TimeoutListenerTriggered(1),
            &TestCheckPoint::AfterTimeoutListenerTriggered,
            &TestCheckPoint::BeforeTimeoutListenerTriggered,
            &CheckPoint::TimeoutListenerTriggered(0),
            &CheckPoint::TimeoutListenerTriggered(1),
            &TestCheckPoint::AfterTimeoutListenerTriggered,
        ]);

        let ignored_prioritization_fee_cache = Arc::new(PrioritizationFeeCache::new(0u64));
        let pool_raw =
            SchedulerPool::<PooledScheduler<ExecuteTimingCounter>, _>::do_new_for_verification(
                None,
                None,
                None,
                None,
                ignored_prioritization_fee_cache,
                SHORTENED_POOL_CLEANER_INTERVAL,
                DEFAULT_MAX_POOLING_DURATION,
                DEFAULT_MAX_USAGE_QUEUE_COUNT,
                SHORTENED_TIMEOUT_DURATION,
            );

        #[derive(Debug)]
        struct ExecuteTimingCounter;
        impl TaskHandler for ExecuteTimingCounter {
            fn handle(
                _result: &mut Result<()>,
                timings: &mut ExecuteTimings,
                _scheduling_context: &SchedulingContext,
                _task: &Task,
                _handler_context: &HandlerContext,
            ) {
                timings.metrics[ExecuteTimingType::CheckUs] += 123;
            }
        }
        let pool = pool_raw.clone();

        let GenesisConfigInfo {
            genesis_config,
            mint_keypair,
            ..
        } = create_genesis_config(10_000);
        let bank = Bank::new_for_tests(&genesis_config);
        let (bank, _bank_forks) = setup_dummy_fork_graph(bank);

        let context = SchedulingContext::for_verification(bank.clone());

        let scheduler = pool.take_scheduler(context).unwrap();
        let bank = BankWithScheduler::new(bank, Some(scheduler));
        pool.register_timeout_listener(bank.create_timeout_listener());

        let tx_before_stale =
            RuntimeTransaction::from_transaction_for_tests(system_transaction::transfer(
                &mint_keypair,
                &solana_pubkey::new_rand(),
                2,
                genesis_config.hash(),
            ));
        bank.schedule_transaction_executions([(tx_before_stale, 0)].into_iter())
            .unwrap();
        sleepless_testing::at(TestCheckPoint::BeforeTimeoutListenerTriggered);

        sleepless_testing::at(TestCheckPoint::AfterTimeoutListenerTriggered);
        let tx_after_stale =
            RuntimeTransaction::from_transaction_for_tests(system_transaction::transfer(
                &mint_keypair,
                &solana_pubkey::new_rand(),
                2,
                genesis_config.hash(),
            ));
        bank.schedule_transaction_executions([(tx_after_stale, 1)].into_iter())
            .unwrap();

        // Observe second occurrence of TimeoutListenerTriggered(1), which indicates a new timeout
        // lister is registered correctly again for reactivated scheduler.
        sleepless_testing::at(TestCheckPoint::BeforeTimeoutListenerTriggered);
        sleepless_testing::at(TestCheckPoint::AfterTimeoutListenerTriggered);

        let (result, timings) = bank.wait_for_completed_scheduler().unwrap();
        assert_matches!(result, Ok(()));
        // ResultWithTimings should be carried over across active=>stale=>active transitions.
        assert_eq!(timings.metrics[ExecuteTimingType::CheckUs].0, 246);
    }

    #[test]
    fn test_scheduler_pause_after_stale() {
        solana_logger::setup();

        let _progress = sleepless_testing::setup(&[
            &TestCheckPoint::BeforeTimeoutListenerTriggered,
            &CheckPoint::TimeoutListenerTriggered(0),
            &CheckPoint::TimeoutListenerTriggered(1),
            &TestCheckPoint::AfterTimeoutListenerTriggered,
        ]);

        let ignored_prioritization_fee_cache = Arc::new(PrioritizationFeeCache::new(0u64));
        let pool_raw = DefaultSchedulerPool::do_new_for_verification(
            None,
            None,
            None,
            None,
            ignored_prioritization_fee_cache,
            SHORTENED_POOL_CLEANER_INTERVAL,
            DEFAULT_MAX_POOLING_DURATION,
            DEFAULT_MAX_USAGE_QUEUE_COUNT,
            SHORTENED_TIMEOUT_DURATION,
        );
        let pool = pool_raw.clone();

        let GenesisConfigInfo { genesis_config, .. } = create_genesis_config(10_000);
        let bank = Bank::new_for_tests(&genesis_config);
        let (bank, _bank_forks) = setup_dummy_fork_graph(bank);

        let context = SchedulingContext::for_verification(bank.clone());

        let scheduler = pool.take_scheduler(context).unwrap();
        let bank = BankWithScheduler::new(bank, Some(scheduler));
        pool.register_timeout_listener(bank.create_timeout_listener());

        sleepless_testing::at(TestCheckPoint::BeforeTimeoutListenerTriggered);
        sleepless_testing::at(TestCheckPoint::AfterTimeoutListenerTriggered);

        // This calls register_recent_blockhash() internally, which in turn calls
        // BankWithScheduler::wait_for_paused_scheduler().
        bank.fill_bank_with_ticks_for_tests();
        let (result, _timings) = bank.wait_for_completed_scheduler().unwrap();
        assert_matches!(result, Ok(()));
    }

    #[test]
    fn test_scheduler_remain_stale_after_error() {
        solana_logger::setup();

        let _progress = sleepless_testing::setup(&[
            &TestCheckPoint::BeforeTimeoutListenerTriggered,
            &CheckPoint::TimeoutListenerTriggered(0),
            &CheckPoint::SchedulerThreadAborted,
            &TestCheckPoint::AfterSchedulerThreadAborted,
            &CheckPoint::TimeoutListenerTriggered(1),
            &TestCheckPoint::AfterTimeoutListenerTriggered,
        ]);

        let ignored_prioritization_fee_cache = Arc::new(PrioritizationFeeCache::new(0u64));
        let pool_raw = SchedulerPool::<PooledScheduler<FaultyHandler>, _>::do_new_for_verification(
            None,
            None,
            None,
            None,
            ignored_prioritization_fee_cache,
            SHORTENED_POOL_CLEANER_INTERVAL,
            DEFAULT_MAX_POOLING_DURATION,
            DEFAULT_MAX_USAGE_QUEUE_COUNT,
            SHORTENED_TIMEOUT_DURATION,
        );

        let pool = pool_raw.clone();

        let GenesisConfigInfo {
            genesis_config,
            mint_keypair,
            ..
        } = create_genesis_config(10_000);
        let bank = Bank::new_for_tests(&genesis_config);
        let (bank, _bank_forks) = setup_dummy_fork_graph(bank);

        let context = SchedulingContext::for_verification(bank.clone());

        let scheduler = pool.take_scheduler(context).unwrap();
        let bank = BankWithScheduler::new(bank, Some(scheduler));
        pool.register_timeout_listener(bank.create_timeout_listener());

        let tx_before_stale =
            RuntimeTransaction::from_transaction_for_tests(system_transaction::transfer(
                &mint_keypair,
                &solana_pubkey::new_rand(),
                2,
                genesis_config.hash(),
            ));
        bank.schedule_transaction_executions([(tx_before_stale, 0)].into_iter())
            .unwrap();
        sleepless_testing::at(TestCheckPoint::BeforeTimeoutListenerTriggered);
        sleepless_testing::at(TestCheckPoint::AfterSchedulerThreadAborted);

        sleepless_testing::at(TestCheckPoint::AfterTimeoutListenerTriggered);
        let tx_after_stale =
            RuntimeTransaction::from_transaction_for_tests(system_transaction::transfer(
                &mint_keypair,
                &solana_pubkey::new_rand(),
                2,
                genesis_config.hash(),
            ));
        let result = bank.schedule_transaction_executions([(tx_after_stale, 1)].into_iter());
        assert_matches!(result, Err(TransactionError::AccountNotFound));

        let (result, _timings) = bank.wait_for_completed_scheduler().unwrap();
        assert_matches!(result, Err(TransactionError::AccountNotFound));
    }

    enum AbortCase {
        Unhandled,
        UnhandledWhilePanicking,
        Handled,
    }

    #[derive(Debug)]
    struct FaultyHandler;
    impl TaskHandler for FaultyHandler {
        fn handle(
            result: &mut Result<()>,
            _timings: &mut ExecuteTimings,
            _scheduling_context: &SchedulingContext,
            _task: &Task,
            _handler_context: &HandlerContext,
        ) {
            *result = Err(TransactionError::AccountNotFound);
        }
    }

    fn do_test_scheduler_drop_abort(abort_case: AbortCase) {
        solana_logger::setup();

        let _progress = sleepless_testing::setup(match abort_case {
            AbortCase::Unhandled => &[
                &CheckPoint::SchedulerThreadAborted,
                &TestCheckPoint::AfterSchedulerThreadAborted,
            ],
            _ => &[],
        });

        let GenesisConfigInfo {
            genesis_config,
            mint_keypair,
            ..
        } = create_genesis_config(10_000);

        let tx = RuntimeTransaction::from_transaction_for_tests(system_transaction::transfer(
            &mint_keypair,
            &solana_pubkey::new_rand(),
            2,
            genesis_config.hash(),
        ));

        let bank = Bank::new_for_tests(&genesis_config);
        let (bank, _bank_forks) = setup_dummy_fork_graph(bank);
        let ignored_prioritization_fee_cache = Arc::new(PrioritizationFeeCache::new(0u64));
        let pool = SchedulerPool::<PooledScheduler<FaultyHandler>, _>::new_for_verification(
            None,
            None,
            None,
            None,
            ignored_prioritization_fee_cache,
        );
        let context = SchedulingContext::for_verification(bank.clone());
        let scheduler = pool.do_take_scheduler(context);
        scheduler.schedule_execution(tx, 0).unwrap();

        match abort_case {
            AbortCase::Unhandled => {
                sleepless_testing::at(TestCheckPoint::AfterSchedulerThreadAborted);
                // Directly dropping PooledScheduler is illegal unless panicking already, especially
                // after being aborted. It must be converted to PooledSchedulerInner via
                // ::into_inner();
                drop::<PooledScheduler<_>>(scheduler);
            }
            AbortCase::UnhandledWhilePanicking => {
                // no sleepless_testing::at(); panicking special-casing isn't racy
                panic!("ThreadManager::drop() should be skipped...");
            }
            AbortCase::Handled => {
                // no sleepless_testing::at(); ::into_inner() isn't racy
                let ((result, _), mut scheduler_inner) = scheduler.into_inner();
                assert_matches!(result, Err(TransactionError::AccountNotFound));

                // Calling ensure_join_threads() repeatedly should be safe.
                let dummy_flag = true; // doesn't matter because it's skipped anyway
                scheduler_inner
                    .thread_manager
                    .ensure_join_threads(dummy_flag);

                drop::<PooledSchedulerInner<_, _>>(scheduler_inner);
            }
        }
    }

    #[test]
    #[should_panic(expected = "does not match `Some((Ok(_), _))")]
    fn test_scheduler_drop_abort_unhandled() {
        do_test_scheduler_drop_abort(AbortCase::Unhandled);
    }

    #[test]
    #[should_panic(expected = "ThreadManager::drop() should be skipped...")]
    fn test_scheduler_drop_abort_unhandled_while_panicking() {
        do_test_scheduler_drop_abort(AbortCase::UnhandledWhilePanicking);
    }

    #[test]
    fn test_scheduler_drop_abort_handled() {
        do_test_scheduler_drop_abort(AbortCase::Handled);
    }

    #[test]
    fn test_scheduler_drop_short_circuiting() {
        solana_logger::setup();

        let _progress = sleepless_testing::setup(&[
            &TestCheckPoint::BeforeThreadManagerDrop,
            &CheckPoint::NewTask(0),
            &CheckPoint::SchedulerThreadAborted,
            &TestCheckPoint::AfterSchedulerThreadAborted,
        ]);

        static TASK_COUNT: Mutex<usize> = Mutex::new(0);

        #[derive(Debug)]
        struct CountingHandler;
        impl TaskHandler for CountingHandler {
            fn handle(
                _result: &mut Result<()>,
                _timings: &mut ExecuteTimings,
                _scheduling_context: &SchedulingContext,
                _task: &Task,
                _handler_context: &HandlerContext,
            ) {
                *TASK_COUNT.lock().unwrap() += 1;
            }
        }

        let GenesisConfigInfo {
            genesis_config,
            mint_keypair,
            ..
        } = create_genesis_config(10_000);

        let bank = Bank::new_for_tests(&genesis_config);
        let (bank, _bank_forks) = setup_dummy_fork_graph(bank);
        let ignored_prioritization_fee_cache = Arc::new(PrioritizationFeeCache::new(0u64));
        let pool = SchedulerPool::<PooledScheduler<CountingHandler>, _>::new_for_verification(
            None,
            None,
            None,
            None,
            ignored_prioritization_fee_cache,
        );
        let context = SchedulingContext::for_verification(bank.clone());
        let scheduler = pool.do_take_scheduler(context);

        // This test is racy.
        //
        // That's because the scheduler needs to be aborted quickly as an expected behavior,
        // leaving some readily-available work untouched. So, schedule rather large number of tasks
        // to make the short-cutting abort code-path win the race easily.
        const MAX_TASK_COUNT: usize = 100;

        for i in 0..MAX_TASK_COUNT {
            let tx = RuntimeTransaction::from_transaction_for_tests(system_transaction::transfer(
                &mint_keypair,
                &solana_pubkey::new_rand(),
                2,
                genesis_config.hash(),
            ));
            scheduler.schedule_execution(tx, i).unwrap();
        }

        // Make sure ThreadManager::drop() is properly short-circuiting for non-aborting scheduler.
        sleepless_testing::at(TestCheckPoint::BeforeThreadManagerDrop);
        drop::<PooledScheduler<_>>(scheduler);
        sleepless_testing::at(TestCheckPoint::AfterSchedulerThreadAborted);
        // All of handler threads should have been aborted before processing MAX_TASK_COUNT tasks.
        assert!(*TASK_COUNT.lock().unwrap() < MAX_TASK_COUNT);
    }

    #[test]
    fn test_scheduler_pool_filo() {
        solana_logger::setup();

        let ignored_prioritization_fee_cache = Arc::new(PrioritizationFeeCache::new(0u64));
        let pool = DefaultSchedulerPool::new_for_verification(
            None,
            None,
            None,
            None,
            ignored_prioritization_fee_cache,
        );
        let bank = Arc::new(Bank::default_for_tests());
        let context = &SchedulingContext::for_verification(bank);

        let scheduler1 = pool.do_take_scheduler(context.clone());
        let scheduler_id1 = scheduler1.id();
        let scheduler2 = pool.do_take_scheduler(context.clone());
        let scheduler_id2 = scheduler2.id();
        assert_ne!(scheduler_id1, scheduler_id2);

        let (result_with_timings, scheduler1) = scheduler1.into_inner();
        assert_matches!(result_with_timings, (Ok(()), _));
        pool.return_scheduler(scheduler1);
        let (result_with_timings, scheduler2) = scheduler2.into_inner();
        assert_matches!(result_with_timings, (Ok(()), _));
        pool.return_scheduler(scheduler2);

        let scheduler3 = pool.do_take_scheduler(context.clone());
        assert_eq!(scheduler_id2, scheduler3.id());
        let scheduler4 = pool.do_take_scheduler(context.clone());
        assert_eq!(scheduler_id1, scheduler4.id());
    }

    #[test]
    fn test_scheduler_pool_context_drop_unless_reinitialized() {
        solana_logger::setup();

        let ignored_prioritization_fee_cache = Arc::new(PrioritizationFeeCache::new(0u64));
        let pool = DefaultSchedulerPool::new_for_verification(
            None,
            None,
            None,
            None,
            ignored_prioritization_fee_cache,
        );
        let bank = Arc::new(Bank::default_for_tests());
        let context = &SchedulingContext::for_verification(bank);
        let mut scheduler = pool.do_take_scheduler(context.clone());

        // should never panic.
        scheduler.pause_for_recent_blockhash();
        assert_matches!(
            Box::new(scheduler).wait_for_termination(false),
            ((Ok(()), _), _)
        );
    }

    #[test]
    fn test_scheduler_pool_context_replace() {
        solana_logger::setup();

        let ignored_prioritization_fee_cache = Arc::new(PrioritizationFeeCache::new(0u64));
        let pool = DefaultSchedulerPool::new_for_verification(
            None,
            None,
            None,
            None,
            ignored_prioritization_fee_cache,
        );
        let old_bank = &Arc::new(Bank::default_for_tests());
        let new_bank = &Arc::new(Bank::default_for_tests());
        assert!(!Arc::ptr_eq(old_bank, new_bank));

        let old_context = &SchedulingContext::for_verification(old_bank.clone());
        let new_context = &SchedulingContext::for_verification(new_bank.clone());

        let scheduler = pool.do_take_scheduler(old_context.clone());
        let scheduler_id = scheduler.id();
        pool.return_scheduler(scheduler.into_inner().1);

        let scheduler = pool.take_scheduler(new_context.clone()).unwrap();
        assert_eq!(scheduler_id, scheduler.id());
        assert!(Arc::ptr_eq(scheduler.context().bank().unwrap(), new_bank));
    }

    #[test]
    fn test_scheduler_pool_install_into_bank_forks() {
        solana_logger::setup();

        let bank = Bank::default_for_tests();
        let bank_forks = BankForks::new_rw_arc(bank);
        let mut bank_forks = bank_forks.write().unwrap();
        let ignored_prioritization_fee_cache = Arc::new(PrioritizationFeeCache::new(0u64));
        let pool = DefaultSchedulerPool::new_dyn_for_verification(
            None,
            None,
            None,
            None,
            ignored_prioritization_fee_cache,
        );
        bank_forks.install_scheduler_pool(pool);
    }

    #[test]
    fn test_scheduler_install_into_bank() {
        solana_logger::setup();

        let GenesisConfigInfo { genesis_config, .. } = create_genesis_config(10_000);
        let bank = Arc::new(Bank::new_for_tests(&genesis_config));
        let child_bank = Bank::new_from_parent(bank, &Pubkey::default(), 1);

        let ignored_prioritization_fee_cache = Arc::new(PrioritizationFeeCache::new(0u64));
        let pool = DefaultSchedulerPool::new_dyn_for_verification(
            None,
            None,
            None,
            None,
            ignored_prioritization_fee_cache,
        );

        let bank = Bank::default_for_tests();
        let bank_forks = BankForks::new_rw_arc(bank);
        let mut bank_forks = bank_forks.write().unwrap();

        // existing banks in bank_forks shouldn't process transactions anymore in general, so
        // shouldn't be touched
        assert!(!bank_forks
            .working_bank_with_scheduler()
            .has_installed_scheduler());
        bank_forks.install_scheduler_pool(pool);
        assert!(!bank_forks
            .working_bank_with_scheduler()
            .has_installed_scheduler());

        let mut child_bank = bank_forks.insert(child_bank);
        assert!(child_bank.has_installed_scheduler());
        bank_forks.remove(child_bank.slot());
        child_bank.drop_scheduler();
        assert!(!child_bank.has_installed_scheduler());
    }

    fn setup_dummy_fork_graph(bank: Bank) -> (Arc<Bank>, Arc<RwLock<BankForks>>) {
        let slot = bank.slot();
        let bank_fork = BankForks::new_rw_arc(bank);
        let bank = bank_fork.read().unwrap().get(slot).unwrap();
        bank.set_fork_graph_in_program_cache(Arc::downgrade(&bank_fork));
        (bank, bank_fork)
    }

    #[test]
    fn test_scheduler_schedule_execution_success() {
        solana_logger::setup();

        let GenesisConfigInfo {
            genesis_config,
            mint_keypair,
            ..
        } = create_genesis_config(10_000);
        let tx0 = RuntimeTransaction::from_transaction_for_tests(system_transaction::transfer(
            &mint_keypair,
            &solana_pubkey::new_rand(),
            2,
            genesis_config.hash(),
        ));
        let bank = Bank::new_for_tests(&genesis_config);
        let (bank, _bank_forks) = setup_dummy_fork_graph(bank);
        let ignored_prioritization_fee_cache = Arc::new(PrioritizationFeeCache::new(0u64));
        let pool = DefaultSchedulerPool::new_dyn_for_verification(
            None,
            None,
            None,
            None,
            ignored_prioritization_fee_cache,
        );
        let context = SchedulingContext::for_verification(bank.clone());

        assert_eq!(bank.transaction_count(), 0);
        let scheduler = pool.take_scheduler(context).unwrap();
        scheduler.schedule_execution(tx0, 0).unwrap();
        let bank = BankWithScheduler::new(bank, Some(scheduler));
        assert_matches!(bank.wait_for_completed_scheduler(), Some((Ok(()), _)));
        assert_eq!(bank.transaction_count(), 1);
    }

    fn do_test_scheduler_schedule_execution_failure(extra_tx_after_failure: bool) {
        solana_logger::setup();

        let _progress = sleepless_testing::setup(&[
            &CheckPoint::TaskHandled(0),
            &TestCheckPoint::AfterTaskHandled,
            &CheckPoint::SchedulerThreadAborted,
            &TestCheckPoint::AfterSchedulerThreadAborted,
            &TestCheckPoint::BeforeTrashedSchedulerCleaned,
            &CheckPoint::TrashedSchedulerCleaned(0),
            &CheckPoint::TrashedSchedulerCleaned(1),
            &TestCheckPoint::AfterTrashedSchedulerCleaned,
        ]);

        let GenesisConfigInfo {
            genesis_config,
            mint_keypair,
            ..
        } = create_genesis_config(10_000);
        let bank = Bank::new_for_tests(&genesis_config);
        let (bank, _bank_forks) = setup_dummy_fork_graph(bank);

        let ignored_prioritization_fee_cache = Arc::new(PrioritizationFeeCache::new(0u64));
        let pool_raw = DefaultSchedulerPool::do_new_for_verification(
            None,
            None,
            None,
            None,
            ignored_prioritization_fee_cache,
            SHORTENED_POOL_CLEANER_INTERVAL,
            DEFAULT_MAX_POOLING_DURATION,
            DEFAULT_MAX_USAGE_QUEUE_COUNT,
            DEFAULT_TIMEOUT_DURATION,
        );
        let pool = pool_raw.clone();
        let context = SchedulingContext::for_verification(bank.clone());
        let scheduler = pool.take_scheduler(context).unwrap();

        let unfunded_keypair = Keypair::new();
        let bad_tx = RuntimeTransaction::from_transaction_for_tests(system_transaction::transfer(
            &unfunded_keypair,
            &solana_pubkey::new_rand(),
            2,
            genesis_config.hash(),
        ));
        assert_eq!(bank.transaction_count(), 0);
        scheduler.schedule_execution(bad_tx, 0).unwrap();
        sleepless_testing::at(TestCheckPoint::AfterTaskHandled);
        assert_eq!(bank.transaction_count(), 0);

        let good_tx_after_bad_tx =
            RuntimeTransaction::from_transaction_for_tests(system_transaction::transfer(
                &mint_keypair,
                &solana_pubkey::new_rand(),
                3,
                genesis_config.hash(),
            ));
        // make sure this tx is really a good one to execute.
        assert_matches!(
            bank.simulate_transaction_unchecked(&good_tx_after_bad_tx, false)
                .result,
            Ok(_)
        );
        sleepless_testing::at(TestCheckPoint::AfterSchedulerThreadAborted);
        let bank = BankWithScheduler::new(bank, Some(scheduler));
        if extra_tx_after_failure {
            assert_matches!(
                bank.schedule_transaction_executions([(good_tx_after_bad_tx, 1)].into_iter()),
                Err(TransactionError::AccountNotFound)
            );
        }
        // transaction_count should remain same as scheduler should be bailing out.
        // That's because we're testing the serialized failing execution case in this test.
        // Also note that bank.transaction_count() is generally racy by nature, because
        // blockstore_processor and unified_scheduler both tend to process non-conflicting batches
        // in parallel as part of the normal operation.
        assert_eq!(bank.transaction_count(), 0);

        assert_eq!(pool_raw.trashed_scheduler_inners.lock().unwrap().len(), 0);
        assert_matches!(
            bank.wait_for_completed_scheduler(),
            Some((Err(TransactionError::AccountNotFound), _timings))
        );

        // Block solScCleaner until we see trashed schedler...
        assert_eq!(pool_raw.trashed_scheduler_inners.lock().unwrap().len(), 1);
        sleepless_testing::at(TestCheckPoint::BeforeTrashedSchedulerCleaned);

        // See the trashed scheduler gone only after solScCleaner did its job...
        sleepless_testing::at(TestCheckPoint::AfterTrashedSchedulerCleaned);
        assert_eq!(pool_raw.trashed_scheduler_inners.lock().unwrap().len(), 0);
    }

    #[test]
    fn test_scheduler_schedule_execution_failure_with_extra_tx() {
        do_test_scheduler_schedule_execution_failure(true);
    }

    #[test]
    fn test_scheduler_schedule_execution_failure_without_extra_tx() {
        do_test_scheduler_schedule_execution_failure(false);
    }

    #[test]
    #[should_panic(expected = "This panic should be propagated. (From: ")]
    fn test_scheduler_schedule_execution_panic() {
        solana_logger::setup();

        #[derive(Debug)]
        enum PanickingHanlderCheckPoint {
            BeforeNotifiedPanic,
            BeforeIgnoredPanic,
        }

        let progress = sleepless_testing::setup(&[
            &TestCheckPoint::BeforeNewTask,
            &CheckPoint::NewTask(0),
            &PanickingHanlderCheckPoint::BeforeNotifiedPanic,
            &CheckPoint::SchedulerThreadAborted,
            &PanickingHanlderCheckPoint::BeforeIgnoredPanic,
            &TestCheckPoint::BeforeEndSession,
        ]);

        #[derive(Debug)]
        struct PanickingHandler;
        impl TaskHandler for PanickingHandler {
            fn handle(
                _result: &mut Result<()>,
                _timings: &mut ExecuteTimings,
                _scheduling_context: &SchedulingContext,
                task: &Task,
                _handler_context: &HandlerContext,
            ) {
                let index = task.task_index();
                if index == 0 {
                    sleepless_testing::at(PanickingHanlderCheckPoint::BeforeNotifiedPanic);
                } else if index == 1 {
                    sleepless_testing::at(PanickingHanlderCheckPoint::BeforeIgnoredPanic);
                } else {
                    unreachable!();
                }
                panic!("This panic should be propagated.");
            }
        }

        let GenesisConfigInfo { genesis_config, .. } = create_genesis_config(10_000);

        let bank = Bank::new_for_tests(&genesis_config);
        let (bank, _bank_forks) = setup_dummy_fork_graph(bank);

        // Use 2 transactions with different timings to deliberately cover the two code paths of
        // notifying panics in the handler threads, taken conditionally depending on whether the
        // scheduler thread has been aborted already or not.
        const TX_COUNT: usize = 2;

        let ignored_prioritization_fee_cache = Arc::new(PrioritizationFeeCache::new(0u64));
        let pool = SchedulerPool::<PooledScheduler<PanickingHandler>, _>::new_dyn_for_verification(
            Some(TX_COUNT), // fix to use exactly 2 handlers
            None,
            None,
            None,
            ignored_prioritization_fee_cache,
        );
        let context = SchedulingContext::for_verification(bank.clone());

        let scheduler = pool.take_scheduler(context).unwrap();

        for index in 0..TX_COUNT {
            // Use 2 non-conflicting txes to exercise the channel disconnected case as well.
            let tx = RuntimeTransaction::from_transaction_for_tests(system_transaction::transfer(
                &Keypair::new(),
                &solana_pubkey::new_rand(),
                1,
                genesis_config.hash(),
            ));
            scheduler.schedule_execution(tx, index).unwrap();
        }
        // finally unblock the scheduler thread; otherwise the above schedule_execution could
        // return SchedulerAborted...
        sleepless_testing::at(TestCheckPoint::BeforeNewTask);

        sleepless_testing::at(TestCheckPoint::BeforeEndSession);
        let bank = BankWithScheduler::new(bank, Some(scheduler));

        // the outer .unwrap() will panic. so, drop progress now.
        drop(progress);
        bank.wait_for_completed_scheduler().unwrap().0.unwrap();
    }

    #[test]
    fn test_scheduler_execution_failure_short_circuiting() {
        solana_logger::setup();

        let _progress = sleepless_testing::setup(&[
            &TestCheckPoint::BeforeNewTask,
            &CheckPoint::NewTask(0),
            &CheckPoint::TaskHandled(0),
            &CheckPoint::SchedulerThreadAborted,
            &TestCheckPoint::AfterSchedulerThreadAborted,
        ]);

        static TASK_COUNT: Mutex<usize> = Mutex::new(0);

        #[derive(Debug)]
        struct CountingFaultyHandler;
        impl TaskHandler for CountingFaultyHandler {
            fn handle(
                result: &mut Result<()>,
                _timings: &mut ExecuteTimings,
                _scheduling_context: &SchedulingContext,
                task: &Task,
                _handler_context: &HandlerContext,
            ) {
                let index = task.task_index();
                *TASK_COUNT.lock().unwrap() += 1;
                if index == 1 {
                    *result = Err(TransactionError::AccountNotFound);
                }
                sleepless_testing::at(CheckPoint::TaskHandled(index));
            }
        }

        let GenesisConfigInfo {
            genesis_config,
            mint_keypair,
            ..
        } = create_genesis_config(10_000);

        let bank = Bank::new_for_tests(&genesis_config);
        let (bank, _bank_forks) = setup_dummy_fork_graph(bank);
        let ignored_prioritization_fee_cache = Arc::new(PrioritizationFeeCache::new(0u64));
        let pool = SchedulerPool::<PooledScheduler<CountingFaultyHandler>, _>::new_for_verification(
            None,
            None,
            None,
            None,
            ignored_prioritization_fee_cache,
        );
        let context = SchedulingContext::for_verification(bank.clone());
        let scheduler = pool.do_take_scheduler(context);

        for i in 0..10 {
            let tx = RuntimeTransaction::from_transaction_for_tests(system_transaction::transfer(
                &mint_keypair,
                &solana_pubkey::new_rand(),
                2,
                genesis_config.hash(),
            ));
            scheduler.schedule_execution(tx, i).unwrap();
        }
        // finally unblock the scheduler thread; otherwise the above schedule_execution could
        // return SchedulerAborted...
        sleepless_testing::at(TestCheckPoint::BeforeNewTask);

        // Make sure bank.wait_for_completed_scheduler() is properly short-circuiting for aborting scheduler.
        let bank = BankWithScheduler::new(bank, Some(Box::new(scheduler)));
        assert_matches!(
            bank.wait_for_completed_scheduler(),
            Some((Err(TransactionError::AccountNotFound), _timings))
        );
        sleepless_testing::at(TestCheckPoint::AfterSchedulerThreadAborted);
        assert!(*TASK_COUNT.lock().unwrap() < 10);
    }

    fn create_genesis_config_for_block_production(lamports: u64) -> GenesisConfigInfo {
        // The in-scope create_genesis_config(), which is imported from the `solana-runtime`,
        // doesn't properly setup leader schedule, causing the following panic if used for poh
        // recorder, so use the one from the `solana-ledger` crate:
        //
        //   thread 'tests::...' panicked at ledger/src/leader_schedule.rs:LL:CC:
        //   called `Result::unwrap()` on an `Err` value: NoItem
        solana_ledger::genesis_utils::create_genesis_config(lamports)
    }

    #[test_matrix(
        [BlockVerification, BlockProduction]
    )]
    fn test_scheduler_schedule_execution_blocked_at_session_ending(
        scheduling_mode: SchedulingMode,
    ) {
        solana_logger::setup();

        const STALLED_TRANSACTION_INDEX: usize = 0;
        const BLOCKED_TRANSACTION_INDEX: usize = 1;

        let _progress = sleepless_testing::setup(&[
            &CheckPoint::BufferedTask(BLOCKED_TRANSACTION_INDEX),
            &TestCheckPoint::AfterBufferedTask,
            &CheckPoint::SessionEnding,
            &TestCheckPoint::AfterSessionEnding,
        ]);

        #[derive(Debug)]
        struct StallingHandler;
        impl TaskHandler for StallingHandler {
            fn handle(
                result: &mut Result<()>,
                timings: &mut ExecuteTimings,
                scheduling_context: &SchedulingContext,
                task: &Task,
                handler_context: &HandlerContext,
            ) {
                let index = task.task_index();
                match index {
                    STALLED_TRANSACTION_INDEX => {
                        sleepless_testing::at(TestCheckPoint::AfterSessionEnding);
                    }
                    BLOCKED_TRANSACTION_INDEX => {}
                    _ => unreachable!(),
                };
                // Always execute transactions with a faked context with the fixed block
                // verification mode; Otherwise, the block production test variant will be
                // encountered with CommitCancelled error from the poh recorder, which is fed with
                // a dummy bank.
                let faked_context = &SchedulingContext::new_with_mode(
                    BlockVerification,
                    scheduling_context.bank().unwrap().clone(),
                );
                DefaultTaskHandler::handle(result, timings, faked_context, task, handler_context);
            }
        }

        let GenesisConfigInfo {
            genesis_config,
            mint_keypair,
            ..
        } = create_genesis_config_for_block_production(10_000);

        // tx0 and tx1 is definitely conflicting to write-lock the mint address
        let tx0 = RuntimeTransaction::from_transaction_for_tests(system_transaction::transfer(
            &mint_keypair,
            &solana_pubkey::new_rand(),
            2,
            genesis_config.hash(),
        ));
        let tx1 = RuntimeTransaction::from_transaction_for_tests(system_transaction::transfer(
            &mint_keypair,
            &solana_pubkey::new_rand(),
            2,
            genesis_config.hash(),
        ));

        let bank = Bank::new_for_tests(&genesis_config);
        let (bank, _bank_forks) = setup_dummy_fork_graph(bank);
        let ignored_prioritization_fee_cache = Arc::new(PrioritizationFeeCache::new(0u64));
        let pool = SchedulerPool::<PooledScheduler<StallingHandler>, _>::new_for_production(
            None,
            None,
            None,
            None,
            ignored_prioritization_fee_cache,
        );
        let (ledger_path, _blockhash) = create_new_tmp_ledger_auto_delete!(&genesis_config);
        let blockstore = Arc::new(Blockstore::open(ledger_path.path()).unwrap());
        let leader_schedule_cache = Arc::new(LeaderScheduleCache::new_from_bank(&bank));
        let (_banking_packet_sender, banking_packet_receiver) = crossbeam_channel::unbounded();
        let (exit, _poh_recorder, transaction_recorder, poh_service, _signal_receiver) = {
            // Create a dummy bank to prevent it from being frozen; otherwise, the following panic
            // will happen:
            //    thread 'solPohTickProd' panicked at runtime/src/bank.rs:LL:CC:
            //    register_tick() working on a bank that is already frozen or is undergoing freezing!
            let dummy_bank = Bank::new_for_tests(&genesis_config);
            let (dummy_bank, _bank_forks) = setup_dummy_fork_graph(dummy_bank);
            create_test_recorder_with_index_tracking(
                dummy_bank,
                blockstore.clone(),
                None,
                Some(leader_schedule_cache),
            )
        };

        if matches!(scheduling_mode, BlockProduction) {
            pool.register_banking_stage(
                None,
                banking_packet_receiver,
                Box::new(DummyBankingMinitor),
                Box::new(|_, _| unreachable!()),
                transaction_recorder,
            );
        }

        // This variable tracks the cumulative count of transactions since genesis, which is
        // incremented as test is progressed.
        let mut expected_transaction_count = Saturating(0);
        assert_eq!(bank.transaction_count(), expected_transaction_count.0);

        let context = SchedulingContext::new_with_mode(scheduling_mode, bank.clone());
        let scheduler = pool.take_scheduler(context).unwrap();
        let old_scheduler_id = scheduler.id();
        if matches!(scheduling_mode, BlockProduction) {
            scheduler.unpause_after_taken();
        }

        scheduler
            .schedule_execution(tx0, STALLED_TRANSACTION_INDEX)
            .unwrap();
        scheduler
            .schedule_execution(tx1, BLOCKED_TRANSACTION_INDEX)
            .unwrap();

        let bank = BankWithScheduler::new(bank, Some(scheduler));

        sleepless_testing::at(TestCheckPoint::AfterBufferedTask);

        assert_matches!(bank.wait_for_completed_scheduler(), Some((Ok(()), _)));

        expected_transaction_count += 1;
        if matches!(scheduling_mode, BlockVerification) {
            // Block verification scheduler should fully clear its blocked transactions before
            // finishing.
            expected_transaction_count += 1;
        }
        assert_eq!(bank.transaction_count(), expected_transaction_count.0);

        // Create new bank to observe behavior difference around session ending
        let bank = Arc::new(Bank::new_from_parent(
            bank.clone_without_scheduler(),
            &Pubkey::default(),
            bank.slot().checked_add(1).unwrap(),
        ));
        assert_eq!(bank.transaction_count(), expected_transaction_count.0);

        let context = SchedulingContext::new_with_mode(scheduling_mode, bank.clone());
        let scheduler = pool.take_scheduler(context).unwrap();
        // make sure the same scheduler is used to test its internal cross-session behavior
        // regardless scheduling_mode.
        assert_eq!(scheduler.id(), old_scheduler_id);
        if matches!(scheduling_mode, BlockProduction) {
            scheduler.unpause_after_taken();
        }

        let bank = BankWithScheduler::new(bank, Some(scheduler));
        assert_matches!(bank.wait_for_completed_scheduler(), Some((Ok(()), _)));

        if matches!(scheduling_mode, BlockProduction) {
            // Block production scheduler should carry over transactions from previous bank
            expected_transaction_count += 1;
        }
        assert_eq!(bank.transaction_count(), expected_transaction_count.0);

        exit.store(true, Ordering::Relaxed);
        poh_service.join().unwrap();
    }

    #[test]
    fn test_block_production_scheduler_schedule_execution_retry() {
        solana_logger::setup();

        const ORIGINAL_TRANSACTION_INDEX: usize = 999;
        // This is 0 because it's the first task id assigned internally by BankingStageHelper
        const RETRIED_TRANSACTION_INDEX: usize = 0;
        const FULL_BLOCK_SLOT: Slot = 1;

        let _progress = sleepless_testing::setup(&[
            &CheckPoint::TaskAccumulated(
                ORIGINAL_TRANSACTION_INDEX,
                &Err(TransactionError::WouldExceedMaxBlockCostLimit),
            ),
            &CheckPoint::SessionFinished(Some(FULL_BLOCK_SLOT)),
            &TestCheckPoint::AfterSessionFinished,
            &TestCheckPoint::AfterSession,
            &CheckPoint::TaskAccumulated(RETRIED_TRANSACTION_INDEX, &Ok(())),
            &TestCheckPoint::AfterTaskAccumulated,
        ]);

        let GenesisConfigInfo {
            genesis_config,
            mint_keypair,
            ..
        } = create_genesis_config_for_block_production(10_000);

        let tx = RuntimeTransaction::from_transaction_for_tests(system_transaction::transfer(
            &mint_keypair,
            &solana_pubkey::new_rand(),
            2,
            genesis_config.hash(),
        ));
        let bank = Bank::new_for_tests(&genesis_config);

        let (bank, _bank_forks) = setup_dummy_fork_graph(bank);
        let ignored_prioritization_fee_cache = Arc::new(PrioritizationFeeCache::new(0u64));
        let pool = DefaultSchedulerPool::new_for_production(
            None,
            None,
            None,
            None,
            ignored_prioritization_fee_cache,
        );
        let (ledger_path, _blockhash) = create_new_tmp_ledger_auto_delete!(&genesis_config);
        let blockstore = Arc::new(Blockstore::open(ledger_path.path()).unwrap());
        let leader_schedule_cache = Arc::new(LeaderScheduleCache::new_from_bank(&bank));
        let (_banking_packet_sender, banking_packet_receiver) = crossbeam_channel::unbounded();
        let (exit, poh_recorder, transaction_recorder, poh_service, _signal_receiver) = {
            create_test_recorder_with_index_tracking(
                bank.clone(),
                blockstore.clone(),
                None,
                Some(leader_schedule_cache),
            )
        };
        poh_recorder
            .write()
            .unwrap()
            .reset(bank.clone(), Some((bank.slot(), bank.slot() + 1)));

        pool.register_banking_stage(
            None,
            banking_packet_receiver,
            Box::new(DummyBankingMinitor),
            Box::new(|_, _| unreachable!()),
            transaction_recorder,
        );

        let bank = Arc::new(Bank::new_from_parent(
            bank.clone(),
            &Pubkey::default(),
            bank.slot().checked_add(1).unwrap(),
        ));
        // Immediately trigger WouldExceedMaxBlockCostLimit by setting all cost limits to 0
        bank.write_cost_tracker().unwrap().set_limits(0, 0, 0);

        let context = SchedulingContext::for_production(bank.clone());
        let scheduler = pool.take_scheduler(context).unwrap();
        let old_scheduler_id = scheduler.id();
        let bank = BankWithScheduler::new(bank, Some(scheduler));
        poh_recorder
            .write()
            .unwrap()
            .set_bank(bank.clone_with_scheduler(), true);
        bank.schedule_transaction_executions([(tx, ORIGINAL_TRANSACTION_INDEX)].into_iter())
            .unwrap();
        bank.unpause_new_block_production_scheduler();

        // Calling wait_for_completed_scheduler() for block production scheduler causes it to be
        // interrupted immediately; so need to wait for failed landing of the original task.
        sleepless_testing::at(&TestCheckPoint::AfterSessionFinished);
        assert_matches!(bank.wait_for_completed_scheduler(), Some((Ok(()), _)));
        sleepless_testing::at(&TestCheckPoint::AfterSession);
        // There should be no executed transaction yet.
        assert_eq!(bank.transaction_count(), 0);

        // Create new bank to observe behavior difference around session ending
        poh_recorder
            .write()
            .unwrap()
            .reset(bank.clone(), Some((bank.slot(), bank.slot() + 1)));
        let bank = Arc::new(Bank::new_from_parent(
            bank.clone_without_scheduler(),
            &Pubkey::default(),
            bank.slot().checked_add(1).unwrap(),
        ));
        // Revert the block cost limit
        bank.write_cost_tracker()
            .unwrap()
            .set_limits(u64::MAX, u64::MAX, u64::MAX);

        let context = SchedulingContext::for_production(bank.clone());
        let scheduler = pool.take_scheduler(context).unwrap();
        // Make sure the same scheduler is used to test its internal cross-session behavior
        assert_eq!(scheduler.id(), old_scheduler_id);
        let bank = BankWithScheduler::new(bank, Some(scheduler));
        poh_recorder
            .write()
            .unwrap()
            .set_bank(bank.clone_with_scheduler(), true);
        bank.unpause_new_block_production_scheduler();

        // Calling wait_for_completed_scheduler() for block production scheduler causes it to be
        // interrupted immediately; so need to wait for successful landing of the retried task.
        sleepless_testing::at(&TestCheckPoint::AfterTaskAccumulated);
        assert_matches!(bank.wait_for_completed_scheduler(), Some((Ok(()), _)));
        // Block production scheduler should carry over the temporarily-failed transaction itself
        // and the transaction should now have been executed.
        assert_eq!(bank.transaction_count(), 1);

        exit.store(true, Ordering::Relaxed);
        poh_service.join().unwrap();
    }

    #[test]
    fn test_scheduler_mismatched_scheduling_context_race() {
        solana_logger::setup();

        #[derive(Debug)]
        struct TaskAndContextChecker;
        impl TaskHandler for TaskAndContextChecker {
            fn handle(
                _result: &mut Result<()>,
                _timings: &mut ExecuteTimings,
                scheduling_context: &SchedulingContext,
                task: &Task,
                _handler_context: &HandlerContext,
            ) {
                // The task index must always be matched to the slot.
                assert_eq!(
                    task.task_index() as Slot,
                    scheduling_context.slot().unwrap()
                );
            }
        }

        let GenesisConfigInfo {
            genesis_config,
            mint_keypair,
            ..
        } = create_genesis_config(10_000);

        // Create two banks for two contexts
        let bank0 = Bank::new_for_tests(&genesis_config);
        let bank0 = setup_dummy_fork_graph(bank0).0;
        let bank1 = Arc::new(Bank::new_from_parent(
            bank0.clone(),
            &Pubkey::default(),
            bank0.slot().checked_add(1).unwrap(),
        ));

        let ignored_prioritization_fee_cache = Arc::new(PrioritizationFeeCache::new(0u64));
        let pool = SchedulerPool::<PooledScheduler<TaskAndContextChecker>, _>::new_for_verification(
            Some(4), // spawn 4 threads
            None,
            None,
            None,
            ignored_prioritization_fee_cache,
        );

        // Create a dummy tx and two contexts
        let dummy_tx =
            RuntimeTransaction::from_transaction_for_tests(system_transaction::transfer(
                &mint_keypair,
                &solana_pubkey::new_rand(),
                2,
                genesis_config.hash(),
            ));
        let context0 = &SchedulingContext::for_verification(bank0.clone());
        let context1 = &SchedulingContext::for_verification(bank1.clone());

        // Exercise the scheduler by busy-looping to expose the race condition
        for (context, index) in [(context0, 0), (context1, 1)]
            .into_iter()
            .cycle()
            .take(10000)
        {
            let scheduler = pool.take_scheduler(context.clone()).unwrap();
            scheduler
                .schedule_execution(dummy_tx.clone(), index)
                .unwrap();
            scheduler.wait_for_termination(false).1.return_to_pool();
        }
    }

    #[derive(Debug)]
    struct AsyncScheduler<const TRIGGER_RACE_CONDITION: bool>(
        Mutex<ResultWithTimings>,
        Mutex<Vec<JoinHandle<ResultWithTimings>>>,
        SchedulingContext,
        Arc<SchedulerPool<Self, DefaultTaskHandler>>,
    );

    impl<const TRIGGER_RACE_CONDITION: bool> AsyncScheduler<TRIGGER_RACE_CONDITION> {
        fn do_wait(&self) {
            let mut overall_result = Ok(());
            let mut overall_timings = ExecuteTimings::default();
            for handle in self.1.lock().unwrap().drain(..) {
                let (result, timings) = handle.join().unwrap();
                match result {
                    Ok(()) => {}
                    Err(e) => overall_result = Err(e),
                }
                overall_timings.accumulate(&timings);
            }
            *self.0.lock().unwrap() = (overall_result, overall_timings);
        }
    }

    impl<const TRIGGER_RACE_CONDITION: bool> InstalledScheduler
        for AsyncScheduler<TRIGGER_RACE_CONDITION>
    {
        fn id(&self) -> SchedulerId {
            unimplemented!();
        }

        fn context(&self) -> &SchedulingContext {
            &self.2
        }

        fn schedule_execution(
            &self,
            transaction: RuntimeTransaction<SanitizedTransaction>,
            index: usize,
        ) -> ScheduleResult {
            let context = self.context().clone();
            let pool = self.3.clone();

            self.1.lock().unwrap().push(std::thread::spawn(move || {
                // intentionally sleep to simulate race condition where register_recent_blockhash
                // is handle before finishing executing scheduled transactions
                std::thread::sleep(std::time::Duration::from_secs(1));

                let mut result = Ok(());
                let mut timings = ExecuteTimings::default();

                let task = SchedulingStateMachine::create_task(transaction, index, &mut |_| {
                    UsageQueue::default()
                });

                <DefaultTaskHandler as TaskHandler>::handle(
                    &mut result,
                    &mut timings,
                    &context,
                    &task,
                    &pool.create_handler_context(
                        BlockVerification,
                        &Arc::new(crossbeam_channel::unbounded().0),
                    ),
                );
                (result, timings)
            }));

            Ok(())
        }

        fn unpause_after_taken(&self) {
            unimplemented!();
        }

        fn recover_error_after_abort(&mut self) -> TransactionError {
            unimplemented!();
        }

        fn wait_for_termination(
            self: Box<Self>,
            _is_dropped: bool,
        ) -> (ResultWithTimings, UninstalledSchedulerBox) {
            self.do_wait();
            let result_with_timings = std::mem::replace(
                &mut *self.0.lock().unwrap(),
                initialized_result_with_timings(),
            );
            (result_with_timings, self)
        }

        fn pause_for_recent_blockhash(&mut self) {
            if TRIGGER_RACE_CONDITION {
                // this is equivalent to NOT calling wait_for_paused_scheduler() in
                // register_recent_blockhash().
                return;
            }
            self.do_wait();
        }
    }

    impl<const TRIGGER_RACE_CONDITION: bool> SchedulerInner for AsyncScheduler<TRIGGER_RACE_CONDITION> {
        fn id(&self) -> SchedulerId {
            42
        }

        fn is_trashed(&self) -> bool {
            false
        }

        fn is_overgrown(&self) -> bool {
            unimplemented!()
        }

        fn reset(&self) {
            unimplemented!()
        }

        fn ensure_abort(&mut self) {
            unimplemented!()
        }
    }

    impl<const TRIGGER_RACE_CONDITION: bool> UninstalledScheduler
        for AsyncScheduler<TRIGGER_RACE_CONDITION>
    {
        fn return_to_pool(self: Box<Self>) {
            self.3.clone().return_scheduler(*self)
        }
    }

    impl<const TRIGGER_RACE_CONDITION: bool> SpawnableScheduler<DefaultTaskHandler>
        for AsyncScheduler<TRIGGER_RACE_CONDITION>
    {
        // well, i wish i can use ! (never type).....
        type Inner = Self;

        fn into_inner(self) -> (ResultWithTimings, Self::Inner) {
            unimplemented!();
        }

        fn from_inner(
            _inner: Self::Inner,
            _context: SchedulingContext,
            _result_with_timings: ResultWithTimings,
        ) -> Self {
            unimplemented!();
        }

        fn spawn(
            pool: Arc<SchedulerPool<Self, DefaultTaskHandler>>,
            context: SchedulingContext,
            _result_with_timings: ResultWithTimings,
        ) -> Self {
            AsyncScheduler::<TRIGGER_RACE_CONDITION>(
                Mutex::new(initialized_result_with_timings()),
                Mutex::new(vec![]),
                context,
                pool,
            )
        }
    }

    fn do_test_scheduler_schedule_execution_recent_blockhash_edge_case<
        const TRIGGER_RACE_CONDITION: bool,
    >() {
        solana_logger::setup();

        let GenesisConfigInfo {
            genesis_config,
            mint_keypair,
            ..
        } = create_genesis_config(10_000);
        let very_old_valid_tx =
            RuntimeTransaction::from_transaction_for_tests(system_transaction::transfer(
                &mint_keypair,
                &solana_pubkey::new_rand(),
                2,
                genesis_config.hash(),
            ));
        let mut bank = Bank::new_for_tests(&genesis_config);
        for _ in 0..MAX_PROCESSING_AGE {
            bank.fill_bank_with_ticks_for_tests();
            bank.freeze();
            let slot = bank.slot();
            bank = Bank::new_from_parent(
                Arc::new(bank),
                &Pubkey::default(),
                slot.checked_add(1).unwrap(),
            );
        }
        let (bank, _bank_forks) = setup_dummy_fork_graph(bank);
        let context = SchedulingContext::for_verification(bank.clone());

        let ignored_prioritization_fee_cache = Arc::new(PrioritizationFeeCache::new(0u64));
        let pool =
            SchedulerPool::<AsyncScheduler<TRIGGER_RACE_CONDITION>, DefaultTaskHandler>::new_dyn_for_verification(
                None,
                None,
                None,
                None,
                ignored_prioritization_fee_cache,
            );
        let scheduler = pool.take_scheduler(context).unwrap();

        let bank = BankWithScheduler::new(bank, Some(scheduler));
        assert_eq!(bank.transaction_count(), 0);

        // schedule but not immediately execute transaction
        bank.schedule_transaction_executions([(very_old_valid_tx, 0)].into_iter())
            .unwrap();
        // this calls register_recent_blockhash internally
        bank.fill_bank_with_ticks_for_tests();

        if TRIGGER_RACE_CONDITION {
            // very_old_valid_tx is wrongly handled as expired!
            assert_matches!(
                bank.wait_for_completed_scheduler(),
                Some((Err(TransactionError::BlockhashNotFound), _))
            );
            assert_eq!(bank.transaction_count(), 0);
        } else {
            assert_matches!(bank.wait_for_completed_scheduler(), Some((Ok(()), _)));
            assert_eq!(bank.transaction_count(), 1);
        }
    }

    #[test]
    fn test_scheduler_schedule_execution_recent_blockhash_edge_case_with_race() {
        do_test_scheduler_schedule_execution_recent_blockhash_edge_case::<true>();
    }

    #[test]
    fn test_scheduler_schedule_execution_recent_blockhash_edge_case_without_race() {
        do_test_scheduler_schedule_execution_recent_blockhash_edge_case::<false>();
    }

    #[test]
    fn test_default_handler_count() {
        for (detected, expected) in [(32, 8), (4, 1), (2, 1)] {
            assert_eq!(
                DefaultSchedulerPool::calculate_default_handler_count(Some(detected)),
                expected
            );
        }
        assert_eq!(
            DefaultSchedulerPool::calculate_default_handler_count(None),
            4
        );
    }

    // See comment in SchedulingStateMachine::create_task() for the justification of this test
    #[test]
    fn test_enfoced_get_account_locks_validation() {
        solana_logger::setup();

        let GenesisConfigInfo {
            genesis_config,
            ref mint_keypair,
            ..
        } = create_genesis_config(10_000);
        let bank = Bank::new_for_tests(&genesis_config);
        let (bank, _bank_forks) = &setup_dummy_fork_graph(bank);

        let mut tx = system_transaction::transfer(
            mint_keypair,
            &solana_pubkey::new_rand(),
            2,
            genesis_config.hash(),
        );
        // mangle the transfer tx to try to lock fee_payer (= mint_keypair) address twice!
        tx.message.account_keys.push(tx.message.account_keys[0]);
        let tx = RuntimeTransaction::from_transaction_for_tests(tx);

        // this internally should call SanitizedTransaction::get_account_locks().
        let result = &mut Ok(());
        let timings = &mut ExecuteTimings::default();
        let prioritization_fee_cache = Arc::new(PrioritizationFeeCache::new(0u64));
        let scheduling_context = &SchedulingContext::for_verification(bank.clone());
        let handler_context = &HandlerContext {
            thread_count: 0,
            log_messages_bytes_limit: None,
            transaction_status_sender: None,
            replay_vote_sender: None,
            prioritization_fee_cache,
            banking_packet_receiver: never(),
            banking_packet_handler: Box::new(|_, _| Ok(())),
            banking_stage_helper: None,
            transaction_recorder: None,
        };

        let task = SchedulingStateMachine::create_task(tx, 0, &mut |_| UsageQueue::default());
        DefaultTaskHandler::handle(result, timings, scheduling_context, &task, handler_context);
        assert_matches!(result, Err(TransactionError::AccountLoadedTwice));
    }

    enum TxResult {
        ExecutedWithSuccess,
        ExecutedWithFailure,
        NotExecuted,
    }

    #[test_matrix(
        [TxResult::ExecutedWithSuccess, TxResult::ExecutedWithFailure, TxResult::NotExecuted],
        [false, true]
    )]
    fn test_task_handler_poh_recording(tx_result: TxResult, should_succeed_to_record_to_poh: bool) {
        solana_logger::setup();

        let GenesisConfigInfo {
            genesis_config,
            ref mint_keypair,
            ..
        } = create_genesis_config_for_block_production(10_000);
        let bank = Bank::new_for_tests(&genesis_config);
        let bank_forks = BankForks::new_rw_arc(bank);
        let bank = bank_forks.read().unwrap().working_bank_with_scheduler();

        let (tx, expected_tx_result) = match tx_result {
            TxResult::ExecutedWithSuccess => (
                system_transaction::transfer(
                    mint_keypair,
                    &solana_pubkey::new_rand(),
                    1,
                    genesis_config.hash(),
                ),
                Ok(()),
            ),
            TxResult::ExecutedWithFailure => (
                system_transaction::transfer(
                    mint_keypair,
                    &solana_pubkey::new_rand(),
                    1_000_000,
                    genesis_config.hash(),
                ),
                Ok(()),
            ),
            TxResult::NotExecuted => (
                system_transaction::transfer(
                    mint_keypair,
                    &solana_pubkey::new_rand(),
                    1,
                    Hash::default(),
                ),
                Err(TransactionError::BlockhashNotFound),
            ),
        };
        let tx = RuntimeTransaction::from_transaction_for_tests(tx);

        let result = &mut Ok(());
        let timings = &mut ExecuteTimings::default();
        let prioritization_fee_cache = Arc::new(PrioritizationFeeCache::new(0u64));
        let scheduling_context = &SchedulingContext::for_production(bank.clone());
        let (sender, receiver) = crossbeam_channel::unbounded();
        let (ledger_path, _blockhash) = create_new_tmp_ledger_auto_delete!(&genesis_config);
        let blockstore = Arc::new(Blockstore::open(ledger_path.path()).unwrap());
        let leader_schedule_cache = Arc::new(LeaderScheduleCache::new_from_bank(&bank));
        let (exit, poh_recorder, transaction_recorder, poh_service, signal_receiver) =
            create_test_recorder_with_index_tracking(
                bank.clone(),
                blockstore.clone(),
                None,
                Some(leader_schedule_cache),
            );
        let handler_context = &HandlerContext {
            thread_count: 0,
            log_messages_bytes_limit: None,
            transaction_status_sender: Some(TransactionStatusSender { sender }),
            replay_vote_sender: None,
            prioritization_fee_cache,
            banking_packet_receiver: never(),
            banking_packet_handler: Box::new(|_, _| Ok(())),
            banking_stage_helper: None,
            transaction_recorder: Some(transaction_recorder),
        };

        let task =
            SchedulingStateMachine::create_task(tx.clone(), 0, &mut |_| UsageQueue::default());

        // wait until the poh's working bank is cleared.
        // also flush signal_receiver after that.
        if !should_succeed_to_record_to_poh {
            while poh_recorder.read().unwrap().bank().is_some() {
                sleep(Duration::from_millis(100));
            }
            while signal_receiver.try_recv().is_ok() {}
        }

        assert_eq!(bank.transaction_count(), 0);
        assert_eq!(bank.transaction_error_count(), 0);
        DefaultTaskHandler::handle(result, timings, scheduling_context, &task, handler_context);

        if should_succeed_to_record_to_poh {
            if expected_tx_result.is_ok() {
                assert_matches!(result, Ok(()));
                assert_eq!(bank.transaction_count(), 1);
                if matches!(tx_result, TxResult::ExecutedWithFailure) {
                    assert_eq!(bank.transaction_error_count(), 1);
                } else {
                    assert_eq!(bank.transaction_error_count(), 0);
                }
                assert_matches!(
                    receiver.try_recv(),
                    Ok(TransactionStatusMessage::Batch(
                        TransactionStatusBatch { .. }
                    ))
                );
                assert_matches!(
                    signal_receiver.try_recv(),
                    Ok((_, (solana_entry::entry::Entry {transactions, ..} , _)))
                        if transactions == vec![tx.to_versioned_transaction()]
                );
            } else {
                assert_eq!(result, &expected_tx_result);
                assert_eq!(bank.transaction_count(), 0);
                assert_eq!(bank.transaction_error_count(), 0);
                assert_matches!(receiver.try_recv(), Err(_));
                assert_matches!(signal_receiver.try_recv(), Err(_));
            }
        } else {
            if expected_tx_result.is_ok() {
                assert_matches!(result, Err(TransactionError::CommitCancelled));
            } else {
                assert_eq!(result, &expected_tx_result);
            }

            assert_eq!(bank.transaction_count(), 0);
            assert_matches!(receiver.try_recv(), Err(_));
            assert_matches!(signal_receiver.try_recv(), Err(_));
        }

        exit.store(true, Ordering::Relaxed);
        poh_service.join().unwrap();
    }

    #[derive(Debug)]
    struct DummyBankingMinitor;

    impl BankingStageMonitor for DummyBankingMinitor {
        fn status(&mut self) -> BankingStageStatus {
            BankingStageStatus::Active
        }
    }

    #[test]
    fn test_block_production_scheduler_schedule_execution_success() {
        solana_logger::setup();

        let GenesisConfigInfo {
            genesis_config,
            mint_keypair,
            ..
        } = create_genesis_config_for_block_production(10_000);

        let bank = Bank::new_for_tests(&genesis_config);
        let (bank, _bank_forks) = setup_dummy_fork_graph(bank);

        let ignored_prioritization_fee_cache = Arc::new(PrioritizationFeeCache::new(0u64));
        let pool = DefaultSchedulerPool::new_for_production(
            None,
            None,
            None,
            None,
            ignored_prioritization_fee_cache,
        );

        let (_banking_packet_sender, banking_packet_receiver) = crossbeam_channel::unbounded();
        let (ledger_path, _blockhash) = create_new_tmp_ledger_auto_delete!(&genesis_config);
        let blockstore = Arc::new(Blockstore::open(ledger_path.path()).unwrap());
        let leader_schedule_cache = Arc::new(LeaderScheduleCache::new_from_bank(&bank));
        let (exit, _poh_recorder, transaction_recorder, poh_service, _signal_receiver) =
            create_test_recorder_with_index_tracking(
                bank.clone(),
                blockstore.clone(),
                None,
                Some(leader_schedule_cache),
            );
        pool.register_banking_stage(
            None,
            banking_packet_receiver,
            Box::new(DummyBankingMinitor),
            // we don't use the banking packet channel in this test. so, pass panicking handler.
            Box::new(|_, _| unreachable!()),
            transaction_recorder,
        );

        assert_eq!(bank.transaction_count(), 0);
        let context = SchedulingContext::for_production(bank.clone());
        let scheduler = pool.take_scheduler(context).unwrap();
        scheduler.unpause_after_taken();
        let tx0 = RuntimeTransaction::from_transaction_for_tests(system_transaction::transfer(
            &mint_keypair,
            &solana_pubkey::new_rand(),
            2,
            genesis_config.hash(),
        ));
        scheduler.schedule_execution(tx0, 0).unwrap();
        let bank = BankWithScheduler::new(bank, Some(scheduler));
        assert_matches!(bank.wait_for_completed_scheduler(), Some((Ok(()), _)));
        assert_eq!(bank.transaction_count(), 1);

        exit.store(true, Ordering::Relaxed);
        poh_service.join().unwrap();
    }

    #[test]
    fn test_block_production_scheduler_buffering_on_spawn() {
        solana_logger::setup();

        let _progress = sleepless_testing::setup(&[
            &CheckPoint::NewBufferedTask(17),
            &TestCheckPoint::AfterNewBufferedTask,
        ]);

        let GenesisConfigInfo {
            genesis_config,
            mint_keypair,
            ..
        } = create_genesis_config_for_block_production(10_000);
        let bank = Bank::new_for_tests(&genesis_config);
        let (bank, _bank_forks) = setup_dummy_fork_graph(bank);

        let ignored_prioritization_fee_cache = Arc::new(PrioritizationFeeCache::new(0u64));
        let pool = DefaultSchedulerPool::new_for_production(
            None,
            None,
            None,
            None,
            ignored_prioritization_fee_cache,
        );

        let (ledger_path, _blockhash) = create_new_tmp_ledger_auto_delete!(&genesis_config);
        let blockstore = Arc::new(Blockstore::open(ledger_path.path()).unwrap());
        let leader_schedule_cache = Arc::new(LeaderScheduleCache::new_from_bank(&bank));
        let (exit, _poh_recorder, transaction_recorder, poh_service, _signal_receiver) =
            create_test_recorder_with_index_tracking(
                bank.clone(),
                blockstore.clone(),
                None,
                Some(leader_schedule_cache),
            );

        // send fake packet batch to trigger banking_packet_handler
        let (banking_packet_sender, banking_packet_receiver) = crossbeam_channel::unbounded();
        banking_packet_sender
            .send(BankingPacketBatch::default())
            .unwrap();
        assert_eq!(banking_packet_sender.len(), 1);

        // Create a dummy handler which unconditionally sends tx0 back to the scheduler thread
        let tx0 = RuntimeTransaction::from_transaction_for_tests(system_transaction::transfer(
            &mint_keypair,
            &solana_pubkey::new_rand(),
            2,
            genesis_config.hash(),
        ));
        let fixed_banking_packet_handler =
            Box::new(move |helper: &BankingStageHelper, _banking_packet| {
                helper.send_new_task(helper.create_new_task(tx0.clone(), 17))
            });
        pool.register_banking_stage(
            None,
            banking_packet_receiver,
            Box::new(DummyBankingMinitor),
            fixed_banking_packet_handler,
            transaction_recorder,
        );

        // Confirm the banking packet channel is cleared, even before taking scheduler
        sleepless_testing::at(TestCheckPoint::AfterNewBufferedTask);
        assert_eq!(banking_packet_sender.len(), 0);

        assert_eq!(bank.transaction_count(), 0);
        let context = SchedulingContext::for_production(bank.clone());
        let scheduler = pool.take_scheduler(context).unwrap();
        scheduler.unpause_after_taken();
        let bank = BankWithScheduler::new(bank, Some(scheduler));
        assert_matches!(bank.wait_for_completed_scheduler(), Some((Ok(()), _)));
        assert_eq!(bank.transaction_count(), 1);

        exit.store(true, Ordering::Relaxed);
        poh_service.join().unwrap();
    }

    #[test]
    fn test_block_production_scheduler_buffering_before_new_session() {
        solana_logger::setup();

        let _progress = sleepless_testing::setup(&[
            &CheckPoint::NewBufferedTask(18),
            &TestCheckPoint::AfterNewBufferedTask,
        ]);

        let GenesisConfigInfo {
            genesis_config,
            mint_keypair,
            ..
        } = create_genesis_config_for_block_production(10_000);
        let bank = Bank::new_for_tests(&genesis_config);
        let (bank, _bank_forks) = setup_dummy_fork_graph(bank);

        let ignored_prioritization_fee_cache = Arc::new(PrioritizationFeeCache::new(0u64));
        let pool = DefaultSchedulerPool::new_for_production(
            None,
            None,
            None,
            None,
            ignored_prioritization_fee_cache,
        );

        let (ledger_path, _blockhash) = create_new_tmp_ledger_auto_delete!(&genesis_config);
        let blockstore = Arc::new(Blockstore::open(ledger_path.path()).unwrap());
        let leader_schedule_cache = Arc::new(LeaderScheduleCache::new_from_bank(&bank));
        let (exit, _poh_recorder, transaction_recorder, poh_service, _signal_receiver) =
            create_test_recorder_with_index_tracking(
                bank.clone(),
                blockstore.clone(),
                None,
                Some(leader_schedule_cache),
            );

        // Create a dummy handler which unconditionally sends tx0 back to the scheduler thread
        let tx0 = RuntimeTransaction::from_transaction_for_tests(system_transaction::transfer(
            &mint_keypair,
            &solana_pubkey::new_rand(),
            2,
            genesis_config.hash(),
        ));
        let fixed_banking_packet_handler =
            Box::new(move |helper: &BankingStageHelper, _banking_packet| {
                helper.send_new_task(helper.create_new_task(tx0.clone(), 18))
            });

        let (banking_packet_sender, banking_packet_receiver) = crossbeam_channel::unbounded();
        pool.register_banking_stage(
            None,
            banking_packet_receiver,
            Box::new(DummyBankingMinitor),
            fixed_banking_packet_handler,
            transaction_recorder,
        );

        // Quickly take and return the scheduler so that this test can test the behavior while
        // waiting for new session...
        let context = SchedulingContext::for_production(bank.clone());
        let scheduler = pool.take_scheduler(context.clone()).unwrap();
        scheduler.unpause_after_taken();
        let bank_tmp = BankWithScheduler::new(bank.clone(), Some(scheduler));
        assert_matches!(bank_tmp.wait_for_completed_scheduler(), Some((Ok(()), _)));

        // Send fake packet batch to trigger banking_packet_handler
        assert_eq!(banking_packet_sender.len(), 0);
        banking_packet_sender
            .send(BankingPacketBatch::default())
            .unwrap();

        // Confirm the banking packet channel is cleared, even before taking scheduler
        sleepless_testing::at(TestCheckPoint::AfterNewBufferedTask);
        assert_eq!(banking_packet_sender.len(), 0);

        assert_eq!(bank.transaction_count(), 0);
        let scheduler = pool.take_scheduler(context).unwrap();
        scheduler.unpause_after_taken();
        let bank = BankWithScheduler::new(bank, Some(scheduler));
        assert_matches!(bank.wait_for_completed_scheduler(), Some((Ok(()), _)));
        assert_eq!(bank.transaction_count(), 1);

        exit.store(true, Ordering::Relaxed);
        poh_service.join().unwrap();
    }

    #[test]
    #[should_panic(expected = "register_banking_stage() isn't called yet")]
    fn test_block_production_scheduler_take_without_registering() {
        solana_logger::setup();

        let ignored_prioritization_fee_cache = Arc::new(PrioritizationFeeCache::new(0u64));
        let pool = DefaultSchedulerPool::new_for_production(
            None,
            None,
            None,
            None,
            ignored_prioritization_fee_cache,
        );
        let bank = Arc::new(Bank::default_for_tests());
        let context = &SchedulingContext::for_production(bank);
        let scheduler = pool.do_take_scheduler(context.clone());
        Box::new(scheduler.into_inner().1).return_to_pool();
    }

    #[test]
    #[should_panic(expected = "cannot take: Taken(0)")]
    fn test_block_production_scheduler_double_take_without_returning() {
        solana_logger::setup();

        let GenesisConfigInfo { genesis_config, .. } =
            create_genesis_config_for_block_production(10_000);
        let bank = Bank::new_for_tests(&genesis_config);
        let (bank, _bank_forks) = setup_dummy_fork_graph(bank);

        let ignored_prioritization_fee_cache = Arc::new(PrioritizationFeeCache::new(0u64));
        let pool = DefaultSchedulerPool::new_for_production(
            None,
            None,
            None,
            None,
            ignored_prioritization_fee_cache,
        );

        let (ledger_path, _blockhash) = create_new_tmp_ledger_auto_delete!(&genesis_config);
        let blockstore = Arc::new(Blockstore::open(ledger_path.path()).unwrap());
        let leader_schedule_cache = Arc::new(LeaderScheduleCache::new_from_bank(&bank));
        let (exit, _poh_recorder, transaction_recorder, poh_service, _signal_receiver) =
            create_test_recorder_with_index_tracking(
                bank.clone(),
                blockstore.clone(),
                None,
                Some(leader_schedule_cache),
            );
        let (_banking_packet_sender, banking_packet_receiver) = crossbeam_channel::unbounded();
        pool.register_banking_stage(
            None,
            banking_packet_receiver,
            Box::new(DummyBankingMinitor),
            Box::new(|_, _| unreachable!()),
            transaction_recorder,
        );

        let context = SchedulingContext::for_production(bank.clone());
        let scheduler1 = pool.do_take_scheduler(context.clone());
        let scheduler2 = pool.do_take_scheduler(context);

        Box::new(scheduler1.into_inner().1).return_to_pool();
        Box::new(scheduler2.into_inner().1).return_to_pool();

        exit.store(true, Ordering::Relaxed);
        poh_service.join().unwrap();
    }

    #[test]
    fn test_block_production_scheduler_drop_overgrown() {
        solana_logger::setup();

        let GenesisConfigInfo { genesis_config, .. } =
            create_genesis_config_for_block_production(10_000);
        let bank = Bank::new_for_tests(&genesis_config);
        let (bank, _bank_forks) = setup_dummy_fork_graph(bank);

        let ignored_prioritization_fee_cache = Arc::new(PrioritizationFeeCache::new(0u64));
        const REDUCED_MAX_USAGE_QUEUE_COUNT: usize = 0;
        let pool = DefaultSchedulerPool::do_new(
            SupportedSchedulingMode::block_production_only(),
            None,
            None,
            None,
            None,
            ignored_prioritization_fee_cache,
            SHORTENED_POOL_CLEANER_INTERVAL,
            DEFAULT_MAX_POOLING_DURATION,
            REDUCED_MAX_USAGE_QUEUE_COUNT,
            DEFAULT_TIMEOUT_DURATION,
        );

        let (ledger_path, _blockhash) = create_new_tmp_ledger_auto_delete!(&genesis_config);
        let blockstore = Arc::new(Blockstore::open(ledger_path.path()).unwrap());
        let leader_schedule_cache = Arc::new(LeaderScheduleCache::new_from_bank(&bank));
        let (exit, _poh_recorder, transaction_recorder, poh_service, _signal_receiver) =
            create_test_recorder_with_index_tracking(
                bank.clone(),
                blockstore.clone(),
                None,
                Some(leader_schedule_cache),
            );

        let (_banking_packet_sender, banking_packet_receiver) = crossbeam_channel::unbounded();
        pool.register_banking_stage(
            None,
            banking_packet_receiver,
            Box::new(DummyBankingMinitor),
            Box::new(|_, _| unreachable!()),
            transaction_recorder,
        );

        let context = SchedulingContext::for_production(bank);
        let scheduler = pool.do_take_scheduler(context.clone());
        scheduler.unpause_after_taken();
        let trashed_old_scheduler_id = scheduler.id();

        // Make scheduler overgrown and trash it by returning
        scheduler
            .inner
            .task_creator
            .usage_queue_loader()
            .load(Pubkey::new_unique());
        Box::new(scheduler.into_inner().1).return_to_pool();

        // Re-take a brand-new one
        let scheduler = pool.do_take_scheduler(context);
        scheduler.unpause_after_taken();
        let respawned_new_scheduler_id = scheduler.id();
        Box::new(scheduler.into_inner().1).return_to_pool();

        // id should be different
        assert_ne!(trashed_old_scheduler_id, respawned_new_scheduler_id);

        exit.store(true, Ordering::Relaxed);
        poh_service.join().unwrap();
    }

    #[test]
    fn test_block_production_scheduler_return_block_verification_scheduler_while_pooled() {
        solana_logger::setup();

        let GenesisConfigInfo { genesis_config, .. } =
            create_genesis_config_for_block_production(10_000);
        let bank = Bank::new_for_tests(&genesis_config);
        let (bank, _bank_forks) = setup_dummy_fork_graph(bank);

        let ignored_prioritization_fee_cache = Arc::new(PrioritizationFeeCache::new(0u64));
        let pool = DefaultSchedulerPool::new_for_production(
            None,
            None,
            None,
            None,
            ignored_prioritization_fee_cache,
        );

        let (_banking_packet_sender, banking_packet_receiver) = crossbeam_channel::unbounded();
        let (ledger_path, _blockhash) = create_new_tmp_ledger_auto_delete!(&genesis_config);
        let blockstore = Arc::new(Blockstore::open(ledger_path.path()).unwrap());
        let leader_schedule_cache = Arc::new(LeaderScheduleCache::new_from_bank(&bank));
        let (exit, _poh_recorder, transaction_recorder, poh_service, _signal_receiver) =
            create_test_recorder_with_index_tracking(
                bank.clone(),
                blockstore.clone(),
                None,
                Some(leader_schedule_cache),
            );
        pool.register_banking_stage(
            None,
            banking_packet_receiver,
            Box::new(DummyBankingMinitor),
            Box::new(|_, _| unreachable!()),
            transaction_recorder,
        );

        // Make sure the assertion in BlockProductionSchedulerInner::can_put() doesn't cause false
        // positives...
        let context = SchedulingContext::for_verification(bank.clone());
        let scheduler = pool.take_scheduler(context).unwrap();
        let bank_tmp = BankWithScheduler::new(bank, Some(scheduler));
        assert_matches!(bank_tmp.wait_for_completed_scheduler(), Some((Ok(()), _)));

        exit.store(true, Ordering::Relaxed);
        poh_service.join().unwrap();
    }
}<|MERGE_RESOLUTION|>--- conflicted
+++ resolved
@@ -114,8 +114,6 @@
     }
 }
 
-type CountOrDefault = Option<usize>;
-
 /// A pool of idling schedulers (usually [`PooledScheduler`]), ready to be taken by bank.
 ///
 /// Also, the pool runs a _cleaner_ thread named as `solScCleaner`. its jobs include:
@@ -397,15 +395,8 @@
     S: SpawnableScheduler<TH>,
     TH: TaskHandler,
 {
-<<<<<<< HEAD
     pub fn new(
         supported_scheduling_mode: SupportedSchedulingMode,
-=======
-    // Some internal impl and test code want an actual concrete type, NOT the
-    // `dyn InstalledSchedulerPool`. So don't merge this into `Self::new_dyn()`.
-    #[cfg_attr(feature = "dev-context-only-utils", qualifiers(pub))]
-    fn new(
->>>>>>> c64126fe
         block_verification_handler_count: CountOrDefault,
         log_messages_bytes_limit: Option<usize>,
         transaction_status_sender: Option<TransactionStatusSender>,
@@ -413,10 +404,7 @@
         prioritization_fee_cache: Arc<PrioritizationFeeCache>,
     ) -> Arc<Self> {
         Self::do_new(
-<<<<<<< HEAD
             supported_scheduling_mode,
-=======
->>>>>>> c64126fe
             block_verification_handler_count,
             log_messages_bytes_limit,
             transaction_status_sender,
@@ -467,10 +455,7 @@
 
     #[allow(clippy::too_many_arguments)]
     fn do_new(
-<<<<<<< HEAD
         supported_scheduling_mode: SupportedSchedulingMode,
-=======
->>>>>>> c64126fe
         block_verification_handler_count: CountOrDefault,
         log_messages_bytes_limit: Option<usize>,
         transaction_status_sender: Option<TransactionStatusSender>,
@@ -826,11 +811,7 @@
                     self.block_verification_handler_count,
                     // Return various type-specific no-op values.
                     never(),
-<<<<<<< HEAD
                     Box::new(|_, _| Ok(())),
-=======
-                    Box::new(|_, _| {}),
->>>>>>> c64126fe
                     None,
                     None,
                 )
