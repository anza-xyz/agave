--- conflicted
+++ resolved
@@ -1421,11 +1421,7 @@
         // assert that this is called after ::into_inner()
         assert_matches!(self.session_result_with_timings, None);
 
-<<<<<<< HEAD
-        // Ensure to initiate thread shutdown by disconnected new_task_receiver
-=======
         // Ensure to initiate thread shutdown by disconnecting new_task_receiver
->>>>>>> 78d5f029
         self.disconnect_new_task_sender();
 
         self.ensure_join_threads(true);
@@ -1959,20 +1955,13 @@
                                         sleepless_testing::at(CheckPoint::SessionEnding);
                                         session_ending = true;
                                     }
-<<<<<<< HEAD
-                                    Ok(NewTaskPayload::OpenSubchannel(_)
-                                       | NewTaskPayload::UnpauseOpenedSubchannel
-                                       | NewTaskPayload::Reset)
-                                       | Err(RecvError) =>
-                                        unreachable!(),
-                                    Ok(NewTaskPayload::Disconnect) => {
-=======
                                     Ok(
                                         NewTaskPayload::OpenSubchannel(_)
                                         | NewTaskPayload::UnpauseOpenedSubchannel
-                                    ) => unreachable!(),
-                                    Err(RecvError) => {
->>>>>>> 78d5f029
+                                        | NewTaskPayload::Reset
+                                    )
+                                    | Err(RecvError) => unreachable!(),
+                                    Ok(NewTaskPayload::Disconnect) => {
                                         // Mostly likely is that this scheduler is dropped for pruned blocks of
                                         // abandoned forks...
                                         // This short-circuiting is tested with test_scheduler_drop_short_circuiting.
@@ -2075,17 +2064,12 @@
                             }
                             Ok(NewTaskPayload::CloseSubchannel) => {
                                 assert_matches!(scheduling_mode, BlockProduction);
+                                info!("ignoring duplicate CloseSubchannel...");
                                 // This match arm can be hit if context.is_preallocated()
-<<<<<<< HEAD
-                                info!("ignoring duplicate CloseSubchannel...");
-                            }
-                            Ok(NewTaskPayload::Disconnect) => {
-=======
                                 // or abort is hinted from task results, before explicit
                                 // session ending is sent from the poh or the replay thread.
                             }
-                            Err(RecvError) => {
->>>>>>> 78d5f029
+                            Ok(NewTaskPayload::Disconnect) => {
                                 // This unusual condition must be triggered by ThreadManager::drop().
                                 // Initialize result_with_timings with a harmless value...
                                 result_with_timings = initialized_result_with_timings();
@@ -2362,7 +2346,6 @@
             .expect("no new session after aborted");
     }
 
-<<<<<<< HEAD
     fn discard_buffered_tasks(&self) {
         if let Err(err) = self.new_task_sender.send(NewTaskPayload::Reset) {
             warn!("failed to send a reset due to error: {err:?}");
@@ -2380,10 +2363,6 @@
             // It seems that the scheduler thread has been aborted already...
             warn!("failed to notify a disconnect from {:?}", thread::current());
         }
-=======
-    fn disconnect_new_task_sender(&mut self) {
-        self.new_task_sender = crossbeam_channel::unbounded().0;
->>>>>>> 78d5f029
     }
 }
 
@@ -2443,7 +2422,6 @@
         context: SchedulingContext,
         result_with_timings: ResultWithTimings,
     ) -> Self {
-<<<<<<< HEAD
         info!("spawning new scheduler for slot: {:?}", context.slot());
         let mut thread_manager = ThreadManager::new(pool.clone());
         let handler_context =
@@ -2453,15 +2431,6 @@
         let inner = Self::Inner {
             thread_manager,
             task_creator,
-=======
-        let mut thread_manager = ThreadManager::new(pool.clone());
-        let handler_context =
-            pool.create_handler_context(context.mode(), &thread_manager.new_task_sender);
-        thread_manager.start_threads(context.clone(), result_with_timings, handler_context);
-        let inner = Self::Inner {
-            thread_manager,
-            usage_queue_loader: UsageQueueLoader::default(),
->>>>>>> 78d5f029
         };
         Self { inner, context }
     }
