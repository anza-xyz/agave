//! Transaction scheduling code.
//!
//! This crate implements 3 solana-runtime traits (`InstalledScheduler`, `UninstalledScheduler` and
//! `InstalledSchedulerPool`) to provide a concrete transaction scheduling implementation
//! (including executing txes and committing tx results).
//!
//! At the highest level, this crate takes `SanitizedTransaction`s via its `schedule_execution()`
//! and commits any side-effects (i.e. on-chain state changes) into the associated `Bank` via
//! `solana-ledger`'s helper function called `execute_batch()`.

#[cfg(feature = "dev-context-only-utils")]
use qualifier_attr::qualifiers;
use {
    assert_matches::assert_matches,
    crossbeam_channel::{self, never, select_biased, Receiver, RecvError, SendError, Sender},
    dashmap::{DashMap, DashSet},
    derivative::Derivative,
    dyn_clone::{clone_trait_object, DynClone},
    log::*,
    scopeguard::defer,
    solana_ledger::blockstore_processor::{
        execute_batch, TransactionBatchWithIndexes, TransactionStatusSender,
    },
    solana_perf::packet::{BankingPacketBatch, BankingPacketReceiver},
    solana_poh::poh_recorder::TransactionRecorder,
    solana_runtime::{
        installed_scheduler_pool::{
            initialized_result_with_timings, InstalledScheduler, InstalledSchedulerBox,
            InstalledSchedulerPool, InstalledSchedulerPoolArc, ResultWithTimings, ScheduleResult,
            SchedulerAborted, SchedulerId, SchedulingContext, TimeoutListener,
            UninstalledScheduler, UninstalledSchedulerBox,
        },
        prioritization_fee_cache::PrioritizationFeeCache,
        vote_sender_types::ReplayVoteSender,
    },
    solana_sdk::{
        hash::Hash,
        pubkey::Pubkey,
        scheduling::{SchedulingMode, TaskKey},
        transaction::{Result, SanitizedTransaction, TransactionError},
    },
    solana_timings::ExecuteTimings,
    solana_unified_scheduler_logic::{SchedulingStateMachine, ShortCounter, Task, UsageQueue},
    static_assertions::const_assert_eq,
    std::{
        fmt::Debug,
        marker::PhantomData,
        mem,
        sync::{
            atomic::{AtomicU64, Ordering::Relaxed},
            Arc, Condvar, Mutex, MutexGuard, OnceLock, Weak,
        },
        thread::{self, sleep, JoinHandle},
        time::{Duration, Instant},
    },
    vec_extract_if_polyfill::MakeExtractIf,
};

mod sleepless_testing;
use crate::sleepless_testing::BuilderTracked;

// dead_code is false positive; these tuple fields are used via Debug.
#[allow(dead_code)]
#[derive(Debug)]
enum CheckPoint {
    NewTask(TaskKey),
    TaskHandled(TaskKey),
    SchedulerThreadAborted,
    IdleSchedulerCleaned(usize),
    TrashedSchedulerCleaned(usize),
    TimeoutListenerTriggered(usize),
}

type AtomicSchedulerId = AtomicU64;

#[derive(Debug)]
pub enum SupportedSchedulingMode {
    Either(SchedulingMode),
    Both,
}

impl SupportedSchedulingMode {
    fn is_supported(&self, requested_mode: SchedulingMode) -> bool {
        match (self, requested_mode) {
            (Self::Both, _) => true,
            (Self::Either(ref supported), ref requested) if supported == requested => true,
            _ => false,
        }
    }

    fn block_verification_only() -> Self {
        Self::Either(SchedulingMode::BlockVerification)
    }
}

// SchedulerPool must be accessed as a dyn trait from solana-runtime, because SchedulerPool
// contains some internal fields, whose types aren't available in solana-runtime (currently
// TransactionStatusSender; also, PohRecorder in the future)...
#[derive(Debug)]
pub struct SchedulerPool<S: SpawnableScheduler<TH>, TH: TaskHandler> {
    supported_scheduling_mode: SupportedSchedulingMode,
    scheduler_inners: Mutex<Vec<(S::Inner, Instant)>>,
    block_production_scheduler_inner: Mutex<(Option<SchedulerId>, Option<S::Inner>)>,
    block_production_scheduler_condvar: Condvar,
    block_production_scheduler_respawner: Mutex<Option<BlockProductionSchedulerRespawner>>,
    trashed_scheduler_inners: Mutex<Vec<S::Inner>>,
    timeout_listeners: Mutex<Vec<(TimeoutListener, Instant)>>,
    handler_count: usize,
    handler_context: HandlerContext,
    // weak_self could be elided by changing InstalledScheduler::take_scheduler()'s receiver to
    // Arc<Self> from &Self, because SchedulerPool is used as in the form of Arc<SchedulerPool>
    // almost always. But, this would cause wasted and noisy Arc::clone()'s at every call sites.
    //
    // Alternatively, `impl InstalledScheduler for Arc<SchedulerPool>` approach could be explored
    // but it entails its own problems due to rustc's coherence and necessitated newtype with the
    // type graph of InstalledScheduler being quite elaborate.
    //
    // After these considerations, this weak_self approach is chosen at the cost of some additional
    // memory increase.
    weak_self: Weak<Self>,
    next_scheduler_id: AtomicSchedulerId,
    max_usage_queue_count: usize,
    _phantom: PhantomData<TH>,
}

#[derive(Debug)]
pub struct HandlerContext {
    log_messages_bytes_limit: Option<usize>,
    transaction_status_sender: Option<TransactionStatusSender>,
    replay_vote_sender: Option<ReplayVoteSender>,
    prioritization_fee_cache: Arc<PrioritizationFeeCache>,
    transaction_recorder: TransactionRecorder,
}

pub type DefaultSchedulerPool =
    SchedulerPool<PooledScheduler<DefaultTaskHandler>, DefaultTaskHandler>;

const DEFAULT_POOL_CLEANER_INTERVAL: Duration = Duration::from_secs(1);
const DEFAULT_MAX_POOLING_DURATION: Duration = Duration::from_secs(180);
const DEFAULT_TIMEOUT_DURATION: Duration = Duration::from_secs(3);
// Rough estimate of max UsageQueueLoader size in bytes:
//   UsageFromTask * UsageQueue's capacity * DEFAULT_MAX_USAGE_QUEUE_COUNT
//   16 bytes      * 128 items             * 262_144 entries               == 512 MiB
// It's expected that there will be 2 or 3 pooled schedulers constantly when running against
// mainnnet-beta. That means the total memory consumption for the idle close-to-be-trashed pooled
// schedulers is set to 1.0 ~ 1.5 GiB. This value is chosen to maximize performance under the
// normal cluster condition to avoid memory reallocation as much as possible. That said, it's not
// likely this would allow unbounded memory growth when the cluster is unstable or under some kind
// of attacks. That's because this limit is enforced at every slot and the UsageQueueLoader itself
// is recreated without any entries at first, needing to repopulate by means of actual use to eat
// the memory.
//
// Along the lines, this isn't problematic for the development settings (= solana-test-validator),
// because UsageQueueLoader won't grow that much to begin with.
const DEFAULT_MAX_USAGE_QUEUE_COUNT: usize = 262_144;

pub trait AAA: DynClone + (FnMut(BankingPacketBatch) -> Vec<Task>) + Send {}

impl<T> AAA for T where T: DynClone + (FnMut(BankingPacketBatch) -> Vec<Task>) + Send {}

clone_trait_object!(AAA);

type Bbb = Box<dyn (FnMut(Arc<BankingStageAdapter>) -> Box<dyn AAA>) + Send>;

struct BlockProductionSchedulerRespawner {
    on_spawn_block_production_scheduler: Bbb,
    banking_packet_receiver: BankingPacketReceiver,
}

impl std::fmt::Debug for BlockProductionSchedulerRespawner {
    fn fmt(&self, _f: &mut std::fmt::Formatter<'_>) -> std::fmt::Result {
        todo!();
    }
}

impl<S, TH> SchedulerPool<S, TH>
where
    S: SpawnableScheduler<TH>,
    TH: TaskHandler,
{
    // Some internal impl and test code want an actual concrete type, NOT the
    // `dyn InstalledSchedulerPool`. So don't merge this into `Self::new_dyn()`.
    #[cfg_attr(feature = "dev-context-only-utils", qualifiers(pub))]
    pub fn new(
        supported_scheduling_mode: SupportedSchedulingMode,
        handler_count: Option<usize>,
        log_messages_bytes_limit: Option<usize>,
        transaction_status_sender: Option<TransactionStatusSender>,
        replay_vote_sender: Option<ReplayVoteSender>,
        prioritization_fee_cache: Arc<PrioritizationFeeCache>,
        transaction_recorder: TransactionRecorder,
    ) -> Arc<Self> {
        Self::do_new(
            supported_scheduling_mode,
            handler_count,
            log_messages_bytes_limit,
            transaction_status_sender,
            replay_vote_sender,
            prioritization_fee_cache,
            transaction_recorder,
            DEFAULT_POOL_CLEANER_INTERVAL,
            DEFAULT_MAX_POOLING_DURATION,
            DEFAULT_MAX_USAGE_QUEUE_COUNT,
            DEFAULT_TIMEOUT_DURATION,
        )
    }

    pub fn new_for_verification(
        handler_count: Option<usize>,
        log_messages_bytes_limit: Option<usize>,
        transaction_status_sender: Option<TransactionStatusSender>,
        replay_vote_sender: Option<ReplayVoteSender>,
        prioritization_fee_cache: Arc<PrioritizationFeeCache>,
    ) -> Arc<Self> {
        Self::new(
            SupportedSchedulingMode::block_verification_only(),
            handler_count,
            log_messages_bytes_limit,
            transaction_status_sender,
            replay_vote_sender,
            prioritization_fee_cache,
            TransactionRecorder::new_dummy(),
        )
    }

    #[cfg(test)]
    fn do_new_for_verification(
        handler_count: Option<usize>,
        log_messages_bytes_limit: Option<usize>,
        transaction_status_sender: Option<TransactionStatusSender>,
        replay_vote_sender: Option<ReplayVoteSender>,
        prioritization_fee_cache: Arc<PrioritizationFeeCache>,
        pool_cleaner_interval: Duration,
        max_pooling_duration: Duration,
        max_usage_queue_count: usize,
        timeout_duration: Duration,
    ) -> Arc<Self> {
        Self::do_new(
            SupportedSchedulingMode::block_verification_only(),
            handler_count,
            log_messages_bytes_limit,
            transaction_status_sender,
            replay_vote_sender,
            prioritization_fee_cache,
            TransactionRecorder::new_dummy(),
            pool_cleaner_interval,
            max_pooling_duration,
            max_usage_queue_count,
            timeout_duration,
        )
    }

    pub fn block_production_enabled(&self) -> bool {
        self.supported_scheduling_mode
            .is_supported(SchedulingMode::BlockProduction)
    }

    #[allow(clippy::too_many_arguments)]
    fn do_new(
        supported_scheduling_mode: SupportedSchedulingMode,
        handler_count: Option<usize>,
        log_messages_bytes_limit: Option<usize>,
        transaction_status_sender: Option<TransactionStatusSender>,
        replay_vote_sender: Option<ReplayVoteSender>,
        prioritization_fee_cache: Arc<PrioritizationFeeCache>,
        mut transaction_recorder: TransactionRecorder,
        pool_cleaner_interval: Duration,
        max_pooling_duration: Duration,
        max_usage_queue_count: usize,
        timeout_duration: Duration,
    ) -> Arc<Self> {
        let handler_count = handler_count.unwrap_or(Self::default_handler_count());
        assert!(handler_count >= 1);
        let bp_is_supported =
            supported_scheduling_mode.is_supported(SchedulingMode::BlockProduction);

        if !bp_is_supported {
            transaction_recorder = TransactionRecorder::new_dummy();
        }

        let scheduler_pool = Arc::new_cyclic(|weak_self| Self {
            supported_scheduling_mode,
            scheduler_inners: Mutex::default(),
            block_production_scheduler_inner: Mutex::default(),
            block_production_scheduler_condvar: Condvar::default(),
            block_production_scheduler_respawner: Mutex::default(),
            trashed_scheduler_inners: Mutex::default(),
            timeout_listeners: Mutex::default(),
            handler_count,
            handler_context: HandlerContext {
                log_messages_bytes_limit,
                transaction_status_sender,
                replay_vote_sender,
                prioritization_fee_cache,
                transaction_recorder,
            },
            weak_self: weak_self.clone(),
            next_scheduler_id: AtomicSchedulerId::default(),
            max_usage_queue_count,
            _phantom: PhantomData,
        });

        let cleaner_main_loop = {
            let weak_scheduler_pool = Arc::downgrade(&scheduler_pool);
            let strong_scheduler_pool = if bp_is_supported {
                Some(scheduler_pool.clone())
            } else {
                None
            };

            let mut exiting = false;
            move || loop {
                sleep(pool_cleaner_interval);
                info!("Scheduler pool cleaner: start!!!",);

                let Some(scheduler_pool) = strong_scheduler_pool
                    .clone()
                    .or_else(|| weak_scheduler_pool.upgrade())
                else {
                    error!("weak pool!");
                    break;
                };

                let now = Instant::now();

                let (idle_inner_count, active_inner_count) = {
                    // Pre-allocate rather large capacity to avoid reallocation inside the lock.
                    let mut idle_inners = Vec::with_capacity(128);

                    let Ok(mut scheduler_inners) = scheduler_pool.scheduler_inners.lock() else {
                        break;
                    };
                    // Use the still-unstable Vec::extract_if() even on stable rust toolchain by
                    // using a polyfill and allowing unstable_name_collisions, because it's
                    // simplest to code and fastest to run (= O(n); single linear pass and no
                    // reallocation).
                    //
                    // Note that this critical section could block the latency-sensitive replay
                    // code-path via ::take_scheduler().
                    #[allow(unstable_name_collisions)]
                    idle_inners.extend(scheduler_inners.extract_if(|(_inner, pooled_at)| {
                        now.duration_since(*pooled_at) > max_pooling_duration
                    }));
                    let r = scheduler_inners.len();
                    drop(scheduler_inners);

                    let idle_inner_count = idle_inners.len();
                    drop(idle_inners);
                    (idle_inner_count, r)
                };

                let trashed_inner_count = {
                    let Ok(mut trashed_scheduler_inners) =
                        scheduler_pool.trashed_scheduler_inners.lock()
                    else {
                        break;
                    };
                    let trashed_inners: Vec<_> = mem::take(&mut *trashed_scheduler_inners);
                    drop(trashed_scheduler_inners);

                    let trashed_inner_count = trashed_inners.len();
                    for trashed_inner in trashed_inners {
                        match trashed_inner.banking_stage_status() {
                            BankingStageStatus::Active
                            | BankingStageStatus::NotBanking
                            | BankingStageStatus::Inactive => {
                                drop(trashed_inner);
                            }
                            BankingStageStatus::Exited => {
                                scheduler_pool.reset_respawner();
                                info!("trashed sch {} IS Exited", trashed_inner.id());
                                let id = trashed_inner.id();
                                info!("dropping trashed sch {id}");
                                drop(trashed_inner);
                                info!("dropped trashed sch {id}");
                                exiting = true;
                            }
                        }
                    }
                    trashed_inner_count
                };

                let (triggered_timeout_listener_count, active_timeout_listener_count) = {
                    // Pre-allocate rather large capacity to avoid reallocation inside the lock.
                    let mut expired_listeners = Vec::with_capacity(128);
                    let Ok(mut timeout_listeners) = scheduler_pool.timeout_listeners.lock() else {
                        error!("poison3!");
                        break;
                    };
                    #[allow(unstable_name_collisions)]
                    expired_listeners.extend(timeout_listeners.extract_if(
                        |(_callback, registered_at)| {
                            now.duration_since(*registered_at) > timeout_duration
                        },
                    ));
                    let r = timeout_listeners.len();
                    drop(timeout_listeners);

                    let count = expired_listeners.len();
                    for (timeout_listener, _registered_at) in expired_listeners {
                        timeout_listener.trigger(scheduler_pool.clone());
                    }
                    (count, r)
                };

                info!("Scheduler pool cleaner: block_production_scheduler_inner!!!",);

                let bpsi = {
                    let mut g = scheduler_pool
                        .block_production_scheduler_inner
                        .lock()
                        .unwrap();
                    if let Some(pooled) = &g.1 {
                        match pooled.banking_stage_status() {
                            BankingStageStatus::NotBanking => unreachable!(),
                            BankingStageStatus::Active => false,
                            BankingStageStatus::Inactive => {
                                info!("sch {} IS idle", pooled.id());
                                if pooled.is_overgrown(false) {
                                    info!("sch {} is overgrown!", pooled.id());
                                    let pooled = g.1.take().unwrap();
                                    assert_eq!(Some(pooled.id()), g.0.take());
                                    scheduler_pool.spawn_block_production_scheduler(&mut g);
                                    drop(g);
                                    let id = pooled.id();
                                    info!("dropping overgrown sch {id}");
                                    drop(pooled);
                                    info!("dropped overgrown sch {id}");
                                } else {
                                    info!("sch {} isn't overgrown", pooled.id());
                                    pooled.reset();
                                }
                                false
                            }
                            BankingStageStatus::Exited => {
                                scheduler_pool.reset_respawner();
                                info!("sch {} IS Exited", pooled.id());
                                exiting = true;
                                true
                            }
                        }
                    } else {
                        g.0.is_none()
                    }
                };

                info!(
                    "Scheduler pool cleaner: dropped {} idle inners, {} trashed inners, triggered {} timeout listeners {} {} {:?} {:?}",
                    idle_inner_count, trashed_inner_count, triggered_timeout_listener_count,
                    active_inner_count, active_timeout_listener_count, exiting, bpsi
                );
                sleepless_testing::at(CheckPoint::IdleSchedulerCleaned(idle_inner_count));
                sleepless_testing::at(CheckPoint::TrashedSchedulerCleaned(trashed_inner_count));
                sleepless_testing::at(CheckPoint::TimeoutListenerTriggered(
                    triggered_timeout_listener_count,
                ));
                if exiting
                        && idle_inner_count == 0
                        //&& active_inner_count == 0
                        && trashed_inner_count == 0
                        && triggered_timeout_listener_count == 0
                        && active_timeout_listener_count == 0
                        && bpsi
                {
                    error!("proper exit!");
                    sleep(Duration::from_secs(1));
                    let mut g = scheduler_pool
                        .block_production_scheduler_inner
                        .lock()
                        .unwrap();
                    if let Some(pooled) = g.1.take() {
                        assert_eq!(Some(pooled.id()), g.0.take());
                        drop(g);
                        let id = pooled.id();
                        info!("dropping sch {id} after proper exit");
                        drop(pooled);
                        info!("dropped sch {id} after proper exit");
                    }
                    break;
                }
            }
        };

        // No need to join; the spawned main loop will gracefully exit.
        thread::Builder::new()
            .name("solScCleaner".to_owned())
            .spawn_tracked(cleaner_main_loop)
            .unwrap();

        scheduler_pool
    }

    // This apparently-meaningless wrapper is handy, because some callers explicitly want
    // `dyn InstalledSchedulerPool` to be returned for type inference convenience.
    pub fn new_dyn(
        supported_scheduling_mode: SupportedSchedulingMode,
        handler_count: Option<usize>,
        log_messages_bytes_limit: Option<usize>,
        transaction_status_sender: Option<TransactionStatusSender>,
        replay_vote_sender: Option<ReplayVoteSender>,
        prioritization_fee_cache: Arc<PrioritizationFeeCache>,
        transaction_recorder: TransactionRecorder,
    ) -> InstalledSchedulerPoolArc {
        Self::new(
            supported_scheduling_mode,
            handler_count,
            log_messages_bytes_limit,
            transaction_status_sender,
            replay_vote_sender,
            prioritization_fee_cache,
            transaction_recorder,
        )
    }

    pub fn new_dyn_for_verification(
        handler_count: Option<usize>,
        log_messages_bytes_limit: Option<usize>,
        transaction_status_sender: Option<TransactionStatusSender>,
        replay_vote_sender: Option<ReplayVoteSender>,
        prioritization_fee_cache: Arc<PrioritizationFeeCache>,
    ) -> InstalledSchedulerPoolArc {
        Self::new(
            SupportedSchedulingMode::block_verification_only(),
            handler_count,
            log_messages_bytes_limit,
            transaction_status_sender,
            replay_vote_sender,
            prioritization_fee_cache,
            TransactionRecorder::new_dummy(),
        )
    }

    // See a comment at the weak_self field for justification of this method's existence.
    fn self_arc(&self) -> Arc<Self> {
        self.weak_self
            .upgrade()
            .expect("self-referencing Arc-ed pool")
    }

    fn new_scheduler_id(&self) -> SchedulerId {
        self.next_scheduler_id.fetch_add(1, Relaxed)
    }

    // This fn needs to return immediately due to being part of the blocking
    // `::wait_for_termination()` call.
    fn return_scheduler(&self, scheduler: S::Inner, should_trash: bool) {
        let id = scheduler.id();
        debug!("return_scheduler(): id: {id} should_trash: {should_trash}");
        let mut g = self.block_production_scheduler_inner.lock().unwrap();
        let bp_id: Option<SchedulerId> = g.0.as_ref().copied();
        let is_block_production_scheduler_returned = Some(id) == bp_id;

        if should_trash {
            // Delay drop()-ing this trashed returned scheduler inner by stashing it in
            // self.trashed_scheduler_inners, which is periodically drained by the `solScCleaner`
            // thread. Dropping it could take long time (in fact,
            // PooledSchedulerInner::block_verification_usage_queue_loader can contain many entries to drop).
            self.trashed_scheduler_inners
                .lock()
                .expect("not poisoned")
                .push(scheduler);

            if is_block_production_scheduler_returned {
                info!("respawning on trashd scheduler...");
                g.0.take();
                self.spawn_block_production_scheduler(&mut g);
                info!("respawned on trashd scheduler...");
                drop(g);
            }
        } else {
            drop(g);
            if !is_block_production_scheduler_returned {
                self.scheduler_inners
                    .lock()
                    .expect("not poisoned")
                    .push((scheduler, Instant::now()));
            } else {
                assert!(self
                    .block_production_scheduler_inner
                    .lock()
                    .unwrap()
                    .1
                    .replace(scheduler)
                    .is_none());
            }
        }
    }

    #[cfg(test)]
    fn do_take_scheduler(&self, context: SchedulingContext) -> S {
        self.do_take_resumed_scheduler(context, initialized_result_with_timings())
    }

    fn do_take_resumed_scheduler(
        &self,
        context: SchedulingContext,
        result_with_timings: ResultWithTimings,
    ) -> S {
        assert_matches!(result_with_timings, (Ok(_), _));

        if matches!(context.mode(), SchedulingMode::BlockVerification) {
            // pop is intentional for filo, expecting relatively warmed-up scheduler due to having been
            // returned recently
            if let Some((inner, _pooled_at)) =
                self.scheduler_inners.lock().expect("not poisoned").pop()
            {
                S::from_inner(inner, context, result_with_timings)
            } else {
                S::spawn(
                    self.self_arc(),
                    context,
                    result_with_timings,
                    None::<(_, fn(BankingPacketBatch) -> Vec<Task>)>,
                    None,
                )
            }
        } else {
            let mut g = self
                .block_production_scheduler_inner
                .lock()
                .expect("not poisoned");
            g = self
                .block_production_scheduler_condvar
                .wait_while(g, |g| {
                    let not_yet = g.0.is_none();
                    if not_yet {
                        error!(
                            "will wait for bps..., slot: {}, mode: {:?}",
                            context.slot(),
                            context.mode()
                        );
                    }
                    not_yet
                })
                .unwrap();
            if let Some(inner) = g.1.take() {
                S::from_inner(inner, context, result_with_timings)
            } else {
                panic!("double take: {}", context.slot());
            }
        }
    }

    pub fn prepare_to_spawn_block_production_scheduler(
        &self,
        banking_packet_receiver: BankingPacketReceiver,
        on_spawn_block_production_scheduler: Bbb,
    ) {
        *self.block_production_scheduler_respawner.lock().unwrap() =
            Some(BlockProductionSchedulerRespawner {
                banking_packet_receiver,
                on_spawn_block_production_scheduler,
            });
        self.spawn_block_production_scheduler(
            &mut self.block_production_scheduler_inner.lock().unwrap(),
        );
    }

    fn reset_respawner(&self) {
        *self.block_production_scheduler_respawner.lock().unwrap() = None;
    }

    pub fn spawn_block_production_scheduler(
        &self,
        g: &mut MutexGuard<'_, (Option<SchedulerId>, Option<S::Inner>)>,
    ) {
        info!("flash session: start!");
        let mut respawner_write = self.block_production_scheduler_respawner.lock().unwrap();
        let BlockProductionSchedulerRespawner {
            banking_packet_receiver,
            on_spawn_block_production_scheduler,
        } = &mut *respawner_write.as_mut().unwrap();

        let adapter = Arc::new(BankingStageAdapter {
            usage_queue_loader: UsageQueueLoader::default(),
            transaction_deduper: DashSet::with_capacity(1_000_000),
            idling_detector: Mutex::default(),
            next_task_id: AtomicU64::default(),
        });

        let on_banking_packet_receive = on_spawn_block_production_scheduler(adapter.clone());
        let banking_stage_context = (banking_packet_receiver.clone(), on_banking_packet_receive);
        let context = SchedulingContext::new(SchedulingMode::BlockProduction, None);
        let s = S::spawn(
            self.self_arc(),
            context,
            initialized_result_with_timings(),
            Some(banking_stage_context),
            Some(adapter),
        );
        let s = s.into_inner().1;
        assert!(g.0.replace(s.id()).is_none());
        assert!(g.1.replace(s).is_none());
        self.block_production_scheduler_condvar.notify_all();
        info!("flash session: end!");
    }

    #[cfg(feature = "dev-context-only-utils")]
    pub fn pooled_scheduler_count(&self) -> usize {
        self.scheduler_inners.lock().expect("not poisoned").len()
    }

    pub fn default_handler_count() -> usize {
        Self::calculate_default_handler_count(
            thread::available_parallelism()
                .ok()
                .map(|non_zero| non_zero.get()),
        )
    }

    pub fn calculate_default_handler_count(detected_cpu_core_count: Option<usize>) -> usize {
        // Divide by 4 just not to consume all available CPUs just with handler threads, sparing for
        // other active forks and other subsystems.
        // Also, if available_parallelism fails (which should be very rare), use 4 threads,
        // as a relatively conservatism assumption of modern multi-core systems ranging from
        // engineers' laptops to production servers.
        detected_cpu_core_count
            .map(|core_count| (core_count / 4).max(1))
            .unwrap_or(4)
    }

    pub fn cli_message() -> &'static str {
        static MESSAGE: OnceLock<String> = OnceLock::new();

        MESSAGE.get_or_init(|| {
            format!(
                "Change the number of the unified scheduler's transaction execution threads \
                 dedicated to each block, otherwise calculated as cpu_cores/4 [default: {}]",
                Self::default_handler_count()
            )
        })
    }
}

impl<S, TH> InstalledSchedulerPool for SchedulerPool<S, TH>
where
    S: SpawnableScheduler<TH>,
    TH: TaskHandler,
{
    fn take_resumed_scheduler(
        &self,
        context: SchedulingContext,
        result_with_timings: ResultWithTimings,
    ) -> Option<InstalledSchedulerBox> {
        if !self.supported_scheduling_mode.is_supported(context.mode()) {
            return None;
        }

        Some(Box::new(
            self.do_take_resumed_scheduler(context, result_with_timings),
        ))
    }

    fn register_timeout_listener(&self, timeout_listener: TimeoutListener) {
        self.timeout_listeners
            .lock()
            .unwrap()
            .push((timeout_listener, Instant::now()));
    }
}

pub trait TaskHandler: Send + Sync + Debug + Sized + 'static {
    fn handle(
        result: &mut Result<()>,
        timings: &mut ExecuteTimings,
        scheduling_context: &SchedulingContext,
        transaction: &SanitizedTransaction,
        index: TaskKey,
        handler_context: &HandlerContext,
    );
}

#[derive(Debug)]
pub struct DefaultTaskHandler;

impl TaskHandler for DefaultTaskHandler {
    fn handle(
        result: &mut Result<()>,
        timings: &mut ExecuteTimings,
        scheduling_context: &SchedulingContext,
        transaction: &SanitizedTransaction,
        index: TaskKey,
        handler_context: &HandlerContext,
    ) {
        let (cost, added_cost) =
            if matches!(scheduling_context.mode(), SchedulingMode::BlockProduction) {
                use solana_cost_model::cost_model::CostModel;
                let c =
                    CostModel::calculate_cost(transaction, &scheduling_context.bank().feature_set);
                loop {
                    let r = scheduling_context
                        .bank()
                        .write_cost_tracker()
                        .unwrap()
                        .try_add(&c);
                    if let Err(e) = r {
                        use solana_cost_model::cost_tracker::CostTrackerError;
                        if matches!(e, CostTrackerError::WouldExceedAccountDataBlockLimit) {
                            sleep(Duration::from_millis(10));
                            continue;
                        } else {
                            *result = Err(e.into());
                            break (Some(c), false);
                        }
                    } else {
                        break (Some(c), true);
                    }
                }
            } else {
                (None, false)
            };

        if result.is_ok() {
            // scheduler must properly prevent conflicting tx executions. thus, task handler isn't
            // responsible for locking.
            let batch = scheduling_context
                .bank()
                .prepare_unlocked_batch_from_single_tx(transaction);
            let batch_with_indexes = TransactionBatchWithIndexes {
                batch,
                transaction_indexes: vec![(index as usize)],
            };

            let pre_commit_callback = match scheduling_context.mode() {
                SchedulingMode::BlockVerification => None,
                SchedulingMode::BlockProduction => Some(|| {
                    let summary = handler_context.transaction_recorder.record_transactions(
                        scheduling_context.slot(),
                        vec![transaction.to_versioned_transaction()],
                    );
                    summary.result.is_ok()
                }),
            };

            *result = execute_batch(
                &batch_with_indexes,
                scheduling_context.bank(),
                handler_context.transaction_status_sender.as_ref(),
                handler_context.replay_vote_sender.as_ref(),
                timings,
                handler_context.log_messages_bytes_limit,
                &handler_context.prioritization_fee_cache,
                pre_commit_callback,
            );
        }

        if result.is_err() {
            if let Some(cost2) = cost {
                if added_cost {
                    scheduling_context
                        .bank()
                        .write_cost_tracker()
                        .unwrap()
                        .remove(&cost2);
                }
            }
        }

        sleepless_testing::at(CheckPoint::TaskHandled(index));
    }
}

struct ExecutedTask {
    task: Task,
    result_with_timings: ResultWithTimings,
}

impl ExecutedTask {
    fn new_boxed(task: Task) -> Box<Self> {
        Box::new(Self {
            task,
            result_with_timings: initialized_result_with_timings(),
        })
    }
}

// A very tiny generic message type to signal about opening and closing of subchannels, which are
// logically segmented series of Payloads (P1) over a single continuous time-span, potentially
// carrying some subchannel metadata (P2) upon opening a new subchannel.
// Note that the above properties can be upheld only when this is used inside MPSC or SPSC channels
// (i.e. the consumer side needs to be single threaded). For the multiple consumer cases,
// ChainedChannel can be used instead.
use enum_ptr::{Aligned, Compact, EnumPtr, Unit};

#[repr(C, usize)]
#[derive(Debug, EnumPtr)]
pub enum SubchanneledPayload<P1: Aligned, P2: Aligned> {
    Payload(P1),
    OpenSubchannel(P2),
    CloseSubchannel(Unit),
    Disconnect(Unit),
    Reset(Unit),
}

type NewTaskPayload = SubchanneledPayload<Task, Box<(SchedulingContext, ResultWithTimings)>>;
type CompactNewTaskPayload = Compact<NewTaskPayload>;
const_assert_eq!(mem::size_of::<NewTaskPayload>(), 16);
const_assert_eq!(mem::size_of::<CompactNewTaskPayload>(), 8);

// A tiny generic message type to synchronize multiple threads everytime some contextual data needs
// to be switched (ie. SchedulingContext), just using a single communication channel.
//
// Usually, there's no way to prevent one of those threads from mixing current and next contexts
// while processing messages with a multiple-consumer channel. A condvar or other
// out-of-bound mechanism is needed to notify about switching of contextual data. That's because
// there's no way to block those threads reliably on such a switching event just with a channel.
//
// However, if the number of consumer can be determined, this can be accomplished just over a
// single channel, which even carries an in-bound control meta-message with the contexts. The trick
// is that identical meta-messages as many as the number of threads are sent over the channel,
// along with new channel receivers to be used (hence the name of _chained_). Then, the receiving
// thread drops the old channel and is now blocked on receiving from the new channel. In this way,
// this switching can happen exactly once for each thread.
//
// Overall, this greatly simplifies the code, reduces CAS/syscall overhead per messaging to the
// minimum at the cost of a single channel recreation per switching. Needless to say, such an
// allocation can be amortized to be negligible.
//
// Lastly, there's an auxiliary channel to realize a 2-level priority queue. See comment before
// runnable_task_sender.
mod chained_channel {
    use super::*;

    #[derive(EnumPtr)]
    #[repr(C, usize)]
    #[allow(clippy::type_complexity)]
    pub(super) enum ChainedChannel<P: Aligned, C> {
        Payload(P),
        ContextAndChannels(Box<(C, Receiver<Compact<ChainedChannel<P, C>>>, Receiver<P>)>),
    }

    impl<P: Aligned, C> ChainedChannel<P, C> {
        fn chain_to_new_channel(
            context: C,
            receiver: Receiver<Compact<Self>>,
            aux_receiver: Receiver<P>,
        ) -> Self {
            ChainedChannel::ContextAndChannels(Box::new((context, receiver, aux_receiver)))
        }
    }

    pub(super) struct ChainedChannelSender<P: Aligned, C> {
        sender: Sender<Compact<ChainedChannel<P, C>>>,
        aux_sender: Sender<P>,
    }

    #[allow(dead_code)]
    pub(super) trait WithMessageType {
        type ChannelMessage;
    }

    impl<P: Aligned, C: Clone> WithMessageType for ChainedChannelSender<P, C> {
        type ChannelMessage = ChainedChannel<P, C>;
    }

    impl<P: Aligned, C: Clone> ChainedChannelSender<P, C> {
        fn new(sender: Sender<Compact<ChainedChannel<P, C>>>, aux_sender: Sender<P>) -> Self {
            Self { sender, aux_sender }
        }

        pub(super) fn send_payload(
            &self,
            payload: P,
        ) -> std::result::Result<(), SendError<Compact<ChainedChannel<P, C>>>> {
            self.sender.send(ChainedChannel::Payload(payload).into())
        }

        /*
        pub(super) fn send_aux_payload(&self, payload: P) -> std::result::Result<(), SendError<P>> {
            self.aux_sender.send(payload)
        }
        */

        pub(super) fn send_chained_channel(
            &mut self,
            context: C,
            count: usize,
        ) -> std::result::Result<(), SendError<Compact<ChainedChannel<P, C>>>> {
            let (chained_sender, chained_receiver) = crossbeam_channel::unbounded();
            let (chained_aux_sender, chained_aux_receiver) = crossbeam_channel::unbounded();
            for _ in 0..count {
                self.sender.send(
                    ChainedChannel::chain_to_new_channel(
                        context.clone(),
                        chained_receiver.clone(),
                        chained_aux_receiver.clone(),
                    )
                    .into(),
                )?
            }
            self.sender = chained_sender;
            self.aux_sender = chained_aux_sender;
            Ok(())
        }

        pub(super) fn len(&self) -> usize {
            self.sender.len()
        }

        pub(super) fn aux_len(&self) -> usize {
            self.aux_sender.len()
        }
    }

    // P doesn't need to be `: Clone`, yet rustc derive can't handle it.
    // see https://github.com/rust-lang/rust/issues/26925
    #[derive(Derivative)]
    #[derivative(Clone(bound = "C: Clone"))]
    pub(super) struct ChainedChannelReceiver<P: Aligned, C: Clone> {
        receiver: Receiver<Compact<ChainedChannel<P, C>>>,
        aux_receiver: Receiver<P>,
        context: C,
    }

    impl<P: Aligned, C: Clone> ChainedChannelReceiver<P, C> {
        fn new(
            receiver: Receiver<Compact<ChainedChannel<P, C>>>,
            aux_receiver: Receiver<P>,
            initial_context: C,
        ) -> Self {
            Self {
                receiver,
                aux_receiver,
                context: initial_context,
            }
        }

        pub(super) fn context(&self) -> &C {
            &self.context
        }

        pub(super) fn for_select(&self) -> &Receiver<Compact<ChainedChannel<P, C>>> {
            &self.receiver
        }

        /*
        pub(super) fn aux_for_select(&self) -> &Receiver<P> {
            &self.aux_receiver
        }

        pub(super) fn never_receive_from_aux(&mut self) {
            self.aux_receiver = never();
        }
        */

        pub(super) fn after_select(&mut self, message: ChainedChannel<P, C>) -> Option<P> {
            match message {
                ChainedChannel::Payload(payload) => Some(payload),
                ChainedChannel::ContextAndChannels(b) => {
                    let (context, channel, idle_channel) = *b;

                    self.context = context;
                    self.receiver = channel;
                    self.aux_receiver = idle_channel;
                    None
                }
            }
        }
    }

    pub(super) fn unbounded<P: Aligned, C: Clone>(
        initial_context: C,
    ) -> (ChainedChannelSender<P, C>, ChainedChannelReceiver<P, C>) {
        let (sender, receiver) = crossbeam_channel::unbounded();
        let (aux_sender, aux_receiver) = crossbeam_channel::unbounded();
        (
            ChainedChannelSender::new(sender, aux_sender),
            ChainedChannelReceiver::new(receiver, aux_receiver, initial_context),
        )
    }
}

/// The primary owner of all [`UsageQueue`]s used for particular [`PooledScheduler`].
///
/// Currently, the simplest implementation. This grows memory usage in unbounded way. Cleaning will
/// be added later. This struct is here to be put outside `solana-unified-scheduler-logic` for the
/// crate's original intent (separation of logics from this crate). Some practical and mundane
/// pruning will be implemented in this type.
#[derive(Default, Debug)]
pub struct UsageQueueLoader {
    usage_queues: DashMap<Pubkey, UsageQueue, ahash::RandomState>,
}

impl UsageQueueLoader {
    pub fn load(&self, address: Pubkey) -> UsageQueue {
        // taken from https://github.com/xacrimon/dashmap/issues/292#issuecomment-1916621009
        match self.usage_queues.get(&address) {
            Some(bar_read_guard) => bar_read_guard.value().clone(),
            None => self.usage_queues.entry(address).or_default().clone(),
        }
    }

    fn count(&self) -> usize {
        self.usage_queues.len()
    }
}

// (this is slow needing atomic mem reads. However, this can be turned into a lot faster
// optimizer-friendly version as shown in this crossbeam pr:
// https://github.com/crossbeam-rs/crossbeam/pull/1047)
fn disconnected<T>() -> Receiver<T> {
    // drop the sender residing at .0, returning an always-disconnected receiver.
    crossbeam_channel::unbounded().1
}

#[derive(Debug)]
pub struct PooledScheduler<TH: TaskHandler> {
    inner: PooledSchedulerInner<Self, TH>,
    context: SchedulingContext,
}

#[derive(Debug)]
enum TaskCreator {
    BlockVerification {
        usage_queue_loader: UsageQueueLoader,
    },
    BlockProduction {
        banking_stage_adapter: Arc<BankingStageAdapter>,
    },
}

impl TaskCreator {
    fn usage_queue_loader(&self) -> &UsageQueueLoader {
        use TaskCreator::*;

        match self {
            BlockVerification { usage_queue_loader } => usage_queue_loader,
            BlockProduction {
                banking_stage_adapter,
            } => &banking_stage_adapter.usage_queue_loader,
        }
    }

    fn banking_stage_status(&self) -> BankingStageStatus {
        use TaskCreator::*;

        match self {
            BlockVerification {
                usage_queue_loader: _,
            } => BankingStageStatus::NotBanking,
            BlockProduction {
                banking_stage_adapter,
            } => banking_stage_adapter.banking_stage_status(),
        }
    }

    fn reset(&self) {
        use TaskCreator::*;

        match self {
            BlockVerification {
                usage_queue_loader: _,
            } => todo!(),
            BlockProduction {
                banking_stage_adapter,
            } => banking_stage_adapter.reset(),
        }
    }

    fn is_overgrown(&self, max_usage_queue_count: usize, on_hot_path: bool) -> bool {
        use TaskCreator::*;

        match self {
            BlockVerification { usage_queue_loader } => {
                assert!(on_hot_path);
                // This check must be done on hot path everytime scheduler are returned to reliably
                // detect too large loaders...
                usage_queue_loader.count() > max_usage_queue_count
            }
            BlockProduction {
                banking_stage_adapter,
            } => {
                if on_hot_path {
                    // the slow path can be ensured to be called periodically.
                    // well, not so for single validator cluster....
                    false
                } else {
                    // should check next_task_id as well for ShortCounter::MAX/2 ?
                    let current_usage_queue_count =
                        banking_stage_adapter.usage_queue_loader.count();
                    let current_transaction_count = banking_stage_adapter.transaction_deduper.len();
                    info!("bsa: {current_usage_queue_count} {current_transaction_count}");

                    current_usage_queue_count > max_usage_queue_count
                        || current_transaction_count > 1_000_000
                    //current_usage_queue_count > 7000 || current_transaction_count > 100_000
                }
            }
        }
    }
}

#[derive(Debug)]
pub struct PooledSchedulerInner<S: SpawnableScheduler<TH>, TH: TaskHandler> {
    thread_manager: ThreadManager<S, TH>,
    task_creator: TaskCreator,
}

impl<S, TH> Drop for ThreadManager<S, TH>
where
    S: SpawnableScheduler<TH>,
    TH: TaskHandler,
{
    fn drop(&mut self) {
        trace!("ThreadManager::drop() is called...");

        if self.are_threads_joined() {
            return;
        }
        // If on-stack ThreadManager is being dropped abruptly while panicking, it's likely
        // ::into_inner() isn't called, which is a critical runtime invariant for the following
        // thread shutdown. Also, the state could be corrupt in other ways too, so just skip it
        // altogether.
        if thread::panicking() {
            error!(
                "ThreadManager::drop(): scheduler_id: {} skipping due to already panicking...",
                self.scheduler_id,
            );
            return;
        }

        // assert that this is called after ::into_inner()
        assert_matches!(self.session_result_with_timings, None);

        // Ensure to initiate thread shutdown via disconnected new_task_receiver by replacing the
        // current new_task_sender with a random one...
        self.new_task_sender = Arc::new(crossbeam_channel::unbounded().0);

        self.ensure_join_threads(true);
        assert_matches!(self.session_result_with_timings, Some((Ok(_), _)));
    }
}

impl<S, TH> PooledSchedulerInner<S, TH>
where
    S: SpawnableScheduler<TH, Inner = Self>,
    TH: TaskHandler,
{
    fn is_trashed(&self, on_hot_path: bool) -> bool {
        self.is_aborted() || self.is_overgrown(on_hot_path)
    }

    fn is_aborted(&self) -> bool {
        // Schedulers can be regarded as being _trashed_ (thereby will be cleaned up later), if
        // threads are joined. Remember that unified scheduler _doesn't normally join threads_ even
        // across different sessions (i.e. different banks) to avoid thread recreation overhead.
        //
        // These unusual thread joining happens after the blocked thread (= the replay stage)'s
        // detection of aborted scheduler thread, which can be interpreted as an immediate signal
        // about the existence of the transaction error.
        //
        // Note that this detection is done internally every time scheduler operations are run
        // (send_task() and end_session(); or schedule_execution() and wait_for_termination() in
        // terms of InstalledScheduler). So, it's ensured that the detection is done at least once
        // for any scheudler which is taken out of the pool.
        //
        // Thus, any transaction errors are always handled without loss of information and
        // the aborted scheduler itself will always be handled as _trashed_ before returning the
        // scheduler to the pool, considering is_trashed() is checked immediately before that.
        self.thread_manager.are_threads_joined()
    }
}

// This type manages the OS threads for scheduling and executing transactions. The term
// `session` is consistently used to mean a group of Tasks scoped under a single SchedulingContext.
// This is equivalent to a particular bank for block verification. However, new terms is introduced
// here to mean some continuous time over multiple continuous banks/slots for the block production,
// which is planned to be implemented in the future.
#[derive(Debug)]
struct ThreadManager<S: SpawnableScheduler<TH>, TH: TaskHandler> {
    scheduler_id: SchedulerId,
    pool: Arc<SchedulerPool<S, TH>>,
    new_task_sender: Arc<Sender<CompactNewTaskPayload>>,
    new_task_receiver: Option<Receiver<CompactNewTaskPayload>>,
    session_result_sender: Sender<ResultWithTimings>,
    session_result_receiver: Receiver<ResultWithTimings>,
    session_result_with_timings: Option<ResultWithTimings>,
    scheduler_thread: Option<JoinHandle<()>>,
    handler_threads: Vec<JoinHandle<()>>,
}

#[derive(Default)]
struct LogInterval(usize);

impl LogInterval {
    fn increment(&mut self) -> bool {
        self.0 = self.0.checked_add(1).unwrap();
        self.0 % 2000 == 0
    }
}

struct HandlerPanicked;
type HandlerResult = std::result::Result<Box<ExecutedTask>, HandlerPanicked>;
const_assert_eq!(mem::size_of::<HandlerResult>(), 8);

impl<S: SpawnableScheduler<TH>, TH: TaskHandler> ThreadManager<S, TH> {
    fn new(pool: Arc<SchedulerPool<S, TH>>) -> Self {
        let (new_task_sender, new_task_receiver) = crossbeam_channel::unbounded();
        let (session_result_sender, session_result_receiver) = crossbeam_channel::unbounded();
        let handler_count = pool.handler_count;

        Self {
            scheduler_id: pool.new_scheduler_id(),
            pool,
            new_task_sender: Arc::new(new_task_sender),
            new_task_receiver: Some(new_task_receiver),
            session_result_sender,
            session_result_receiver,
            session_result_with_timings: None,
            scheduler_thread: None,
            handler_threads: Vec::with_capacity(handler_count),
        }
    }

    fn execute_task_with_handler(
        scheduling_context: &SchedulingContext,
        executed_task: &mut Box<ExecutedTask>,
        handler_context: &HandlerContext,
    ) {
        debug!("handling task at {:?}", thread::current());
        TH::handle(
            &mut executed_task.result_with_timings.0,
            &mut executed_task.result_with_timings.1,
            scheduling_context,
            executed_task.task.transaction(),
            executed_task.task.task_index(),
            handler_context,
        );
    }

    #[must_use]
    fn accumulate_result_with_timings(
        context: &SchedulingContext,
        (result, timings): &mut ResultWithTimings,
        executed_task: HandlerResult,
        error_count: &mut ShortCounter,
        already_finishing: bool,
    ) -> Option<(Box<ExecutedTask>, bool)> {
        let Ok(executed_task) = executed_task else {
            return None;
        };
        timings.accumulate(&executed_task.result_with_timings.1);
        match context.mode() {
            SchedulingMode::BlockVerification => match executed_task.result_with_timings.0 {
                Ok(()) => Some((executed_task, false)),
                Err(error) => {
                    error!("error is detected while accumulating....: {error:?}");
                    *result = Err(error);
                    None
                }
            },
            SchedulingMode::BlockProduction => match executed_task.result_with_timings.0 {
                Ok(()) => Some((executed_task, false)),
                Err(TransactionError::CommitFailed) => {
                    if !already_finishing {
                        info!("maybe reached max tick height...");
                    }
                    error_count.increment_self();
                    Some((executed_task, true))
                }
                Err(ref e @ TransactionError::WouldExceedMaxBlockCostLimit)
                | Err(ref e @ TransactionError::WouldExceedMaxVoteCostLimit)
                | Err(ref e @ TransactionError::WouldExceedMaxAccountCostLimit)
                | Err(ref e @ TransactionError::WouldExceedAccountDataBlockLimit) => {
                    if !already_finishing {
                        info!("hit block cost: {e:?}");
                    }
                    error_count.increment_self();
                    Some((executed_task, true))
                }
                Err(ref error) => {
                    debug!("error is detected while accumulating....: {error:?}");
                    error_count.increment_self();
                    Some((executed_task, false))
                }
            },
        }
    }

    fn take_session_result_with_timings(&mut self) -> ResultWithTimings {
        self.session_result_with_timings.take().unwrap()
    }

    fn put_session_result_with_timings(&mut self, result_with_timings: ResultWithTimings) {
        assert_matches!(
            self.session_result_with_timings
                .replace(result_with_timings),
            None
        );
    }

    // This method must take same set of session-related arguments as start_session() to avoid
    // unneeded channel operations to minimize overhead. Starting threads incurs a very high cost
    // already... Also, pre-creating threads isn't desirable as well to avoid `Option`-ed types
    // for type safety.
    fn start_threads(
        &mut self,
        mut context: SchedulingContext,
        mut result_with_timings: ResultWithTimings,
        banking_stage_context: Option<(
            BankingPacketReceiver,
            impl FnMut(BankingPacketBatch) -> Vec<Task> + Clone + Send + 'static,
        )>,
        adapter: Option<Arc<BankingStageAdapter>>,
    ) {
        let scheduler_id = self.scheduler_id;
        let mut slot = context.slot();

        let postfix = match context.mode() {
            SchedulingMode::BlockVerification => "V",
            SchedulingMode::BlockProduction => "P",
        };

        // Firstly, setup bi-directional messaging between the scheduler and handlers to pass
        // around tasks, by creating 2 channels (one for to-be-handled tasks from the scheduler to
        // the handlers and the other for finished tasks from the handlers to the scheduler).
        // Furthermore, this pair of channels is duplicated to work as a primitive 2-level priority
        // queue, totalling 4 channels. Note that the two scheduler-to-handler channels are managed
        // behind chained_channel to avoid race conditions relating to contexts.
        //
        // This quasi-priority-queue arrangement is desired as an optimization to prioritize
        // blocked tasks.
        //
        // As a quick background, SchedulingStateMachine doesn't throttle runnable tasks at all.
        // Thus, it's likely for to-be-handled tasks to be stalled for extended duration due to
        // excessive buffering (commonly known as buffer bloat). Normally, this buffering isn't
        // problematic and actually intentional to fully saturate all the handler threads.
        //
        // However, there's one caveat: task dependencies. It can be hinted with tasks being
        // blocked, that there could be more similarly-blocked tasks in the future. Empirically,
        // clearing these linearized long runs of blocking tasks out of the buffer is delaying bank
        // freezing while only using 1 handler thread or two near the end of slot, deteriorating
        // the overall concurrency.
        //
        // To alleviate the situation, blocked tasks are exchanged via independent communication
        // pathway as a heuristic for expedite processing. Without prioritization of these tasks,
        // progression of clearing these runs would be severely hampered due to interleaved
        // not-blocked tasks (called _idle_ here; typically, voting transactions) in the single
        // buffer.
        //
        // Concurrent priority queue isn't used to avoid penalized throughput due to higher
        // overhead than crossbeam channel, even considering the doubled processing of the
        // crossbeam channel. Fortunately, just 2-level prioritization is enough. Also, sticking to
        // crossbeam was convenient and there was no popular and promising crate for concurrent
        // priority queue as of writing.
        //
        // It's generally harmless for the blocked task buffer to be flooded, stalling the idle
        // tasks completely. Firstly, it's unlikely without malice, considering all blocked tasks
        // must have independently been blocked for each isolated linearized runs. That's because
        // all to-be-handled tasks of the blocked and idle buffers must not be conflicting with
        // each other by definition. Furthermore, handler threads would still be saturated to
        // maximum even under such a block-verification situation, meaning no remotely-controlled
        // performance degradation.
        //
        // Overall, while this is merely a heuristic, it's effective and adaptive while not
        // vulnerable, merely reusing existing information without any additional runtime cost.
        //
        // One known caveat, though, is that this heuristic is employed under a sub-optimal
        // setting, considering scheduling is done in real-time. Namely, prioritization enforcement
        // isn't immediate, in a sense that the first task of a long run is buried in the middle of
        // a large idle task buffer. Prioritization of such a run will be realized only after the
        // first task is handled with the priority of an idle task. To overcome this, some kind of
        // re-prioritization or look-ahead scheduling mechanism would be needed. However, both
        // isn't implemented. The former is due to complex implementation and the later is due to
        // delayed (NOT real-time) processing, which is against the unified scheduler design goal.
        //
        // Alternatively, more faithful prioritization can be realized by checking blocking
        // statuses of all addresses immediately before sending to the handlers. This would prevent
        // false negatives of the heuristics approach (i.e. the last task of a run doesn't need to
        // be handled with the higher priority). Note that this is the only improvement, compared
        // to the heuristics. That's because this underlying information asymmetry between the 2
        // approaches doesn't exist for all other cases, assuming no look-ahead: idle tasks are
        // always unblocked by definition, and other blocked tasks should always be calculated as
        // blocked by the very existence of the last blocked task.
        //
        // The faithful approach incurs a considerable overhead: O(N), where N is the number of
        // locked addresses in a task, adding to the current bare-minimum complexity of O(2*N) for
        // both scheduling and descheduling. This means 1.5x increase. Furthermore, this doesn't
        // nicely work in practice with a real-time streamed scheduler. That's because these
        // linearized runs could be intermittent in the view with little or no look-back, albeit
        // actually forming a far more longer runs in longer time span. These access patterns are
        // very common, considering existence of well-known hot accounts.
        //
        // Thus, intentionally allowing these false-positives by the heuristic approach is actually
        // helping to extend the logical prioritization session for the invisible longer runs, as
        // long as the last task of the current run is being handled by the handlers, hoping yet
        // another blocking new task is arriving to finalize the tentatively extended
        // prioritization further. Consequently, this also contributes to alleviate the known
        // heuristic's caveat for the first task of linearized runs, which is described above.
        let mode = context.mode();
        use crate::chained_channel::{ChainedChannelSender, WithMessageType};
        type RunnableTaskSender = ChainedChannelSender<Task, SchedulingContext>;
        let (mut runnable_task_sender, runnable_task_receiver): (RunnableTaskSender, _) =
            chained_channel::unbounded(context.clone());
        const_assert_eq!(
            mem::size_of::<<RunnableTaskSender as WithMessageType>::ChannelMessage>(),
            16
        );
        const_assert_eq!(
            mem::size_of::<Compact<<RunnableTaskSender as WithMessageType>::ChannelMessage>>(),
            8
        );
        // Create two handler-to-scheduler channels to prioritize the finishing of blocked tasks,
        // because it is more likely that a blocked task will have more blocked tasks behind it,
        // which should be scheduled while minimizing the delay to clear buffered linearized runs
        // as fast as possible.
        let (finished_blocked_task_sender, finished_blocked_task_receiver) =
            crossbeam_channel::unbounded::<HandlerResult>();
        //let (finished_idle_task_sender, finished_idle_task_receiver) =
        //    crossbeam_channel::unbounded::<HandlerResult>();

        assert_matches!(self.session_result_with_timings, None);

        // High-level flow of new tasks:
        // 1. the replay stage thread send a new task.
        // 2. the scheduler thread accepts the task.
        // 3. the scheduler thread dispatches the task after proper locking.
        // 4. the handler thread processes the dispatched task.
        // 5. the handler thread reply back to the scheduler thread as an executed task.
        // 6. the scheduler thread post-processes the executed task.
        let scheduler_main_loop = {
            let banking_stage_context = banking_stage_context.clone();
            let handler_count = self.pool.handler_count;
            let session_result_sender = self.session_result_sender.clone();
            // Taking new_task_receiver here is important to ensure there's a single receiver. In
            // this way, the replay stage will get .send() failures reliably, after this scheduler
            // thread died along with the single receiver.
            let new_task_receiver = self
                .new_task_receiver
                .take()
                .expect("no 2nd start_threads()");

            let mut session_ending = false;
            let (mut session_pausing, mut is_finished) =
                if context.mode() == SchedulingMode::BlockProduction {
                    (true, true)
                } else {
                    (false, false)
                };
            let mut session_resetting = false;

            // Now, this is the main loop for the scheduler thread, which is a special beast.
            //
            // That's because it could be the most notable bottleneck of throughput in the future
            // when there are ~100 handler threads. Unified scheduler's overall throughput is
            // largely dependant on its ultra-low latency characteristic, which is the most
            // important design goal of the scheduler in order to reduce the transaction
            // confirmation latency for end users.
            //
            // Firstly, the scheduler thread must handle incoming messages from thread(s) owned by
            // the replay stage or the banking stage. It also must handle incoming messages from
            // the multi-threaded handlers. This heavily-multi-threaded whole processing load must
            // be coped just with the single-threaded scheduler, to attain ideal cpu cache
            // friendliness and main memory bandwidth saturation with its shared-nothing
            // single-threaded account locking implementation. In other words, the per-task
            // processing efficiency of the main loop codifies the upper bound of horizontal
            // scalability of the unified scheduler.
            //
            // Moreover, the scheduler is designed to handle tasks without batching at all in the
            // pursuit of saturating all of the handler threads with maximally-fine-grained
            // concurrency density for throughput as the second design goal. This design goal
            // relies on the assumption that there's no considerable penalty arising from the
            // unbatched manner of processing.
            //
            // Note that this assumption isn't true as of writing. The current code path
            // underneath execute_batch() isn't optimized for unified scheduler's load pattern (ie.
            // batches just with a single transaction) at all. This will be addressed in the
            // future.
            //
            // These two key elements of the design philosophy lead to the rather unforgiving
            // implementation burden: Degraded performance would acutely manifest from an even tiny
            // amount of individual cpu-bound processing delay in the scheduler thread, like when
            // dispatching the next conflicting task after receiving the previous finished one from
            // the handler.
            //
            // Thus, it's fatal for unified scheduler's advertised superiority to squeeze every cpu
            // cycles out of the scheduler thread. Thus, any kinds of unessential overhead sources
            // like syscalls, VDSO, and even memory (de)allocation should be avoided at all costs
            // by design or by means of offloading at the last resort.
            move || {
                let (do_now, dont_now) = (&disconnected::<()>(), &never::<()>());
                let dummy_receiver = |trigger| {
                    if trigger {
                        do_now
                    } else {
                        dont_now
                    }
                };

                let mut state_machine = unsafe {
                    SchedulingStateMachine::exclusively_initialize_current_thread_for_scheduling(
                        mode,
                    )
                };
                let mut log_interval = LogInterval::default();
                let mut session_started_at = Instant::now();
                let mut cpu_session_started_at = cpu_time::ThreadTime::now();
                let (
                    mut log_reported_at,
                    mut reported_task_total,
                    mut reported_executed_task_total,
                ) = (session_started_at, 0, 0);
                let mut cpu_log_reported_at = cpu_session_started_at;
                let mut error_count = ShortCounter::zero();

                let (banking_packet_receiver, _on_recv) = banking_stage_context.unzip();
                let banking_packet_receiver = banking_packet_receiver.unwrap_or_else(never);

                macro_rules! log_scheduler {
                    ($level:ident, $prefix:tt) => {
                        #[allow(clippy::arithmetic_side_effects)]
                        {
                        $level! {
                            "sch: {}: slot: {}({})[{:12}]({}{}): state_machine(({}({}b{}B{}F)=>{}({}+{}))/{}|{}TB|{}Lr) channels(<{} >{}+{} <{}+{} <B{}) {}",
                            scheduler_id, slot,
                            match state_machine.mode() {
                                SchedulingMode::BlockVerification => "v",
                                SchedulingMode::BlockProduction => "p",
                            },
                            $prefix,
                            (if session_ending {"S"} else {"-"}),
                            (if session_pausing {"P"} else {"-"}),
                            state_machine.alive_task_count(),
                            state_machine.blocked_task_count(), state_machine.buffered_task_queue_count(), state_machine.eager_lock_total(),
                            state_machine.executed_task_total(), state_machine.executed_task_total() - error_count.current(), error_count.current(),
                            state_machine.task_total(),
                            state_machine.buffered_task_total(),
                            state_machine.reblocked_lock_total(),
                            new_task_receiver.len(),
                            runnable_task_sender.len(), runnable_task_sender.aux_len(),
                            finished_blocked_task_receiver.len(), 0 /*finished_idle_task_receiver.len()*/,
                            banking_packet_receiver.len(),
                            {
                                let now = Instant::now();
                                let cpu_now = cpu_time::ThreadTime::now();
                                let session_elapsed_us = now.duration_since(session_started_at).as_micros();
                                let cpu_session_elapsed_us = cpu_now.duration_since(cpu_session_started_at).as_micros();
                                let log_elapsed_us = now.duration_since(log_reported_at).as_micros();
                                let cpu_log_elapsed_us = cpu_now.duration_since(cpu_log_reported_at).as_micros();

                                let l = format!(
                                    "tps({}us|{}us): ({}|{}) ({}us|{}us): ({}|{})",
                                    log_elapsed_us,
                                    session_elapsed_us,
                                    if log_elapsed_us > 0 {
                                        format!(
                                            "<{}>{}",
                                            1_000_000_u128 * ((state_machine.task_total() - reported_task_total) as u128) / log_elapsed_us,
                                            1_000_000_u128 * ((state_machine.executed_task_total() - reported_executed_task_total) as u128) / log_elapsed_us,
                                        )
                                    } else { "-".to_string() },
                                    if session_elapsed_us > 0 {
                                        format!(
                                            "<{}>{}",
                                            1_000_000_u128 * (state_machine.task_total() as u128) / session_elapsed_us,
                                            1_000_000_u128 * (state_machine.executed_task_total() as u128) / session_elapsed_us,
                                        )
                                    } else { "-".to_string() },
                                    cpu_log_elapsed_us,
                                    cpu_session_elapsed_us,
                                    if cpu_log_elapsed_us > 0 {
                                        format!(
                                            "<{}>{}",
                                            1_000_000_u128 * ((state_machine.task_total() - reported_task_total) as u128) / cpu_log_elapsed_us,
                                            1_000_000_u128 * ((state_machine.executed_task_total() - reported_executed_task_total) as u128) / cpu_log_elapsed_us,
                                        )
                                    } else { "-".to_string() },
                                    if cpu_session_elapsed_us > 0 {
                                        format!(
                                            "<{}>{}",
                                            1_000_000_u128 * (state_machine.task_total() as u128) / cpu_session_elapsed_us,
                                            1_000_000_u128 * (state_machine.executed_task_total() as u128) / cpu_session_elapsed_us,
                                        )
                                    } else { "-".to_string() },
                                );
                                #[allow(unused_assignments)]
                                {
                                    (log_reported_at, reported_task_total, reported_executed_task_total) = (now, state_machine.task_total(), state_machine.executed_task_total());
                                }
                                cpu_log_reported_at = cpu_now;
                                l
                            },
                        }
                        }
                    }
                }

                if !is_finished {
                    log_scheduler!(info, "started");
                }

                // The following loop maintains and updates ResultWithTimings as its
                // externally-provided mutable state for each session in this way:
                //
                // 1. Initial result_with_timing is propagated implicitly by the moved variable.
                // 2. Subsequent result_with_timings are propagated explicitly from
                //    the new_task_receiver.recv() invocation located at the end of loop.
                'nonaborted_main_loop: loop {
                    while !is_finished {
                        // ALL recv selectors are eager-evaluated ALWAYS by current crossbeam impl,
                        // which isn't great and is inconsistent with `if`s in the Rust's match
                        // arm. So, eagerly binding the result to a variable unconditionally here
                        // makes no perf. difference...
                        let dummy_buffered_task_receiver =
                            dummy_receiver(state_machine.has_runnable_task() && !session_pausing);

                        // There's something special called dummy_unblocked_task_receiver here.
                        // This odd pattern was needed to react to newly unblocked tasks from
                        // _not-crossbeam-channel_ event sources, precisely at the specified
                        // precedence among other selectors, while delegating the control flow to
                        // select_biased!.
                        //
                        // In this way, hot looping is avoided and overall control flow is much
                        // consistent. Note that unified scheduler will go
                        // into busy looping to seek lowest latency eventually. However, not now,
                        // to measure _actual_ cpu usage easily with the select approach.
                        let step_type = select_biased! {
                            recv(finished_blocked_task_receiver) -> executed_task => {
                                let Ok(executed_task) = executed_task else {
                                    error!("all handlers gone!!!");
                                    assert!(state_machine.mode() == SchedulingMode::BlockProduction);
                                    break 'nonaborted_main_loop;
                                };

                                let Some((executed_task, should_pause)) = Self::accumulate_result_with_timings(
                                    &context,
                                    &mut result_with_timings,
                                    executed_task,
                                    &mut error_count,
                                    session_ending || session_pausing,
                                ) else {
                                    break 'nonaborted_main_loop;
                                };
                                state_machine.deschedule_task(&executed_task.task);
                                if should_pause && !session_ending {
                                    let ExecutedTask {
                                        task,
                                        result_with_timings,
                                    } = *executed_task;
                                    let task = adapter.as_ref().unwrap().recreate_task(task);
                                    error!("requeued tx!!!!");
                                    state_machine.do_schedule_task(task, true);
                                    drop(result_with_timings);
                                } else {
                                    drop(executed_task);
                                }
                                if should_pause && !session_pausing && slot != 282254387/*00*/ {
                                    session_pausing = true;
                                    "pausing"
                                } else {
                                    "desc_b_task"
                                }
                            },
                            recv(dummy_buffered_task_receiver) -> dummy => {
                                assert_matches!(dummy, Err(RecvError));

                                let task = state_machine
                                    .schedule_next_buffered_task()
                                    .expect("unblocked task");
                                runnable_task_sender.send_payload(task).unwrap();
                                "sc_b_task"
                            },
                            recv(new_task_receiver) -> message => {
                                assert!(state_machine.mode() == SchedulingMode::BlockProduction || !session_ending);

                                match message.map(|a| a.into()) {
                                    Ok(NewTaskPayload::Payload(task)) => {
                                        if session_ending {
                                            continue;
                                        }
                                        sleepless_testing::at(CheckPoint::NewTask(task.task_index()));
                                        if let Some(task) = state_machine.do_schedule_task(task, session_pausing) {
                                            //runnable_task_sender.send_aux_payload(task).unwrap();
                                            runnable_task_sender.send_payload(task).unwrap();
                                            "sc_i_task"
                                        } else {
                                            "new_b_task"
                                        }
                                    }
                                    Ok(NewTaskPayload::CloseSubchannel(_)) => {
                                        match state_machine.mode() {
                                            SchedulingMode::BlockVerification => {
                                                session_ending = true;
                                                "ending"
                                            },
                                            SchedulingMode::BlockProduction => {
                                                if slot == 282254387/*00*/ {
                                                    // can't assert pause signal may have been emitted..
                                                    session_ending = true;
                                                    "ending"
                                                } else if !session_pausing {
                                                    session_pausing = true;
                                                    "pausing"
                                                } else {
                                                    info!("ignoring duplicate close subch");
                                                    continue;
                                                }
                                            },
                                        }
                                    }
                                    Ok(NewTaskPayload::Reset(_)) => {
                                        session_pausing = true;
                                        session_resetting = true;
                                        "draining"
                                    }
                                    Ok(NewTaskPayload::OpenSubchannel(_context_and_result_with_timings)) =>
                                        unreachable!(),
                                    Ok(NewTaskPayload::Disconnect(_)) | Err(RecvError) => {
                                        // Mostly likely is that this scheduler is dropped for pruned blocks of
                                        // abandoned forks...
                                        // This short-circuiting is tested with test_scheduler_drop_short_circuiting.
                                        break 'nonaborted_main_loop;
                                    }
                                }
                            },
                            /*
                            recv(finished_idle_task_receiver) -> executed_task => {
                                let Some((executed_task, should_pause)) = Self::accumulate_result_with_timings(
                                    &context,
                                    &mut result_with_timings,
                                    executed_task.expect("alive handler"),
                                    &mut error_count,
                                    session_ending || session_pausing,
                                ) else {
                                    break 'nonaborted_main_loop;
                                };
                                state_machine.deschedule_task(&executed_task.task);
                                std::mem::forget(executed_task);
                                if should_pause && !session_pausing {
                                    session_pausing = true;
                                    "pausing"
                                } else {
                                    "desc_i_task"
                                }
                            },
                            */
                            default => {
                                if let Some(task) = (!session_pausing).then(|| state_machine.scan_and_schedule_next_task()).flatten() {
                                    runnable_task_sender.send_payload(task).unwrap();
                                    "scan"
                                } else {
                                    continue;
                                }
                            }
                        };
                        let force_log = step_type == "ending"
                            || step_type == "pausing"
                            || step_type == "draining";
                        if log_interval.increment() || force_log {
                            log_scheduler!(info, step_type);
                        } else {
                            log_scheduler!(trace, step_type);
                        }

                        is_finished = session_ending && state_machine.has_no_alive_task()
                            || session_pausing && state_machine.has_no_executing_task();
                    }
                    assert!(mem::replace(&mut is_finished, false));

                    // Finalize the current session after asserting it's explicitly requested so.
                    assert!(session_ending || session_pausing);
                    // Send result first because this is blocking the replay code-path.
                    session_result_sender
                        .send(result_with_timings)
                        .expect("always outlived receiver");
                    if session_ending {
                        log_scheduler!(info, "ended");
                    } else {
                        log_scheduler!(info, "paused");
                    }
                    match state_machine.mode() {
                        SchedulingMode::BlockVerification => {
                            reported_task_total = 0;
                            reported_executed_task_total = 0;
                            assert_eq!(error_count.current(), 0);
                        }
                        SchedulingMode::BlockProduction => {
                            session_started_at = Instant::now();
                            cpu_session_started_at = cpu_time::ThreadTime::now();
                            state_machine.reset_task_total();
                            state_machine.reset_executed_task_total();
                            reported_task_total = 0;
                            reported_executed_task_total = 0;
                            error_count.reset_to_zero();
                        }
                    }

                    // Prepare for the new session.
                    loop {
                        if session_resetting {
                            while let Some(task) = state_machine.schedule_next_buffered_task() {
                                state_machine.deschedule_task(&task);
                                if log_interval.increment() {
                                    log_scheduler!(info, "drained_desc");
                                } else {
                                    log_scheduler!(trace, "drained_desc");
                                }
                                drop(task);
                            }
                            log_scheduler!(info, "drained");
                            session_started_at = Instant::now();
                            cpu_session_started_at = cpu_time::ThreadTime::now();
                            reported_task_total = 0;
                            reported_executed_task_total = 0;
                            error_count.reset_to_zero();
                            session_resetting = false;
                        }
                        match new_task_receiver.recv().map(|a| a.into()) {
                            Ok(NewTaskPayload::OpenSubchannel(context_and_result_with_timings)) => {
                                let (new_context, new_result_with_timings) =
                                    *context_and_result_with_timings;
                                // We just received subsequent (= not initial) session and about to
                                // enter into the preceding `while(!is_finished) {...}` loop again.
                                // Before that, propagate new SchedulingContext to handler threads
                                assert_eq!(state_machine.mode(), new_context.mode());
                                slot = new_context.slot();
                                session_started_at = Instant::now();
                                cpu_session_started_at = cpu_time::ThreadTime::now();

                                if session_ending {
                                    log_interval = LogInterval::default();
                                    state_machine.reinitialize(new_context.mode());
                                    session_ending = false;
                                    log_scheduler!(info, "started");
                                } else {
                                    state_machine.reset_task_total();
                                    state_machine.reset_executed_task_total();
                                    reported_task_total = 0;
                                    reported_executed_task_total = 0;
                                    error_count.reset_to_zero();
                                    session_pausing = false;
                                    log_scheduler!(info, "unpaused");
                                }

                                runnable_task_sender
                                    .send_chained_channel(new_context.clone(), handler_count)
                                    .unwrap();
                                context = new_context;
                                result_with_timings = new_result_with_timings;
                                break;
                            }
                            Ok(NewTaskPayload::CloseSubchannel(_))
                                if matches!(
                                    state_machine.mode(),
                                    SchedulingMode::BlockProduction
                                ) =>
                            {
                                info!("ignoring duplicate CloseSubchannel...");
                            }
                            Ok(NewTaskPayload::Reset(_))
                                if matches!(
                                    state_machine.mode(),
                                    SchedulingMode::BlockProduction
                                ) =>
                            {
                                session_resetting = true;
                                log_scheduler!(info, "draining");
                            }
                            Ok(NewTaskPayload::Payload(task))
                                if matches!(
                                    state_machine.mode(),
                                    SchedulingMode::BlockProduction
                                ) =>
                            {
                                assert!(state_machine.do_schedule_task(task, true).is_none());
                                if log_interval.increment() {
                                    log_scheduler!(info, "rebuffer");
                                } else {
                                    log_scheduler!(trace, "rebuffer");
                                }
                            }
                            Ok(NewTaskPayload::Disconnect(_)) | Err(_) => {
                                // This unusual condition must be triggered by ThreadManager::drop().
                                // Initialize result_with_timings with a harmless value...
                                result_with_timings = initialized_result_with_timings();
                                session_ending = false;
                                session_pausing = false;
                                break 'nonaborted_main_loop;
                            }
                            Ok(_) => unreachable!(),
                        }
                    }
                }

                // There are several code-path reaching here out of the preceding unconditional
                // `loop { ... }` by the use of `break 'nonaborted_main_loop;`. This scheduler
                // thread will now initiate the termination process, indicating an abnormal abortion,
                // in order to be handled gracefully by other threads.

                // Firstly, send result_with_timings as-is, because it's expected for us to put the
                // last result_with_timings into the channel without exception. Usually,
                // result_with_timings will contain the Err variant at this point, indicating the
                // occurrence of transaction error.
                session_result_sender
                    .send(result_with_timings)
                    .expect("always outlived receiver");
                log_scheduler!(info, "aborted");
                let _ = cpu_log_reported_at;

                // Next, drop `new_task_receiver`. After that, the paired singleton
                // `new_task_sender` will start to error when called by external threads, resulting
                // in propagation of thread abortion to the external threads.
                drop(new_task_receiver);

                // We will now exit this thread finally... Good bye.
                sleepless_testing::at(CheckPoint::SchedulerThreadAborted);
            }
        };

        let handler_main_loop = || {
            let (banking_packet_receiver, mut on_recv) = banking_stage_context.clone().unzip();
            let banking_packet_receiver = banking_packet_receiver.unwrap_or_else(never);
            let new_task_sender = Arc::downgrade(&self.new_task_sender);

            let pool = self.pool.clone();
            let mut runnable_task_receiver = runnable_task_receiver.clone();
            let finished_blocked_task_sender = finished_blocked_task_sender.clone();
            //let finished_idle_task_sender = finished_idle_task_sender.clone();

            // The following loop maintains and updates SchedulingContext as its
            // externally-provided state for each session in this way:
            //
            // 1. Initial context is propagated implicitly by the moved runnable_task_receiver,
            //    which is clone()-d just above for this particular thread.
            // 2. Subsequent contexts are propagated explicitly inside `.after_select()` as part of
            //    `select_biased!`, which are sent from `.send_chained_channel()` in the scheduler
            //    thread for all-but-initial sessions.
            move || loop {
                let (task, sender) = select_biased! {
                    recv(runnable_task_receiver.for_select()) -> message => {
                        let Ok(message) = message else {
                            break;
                        };
                        if let Some(task) = runnable_task_receiver.after_select(message.into()) {
                            (task, &finished_blocked_task_sender)
                        } else {
                            continue;
                        }
                    },
                    recv(banking_packet_receiver) -> banking_packet => {
                        let Some(new_task_sender) = new_task_sender.upgrade() else {
                            info!("dead new_task_sender");
                            break;
                        };

                        let Ok(banking_packet) = banking_packet else {
                            info!("disconnected banking_packet_receiver");
                            let current_thread = thread::current();
                            if new_task_sender.send(NewTaskPayload::Disconnect(Unit::new()).into()).is_ok() {
                                info!("notified a disconnect from {:?}", current_thread);
                            } else {
                                // It seems that the scheduler thread has been aborted already...
                                warn!("failed to notify a disconnect from {:?}", current_thread);
                            }
                            break;
                        };
                        let tasks = on_recv.as_mut().unwrap()(banking_packet);
                        for task in tasks {
                            new_task_sender
                                .send(NewTaskPayload::Payload(task).into())
                                .unwrap();
                        }
                        continue;
                    },
                    /*
                    recv(runnable_task_receiver.aux_for_select()) -> task => {
                        if let Ok(task) = task {
                            (task, &finished_idle_task_sender)
                        } else {
                            runnable_task_receiver.never_receive_from_aux();
                            continue;
                        }
                    },
                    */
                };
                defer! {
                    if !thread::panicking() {
                        return;
                    }

                    // The scheduler thread can't detect panics in handler threads with
                    // disconnected channel errors, unless all of them has died. So, send an
                    // explicit Err promptly.
                    let current_thread = thread::current();
                    error!("handler thread is panicking: {:?}", current_thread);
                    if sender.send(Err(HandlerPanicked)).is_ok() {
                        info!("notified a panic from {:?}", current_thread);
                    } else {
                        // It seems that the scheduler thread has been aborted already...
                        warn!("failed to notify a panic from {:?}", current_thread);
                    }
                }
                let mut task = ExecutedTask::new_boxed(task);
                Self::execute_task_with_handler(
                    runnable_task_receiver.context(),
                    &mut task,
                    &pool.handler_context,
                );
                if sender.send(Ok(task)).is_err() {
                    warn!("handler_thread: scheduler thread aborted...");
                    break;
                }
            }
        };

        self.scheduler_thread = Some(
            thread::Builder::new()
                .name(format!("solSchedule{postfix}"))
                .spawn_tracked(scheduler_main_loop)
                .unwrap(),
        );

        self.handler_threads = (0..self.pool.handler_count)
            .map({
                |thx| {
                    thread::Builder::new()
                        .name(format!("solScHandle{postfix}{:02}", thx))
                        .spawn_tracked(handler_main_loop())
                        .unwrap()
                }
            })
            .collect();
    }

    fn send_task(&self, task: Task) -> ScheduleResult {
        debug!("send_task()");
        self.new_task_sender
            .send(NewTaskPayload::Payload(task).into())
            .map_err(|_| SchedulerAborted)
    }

    fn ensure_join_threads(&mut self, should_receive_session_result: bool) {
        trace!("ensure_join_threads() is called");

        fn join_with_panic_message(join_handle: JoinHandle<()>) -> thread::Result<()> {
            let thread = join_handle.thread().clone();
            join_handle.join().inspect_err(|e| {
                // Always needs to try both types for .downcast_ref(), according to
                // https://doc.rust-lang.org/1.78.0/std/macro.panic.html:
                //   a panic can be accessed as a &dyn Any + Send, which contains either a &str or
                //   String for regular panic!() invocations. (Whether a particular invocation
                //   contains the payload at type &str or String is unspecified and can change.)
                let panic_message = match (e.downcast_ref::<&str>(), e.downcast_ref::<String>()) {
                    (Some(&s), _) => s,
                    (_, Some(s)) => s,
                    (None, None) => "<No panic info>",
                };
                panic!("{} (From: {:?})", panic_message, thread);
            })
        }

        if let Some(scheduler_thread) = self.scheduler_thread.take() {
            for thread in self.handler_threads.drain(..) {
                debug!("joining...: {:?}", thread);
                () = join_with_panic_message(thread).unwrap();
            }
            () = join_with_panic_message(scheduler_thread).unwrap();

            if should_receive_session_result {
                let result_with_timings = self.session_result_receiver.recv().unwrap();
                debug!("ensure_join_threads(): err: {:?}", result_with_timings.0);
                self.put_session_result_with_timings(result_with_timings);
            }
        } else {
            warn!("ensure_join_threads(): skipping; already joined...");
        };
    }

    fn ensure_join_threads_after_abort(&mut self, should_receive_aborted_session_result: bool) {
        self.ensure_join_threads(should_receive_aborted_session_result);
    }

    fn are_threads_joined(&self) -> bool {
        if self.scheduler_thread.is_none() {
            // Emptying handler_threads must be an atomic operation with scheduler_thread being
            // taken.
            assert!(self.handler_threads.is_empty());
            true
        } else {
            false
        }
    }

    fn do_end_session(&mut self, nonblocking: bool) {
        if self.are_threads_joined() {
            assert!(self.session_result_with_timings.is_some());
            debug!("end_session(): skipping; already joined the aborted threads..");
            return;
        } else if self.session_result_with_timings.is_some() {
            debug!("end_session(): skipping; already result resides within thread manager..");
            return;
        }
        debug!(
            "end_session(): will end session at {:?}...",
            thread::current(),
        );

        let mut abort_detected = self
            .new_task_sender
            .send(NewTaskPayload::CloseSubchannel(Unit::new()).into())
            .is_err();

        if abort_detected {
            self.ensure_join_threads_after_abort(true);
            return;
        }

        if nonblocking {
            return;
        }

        // Even if abort is detected, it's guaranteed that the scheduler thread puts the last
        // message into the session_result_sender before terminating.
        let result_with_timings = self.session_result_receiver.recv().unwrap();
        abort_detected = result_with_timings.0.is_err();
        self.put_session_result_with_timings(result_with_timings);
        if abort_detected {
            self.ensure_join_threads_after_abort(false);
        }
        debug!("end_session(): ended session at {:?}...", thread::current());
    }

    fn end_session(&mut self) {
        self.do_end_session(false)
    }

    fn start_session(
        &mut self,
        context: SchedulingContext,
        result_with_timings: ResultWithTimings,
    ) {
        assert!(!self.are_threads_joined());
        assert_matches!(self.session_result_with_timings, None);
        self.new_task_sender
            .send(NewTaskPayload::OpenSubchannel(Box::new((context, result_with_timings))).into())
            .expect("no new session after aborted");
    }
}

pub trait SchedulerInner {
    fn id(&self) -> SchedulerId;
    fn banking_stage_status(&self) -> BankingStageStatus;
    fn is_overgrown(&self, on_hot_path: bool) -> bool;
    fn reset(&self);
}

pub trait SpawnableScheduler<TH: TaskHandler>: InstalledScheduler {
    type Inner: SchedulerInner + Debug + Send + Sync;

    fn into_inner(self) -> (ResultWithTimings, Self::Inner);

    fn from_inner(
        inner: Self::Inner,
        context: SchedulingContext,
        result_with_timings: ResultWithTimings,
    ) -> Self;

    fn spawn(
        pool: Arc<SchedulerPool<Self, TH>>,
        context: SchedulingContext,
        result_with_timings: ResultWithTimings,
        banking_stage_context: Option<(
            BankingPacketReceiver,
            impl FnMut(BankingPacketBatch) -> Vec<Task> + Clone + Send + 'static,
        )>,
        banking_stage_adapter: Option<Arc<BankingStageAdapter>>,
    ) -> Self
    where
        Self: Sized;
}

impl<TH: TaskHandler> SpawnableScheduler<TH> for PooledScheduler<TH> {
    type Inner = PooledSchedulerInner<Self, TH>;

    fn into_inner(mut self) -> (ResultWithTimings, Self::Inner) {
        let result_with_timings = {
            let manager = &mut self.inner.thread_manager;
            manager.end_session();
            manager.take_session_result_with_timings()
        };
        (result_with_timings, self.inner)
    }

    fn from_inner(
        mut inner: Self::Inner,
        context: SchedulingContext,
        result_with_timings: ResultWithTimings,
    ) -> Self {
        inner
            .thread_manager
            .start_session(context.clone(), result_with_timings);
        Self { inner, context }
    }

    fn spawn(
        pool: Arc<SchedulerPool<Self, TH>>,
        context: SchedulingContext,
        result_with_timings: ResultWithTimings,
        banking_stage_context: Option<(
            BankingPacketReceiver,
            impl FnMut(BankingPacketBatch) -> Vec<Task> + Clone + Send + 'static,
        )>,
        banking_stage_adapter: Option<Arc<BankingStageAdapter>>,
    ) -> Self {
        info!("spawning new scheduler for slot: {}", context.slot());
        let task_creator = match context.mode() {
            SchedulingMode::BlockVerification => TaskCreator::BlockVerification {
                usage_queue_loader: UsageQueueLoader::default(),
            },
            SchedulingMode::BlockProduction => TaskCreator::BlockProduction {
                banking_stage_adapter: banking_stage_adapter.clone().unwrap(),
            },
        };
        let mut inner = Self::Inner {
            thread_manager: ThreadManager::new(pool),
            task_creator,
        };
        inner.thread_manager.start_threads(
            context.clone(),
            result_with_timings,
            banking_stage_context,
            banking_stage_adapter,
        );
        Self { inner, context }
    }
}

#[derive(Debug)]
pub enum BankingStageStatus {
    Active,
    Inactive,
    Exited,
    NotBanking,
}

pub trait BankingStageMonitor: Send + Debug {
    fn banking_stage_status(&self) -> BankingStageStatus;
}

#[derive(Debug)]
pub struct BankingStageAdapter {
    usage_queue_loader: UsageQueueLoader,
    transaction_deduper: DashSet<Hash>,
    pub idling_detector: Mutex<Option<Box<dyn BankingStageMonitor>>>,
    next_task_id: AtomicU64,
}

impl BankingStageAdapter {
    pub fn bulk_assign_task_ids(&self, count: u64) -> u64 {
        self.next_task_id.fetch_add(count, Relaxed)
    }

    pub fn create_task(
        &self,
        &(transaction, index): &(&SanitizedTransaction, TaskKey),
    ) -> Option<Task> {
        /*
        if self
            .transaction_deduper
            .contains(transaction.message_hash())
        {
            return None;
        } else {
            self.transaction_deduper.insert(*transaction.message_hash());
        }
        */

        Some(SchedulingStateMachine::create_task(
            transaction.clone(),
            index,
            &mut |pubkey| self.usage_queue_loader.load(pubkey),
        ))
    }

    fn recreate_task(&self, task: Task) -> Task {
        let transaction = task.transaction().clone();
        let old_index = task.index();
        let new_index =
            (old_index & ((u64::MAX as TaskKey) << 64)) | self.bulk_assign_task_ids(1) as TaskKey;
        SchedulingStateMachine::create_task(transaction, new_index, &mut |pubkey| {
            self.usage_queue_loader.load(pubkey)
        })
    }

    fn banking_stage_status(&self) -> BankingStageStatus {
        self.idling_detector
            .lock()
            .unwrap()
            .as_ref()
            .unwrap()
            .banking_stage_status()
    }

    fn reset(&self) {
        info!(
            "resetting transaction_deduper... {}",
            self.transaction_deduper.len()
        );
        self.transaction_deduper.clear();
        info!(
            "resetting transaction_deduper... done: {}",
            self.transaction_deduper.len()
        );
    }
}

impl<TH: TaskHandler> InstalledScheduler for PooledScheduler<TH> {
    fn id(&self) -> SchedulerId {
        self.inner.id()
    }

    fn context(&self) -> &SchedulingContext {
        &self.context
    }

    fn schedule_execution(
        &self,
<<<<<<< HEAD
        &(transaction, index): &(&SanitizedTransaction, TaskKey),
    ) -> ScheduleResult {
        assert_matches!(self.context().mode(), SchedulingMode::BlockVerification);
        let task = SchedulingStateMachine::create_task(transaction.clone(), index, &mut |pubkey| {
            self.inner.task_creator.usage_queue_loader().load(pubkey)
=======
        transaction: SanitizedTransaction,
        index: usize,
    ) -> ScheduleResult {
        let task = SchedulingStateMachine::create_task(transaction, index, &mut |pubkey| {
            self.inner.usage_queue_loader.load(pubkey)
>>>>>>> 10bebfaf
        });
        self.inner.thread_manager.send_task(task)
    }

    fn recover_error_after_abort(&mut self) -> TransactionError {
        self.inner
            .thread_manager
            .ensure_join_threads_after_abort(true);
        self.inner
            .thread_manager
            .session_result_with_timings
            .as_mut()
            .unwrap()
            .0
            .clone()
            .unwrap_err()
    }

    fn wait_for_termination(
        self: Box<Self>,
        _is_dropped: bool,
    ) -> (ResultWithTimings, UninstalledSchedulerBox) {
        let (result_with_timings, uninstalled_scheduler) = self.into_inner();
        (result_with_timings, Box::new(uninstalled_scheduler))
    }

    fn pause_for_recent_blockhash(&mut self) {
        // this fn is called from poh thread, while it's being locked. so, we can't wait scheduler
        // termination here to avoid deadlock. just async signaling is enough
        let nonblocking = matches!(self.context().mode(), SchedulingMode::BlockProduction);
        self.inner.thread_manager.do_end_session(nonblocking);
    }
}

impl<S, TH> UninstalledScheduler for PooledSchedulerInner<S, TH>
where
    S: SpawnableScheduler<TH, Inner = Self>,
    TH: TaskHandler,
{
    fn return_to_pool(self: Box<Self>) {
        // Refer to the comment in is_trashed() as to the exact definition of the concept of
        // _trashed_ and the interaction among different parts of unified scheduler.
        let should_trash = self.is_trashed(true);
        if should_trash {
            info!("trashing scheduler (id: {})...", self.id());
        }
        self.thread_manager
            .pool
            .clone()
            .return_scheduler(*self, should_trash);
    }
}

impl<S, TH> SchedulerInner for PooledSchedulerInner<S, TH>
where
    S: SpawnableScheduler<TH, Inner = Self>,
    TH: TaskHandler,
{
    fn id(&self) -> SchedulerId {
        self.thread_manager.scheduler_id
    }

    fn is_overgrown(&self, on_hot_path: bool) -> bool {
        self.task_creator
            .is_overgrown(self.thread_manager.pool.max_usage_queue_count, on_hot_path)
    }

    fn banking_stage_status(&self) -> BankingStageStatus {
        self.task_creator.banking_stage_status()
    }

    fn reset(&self) {
        if let Err(a) = self
            .thread_manager
            .new_task_sender
            .send(NewTaskPayload::Reset(Unit::new()).into())
        {
            warn!("failed to send a reset due to error: {a:?}");
        }
        self.task_creator.reset()
    }
}

#[cfg(test)]
mod tests {
    use {
        super::*,
        crate::sleepless_testing,
        assert_matches::assert_matches,
        solana_runtime::{
            bank::Bank,
            bank_forks::BankForks,
            genesis_utils::{create_genesis_config, GenesisConfigInfo},
            installed_scheduler_pool::{BankWithScheduler, SchedulingContext},
            prioritization_fee_cache::PrioritizationFeeCache,
        },
        solana_sdk::{
            clock::{Slot, MAX_PROCESSING_AGE},
            pubkey::Pubkey,
            signer::keypair::Keypair,
            system_transaction,
            transaction::{SanitizedTransaction, TransactionError},
        },
        solana_timings::ExecuteTimingType,
        std::{
            sync::{Arc, RwLock},
            thread::JoinHandle,
        },
    };

    #[derive(Debug)]
    enum TestCheckPoint {
        BeforeNewTask,
        AfterTaskHandled,
        AfterSchedulerThreadAborted,
        BeforeIdleSchedulerCleaned,
        AfterIdleSchedulerCleaned,
        BeforeTrashedSchedulerCleaned,
        AfterTrashedSchedulerCleaned,
        BeforeTimeoutListenerTriggered,
        AfterTimeoutListenerTriggered,
        BeforeThreadManagerDrop,
        BeforeEndSession,
    }

    #[test]
    fn test_scheduler_pool_new() {
        solana_logger::setup();

        let ignored_prioritization_fee_cache = Arc::new(PrioritizationFeeCache::new(0u64));
        let pool = DefaultSchedulerPool::new_dyn_for_verification(
            None,
            None,
            None,
            None,
            ignored_prioritization_fee_cache,
        );

        // this indirectly proves that there should be circular link because there's only one Arc
        // at this moment now
        // the 2 weaks are for the weak_self field and the pool cleaner thread.
        assert_eq!((Arc::strong_count(&pool), Arc::weak_count(&pool)), (1, 2));
        let debug = format!("{pool:#?}");
        assert!(!debug.is_empty());
    }

    #[test]
    fn test_scheduler_spawn() {
        solana_logger::setup();

        let ignored_prioritization_fee_cache = Arc::new(PrioritizationFeeCache::new(0u64));
        let pool = DefaultSchedulerPool::new_dyn_for_verification(
            None,
            None,
            None,
            None,
            ignored_prioritization_fee_cache,
        );
        let bank = Arc::new(Bank::default_for_tests());
        let context = SchedulingContext::for_verification(bank);
        let scheduler = pool.take_scheduler(context).unwrap();

        let debug = format!("{scheduler:#?}");
        assert!(!debug.is_empty());
    }

    const SHORTENED_POOL_CLEANER_INTERVAL: Duration = Duration::from_millis(1);
    const SHORTENED_MAX_POOLING_DURATION: Duration = Duration::from_millis(100);

    #[test]
    fn test_scheduler_drop_idle() {
        solana_logger::setup();

        let _progress = sleepless_testing::setup(&[
            &TestCheckPoint::BeforeIdleSchedulerCleaned,
            &CheckPoint::IdleSchedulerCleaned(0),
            &CheckPoint::IdleSchedulerCleaned(1),
            &TestCheckPoint::AfterIdleSchedulerCleaned,
        ]);

        let ignored_prioritization_fee_cache = Arc::new(PrioritizationFeeCache::new(0u64));
        let pool_raw = DefaultSchedulerPool::do_new_for_verification(
            None,
            None,
            None,
            None,
            ignored_prioritization_fee_cache,
            SHORTENED_POOL_CLEANER_INTERVAL,
            SHORTENED_MAX_POOLING_DURATION,
            DEFAULT_MAX_USAGE_QUEUE_COUNT,
            DEFAULT_TIMEOUT_DURATION,
        );
        let pool = pool_raw.clone();
        let bank = Arc::new(Bank::default_for_tests());
        let context1 = SchedulingContext::for_verification(bank);
        let context2 = context1.clone();

        let old_scheduler = pool.do_take_scheduler(context1);
        let new_scheduler = pool.do_take_scheduler(context2);
        let new_scheduler_id = new_scheduler.id();
        Box::new(old_scheduler.into_inner().1).return_to_pool();

        // sleepless_testing can't be used; wait a bit here to see real progress of wall time...
        sleep(SHORTENED_MAX_POOLING_DURATION * 10);
        Box::new(new_scheduler.into_inner().1).return_to_pool();

        // Block solScCleaner until we see returned schedlers...
        assert_eq!(pool_raw.scheduler_inners.lock().unwrap().len(), 2);
        sleepless_testing::at(TestCheckPoint::BeforeIdleSchedulerCleaned);

        // See the old (= idle) scheduler gone only after solScCleaner did its job...
        sleepless_testing::at(&TestCheckPoint::AfterIdleSchedulerCleaned);

        // The following assertion is racy.
        //
        // We need to make sure new_scheduler isn't treated as idle up to now since being returned
        // to the pool after sleep(SHORTENED_MAX_POOLING_DURATION * 10).
        // Removing only old_scheduler is the expected behavior. So, make
        // SHORTENED_MAX_POOLING_DURATION rather long...
        assert_eq!(pool_raw.scheduler_inners.lock().unwrap().len(), 1);
        assert_eq!(
            pool_raw
                .scheduler_inners
                .lock()
                .unwrap()
                .first()
                .as_ref()
                .map(|(inner, _pooled_at)| inner.id())
                .unwrap(),
            new_scheduler_id
        );
    }

    #[test]
    fn test_scheduler_drop_overgrown() {
        solana_logger::setup();

        let _progress = sleepless_testing::setup(&[
            &TestCheckPoint::BeforeTrashedSchedulerCleaned,
            &CheckPoint::TrashedSchedulerCleaned(0),
            &CheckPoint::TrashedSchedulerCleaned(1),
            &TestCheckPoint::AfterTrashedSchedulerCleaned,
        ]);

        let ignored_prioritization_fee_cache = Arc::new(PrioritizationFeeCache::new(0u64));
        const REDUCED_MAX_USAGE_QUEUE_COUNT: usize = 1;
        let pool_raw = DefaultSchedulerPool::do_new_for_verification(
            None,
            None,
            None,
            None,
            ignored_prioritization_fee_cache,
            SHORTENED_POOL_CLEANER_INTERVAL,
            DEFAULT_MAX_POOLING_DURATION,
            REDUCED_MAX_USAGE_QUEUE_COUNT,
            DEFAULT_TIMEOUT_DURATION,
        );
        let pool = pool_raw.clone();
        let bank = Arc::new(Bank::default_for_tests());
        let context1 = SchedulingContext::for_verification(bank);
        let context2 = context1.clone();

        let small_scheduler = pool.do_take_scheduler(context1);
        let small_scheduler_id = small_scheduler.id();
        for _ in 0..REDUCED_MAX_USAGE_QUEUE_COUNT {
            small_scheduler
                .inner
                .task_creator
                .usage_queue_loader()
                .load(Pubkey::new_unique());
        }
        let big_scheduler = pool.do_take_scheduler(context2);
        for _ in 0..REDUCED_MAX_USAGE_QUEUE_COUNT + 1 {
            big_scheduler
                .inner
                .task_creator
                .usage_queue_loader()
                .load(Pubkey::new_unique());
        }

        assert_eq!(pool_raw.scheduler_inners.lock().unwrap().len(), 0);
        assert_eq!(pool_raw.trashed_scheduler_inners.lock().unwrap().len(), 0);
        Box::new(small_scheduler.into_inner().1).return_to_pool();
        Box::new(big_scheduler.into_inner().1).return_to_pool();

        // Block solScCleaner until we see trashed schedler...
        assert_eq!(pool_raw.scheduler_inners.lock().unwrap().len(), 1);
        assert_eq!(pool_raw.trashed_scheduler_inners.lock().unwrap().len(), 1);
        sleepless_testing::at(TestCheckPoint::BeforeTrashedSchedulerCleaned);

        // See the trashed scheduler gone only after solScCleaner did its job...
        sleepless_testing::at(&TestCheckPoint::AfterTrashedSchedulerCleaned);
        assert_eq!(pool_raw.scheduler_inners.lock().unwrap().len(), 1);
        assert_eq!(pool_raw.trashed_scheduler_inners.lock().unwrap().len(), 0);
        assert_eq!(
            pool_raw
                .scheduler_inners
                .lock()
                .unwrap()
                .first()
                .as_ref()
                .map(|(inner, _pooled_at)| inner.id())
                .unwrap(),
            small_scheduler_id
        );
    }

    const SHORTENED_TIMEOUT_DURATION: Duration = Duration::from_millis(1);

    #[test]
    fn test_scheduler_drop_stale() {
        solana_logger::setup();

        let _progress = sleepless_testing::setup(&[
            &TestCheckPoint::BeforeTimeoutListenerTriggered,
            &CheckPoint::TimeoutListenerTriggered(0),
            &CheckPoint::TimeoutListenerTriggered(1),
            &TestCheckPoint::AfterTimeoutListenerTriggered,
            &CheckPoint::IdleSchedulerCleaned(1),
            &TestCheckPoint::AfterIdleSchedulerCleaned,
        ]);

        let ignored_prioritization_fee_cache = Arc::new(PrioritizationFeeCache::new(0u64));
        let pool_raw = DefaultSchedulerPool::do_new_for_verification(
            None,
            None,
            None,
            None,
            ignored_prioritization_fee_cache,
            SHORTENED_POOL_CLEANER_INTERVAL,
            SHORTENED_MAX_POOLING_DURATION,
            DEFAULT_MAX_USAGE_QUEUE_COUNT,
            SHORTENED_TIMEOUT_DURATION,
        );
        let pool = pool_raw.clone();
        let bank = Arc::new(Bank::default_for_tests());
        let context = SchedulingContext::for_verification(bank.clone());
        let scheduler = pool.take_scheduler(context).unwrap();
        let bank = BankWithScheduler::new(bank, Some(scheduler));
        pool.register_timeout_listener(bank.create_timeout_listener());
        assert_eq!(pool_raw.scheduler_inners.lock().unwrap().len(), 0);
        assert_eq!(pool_raw.trashed_scheduler_inners.lock().unwrap().len(), 0);
        sleepless_testing::at(TestCheckPoint::BeforeTimeoutListenerTriggered);

        sleepless_testing::at(TestCheckPoint::AfterTimeoutListenerTriggered);
        assert_eq!(pool_raw.scheduler_inners.lock().unwrap().len(), 1);
        assert_eq!(pool_raw.trashed_scheduler_inners.lock().unwrap().len(), 0);
        assert_matches!(bank.wait_for_completed_scheduler(), Some((Ok(()), _)));

        // See the stale scheduler gone only after solScCleaner did its job...
        sleepless_testing::at(&TestCheckPoint::AfterIdleSchedulerCleaned);
        assert_eq!(pool_raw.scheduler_inners.lock().unwrap().len(), 0);
        assert_eq!(pool_raw.trashed_scheduler_inners.lock().unwrap().len(), 0);
    }

    #[test]
    fn test_scheduler_active_after_stale() {
        solana_logger::setup();

        let _progress = sleepless_testing::setup(&[
            &TestCheckPoint::BeforeTimeoutListenerTriggered,
            &CheckPoint::TimeoutListenerTriggered(0),
            &CheckPoint::TimeoutListenerTriggered(1),
            &TestCheckPoint::AfterTimeoutListenerTriggered,
            &TestCheckPoint::BeforeTimeoutListenerTriggered,
            &CheckPoint::TimeoutListenerTriggered(0),
            &CheckPoint::TimeoutListenerTriggered(1),
            &TestCheckPoint::AfterTimeoutListenerTriggered,
        ]);

        let ignored_prioritization_fee_cache = Arc::new(PrioritizationFeeCache::new(0u64));
        let pool_raw =
            SchedulerPool::<PooledScheduler<ExecuteTimingCounter>, _>::do_new_for_verification(
                None,
                None,
                None,
                None,
                ignored_prioritization_fee_cache,
                SHORTENED_POOL_CLEANER_INTERVAL,
                DEFAULT_MAX_POOLING_DURATION,
                DEFAULT_MAX_USAGE_QUEUE_COUNT,
                SHORTENED_TIMEOUT_DURATION,
            );

        #[derive(Debug)]
        struct ExecuteTimingCounter;
        impl TaskHandler for ExecuteTimingCounter {
            fn handle(
                _result: &mut Result<()>,
                timings: &mut ExecuteTimings,
                _bank: &SchedulingContext,
                _transaction: &SanitizedTransaction,
                _index: TaskKey,
                _handler_context: &HandlerContext,
            ) {
                timings.metrics[ExecuteTimingType::CheckUs] += 123;
            }
        }
        let pool = pool_raw.clone();

        let GenesisConfigInfo {
            genesis_config,
            mint_keypair,
            ..
        } = create_genesis_config(10_000);
        let bank = Bank::new_for_tests(&genesis_config);
        let (bank, _bank_forks) = setup_dummy_fork_graph(bank);

        let context = SchedulingContext::for_verification(bank.clone());

        let scheduler = pool.take_scheduler(context).unwrap();
        let bank = BankWithScheduler::new(bank, Some(scheduler));
        pool.register_timeout_listener(bank.create_timeout_listener());

        let tx_before_stale =
            SanitizedTransaction::from_transaction_for_tests(system_transaction::transfer(
                &mint_keypair,
                &solana_sdk::pubkey::new_rand(),
                2,
                genesis_config.hash(),
            ));
        bank.schedule_transaction_executions([(tx_before_stale, 0)].into_iter())
            .unwrap();
        sleepless_testing::at(TestCheckPoint::BeforeTimeoutListenerTriggered);

        sleepless_testing::at(TestCheckPoint::AfterTimeoutListenerTriggered);
        let tx_after_stale =
            SanitizedTransaction::from_transaction_for_tests(system_transaction::transfer(
                &mint_keypair,
                &solana_sdk::pubkey::new_rand(),
                2,
                genesis_config.hash(),
            ));
        bank.schedule_transaction_executions([(tx_after_stale, 1)].into_iter())
            .unwrap();

        // Observe second occurrence of TimeoutListenerTriggered(1), which indicates a new timeout
        // lister is registered correctly again for reactivated scheduler.
        sleepless_testing::at(TestCheckPoint::BeforeTimeoutListenerTriggered);
        sleepless_testing::at(TestCheckPoint::AfterTimeoutListenerTriggered);

        let (result, timings) = bank.wait_for_completed_scheduler().unwrap();
        assert_matches!(result, Ok(()));
        // ResultWithTimings should be carried over across active=>stale=>active transitions.
        assert_eq!(timings.metrics[ExecuteTimingType::CheckUs], 246);
    }

    #[test]
    fn test_scheduler_pause_after_stale() {
        solana_logger::setup();

        let _progress = sleepless_testing::setup(&[
            &TestCheckPoint::BeforeTimeoutListenerTriggered,
            &CheckPoint::TimeoutListenerTriggered(0),
            &CheckPoint::TimeoutListenerTriggered(1),
            &TestCheckPoint::AfterTimeoutListenerTriggered,
        ]);

        let ignored_prioritization_fee_cache = Arc::new(PrioritizationFeeCache::new(0u64));
        let pool_raw = DefaultSchedulerPool::do_new_for_verification(
            None,
            None,
            None,
            None,
            ignored_prioritization_fee_cache,
            SHORTENED_POOL_CLEANER_INTERVAL,
            DEFAULT_MAX_POOLING_DURATION,
            DEFAULT_MAX_USAGE_QUEUE_COUNT,
            SHORTENED_TIMEOUT_DURATION,
        );
        let pool = pool_raw.clone();

        let GenesisConfigInfo { genesis_config, .. } = create_genesis_config(10_000);
        let bank = Bank::new_for_tests(&genesis_config);
        let (bank, _bank_forks) = setup_dummy_fork_graph(bank);

        let context = SchedulingContext::for_verification(bank.clone());

        let scheduler = pool.take_scheduler(context).unwrap();
        let bank = BankWithScheduler::new(bank, Some(scheduler));
        pool.register_timeout_listener(bank.create_timeout_listener());

        sleepless_testing::at(TestCheckPoint::BeforeTimeoutListenerTriggered);
        sleepless_testing::at(TestCheckPoint::AfterTimeoutListenerTriggered);

        // This calls register_recent_blockhash() internally, which in turn calls
        // BankWithScheduler::wait_for_paused_scheduler().
        bank.fill_bank_with_ticks_for_tests();
        let (result, _timings) = bank.wait_for_completed_scheduler().unwrap();
        assert_matches!(result, Ok(()));
    }

    #[test]
    fn test_scheduler_remain_stale_after_error() {
        solana_logger::setup();

        let _progress = sleepless_testing::setup(&[
            &TestCheckPoint::BeforeTimeoutListenerTriggered,
            &CheckPoint::TimeoutListenerTriggered(0),
            &CheckPoint::SchedulerThreadAborted,
            &TestCheckPoint::AfterSchedulerThreadAborted,
            &CheckPoint::TimeoutListenerTriggered(1),
            &TestCheckPoint::AfterTimeoutListenerTriggered,
        ]);

        let ignored_prioritization_fee_cache = Arc::new(PrioritizationFeeCache::new(0u64));
        let pool_raw = SchedulerPool::<PooledScheduler<FaultyHandler>, _>::do_new_for_verification(
            None,
            None,
            None,
            None,
            ignored_prioritization_fee_cache,
            SHORTENED_POOL_CLEANER_INTERVAL,
            DEFAULT_MAX_POOLING_DURATION,
            DEFAULT_MAX_USAGE_QUEUE_COUNT,
            SHORTENED_TIMEOUT_DURATION,
        );

        let pool = pool_raw.clone();

        let GenesisConfigInfo {
            genesis_config,
            mint_keypair,
            ..
        } = create_genesis_config(10_000);
        let bank = Bank::new_for_tests(&genesis_config);
        let (bank, _bank_forks) = setup_dummy_fork_graph(bank);

        let context = SchedulingContext::for_verification(bank.clone());

        let scheduler = pool.take_scheduler(context).unwrap();
        let bank = BankWithScheduler::new(bank, Some(scheduler));
        pool.register_timeout_listener(bank.create_timeout_listener());

        let tx_before_stale =
            SanitizedTransaction::from_transaction_for_tests(system_transaction::transfer(
                &mint_keypair,
                &solana_sdk::pubkey::new_rand(),
                2,
                genesis_config.hash(),
            ));
        bank.schedule_transaction_executions([(tx_before_stale, 0)].into_iter())
            .unwrap();
        sleepless_testing::at(TestCheckPoint::BeforeTimeoutListenerTriggered);
        sleepless_testing::at(TestCheckPoint::AfterSchedulerThreadAborted);

        sleepless_testing::at(TestCheckPoint::AfterTimeoutListenerTriggered);
        let tx_after_stale =
            SanitizedTransaction::from_transaction_for_tests(system_transaction::transfer(
                &mint_keypair,
                &solana_sdk::pubkey::new_rand(),
                2,
                genesis_config.hash(),
            ));
        let result = bank.schedule_transaction_executions([(tx_after_stale, 1)].into_iter());
        assert_matches!(result, Err(TransactionError::AccountNotFound));

        let (result, _timings) = bank.wait_for_completed_scheduler().unwrap();
        assert_matches!(result, Err(TransactionError::AccountNotFound));
    }

    enum AbortCase {
        Unhandled,
        UnhandledWhilePanicking,
        Handled,
    }

    #[derive(Debug)]
    struct FaultyHandler;
    impl TaskHandler for FaultyHandler {
        fn handle(
            result: &mut Result<()>,
            _timings: &mut ExecuteTimings,
            _bank: &SchedulingContext,
            _transaction: &SanitizedTransaction,
            _index: TaskKey,
            _handler_context: &HandlerContext,
        ) {
            *result = Err(TransactionError::AccountNotFound);
        }
    }

    fn do_test_scheduler_drop_abort(abort_case: AbortCase) {
        solana_logger::setup();

        let _progress = sleepless_testing::setup(match abort_case {
            AbortCase::Unhandled => &[
                &CheckPoint::SchedulerThreadAborted,
                &TestCheckPoint::AfterSchedulerThreadAborted,
            ],
            _ => &[],
        });

        let GenesisConfigInfo {
            genesis_config,
            mint_keypair,
            ..
        } = create_genesis_config(10_000);

        let tx = SanitizedTransaction::from_transaction_for_tests(system_transaction::transfer(
            &mint_keypair,
            &solana_sdk::pubkey::new_rand(),
            2,
            genesis_config.hash(),
        ));

        let bank = Bank::new_for_tests(&genesis_config);
        let (bank, _bank_forks) = setup_dummy_fork_graph(bank);
        let ignored_prioritization_fee_cache = Arc::new(PrioritizationFeeCache::new(0u64));
        let pool = SchedulerPool::<PooledScheduler<FaultyHandler>, _>::new_for_verification(
            None,
            None,
            None,
            None,
            ignored_prioritization_fee_cache,
        );
        let context = SchedulingContext::for_verification(bank.clone());
        let scheduler = pool.do_take_scheduler(context);
        scheduler.schedule_execution(tx, 0).unwrap();

        match abort_case {
            AbortCase::Unhandled => {
                sleepless_testing::at(TestCheckPoint::AfterSchedulerThreadAborted);
                // Directly dropping PooledScheduler is illegal unless panicking already, especially
                // after being aborted. It must be converted to PooledSchedulerInner via
                // ::into_inner();
                drop::<PooledScheduler<_>>(scheduler);
            }
            AbortCase::UnhandledWhilePanicking => {
                // no sleepless_testing::at(); panicking special-casing isn't racy
                panic!("ThreadManager::drop() should be skipped...");
            }
            AbortCase::Handled => {
                // no sleepless_testing::at(); ::into_inner() isn't racy
                let ((result, _), mut scheduler_inner) = scheduler.into_inner();
                assert_matches!(result, Err(TransactionError::AccountNotFound));

                // Calling ensure_join_threads() repeatedly should be safe.
                let dummy_flag = true; // doesn't matter because it's skipped anyway
                scheduler_inner
                    .thread_manager
                    .ensure_join_threads(dummy_flag);

                drop::<PooledSchedulerInner<_, _>>(scheduler_inner);
            }
        }
    }

    #[test]
    #[should_panic(expected = "does not match `Some((Ok(_), _))")]
    fn test_scheduler_drop_abort_unhandled() {
        do_test_scheduler_drop_abort(AbortCase::Unhandled);
    }

    #[test]
    #[should_panic(expected = "ThreadManager::drop() should be skipped...")]
    fn test_scheduler_drop_abort_unhandled_while_panicking() {
        do_test_scheduler_drop_abort(AbortCase::UnhandledWhilePanicking);
    }

    #[test]
    fn test_scheduler_drop_abort_handled() {
        do_test_scheduler_drop_abort(AbortCase::Handled);
    }

    #[test]
    #[ignore]
    fn test_scheduler_drop_short_circuiting() {
        solana_logger::setup();

        let _progress = sleepless_testing::setup(&[
            &TestCheckPoint::BeforeThreadManagerDrop,
            &CheckPoint::NewTask(0),
            &CheckPoint::SchedulerThreadAborted,
            &TestCheckPoint::AfterSchedulerThreadAborted,
        ]);

        static TASK_COUNT: Mutex<TaskKey> = Mutex::new(0);

        #[derive(Debug)]
        struct CountingHandler;
        impl TaskHandler for CountingHandler {
            fn handle(
                _result: &mut Result<()>,
                _timings: &mut ExecuteTimings,
                _bank: &SchedulingContext,
                _transaction: &SanitizedTransaction,
                _index: TaskKey,
                _handler_context: &HandlerContext,
            ) {
                *TASK_COUNT.lock().unwrap() += 1;
            }
        }

        let GenesisConfigInfo {
            genesis_config,
            mint_keypair,
            ..
        } = create_genesis_config(10_000);

        let bank = Bank::new_for_tests(&genesis_config);
        let (bank, _bank_forks) = setup_dummy_fork_graph(bank);
        let ignored_prioritization_fee_cache = Arc::new(PrioritizationFeeCache::new(0u64));
        let pool = SchedulerPool::<PooledScheduler<CountingHandler>, _>::new_for_verification(
            None,
            None,
            None,
            None,
            ignored_prioritization_fee_cache,
        );
        let context = SchedulingContext::for_verification(bank.clone());
        let scheduler = pool.do_take_scheduler(context);

        // This test is racy.
        //
        // That's because the scheduler needs to be aborted quickly as an expected behavior,
        // leaving some readily-available work untouched. So, schedule rather large number of tasks
        // to make the short-cutting abort code-path win the race easily.
        const MAX_TASK_COUNT: TaskKey = 100;

        for i in 0..MAX_TASK_COUNT {
            let tx =
                SanitizedTransaction::from_transaction_for_tests(system_transaction::transfer(
                    &mint_keypair,
                    &solana_sdk::pubkey::new_rand(),
                    2,
                    genesis_config.hash(),
                ));
            scheduler.schedule_execution(tx, i).unwrap();
        }

        // Make sure ThreadManager::drop() is properly short-circuiting for non-aborting scheduler.
        sleepless_testing::at(TestCheckPoint::BeforeThreadManagerDrop);
        drop::<PooledScheduler<_>>(scheduler);
        sleepless_testing::at(TestCheckPoint::AfterSchedulerThreadAborted);
        // All of handler threads should have been aborted before processing MAX_TASK_COUNT tasks.
        assert!(*TASK_COUNT.lock().unwrap() < MAX_TASK_COUNT);
    }

    #[test]
    fn test_scheduler_pool_filo() {
        solana_logger::setup();

        let ignored_prioritization_fee_cache = Arc::new(PrioritizationFeeCache::new(0u64));
        let pool = DefaultSchedulerPool::new_for_verification(
            None,
            None,
            None,
            None,
            ignored_prioritization_fee_cache,
        );
        let bank = Arc::new(Bank::default_for_tests());
        let context = &SchedulingContext::for_verification(bank);

        let scheduler1 = pool.do_take_scheduler(context.clone());
        let scheduler_id1 = scheduler1.id();
        let scheduler2 = pool.do_take_scheduler(context.clone());
        let scheduler_id2 = scheduler2.id();
        assert_ne!(scheduler_id1, scheduler_id2);

        let (result_with_timings, scheduler1) = scheduler1.into_inner();
        assert_matches!(result_with_timings, (Ok(()), _));
        pool.return_scheduler(scheduler1, false);
        let (result_with_timings, scheduler2) = scheduler2.into_inner();
        assert_matches!(result_with_timings, (Ok(()), _));
        pool.return_scheduler(scheduler2, false);

        let scheduler3 = pool.do_take_scheduler(context.clone());
        assert_eq!(scheduler_id2, scheduler3.id());
        let scheduler4 = pool.do_take_scheduler(context.clone());
        assert_eq!(scheduler_id1, scheduler4.id());
    }

    #[test]
    fn test_scheduler_pool_context_drop_unless_reinitialized() {
        solana_logger::setup();

        let ignored_prioritization_fee_cache = Arc::new(PrioritizationFeeCache::new(0u64));
        let pool = DefaultSchedulerPool::new_for_verification(
            None,
            None,
            None,
            None,
            ignored_prioritization_fee_cache,
        );
        let bank = Arc::new(Bank::default_for_tests());
        let context = &SchedulingContext::for_verification(bank);
        let mut scheduler = pool.do_take_scheduler(context.clone());

        // should never panic.
        scheduler.pause_for_recent_blockhash();
        assert_matches!(
            Box::new(scheduler).wait_for_termination(false),
            ((Ok(()), _), _)
        );
    }

    #[test]
    fn test_scheduler_pool_context_replace() {
        solana_logger::setup();

        let ignored_prioritization_fee_cache = Arc::new(PrioritizationFeeCache::new(0u64));
        let pool = DefaultSchedulerPool::new_for_verification(
            None,
            None,
            None,
            None,
            ignored_prioritization_fee_cache,
        );
        let old_bank = &Arc::new(Bank::default_for_tests());
        let new_bank = &Arc::new(Bank::default_for_tests());
        assert!(!Arc::ptr_eq(old_bank, new_bank));

        let old_context = &SchedulingContext::for_verification(old_bank.clone());
        let new_context = &SchedulingContext::for_verification(new_bank.clone());

        let scheduler = pool.do_take_scheduler(old_context.clone());
        let scheduler_id = scheduler.id();
        pool.return_scheduler(scheduler.into_inner().1, false);

        let scheduler = pool.take_scheduler(new_context.clone()).unwrap();
        assert_eq!(scheduler_id, scheduler.id());
        assert!(Arc::ptr_eq(scheduler.context().bank(), new_bank));
    }

    #[test]
    fn test_scheduler_pool_install_into_bank_forks() {
        solana_logger::setup();

        let bank = Bank::default_for_tests();
        let bank_forks = BankForks::new_rw_arc(bank);
        let mut bank_forks = bank_forks.write().unwrap();
        let ignored_prioritization_fee_cache = Arc::new(PrioritizationFeeCache::new(0u64));
        let pool = DefaultSchedulerPool::new_dyn_for_verification(
            None,
            None,
            None,
            None,
            ignored_prioritization_fee_cache,
        );
        bank_forks.install_scheduler_pool(pool);
    }

    #[test]
    fn test_scheduler_install_into_bank() {
        solana_logger::setup();

        let GenesisConfigInfo { genesis_config, .. } = create_genesis_config(10_000);
        let bank = Arc::new(Bank::new_for_tests(&genesis_config));
        let child_bank = Bank::new_from_parent(bank, &Pubkey::default(), 1);

        let ignored_prioritization_fee_cache = Arc::new(PrioritizationFeeCache::new(0u64));
        let pool = DefaultSchedulerPool::new_dyn_for_verification(
            None,
            None,
            None,
            None,
            ignored_prioritization_fee_cache,
        );

        let bank = Bank::default_for_tests();
        let bank_forks = BankForks::new_rw_arc(bank);
        let mut bank_forks = bank_forks.write().unwrap();

        // existing banks in bank_forks shouldn't process transactions anymore in general, so
        // shouldn't be touched
        assert!(!bank_forks
            .working_bank_with_scheduler()
            .has_installed_scheduler());
        bank_forks.install_scheduler_pool(pool);
        assert!(!bank_forks
            .working_bank_with_scheduler()
            .has_installed_scheduler());

        let mut child_bank = bank_forks.insert(child_bank);
        assert!(child_bank.has_installed_scheduler());
        bank_forks.remove(child_bank.slot());
        child_bank.drop_scheduler();
        assert!(!child_bank.has_installed_scheduler());
    }

    fn setup_dummy_fork_graph(bank: Bank) -> (Arc<Bank>, Arc<RwLock<BankForks>>) {
        let slot = bank.slot();
        let bank_fork = BankForks::new_rw_arc(bank);
        let bank = bank_fork.read().unwrap().get(slot).unwrap();
        bank.set_fork_graph_in_program_cache(Arc::downgrade(&bank_fork));
        (bank, bank_fork)
    }

    #[test]
    fn test_scheduler_schedule_execution_success() {
        solana_logger::setup();

        let GenesisConfigInfo {
            genesis_config,
            mint_keypair,
            ..
        } = create_genesis_config(10_000);
        let tx0 = SanitizedTransaction::from_transaction_for_tests(system_transaction::transfer(
            &mint_keypair,
            &solana_sdk::pubkey::new_rand(),
            2,
            genesis_config.hash(),
        ));
        let bank = Bank::new_for_tests(&genesis_config);
        let (bank, _bank_forks) = setup_dummy_fork_graph(bank);
        let ignored_prioritization_fee_cache = Arc::new(PrioritizationFeeCache::new(0u64));
        let pool = DefaultSchedulerPool::new_dyn_for_verification(
            None,
            None,
            None,
            None,
            ignored_prioritization_fee_cache,
        );
        let context = SchedulingContext::for_verification(bank.clone());

        assert_eq!(bank.transaction_count(), 0);
<<<<<<< HEAD
        let scheduler = pool.take_scheduler(context).unwrap();
        scheduler.schedule_execution(&(tx0, 0)).unwrap();
=======
        let scheduler = pool.take_scheduler(context);
        scheduler.schedule_execution(tx0, 0).unwrap();
>>>>>>> 10bebfaf
        let bank = BankWithScheduler::new(bank, Some(scheduler));
        assert_matches!(bank.wait_for_completed_scheduler(), Some((Ok(()), _)));
        assert_eq!(bank.transaction_count(), 1);
    }

    fn do_test_scheduler_schedule_execution_failure(extra_tx_after_failure: bool) {
        solana_logger::setup();

        let _progress = sleepless_testing::setup(&[
            &CheckPoint::TaskHandled(0),
            &TestCheckPoint::AfterTaskHandled,
            &CheckPoint::SchedulerThreadAborted,
            &TestCheckPoint::AfterSchedulerThreadAborted,
            &TestCheckPoint::BeforeTrashedSchedulerCleaned,
            &CheckPoint::TrashedSchedulerCleaned(0),
            &CheckPoint::TrashedSchedulerCleaned(1),
            &TestCheckPoint::AfterTrashedSchedulerCleaned,
        ]);

        let GenesisConfigInfo {
            genesis_config,
            mint_keypair,
            ..
        } = create_genesis_config(10_000);
        let bank = Bank::new_for_tests(&genesis_config);
        let (bank, _bank_forks) = setup_dummy_fork_graph(bank);

        let ignored_prioritization_fee_cache = Arc::new(PrioritizationFeeCache::new(0u64));
        let pool_raw = DefaultSchedulerPool::do_new_for_verification(
            None,
            None,
            None,
            None,
            ignored_prioritization_fee_cache,
            SHORTENED_POOL_CLEANER_INTERVAL,
            DEFAULT_MAX_POOLING_DURATION,
            DEFAULT_MAX_USAGE_QUEUE_COUNT,
            DEFAULT_TIMEOUT_DURATION,
        );
        let pool = pool_raw.clone();
        let context = SchedulingContext::for_verification(bank.clone());
        let scheduler = pool.take_scheduler(context).unwrap();

        let unfunded_keypair = Keypair::new();
        let bad_tx =
            SanitizedTransaction::from_transaction_for_tests(system_transaction::transfer(
                &unfunded_keypair,
                &solana_sdk::pubkey::new_rand(),
                2,
                genesis_config.hash(),
            ));
        assert_eq!(bank.transaction_count(), 0);
        scheduler.schedule_execution(bad_tx, 0).unwrap();
        sleepless_testing::at(TestCheckPoint::AfterTaskHandled);
        assert_eq!(bank.transaction_count(), 0);

        let good_tx_after_bad_tx =
            SanitizedTransaction::from_transaction_for_tests(system_transaction::transfer(
                &mint_keypair,
                &solana_sdk::pubkey::new_rand(),
                3,
                genesis_config.hash(),
            ));
        // make sure this tx is really a good one to execute.
        assert_matches!(
            bank.simulate_transaction_unchecked(&good_tx_after_bad_tx, false)
                .result,
            Ok(_)
        );
        sleepless_testing::at(TestCheckPoint::AfterSchedulerThreadAborted);
        let bank = BankWithScheduler::new(bank, Some(scheduler));
        if extra_tx_after_failure {
            assert_matches!(
                bank.schedule_transaction_executions([(good_tx_after_bad_tx, 1)].into_iter()),
                Err(TransactionError::AccountNotFound)
            );
        }
        // transaction_count should remain same as scheduler should be bailing out.
        // That's because we're testing the serialized failing execution case in this test.
        // Also note that bank.transaction_count() is generally racy by nature, because
        // blockstore_processor and unified_scheduler both tend to process non-conflicting batches
        // in parallel as part of the normal operation.
        assert_eq!(bank.transaction_count(), 0);

        assert_eq!(pool_raw.trashed_scheduler_inners.lock().unwrap().len(), 0);
        assert_matches!(
            bank.wait_for_completed_scheduler(),
            Some((Err(TransactionError::AccountNotFound), _timings))
        );

        // Block solScCleaner until we see trashed schedler...
        assert_eq!(pool_raw.trashed_scheduler_inners.lock().unwrap().len(), 1);
        sleepless_testing::at(TestCheckPoint::BeforeTrashedSchedulerCleaned);

        // See the trashed scheduler gone only after solScCleaner did its job...
        sleepless_testing::at(TestCheckPoint::AfterTrashedSchedulerCleaned);
        assert_eq!(pool_raw.trashed_scheduler_inners.lock().unwrap().len(), 0);
    }

    #[test]
    fn test_scheduler_schedule_execution_failure_with_extra_tx() {
        do_test_scheduler_schedule_execution_failure(true);
    }

    #[test]
    fn test_scheduler_schedule_execution_failure_without_extra_tx() {
        do_test_scheduler_schedule_execution_failure(false);
    }

    #[test]
    #[should_panic(expected = "This panic should be propagated. (From: ")]
    fn test_scheduler_schedule_execution_panic() {
        solana_logger::setup();

        #[derive(Debug)]
        enum PanickingHanlderCheckPoint {
            BeforeNotifiedPanic,
            BeforeIgnoredPanic,
        }

        let progress = sleepless_testing::setup(&[
            &TestCheckPoint::BeforeNewTask,
            &CheckPoint::NewTask(0),
            &PanickingHanlderCheckPoint::BeforeNotifiedPanic,
            &CheckPoint::SchedulerThreadAborted,
            &PanickingHanlderCheckPoint::BeforeIgnoredPanic,
            &TestCheckPoint::BeforeEndSession,
        ]);

        #[derive(Debug)]
        struct PanickingHandler;
        impl TaskHandler for PanickingHandler {
            fn handle(
                _result: &mut Result<()>,
                _timings: &mut ExecuteTimings,
                _bank: &SchedulingContext,
                _transaction: &SanitizedTransaction,
                index: TaskKey,
                _handler_context: &HandlerContext,
            ) {
                if index == 0 {
                    sleepless_testing::at(PanickingHanlderCheckPoint::BeforeNotifiedPanic);
                } else if index == 1 {
                    sleepless_testing::at(PanickingHanlderCheckPoint::BeforeIgnoredPanic);
                } else {
                    unreachable!();
                }
                panic!("This panic should be propagated.");
            }
        }

        let GenesisConfigInfo { genesis_config, .. } = create_genesis_config(10_000);

        let bank = Bank::new_for_tests(&genesis_config);
        let (bank, _bank_forks) = setup_dummy_fork_graph(bank);

        // Use 2 transactions with different timings to deliberately cover the two code paths of
        // notifying panics in the handler threads, taken conditionally depending on whether the
        // scheduler thread has been aborted already or not.
        const TX_COUNT: TaskKey = 2;

        let ignored_prioritization_fee_cache = Arc::new(PrioritizationFeeCache::new(0u64));
        let pool = SchedulerPool::<PooledScheduler<PanickingHandler>, _>::new_dyn_for_verification(
            Some(TX_COUNT as usize), // fix to use exactly 2 handlers
            None,
            None,
            None,
            ignored_prioritization_fee_cache,
        );
        let context = SchedulingContext::for_verification(bank.clone());

        let scheduler = pool.take_scheduler(context).unwrap();

        for index in 0..TX_COUNT {
            // Use 2 non-conflicting txes to exercise the channel disconnected case as well.
            let tx =
                SanitizedTransaction::from_transaction_for_tests(system_transaction::transfer(
                    &Keypair::new(),
                    &solana_sdk::pubkey::new_rand(),
                    1,
                    genesis_config.hash(),
                ));
            scheduler.schedule_execution(tx, index).unwrap();
        }
        // finally unblock the scheduler thread; otherwise the above schedule_execution could
        // return SchedulerAborted...
        sleepless_testing::at(TestCheckPoint::BeforeNewTask);

        sleepless_testing::at(TestCheckPoint::BeforeEndSession);
        let bank = BankWithScheduler::new(bank, Some(scheduler));

        // the outer .unwrap() will panic. so, drop progress now.
        drop(progress);
        bank.wait_for_completed_scheduler().unwrap().0.unwrap();
    }

    #[test]
    fn test_scheduler_execution_failure_short_circuiting() {
        solana_logger::setup();

        let _progress = sleepless_testing::setup(&[
            &TestCheckPoint::BeforeNewTask,
            &CheckPoint::NewTask(0),
            &CheckPoint::TaskHandled(0),
            &CheckPoint::SchedulerThreadAborted,
            &TestCheckPoint::AfterSchedulerThreadAborted,
        ]);

        static TASK_COUNT: Mutex<usize> = Mutex::new(0);

        #[derive(Debug)]
        struct CountingFaultyHandler;
        impl TaskHandler for CountingFaultyHandler {
            fn handle(
                result: &mut Result<()>,
                _timings: &mut ExecuteTimings,
                _bank: &SchedulingContext,
                _transaction: &SanitizedTransaction,
                index: TaskKey,
                _handler_context: &HandlerContext,
            ) {
                *TASK_COUNT.lock().unwrap() += 1;
                if index == 1 {
                    *result = Err(TransactionError::AccountNotFound);
                }
                sleepless_testing::at(CheckPoint::TaskHandled(index));
            }
        }

        let GenesisConfigInfo {
            genesis_config,
            mint_keypair,
            ..
        } = create_genesis_config(10_000);

        let bank = Bank::new_for_tests(&genesis_config);
        let (bank, _bank_forks) = setup_dummy_fork_graph(bank);
        let ignored_prioritization_fee_cache = Arc::new(PrioritizationFeeCache::new(0u64));
        let pool = SchedulerPool::<PooledScheduler<CountingFaultyHandler>, _>::new_for_verification(
            None,
            None,
            None,
            None,
            ignored_prioritization_fee_cache,
        );
        let context = SchedulingContext::for_verification(bank.clone());
        let scheduler = pool.do_take_scheduler(context);

        for i in 0..10 {
            let tx =
                SanitizedTransaction::from_transaction_for_tests(system_transaction::transfer(
                    &mint_keypair,
                    &solana_sdk::pubkey::new_rand(),
                    2,
                    genesis_config.hash(),
                ));
            scheduler.schedule_execution(tx, i).unwrap();
        }
        // finally unblock the scheduler thread; otherwise the above schedule_execution could
        // return SchedulerAborted...
        sleepless_testing::at(TestCheckPoint::BeforeNewTask);

        // Make sure bank.wait_for_completed_scheduler() is properly short-circuiting for aborting scheduler.
        let bank = BankWithScheduler::new(bank, Some(Box::new(scheduler)));
        assert_matches!(
            bank.wait_for_completed_scheduler(),
            Some((Err(TransactionError::AccountNotFound), _timings))
        );
        sleepless_testing::at(TestCheckPoint::AfterSchedulerThreadAborted);
        assert!(*TASK_COUNT.lock().unwrap() < 10);
    }

    #[test]
    fn test_scheduler_schedule_execution_blocked() {
        solana_logger::setup();

        const STALLED_TRANSACTION_INDEX: TaskKey = 0;
        const BLOCKED_TRANSACTION_INDEX: TaskKey = 1;
        static LOCK_TO_STALL: Mutex<()> = Mutex::new(());

        #[derive(Debug)]
        struct StallingHandler;
        impl TaskHandler for StallingHandler {
            fn handle(
                result: &mut Result<()>,
                timings: &mut ExecuteTimings,
                bank: &SchedulingContext,
                transaction: &SanitizedTransaction,
                index: TaskKey,
                handler_context: &HandlerContext,
            ) {
                match index {
                    STALLED_TRANSACTION_INDEX => *LOCK_TO_STALL.lock().unwrap(),
                    BLOCKED_TRANSACTION_INDEX => {}
                    _ => unreachable!(),
                };
                DefaultTaskHandler::handle(
                    result,
                    timings,
                    bank,
                    transaction,
                    index,
                    handler_context,
                );
            }
        }

        let GenesisConfigInfo {
            genesis_config,
            mint_keypair,
            ..
        } = create_genesis_config(10_000);

        // tx0 and tx1 is definitely conflicting to write-lock the mint address
        let tx0 = SanitizedTransaction::from_transaction_for_tests(system_transaction::transfer(
            &mint_keypair,
            &solana_sdk::pubkey::new_rand(),
            2,
            genesis_config.hash(),
        ));
        let tx1 = SanitizedTransaction::from_transaction_for_tests(system_transaction::transfer(
            &mint_keypair,
            &solana_sdk::pubkey::new_rand(),
            2,
            genesis_config.hash(),
        ));

        let bank = Bank::new_for_tests(&genesis_config);
        let (bank, _bank_forks) = setup_dummy_fork_graph(bank);
        let ignored_prioritization_fee_cache = Arc::new(PrioritizationFeeCache::new(0u64));
        let pool = SchedulerPool::<PooledScheduler<StallingHandler>, _>::new_dyn_for_verification(
            None,
            None,
            None,
            None,
            ignored_prioritization_fee_cache,
        );
        let context = SchedulingContext::for_verification(bank.clone());

        assert_eq!(bank.transaction_count(), 0);
        let scheduler = pool.take_scheduler(context).unwrap();

        // Stall handling tx0 and tx1
        let lock_to_stall = LOCK_TO_STALL.lock().unwrap();
        scheduler
            .schedule_execution(tx0, STALLED_TRANSACTION_INDEX)
            .unwrap();
        scheduler
            .schedule_execution(tx1, BLOCKED_TRANSACTION_INDEX)
            .unwrap();

        // Wait a bit for the scheduler thread to decide to block tx1
        std::thread::sleep(std::time::Duration::from_secs(1));

        // Resume handling by unlocking LOCK_TO_STALL
        drop(lock_to_stall);
        let bank = BankWithScheduler::new(bank, Some(scheduler));
        assert_matches!(bank.wait_for_completed_scheduler(), Some((Ok(()), _)));
        assert_eq!(bank.transaction_count(), 2);
    }

    #[test]
    fn test_scheduler_mismatched_scheduling_context_race() {
        solana_logger::setup();

        #[derive(Debug)]
        struct TaskAndContextChecker;
        impl TaskHandler for TaskAndContextChecker {
            fn handle(
                _result: &mut Result<()>,
                _timings: &mut ExecuteTimings,
                bank: &SchedulingContext,
                _transaction: &SanitizedTransaction,
                index: TaskKey,
                _handler_context: &HandlerContext,
            ) {
                // The task index must always be matched to the slot.
                assert_eq!(index as Slot, bank.slot());
            }
        }

        let GenesisConfigInfo {
            genesis_config,
            mint_keypair,
            ..
        } = create_genesis_config(10_000);

        // Create two banks for two contexts
        let bank0 = Bank::new_for_tests(&genesis_config);
        let bank0 = setup_dummy_fork_graph(bank0).0;
        let bank1 = Arc::new(Bank::new_from_parent(
            bank0.clone(),
            &Pubkey::default(),
            bank0.slot().checked_add(1).unwrap(),
        ));

        let ignored_prioritization_fee_cache = Arc::new(PrioritizationFeeCache::new(0u64));
        let pool = SchedulerPool::<PooledScheduler<TaskAndContextChecker>, _>::new_for_verification(
            Some(4), // spawn 4 threads
            None,
            None,
            None,
            ignored_prioritization_fee_cache,
        );

        // Create a dummy tx and two contexts
        let dummy_tx =
            SanitizedTransaction::from_transaction_for_tests(system_transaction::transfer(
                &mint_keypair,
                &solana_sdk::pubkey::new_rand(),
                2,
                genesis_config.hash(),
            ));
        let context0 = &SchedulingContext::for_verification(bank0.clone());
        let context1 = &SchedulingContext::for_verification(bank1.clone());

        // Exercise the scheduler by busy-looping to expose the race condition
        for (context, index) in [(context0, 0), (context1, 1)]
            .into_iter()
            .cycle()
            .take(10000)
        {
<<<<<<< HEAD
            let scheduler = pool.take_scheduler(context.clone()).unwrap();
            scheduler.schedule_execution(&(dummy_tx, index)).unwrap();
=======
            let scheduler = pool.take_scheduler(context.clone());
            scheduler
                .schedule_execution(dummy_tx.clone(), index)
                .unwrap();
>>>>>>> 10bebfaf
            scheduler.wait_for_termination(false).1.return_to_pool();
        }
    }

    #[derive(Debug)]
    struct AsyncScheduler<const TRIGGER_RACE_CONDITION: bool>(
        Mutex<ResultWithTimings>,
        Mutex<Vec<JoinHandle<ResultWithTimings>>>,
        SchedulingContext,
        Arc<SchedulerPool<Self, DefaultTaskHandler>>,
    );

    impl<const TRIGGER_RACE_CONDITION: bool> AsyncScheduler<TRIGGER_RACE_CONDITION> {
        fn do_wait(&self) {
            let mut overall_result = Ok(());
            let mut overall_timings = ExecuteTimings::default();
            for handle in self.1.lock().unwrap().drain(..) {
                let (result, timings) = handle.join().unwrap();
                match result {
                    Ok(()) => {}
                    Err(e) => overall_result = Err(e),
                }
                overall_timings.accumulate(&timings);
            }
            *self.0.lock().unwrap() = (overall_result, overall_timings);
        }
    }

    impl<const TRIGGER_RACE_CONDITION: bool> InstalledScheduler
        for AsyncScheduler<TRIGGER_RACE_CONDITION>
    {
        fn id(&self) -> SchedulerId {
            unimplemented!();
        }

        fn context(&self) -> &SchedulingContext {
            &self.2
        }

        fn schedule_execution(
            &self,
<<<<<<< HEAD
            &(transaction, index): &(&SanitizedTransaction, TaskKey),
=======
            transaction: SanitizedTransaction,
            index: usize,
>>>>>>> 10bebfaf
        ) -> ScheduleResult {
            let transaction_and_index = (transaction, index);
            let context = self.context().clone();
            let pool = self.3.clone();

            self.1.lock().unwrap().push(std::thread::spawn(move || {
                // intentionally sleep to simulate race condition where register_recent_blockhash
                // is handle before finishing executing scheduled transactions
                std::thread::sleep(std::time::Duration::from_secs(1));

                let mut result = Ok(());
                let mut timings = ExecuteTimings::default();

                <DefaultTaskHandler as TaskHandler>::handle(
                    &mut result,
                    &mut timings,
                    &context,
                    &transaction_and_index.0,
                    transaction_and_index.1,
                    &pool.handler_context,
                );
                (result, timings)
            }));

            Ok(())
        }

        fn recover_error_after_abort(&mut self) -> TransactionError {
            unimplemented!();
        }

        fn wait_for_termination(
            self: Box<Self>,
            _is_dropped: bool,
        ) -> (ResultWithTimings, UninstalledSchedulerBox) {
            self.do_wait();
            let result_with_timings = std::mem::replace(
                &mut *self.0.lock().unwrap(),
                initialized_result_with_timings(),
            );
            (result_with_timings, self)
        }

        fn pause_for_recent_blockhash(&mut self) {
            if TRIGGER_RACE_CONDITION {
                // this is equivalent to NOT calling wait_for_paused_scheduler() in
                // register_recent_blockhash().
                return;
            }
            self.do_wait();
        }
    }

    impl<const TRIGGER_RACE_CONDITION: bool> UninstalledScheduler
        for AsyncScheduler<TRIGGER_RACE_CONDITION>
    {
        fn return_to_pool(self: Box<Self>) {
            self.3.clone().return_scheduler(*self, false)
        }
    }

    impl<const TRIGGER_RACE_CONDITION: bool> SchedulerInner for AsyncScheduler<TRIGGER_RACE_CONDITION> {
        fn id(&self) -> SchedulerId {
            42
        }

        fn banking_stage_status(&self) -> BankingStageStatus {
            todo!()
        }

        fn is_overgrown(&self, _on_hot_path: bool) -> bool {
            todo!()
        }

        fn reset(&self) {
            todo!()
        }
    }

    impl<const TRIGGER_RACE_CONDITION: bool> SpawnableScheduler<DefaultTaskHandler>
        for AsyncScheduler<TRIGGER_RACE_CONDITION>
    {
        // well, i wish i can use ! (never type).....
        type Inner = Self;

        fn into_inner(self) -> (ResultWithTimings, Self::Inner) {
            unimplemented!();
        }

        fn from_inner(
            _inner: Self::Inner,
            _context: SchedulingContext,
            _result_with_timings: ResultWithTimings,
        ) -> Self {
            unimplemented!();
        }

        fn spawn(
            pool: Arc<SchedulerPool<Self, DefaultTaskHandler>>,
            context: SchedulingContext,
            _result_with_timings: ResultWithTimings,
            _banking_stage_context: Option<(
                BankingPacketReceiver,
                impl FnMut(BankingPacketBatch) -> Vec<Task> + Clone + Send + 'static,
            )>,
            _banking_stage_adapter: Option<Arc<BankingStageAdapter>>,
        ) -> Self {
            AsyncScheduler::<TRIGGER_RACE_CONDITION>(
                Mutex::new(initialized_result_with_timings()),
                Mutex::new(vec![]),
                context,
                pool,
            )
        }
    }

    fn do_test_scheduler_schedule_execution_recent_blockhash_edge_case<
        const TRIGGER_RACE_CONDITION: bool,
    >() {
        solana_logger::setup();

        let GenesisConfigInfo {
            genesis_config,
            mint_keypair,
            ..
        } = create_genesis_config(10_000);
        let very_old_valid_tx =
            SanitizedTransaction::from_transaction_for_tests(system_transaction::transfer(
                &mint_keypair,
                &solana_sdk::pubkey::new_rand(),
                2,
                genesis_config.hash(),
            ));
        let mut bank = Bank::new_for_tests(&genesis_config);
        for _ in 0..MAX_PROCESSING_AGE {
            bank.fill_bank_with_ticks_for_tests();
            bank.freeze();
            let slot = bank.slot();
            bank = Bank::new_from_parent(
                Arc::new(bank),
                &Pubkey::default(),
                slot.checked_add(1).unwrap(),
            );
        }
        let (bank, _bank_forks) = setup_dummy_fork_graph(bank);
        let context = SchedulingContext::for_verification(bank.clone());

        let ignored_prioritization_fee_cache = Arc::new(PrioritizationFeeCache::new(0u64));
        let pool =
            SchedulerPool::<AsyncScheduler<TRIGGER_RACE_CONDITION>, DefaultTaskHandler>::new_dyn_for_verification(
                None,
                None,
                None,
                None,
                ignored_prioritization_fee_cache,
            );
        let scheduler = pool.take_scheduler(context).unwrap();

        let bank = BankWithScheduler::new(bank, Some(scheduler));
        assert_eq!(bank.transaction_count(), 0);

        // schedule but not immediately execute transaction
        bank.schedule_transaction_executions([(very_old_valid_tx, 0)].into_iter())
            .unwrap();
        // this calls register_recent_blockhash internally
        bank.fill_bank_with_ticks_for_tests();

        if TRIGGER_RACE_CONDITION {
            // very_old_valid_tx is wrongly handled as expired!
            assert_matches!(
                bank.wait_for_completed_scheduler(),
                Some((Err(TransactionError::BlockhashNotFound), _))
            );
            assert_eq!(bank.transaction_count(), 0);
        } else {
            assert_matches!(bank.wait_for_completed_scheduler(), Some((Ok(()), _)));
            assert_eq!(bank.transaction_count(), 1);
        }
    }

    #[test]
    fn test_scheduler_schedule_execution_recent_blockhash_edge_case_with_race() {
        do_test_scheduler_schedule_execution_recent_blockhash_edge_case::<true>();
    }

    #[test]
    fn test_scheduler_schedule_execution_recent_blockhash_edge_case_without_race() {
        do_test_scheduler_schedule_execution_recent_blockhash_edge_case::<false>();
    }

    #[test]
    fn test_default_handler_count() {
        for (detected, expected) in [(32, 8), (4, 1), (2, 1)] {
            assert_eq!(
                DefaultSchedulerPool::calculate_default_handler_count(Some(detected)),
                expected
            );
        }
        assert_eq!(
            DefaultSchedulerPool::calculate_default_handler_count(None),
            4
        );
    }

    // See comment in SchedulingStateMachine::create_task() for the justification of this test
    #[test]
    fn test_enfoced_get_account_locks_validation() {
        solana_logger::setup();

        let GenesisConfigInfo {
            genesis_config,
            ref mint_keypair,
            ..
        } = create_genesis_config(10_000);
        let bank = Bank::new_for_tests(&genesis_config);
        let (bank, _bank_forks) = &setup_dummy_fork_graph(bank);

        let mut tx = system_transaction::transfer(
            mint_keypair,
            &solana_sdk::pubkey::new_rand(),
            2,
            genesis_config.hash(),
        );
        // mangle the transfer tx to try to lock fee_payer (= mint_keypair) address twice!
        tx.message.account_keys.push(tx.message.account_keys[0]);
        let tx = SanitizedTransaction::from_transaction_for_tests(tx);

        // this internally should call SanitizedTransaction::get_account_locks().
        let result = &mut Ok(());
        let timings = &mut ExecuteTimings::default();
        let prioritization_fee_cache = Arc::new(PrioritizationFeeCache::new(0u64));
        let scheduling_context = &SchedulingContext::for_verification(bank.clone());
        let handler_context = &HandlerContext {
            log_messages_bytes_limit: None,
            transaction_status_sender: None,
            replay_vote_sender: None,
            prioritization_fee_cache,
            transaction_recorder: TransactionRecorder::new_dummy(),
        };

<<<<<<< HEAD
        DefaultTaskHandler::handle(result, timings, scheduling_context, tx, 0, handler_context);
=======
        DefaultTaskHandler::handle(result, timings, bank, &tx, 0, handler_context);
>>>>>>> 10bebfaf
        assert_matches!(result, Err(TransactionError::AccountLoadedTwice));
    }
}<|MERGE_RESOLUTION|>--- conflicted
+++ resolved
@@ -2415,19 +2415,12 @@
 
     fn schedule_execution(
         &self,
-<<<<<<< HEAD
-        &(transaction, index): &(&SanitizedTransaction, TaskKey),
+        transaction: SanitizedTransaction,
+        index: TaskKey,
     ) -> ScheduleResult {
         assert_matches!(self.context().mode(), SchedulingMode::BlockVerification);
-        let task = SchedulingStateMachine::create_task(transaction.clone(), index, &mut |pubkey| {
+        let task = SchedulingStateMachine::create_task(transaction, index, &mut |pubkey| {
             self.inner.task_creator.usage_queue_loader().load(pubkey)
-=======
-        transaction: SanitizedTransaction,
-        index: usize,
-    ) -> ScheduleResult {
-        let task = SchedulingStateMachine::create_task(transaction, index, &mut |pubkey| {
-            self.inner.usage_queue_loader.load(pubkey)
->>>>>>> 10bebfaf
         });
         self.inner.thread_manager.send_task(task)
     }
@@ -3345,13 +3338,8 @@
         let context = SchedulingContext::for_verification(bank.clone());
 
         assert_eq!(bank.transaction_count(), 0);
-<<<<<<< HEAD
         let scheduler = pool.take_scheduler(context).unwrap();
-        scheduler.schedule_execution(&(tx0, 0)).unwrap();
-=======
-        let scheduler = pool.take_scheduler(context);
         scheduler.schedule_execution(tx0, 0).unwrap();
->>>>>>> 10bebfaf
         let bank = BankWithScheduler::new(bank, Some(scheduler));
         assert_matches!(bank.wait_for_completed_scheduler(), Some((Ok(()), _)));
         assert_eq!(bank.transaction_count(), 1);
@@ -3774,15 +3762,10 @@
             .cycle()
             .take(10000)
         {
-<<<<<<< HEAD
             let scheduler = pool.take_scheduler(context.clone()).unwrap();
-            scheduler.schedule_execution(&(dummy_tx, index)).unwrap();
-=======
-            let scheduler = pool.take_scheduler(context.clone());
             scheduler
                 .schedule_execution(dummy_tx.clone(), index)
                 .unwrap();
->>>>>>> 10bebfaf
             scheduler.wait_for_termination(false).1.return_to_pool();
         }
     }
@@ -3824,12 +3807,8 @@
 
         fn schedule_execution(
             &self,
-<<<<<<< HEAD
-            &(transaction, index): &(&SanitizedTransaction, TaskKey),
-=======
             transaction: SanitizedTransaction,
-            index: usize,
->>>>>>> 10bebfaf
+            index: TaskKey,
         ) -> ScheduleResult {
             let transaction_and_index = (transaction, index);
             let context = self.context().clone();
@@ -4070,11 +4049,7 @@
             transaction_recorder: TransactionRecorder::new_dummy(),
         };
 
-<<<<<<< HEAD
-        DefaultTaskHandler::handle(result, timings, scheduling_context, tx, 0, handler_context);
-=======
-        DefaultTaskHandler::handle(result, timings, bank, &tx, 0, handler_context);
->>>>>>> 10bebfaf
+        DefaultTaskHandler::handle(result, timings, scheduling_context, &tx, 0, handler_context);
         assert_matches!(result, Err(TransactionError::AccountLoadedTwice));
     }
 }