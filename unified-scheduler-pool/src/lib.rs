--- conflicted
+++ resolved
@@ -84,7 +84,6 @@
 
 type AtomicSchedulerId = AtomicU64;
 
-<<<<<<< HEAD
 #[derive(Debug)]
 pub enum SupportedSchedulingMode {
     Either(SchedulingMode),
@@ -106,10 +105,6 @@
     }
 }
 
-// SchedulerPool must be accessed as a dyn trait from solana-runtime, because SchedulerPool
-// contains some internal fields, whose types aren't available in solana-runtime (currently
-// TransactionStatusSender; also, PohRecorder in the future)...
-=======
 /// A pool of idling schedulers (usually [`PooledScheduler`]), ready to be taken by bank.
 ///
 /// Also, the pool runs a _cleaner_ thread named as `solScCleaner`. its jobs include:
@@ -124,7 +119,6 @@
 /// `solana-runtime` ( [`TransactionStatusSender`] and [`TransactionRecorder`]). Refer to the doc
 /// comment with a diagram at [`solana_runtime::installed_scheduler_pool::InstalledScheduler`] for
 /// explanation of this rather complex dyn trait/type hierarchy.
->>>>>>> 79692775
 #[derive(Debug)]
 pub struct SchedulerPool<S: SpawnableScheduler<TH>, TH: TaskHandler> {
     supported_scheduling_mode: SupportedSchedulingMode,
@@ -365,14 +359,10 @@
                     let not_expired_count = timeout_listeners.len();
                     drop(timeout_listeners);
 
-<<<<<<< HEAD
                     let expired_count = expired_listeners.len();
-=======
-                    let count = expired_listeners.len();
                     // Now triggers all expired listeners. Usually, triggering timeouts does
                     // nothing because the callbacks will be no-op if already successfully
                     // `wait_for_termination()`-ed.
->>>>>>> 79692775
                     for (timeout_listener, _registered_at) in expired_listeners {
                         timeout_listener.trigger(scheduler_pool.clone());
                     }
