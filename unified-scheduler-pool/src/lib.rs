//! Transaction scheduling code.
//!
//! This crate implements 3 solana-runtime traits [`InstalledScheduler`], [`UninstalledScheduler`]
//! and [`InstalledSchedulerPool`] to provide a concrete transaction scheduling implementation
//! (including executing txes and committing tx results).
//!
//! At the highest level, this crate takes [`SanitizedTransaction`]s via its
//! [`InstalledScheduler::schedule_execution`] and commits any side-effects (i.e. on-chain state
//! changes) into the associated [`Bank`](solana_runtime::bank::Bank) via `solana-ledger`'s helper
//! function called [`execute_batch`].
//!
//! Refer to [`PooledScheduler`] doc comment for general overview of scheduler state transitions
//! regarding to pooling and the actual use.

use {
    agave_banking_stage_ingress_types::{BankingPacketBatch, BankingPacketReceiver},
    assert_matches::assert_matches,
    crossbeam_channel::{
        self, never, select_biased, Receiver, RecvError, RecvTimeoutError, SendError, Sender,
    },
    dashmap::DashMap,
    derive_where::derive_where,
    dyn_clone::{clone_trait_object, DynClone},
    log::*,
    scopeguard::defer,
    solana_clock::Slot,
    solana_cost_model::cost_model::CostModel,
    solana_ledger::blockstore_processor::{
        execute_batch, TransactionBatchWithIndexes, TransactionStatusSender,
    },
    solana_poh::transaction_recorder::{RecordTransactionsSummary, TransactionRecorder},
    solana_pubkey::Pubkey,
    solana_runtime::{
        installed_scheduler_pool::{
            initialized_result_with_timings, InstalledScheduler, InstalledSchedulerBox,
            InstalledSchedulerPool, ResultWithTimings, ScheduleResult, SchedulerAborted,
            SchedulerId, SchedulingContext, TimeoutListener, UninstalledScheduler,
            UninstalledSchedulerBox,
        },
        prioritization_fee_cache::PrioritizationFeeCache,
        vote_sender_types::ReplayVoteSender,
    },
    solana_runtime_transaction::runtime_transaction::RuntimeTransaction,
    solana_svm::transaction_processing_result::ProcessedTransaction,
    solana_timings::ExecuteTimings,
    solana_transaction::sanitized::SanitizedTransaction,
    solana_transaction_error::{TransactionError, TransactionResult as Result},
    solana_unified_scheduler_logic::{
        SchedulingMode::{self, BlockProduction, BlockVerification},
        SchedulingStateMachine, Task, UsageQueue,
    },
    static_assertions::const_assert_eq,
    std::{
        fmt::Debug,
        marker::PhantomData,
        mem,
        ops::DerefMut,
        sync::{
            atomic::{AtomicU64, AtomicUsize, Ordering::Relaxed},
            Arc, Mutex, MutexGuard, OnceLock, Weak,
        },
        thread::{self, sleep, JoinHandle},
        time::{Duration, Instant},
    },
    trait_set::trait_set,
    unwrap_none::UnwrapNone,
    vec_extract_if_polyfill::MakeExtractIf,
};

mod sleepless_testing;
use crate::sleepless_testing::BuilderTracked;

// dead_code is false positive; these tuple fields are used via Debug.
#[allow(dead_code)]
#[derive(Debug)]
enum CheckPoint<'a> {
    NewTask(usize),
    NewBufferedTask(usize),
    BufferedTask(usize),
    TaskHandled(usize),
    TaskAccumulated(usize, &'a Result<()>),
    SessionEnding,
    SessionFinished(Option<Slot>),
    SchedulerThreadAborted,
    IdleSchedulerCleaned(usize),
    IdlingSchedulerTrashed,
    ReturningSchedulerTrashed,
    TrashedSchedulerCleaned(usize),
    TimeoutListenerTriggered(usize),
    DiscardRequested,
    Discarded(usize),
}

type CountOrDefault = Option<usize>;
type AtomicSchedulerId = AtomicU64;

#[derive(Debug)]
pub enum SupportedSchedulingMode {
    Either(SchedulingMode),
    Both,
}

impl SupportedSchedulingMode {
    fn is_supported(&self, requested_mode: SchedulingMode) -> bool {
        match (self, requested_mode) {
            (Self::Both, _) => true,
            (Self::Either(ref supported), ref requested) if supported == requested => true,
            _ => false,
        }
    }

    #[cfg(feature = "dev-context-only-utils")]
    fn block_verification_only() -> Self {
        Self::Either(BlockVerification)
    }

    #[cfg(feature = "dev-context-only-utils")]
    fn block_production_only() -> Self {
        // todo...
        Self::Both
    }
}

/// A pool of idling schedulers (usually [`PooledScheduler`]), ready to be taken by bank.
///
/// Also, the pool runs a _cleaner_ thread named as `solScCleaner`. its jobs include:
///
/// - Shrink of pool if there are too many idle schedulers.
/// - Invocation of timeouts registered by [`InstalledSchedulerPool::register_timeout_listener`].
/// - The actual destruction of any retired schedulers including thread termination and the heavy
///   `UsageQueueLoader` drop.
///
/// `SchedulerPool` (and [`PooledScheduler`] in this regard) must be accessed as a dyn trait from
/// `solana-runtime`, because it contains some internal fields, whose types aren't available in
/// `solana-runtime` ( [`TransactionStatusSender`] and [`TransactionRecorder`]). Refer to the doc
/// comment with a diagram at [`solana_runtime::installed_scheduler_pool::InstalledScheduler`] for
/// explanation of this rather complex dyn trait/type hierarchy.
#[derive(Debug)]
pub struct SchedulerPool<S: SpawnableScheduler<TH>, TH: TaskHandler> {
    supported_scheduling_mode: SupportedSchedulingMode,
    scheduler_inners: Mutex<Vec<(S::Inner, Instant)>>,
    block_production_scheduler_inner: Mutex<BlockProductionSchedulerInner<S, TH>>,
    trashed_scheduler_inners: Mutex<Vec<S::Inner>>,
    timeout_listeners: Mutex<Vec<(TimeoutListener, Instant)>>,
    common_handler_context: CommonHandlerContext,
    block_verification_handler_count: CountOrDefault,
    banking_stage_handler_context: Mutex<Option<BankingStageHandlerContext>>,
    // weak_self could be elided by changing InstalledScheduler::take_scheduler()'s receiver to
    // Arc<Self> from &Self, because SchedulerPool is used as in the form of Arc<SchedulerPool>
    // almost always. But, this would cause wasted and noisy Arc::clone()'s at every call sites.
    //
    // Alternatively, `impl InstalledScheduler for Arc<SchedulerPool>` approach could be explored
    // but it entails its own problems due to rustc's coherence and necessitated newtype with the
    // type graph of InstalledScheduler being quite elaborate.
    //
    // After these considerations, this weak_self approach is chosen at the cost of some additional
    // memory increase.
    weak_self: Weak<Self>,
    next_scheduler_id: AtomicSchedulerId,
    max_usage_queue_count: usize,
<<<<<<< HEAD
=======
    scheduler_pool_sender: Sender<Weak<Self>>,
>>>>>>> ddc4b56f
    cleaner_thread: JoinHandle<()>,
    _phantom: PhantomData<TH>,
}

/// A small tri-state [`Option`]-like private helper type to codify the existence of
/// block-production scheduler as a singleton.
///
/// Block-production scheduler should carry its buffered (= not-yet-processed) tasks over sessions
/// (= banks) and `banking_packet_receiver` shouldn't be consumed by multiple schedulers at once.
/// So, it's managed differently from block-verification schedulers.
#[derive(Default, Debug)]
enum BlockProductionSchedulerInner<S: SpawnableScheduler<TH>, TH: TaskHandler> {
    #[default]
    NotSpawned,
    Pooled(S::Inner),
    Taken(SchedulerId),
}

impl<S: SpawnableScheduler<TH>, TH: TaskHandler> BlockProductionSchedulerInner<S, TH> {
    fn can_put(&self, returned: &S::Inner) -> bool {
        match self {
            Self::NotSpawned => false,
            Self::Pooled(inner) => {
                // the given `returned` inner must be a block-verification scheduler if there's
                // already a pooled block-production scheduler inner here. So, return `false` after
                // sanity check to detect double `put` intention with following `assert_ne!()`.
                assert_ne!(inner.id(), returned.id());
                false
            }
            Self::Taken(id) => *id == returned.id(),
        }
    }

    fn put_spawned(&mut self, inner: S::Inner) {
        assert_matches!(mem::replace(self, Self::Pooled(inner)), Self::NotSpawned);
    }

    fn trash_taken(&mut self) {
        assert_matches!(mem::replace(self, Self::NotSpawned), Self::Taken(_));
    }

    fn take_and_trash_pooled(&mut self) -> S::Inner {
        let inner = self.take_pooled();
        self.trash_taken();
        inner
    }

    fn put_returned(&mut self, inner: S::Inner) {
        let new = inner.id();
        assert_matches!(mem::replace(self, Self::Pooled(inner)), Self::Taken(old) if old == new);
    }

    fn peek_pooled(&self) -> Option<&S::Inner> {
        match self {
            Self::NotSpawned | Self::Taken(_) => None,
            Self::Pooled(inner) => Some(inner),
        }
    }

    fn take_pooled(&mut self) -> S::Inner {
        let id = {
            let Self::Pooled(inner) = &self else {
                panic!("cannot take: {:?}", self)
            };
            inner.id()
        };
        let Self::Pooled(inner) = mem::replace(self, Self::Taken(id)) else {
            unreachable!();
        };
        inner
    }
}

#[derive(derive_more::Debug, Clone)]
pub struct HandlerContext {
    thread_count: usize,
    log_messages_bytes_limit: Option<usize>,
    transaction_status_sender: Option<TransactionStatusSender>,
    replay_vote_sender: Option<ReplayVoteSender>,
    prioritization_fee_cache: Arc<PrioritizationFeeCache>,
    banking_packet_receiver: BankingPacketReceiver,
    #[debug("{banking_packet_handler:p}")]
    banking_packet_handler: Box<dyn BankingPacketHandler>,
    banking_stage_helper: Option<Arc<BankingStageHelper>>,
    transaction_recorder: Option<TransactionRecorder>,
}

impl HandlerContext {
    fn usage_queue_loader_for_newly_spawned(&self) -> UsageQueueLoader {
        match self.banking_stage_helper.clone() {
            None => UsageQueueLoader::OwnedBySelf {
                usage_queue_loader_inner: UsageQueueLoaderInner::default(),
            },
            Some(helper) => UsageQueueLoader::SharedWithBankingStage {
                banking_stage_helper: helper,
            },
        }
    }

    fn banking_stage_helper(&self) -> &BankingStageHelper {
        self.banking_stage_helper.as_ref().unwrap()
    }

    fn clone_for_scheduler_thread(&self) -> Self {
        let mut context = self.clone();
<<<<<<< HEAD
        context.disable_banking_packet_handler();
=======
        if self.banking_stage_helper.is_some() {
            context.disable_banking_packet_handler();
        }
>>>>>>> ddc4b56f
        context
    }

    fn disable_banking_packet_handler(&mut self) {
        self.banking_packet_receiver = never();
<<<<<<< HEAD
        self.banking_packet_handler = Box::new(|_, _| {
            // This is safe because of the paired use of never() just above.
            unreachable!()
        });
=======
        self.banking_packet_handler =
            Box::new(|_, _| unreachable!("paired with never() receiver, this cannot be called"));
>>>>>>> ddc4b56f
    }
}

#[derive(Debug, Clone)]
struct CommonHandlerContext {
    log_messages_bytes_limit: Option<usize>,
    transaction_status_sender: Option<TransactionStatusSender>,
    replay_vote_sender: Option<ReplayVoteSender>,
    prioritization_fee_cache: Arc<PrioritizationFeeCache>,
}

impl CommonHandlerContext {
    fn into_handler_context(
        self,
        thread_count: usize,
        banking_packet_receiver: BankingPacketReceiver,
        banking_packet_handler: Box<dyn BankingPacketHandler>,
        banking_stage_helper: Option<Arc<BankingStageHelper>>,
        transaction_recorder: Option<TransactionRecorder>,
    ) -> HandlerContext {
        let Self {
            log_messages_bytes_limit,
            transaction_status_sender,
            replay_vote_sender,
            prioritization_fee_cache,
        } = self;

        HandlerContext {
            thread_count,
            log_messages_bytes_limit,
            transaction_status_sender,
            replay_vote_sender,
            prioritization_fee_cache,
            banking_packet_receiver,
            banking_packet_handler,
            banking_stage_helper,
            transaction_recorder,
        }
    }
}

#[derive(derive_more::Debug)]
struct BankingStageHandlerContext {
    banking_thread_count: CountOrDefault,
    banking_packet_receiver: BankingPacketReceiver,
    #[debug("{banking_packet_handler:p}")]
    banking_packet_handler: Box<dyn BankingPacketHandler>,
    transaction_recorder: TransactionRecorder,
    banking_stage_monitor: Box<dyn BankingStageMonitor>,
}

trait_set! {
    pub trait BankingPacketHandler =
        DynClone + Send + 'static + FnMut(&BankingStageHelper, BankingPacketBatch);
}
// Make this `Clone`-able so that it can easily propagated to all the handler threads.
clone_trait_object!(BankingPacketHandler);

/// A helper struct for the banking stage integration, primarily used for task creation.
///
/// This block-production struct is expected to be shared across the scheduler thread and its
/// handler threads because all of them needs to handle task creation unlike block verification.
///
/// Particularly, usage_queue_loader is desired to be shared across hanlders so that task creation
/// can be processed in the multi-threaded way. For more details, see
/// solana_core::banking_stage::unified_scheduler module doc.
#[derive(Debug)]
pub struct BankingStageHelper {
    usage_queue_loader: UsageQueueLoaderInner,
    // Supplemental identification for tasks of identical priority, alloted according to FIFO of
    // batch granularity, resulting in the total order over the set of available tasks,
    // collectively.
    next_task_id: AtomicUsize,
    new_task_sender: Sender<NewTaskPayload>,
}

// AtomicUsize's fetch_add entails the wrapping semantics. So, address such an overflowing, under
// the constraint of not compromising performance at all (i.e. no limit check on hot path and no
// d-cache pressure): use a hard-coded unconditional number.
// Note that this concern is of theoretical matter. As such, we introduce rather a naive limit with
// great safety margin, considering relatively frequent check interval (a single session, usually a
// slot). Regardless the aforementioned interval precondition, it's exceedingly hard to conceive
// task id is alloted more than half of usize. That's because we'd still need to be running for
// almost 300 years continuously to index BANKING_STAGE_MAX_TASK_ID txs at the rate of
// 1_000_000_000/secs ingestion.
// For the completeness of discussion, the existence of this check will alleviate the concern of
// being part of more elaborated attacks with combination of unforeseen vulnerability like internal
// amplification of banking packets.
const BANKING_STAGE_MAX_TASK_ID: usize = usize::MAX / 2;

impl BankingStageHelper {
    fn new(new_task_sender: Sender<NewTaskPayload>) -> Self {
        Self {
            usage_queue_loader: UsageQueueLoaderInner::default(),
            next_task_id: AtomicUsize::default(),
            new_task_sender,
        }
    }

    /// Generate batched task ids for the given number of tasks
    ///
    /// We assign task ids for the entire batch at once in the hope of alleviating cache-line
    /// bouncing on self.next_task_id, slightly compromising strict FIFO semantics. In other words,
    /// batched sequencing is slightly skewed from the strict FIFO adherence, which would be
    /// sequencing at the observation of given task at the very instance of handling it in some
    /// kind of loop iterations.
    pub fn generate_task_ids(&self, count: usize) -> usize {
        self.next_task_id.fetch_add(count, Relaxed)
    }

    fn is_task_id_overgrown(&self) -> bool {
        self.next_task_id.load(Relaxed) > BANKING_STAGE_MAX_TASK_ID
    }

    #[cfg(test)]
    fn set_next_task_id(&self, next_task_id: usize) {
        self.next_task_id.store(next_task_id, Relaxed);
    }

    pub fn create_new_task(
        &self,
        transaction: RuntimeTransaction<SanitizedTransaction>,
        index: usize,
    ) -> Task {
        SchedulingStateMachine::create_task(transaction, index, &mut |pubkey| {
            self.usage_queue_loader.load(pubkey)
        })
    }

    fn recreate_task(&self, executed_task: Box<ExecutedTask>) -> Task {
        let new_index = self.generate_task_ids(1);
        let transaction = executed_task.into_transaction();
        self.create_new_task(transaction, new_index)
    }

    pub fn send_new_task(&self, task: Task) {
        self.new_task_sender
            .send(NewTaskPayload::Payload(task))
            .unwrap();
    }
}

pub type DefaultSchedulerPool =
    SchedulerPool<PooledScheduler<DefaultTaskHandler>, DefaultTaskHandler>;

const DEFAULT_POOL_CLEANER_INTERVAL: Duration = Duration::from_secs(5);
const DEFAULT_MAX_POOLING_DURATION: Duration = Duration::from_secs(180);
const DEFAULT_TIMEOUT_DURATION: Duration = Duration::from_secs(5);
// Rough estimate of max UsageQueueLoader size in bytes:
//   UsageFromTask * UsageQueue's capacity * DEFAULT_MAX_USAGE_QUEUE_COUNT
//   16 bytes      * 128 items             * 262_144 entries               == 512 MiB
// It's expected that there will be 2 or 3 pooled schedulers constantly when running against
// mainnnet-beta. That means the total memory consumption for the idle close-to-be-trashed pooled
// schedulers is set to 1.0 ~ 1.5 GiB. This value is chosen to maximize performance under the
// normal cluster condition to avoid memory reallocation as much as possible. That said, it's not
// likely this would allow unbounded memory growth when the cluster is unstable or under some kind
// of attacks. That's because this limit is enforced at every slot and the UsageQueueLoader itself
// is recreated without any entries at first, needing to repopulate by means of actual use to eat
// the memory.
//
// Along the lines, this isn't problematic for the development settings (= solana-test-validator),
// because UsageQueueLoader won't grow that much to begin with.
const DEFAULT_MAX_USAGE_QUEUE_COUNT: usize = 262_144;

impl<S, TH> SchedulerPool<S, TH>
where
    S: SpawnableScheduler<TH>,
    TH: TaskHandler,
{
    pub fn new(
        supported_scheduling_mode: SupportedSchedulingMode,
        block_verification_handler_count: CountOrDefault,
        log_messages_bytes_limit: Option<usize>,
        transaction_status_sender: Option<TransactionStatusSender>,
        replay_vote_sender: Option<ReplayVoteSender>,
        prioritization_fee_cache: Arc<PrioritizationFeeCache>,
    ) -> Arc<Self> {
        Self::do_new(
            supported_scheduling_mode,
            block_verification_handler_count,
            log_messages_bytes_limit,
            transaction_status_sender,
            replay_vote_sender,
            prioritization_fee_cache,
            DEFAULT_POOL_CLEANER_INTERVAL,
            DEFAULT_MAX_POOLING_DURATION,
            DEFAULT_MAX_USAGE_QUEUE_COUNT,
            DEFAULT_TIMEOUT_DURATION,
        )
    }

    #[cfg(feature = "dev-context-only-utils")]
    pub fn new_for_verification(
        block_verification_handler_count: CountOrDefault,
        log_messages_bytes_limit: Option<usize>,
        transaction_status_sender: Option<TransactionStatusSender>,
        replay_vote_sender: Option<ReplayVoteSender>,
        prioritization_fee_cache: Arc<PrioritizationFeeCache>,
    ) -> Arc<Self> {
        Self::new(
            SupportedSchedulingMode::block_verification_only(),
            block_verification_handler_count,
            log_messages_bytes_limit,
            transaction_status_sender,
            replay_vote_sender,
            prioritization_fee_cache,
        )
    }

    #[cfg(feature = "dev-context-only-utils")]
    pub fn new_for_production(
        block_verification_handler_count: CountOrDefault,
        log_messages_bytes_limit: Option<usize>,
        transaction_status_sender: Option<TransactionStatusSender>,
        replay_vote_sender: Option<ReplayVoteSender>,
        prioritization_fee_cache: Arc<PrioritizationFeeCache>,
    ) -> Arc<Self> {
        Self::new(
            SupportedSchedulingMode::block_production_only(),
            block_verification_handler_count,
            log_messages_bytes_limit,
            transaction_status_sender,
            replay_vote_sender,
            prioritization_fee_cache,
        )
    }

    #[allow(clippy::too_many_arguments)]
    fn do_new(
        supported_scheduling_mode: SupportedSchedulingMode,
        block_verification_handler_count: CountOrDefault,
        log_messages_bytes_limit: Option<usize>,
        transaction_status_sender: Option<TransactionStatusSender>,
        replay_vote_sender: Option<ReplayVoteSender>,
        prioritization_fee_cache: Arc<PrioritizationFeeCache>,
        pool_cleaner_interval: Duration,
        max_pooling_duration: Duration,
        max_usage_queue_count: usize,
        timeout_duration: Duration,
    ) -> Arc<Self> {
        let (scheduler_pool_sender, scheduler_pool_receiver) = crossbeam_channel::bounded(1);

        let mut exiting = false;
        let cleaner_main_loop = move || {
<<<<<<< HEAD
            let weak_scheduler_pool: Weak<Self> =
                scheduler_pool_receiver.into_iter().next().unwrap();

            loop {
                sleep(pool_cleaner_interval);
                trace!("Scheduler pool cleaner: start!!!",);
=======
            info!("cleaner_main_loop: started...");

            let weak_scheduler_pool: Weak<Self> = scheduler_pool_receiver.recv().unwrap();
            loop {
                match scheduler_pool_receiver.recv_timeout(pool_cleaner_interval) {
                    Ok(_) => unreachable!(),
                    Err(RecvTimeoutError::Disconnected | RecvTimeoutError::Timeout) => (),
                }
>>>>>>> ddc4b56f

                let Some(scheduler_pool) = weak_scheduler_pool.upgrade() else {
                    // this is the only safe termination point of cleaner_main_loop while all other
                    // `break`s being due to poisoned locks.
                    break;
                };

                let now = Instant::now();

                let idle_inner_count = {
                    // Pre-allocate rather large capacity to avoid reallocation inside the lock.
                    let mut idle_inners = Vec::with_capacity(128);

                    let Ok(mut scheduler_inners) = scheduler_pool.scheduler_inners.lock() else {
                        break;
                    };
                    // Use the still-unstable Vec::extract_if() even on stable rust toolchain by
                    // using a polyfill and allowing unstable_name_collisions, because it's
                    // simplest to code and fastest to run (= O(n); single linear pass and no
                    // reallocation).
                    //
                    // Note that this critical section could block the latency-sensitive replay
                    // code-path via ::take_scheduler().
                    idle_inners.extend(MakeExtractIf::extract_if(
                        scheduler_inners.deref_mut(),
                        |(_inner, pooled_at)| now.duration_since(*pooled_at) > max_pooling_duration,
                    ));
                    drop(scheduler_inners);

                    let idle_inner_count = idle_inners.len();
                    drop(idle_inners);
                    idle_inner_count
                };

                let banking_stage_status = scheduler_pool.banking_stage_status();
                if !exiting && matches!(banking_stage_status, Some(BankingStageStatus::Exited)) {
                    exiting = true;
                    scheduler_pool.unregister_banking_stage();
                }

                if matches!(banking_stage_status, Some(BankingStageStatus::Inactive)) {
                    let Ok(mut inner) = scheduler_pool.block_production_scheduler_inner.lock()
                    else {
                        break;
                    };

                    if let Some(pooled) = inner.peek_pooled() {
                        if pooled.is_overgrown() {
                            // This code path will be touched sometimes when a given inactive
                            // idling scheduler becomes overgrown due to buffering, which
                            // previously passed the overgrown check at the last scheduler
                            // returning.
                            //
                            // At the same time, this code path addresses a theoretically-possible
                            // attack vector of unbounded mem consumption, which is very unlikely
                            // to mount a successful one as explained below:
                            //
                            // To make that happen, banking stage would need to be tricked into
                            // returning BankingStageStatus::Active to start buffering on idling,
                            // which also indicates imminent leader slots to the replay stage.
                            // Contrary to that, the replay stage needs to be tricked into NOT
                            // taking that idling-yet-buffering bp scheduler out of SchedulerPool
                            // at all for the tpu bank at the upcoming leader slots, for quite
                            // extended duration of time. In this way, it's possible to bypass the
                            // overgrown check on scheduler returning altogether, resulting in no
                            // discarding of buffered tasks at all.
                            //
                            // This code-path mitigates that possibility. That's because it's not
                            // possible to see BankingStageStatus::Active at the every iteration of
                            // cleaner_main_loop, unless the attacker controls near 100% stake.

                            // The following steps are tightly in sync with the normal bp
                            // spawning out of abundance of caution.
                            let pooled = inner.take_and_trash_pooled();
                            info!("idling BP scheduler ({}) is overgrown", pooled.id());
                            scheduler_pool.spawn_block_production_scheduler(&mut inner);

                            let Ok(mut trashed_inners) =
                                scheduler_pool.trashed_scheduler_inners.lock()
                            else {
                                break;
                            };
                            trashed_inners.push(pooled);
                            sleepless_testing::at(CheckPoint::IdlingSchedulerTrashed);
                            drop(inner);
                        } else {
                            pooled.discard_buffer();
                            // Prevent replay stage's OpenSubchannel from winning the race by
                            // holding the inner lock for the duration of discard message sending
                            // just above.  The message (internally SubchanneledPayload::Reset)
                            // must be sent only during gaps of subchannels of the new task
                            // channel.
                            sleepless_testing::at(CheckPoint::DiscardRequested);
                            drop(inner);
                        }
                    }
                }

                let trashed_inner_count = {
                    let Ok(mut trashed_inners) = scheduler_pool.trashed_scheduler_inners.lock()
                    else {
                        break;
                    };
                    let trashed_inner_count = trashed_inners.len();
                    let trashed_inners: Vec<_> = mem::take(&mut *trashed_inners);
                    // drop all the trashded schedulers outside the lock guard
                    drop(trashed_inners);
                    trashed_inner_count
                };

                let triggered_timeout_listener_count = {
                    // Pre-allocate rather large capacity to avoid reallocation inside the lock.
                    let mut expired_listeners = Vec::with_capacity(128);
                    let Ok(mut timeout_listeners) = scheduler_pool.timeout_listeners.lock() else {
                        break;
                    };
                    expired_listeners.extend(MakeExtractIf::extract_if(
                        timeout_listeners.deref_mut(),
                        |(_callback, registered_at)| {
                            now.duration_since(*registered_at) > timeout_duration
                        },
                    ));
                    drop(timeout_listeners);

                    let count = expired_listeners.len();
                    // Now triggers all expired listeners. Usually, triggering timeouts does
                    // nothing because the callbacks will be no-op if already successfully
                    // `wait_for_termination()`-ed.
                    for (timeout_listener, _registered_at) in expired_listeners {
                        timeout_listener.trigger(scheduler_pool.clone());
                    }
                    count
                };

                info!(
                    "Scheduler pool cleaner: dropped {} idle inners, {} trashed inners, triggered {} timeout listeners",
                    idle_inner_count, trashed_inner_count, triggered_timeout_listener_count,
                );
                sleepless_testing::at(CheckPoint::IdleSchedulerCleaned(idle_inner_count));
                sleepless_testing::at(CheckPoint::TrashedSchedulerCleaned(trashed_inner_count));
                sleepless_testing::at(CheckPoint::TimeoutListenerTriggered(
                    triggered_timeout_listener_count,
                ));
            }
            info!("cleaner_main_loop: ...finished");
        };

        let cleaner_thread = thread::Builder::new()
            .name("solScCleaner".to_owned())
            .spawn_tracked(cleaner_main_loop)
            .unwrap();

        let scheduler_pool = Arc::new_cyclic(|weak_self| Self {
<<<<<<< HEAD
            supported_scheduling_mode,
=======
>>>>>>> ddc4b56f
            scheduler_inners: Mutex::default(),
            block_production_scheduler_inner: Mutex::default(),
            trashed_scheduler_inners: Mutex::default(),
            timeout_listeners: Mutex::default(),
            common_handler_context: CommonHandlerContext {
                log_messages_bytes_limit,
                transaction_status_sender,
                replay_vote_sender,
                prioritization_fee_cache,
            },
            block_verification_handler_count,
            banking_stage_handler_context: Mutex::default(),
            weak_self: weak_self.clone(),
            next_scheduler_id: AtomicSchedulerId::default(),
            max_usage_queue_count,
<<<<<<< HEAD
            cleaner_thread,
            _phantom: PhantomData,
        });
=======
            scheduler_pool_sender: scheduler_pool_sender.clone(),
            cleaner_thread,
            _phantom: PhantomData,
        });

        scheduler_pool_sender
            .send(Arc::downgrade(&scheduler_pool))
            .unwrap();

        scheduler_pool
    }
>>>>>>> ddc4b56f

        scheduler_pool_sender
            .send(Arc::downgrade(&scheduler_pool))
            .unwrap();

        scheduler_pool
    }

    // See a comment at the weak_self field for justification of this method's existence.
    fn self_arc(&self) -> Arc<Self> {
        self.weak_self
            .upgrade()
            .expect("self-referencing Arc-ed pool")
    }

    fn new_scheduler_id(&self) -> SchedulerId {
        self.next_scheduler_id.fetch_add(1, Relaxed)
    }

    // This fn needs to return immediately due to being part of the blocking
    // `::wait_for_termination()` call.
    fn return_scheduler(&self, scheduler: S::Inner) {
        // Refer to the comment in is_aborted() as to the exact definition of the concept of
        // _trashed_ and the interaction among different parts of unified scheduler.
        let should_trash = scheduler.is_trashed();
        let id = scheduler.id();
        if should_trash {
            info!("trashing scheduler (id: {})...", scheduler.id());
        }
        debug!("return_scheduler(): id: {id} should_trash: {should_trash}");
        let mut block_production_scheduler_inner =
            self.block_production_scheduler_inner.lock().unwrap();

        if should_trash {
            // Note that the following steps are tightly in sync with the bp
            // spawning in cleaner_main_loop.

            // Maintain the runtime invariant established in register_banking_stage() about
            // the availability of pooled block production scheduler by re-spawning one.
            if block_production_scheduler_inner.can_put(&scheduler) {
                block_production_scheduler_inner.trash_taken();
                // To prevent block-production scheduler from being taken in
                // do_take_resumed_scheduler() by different thread at this very moment, the
                // preceding `.trash_taken()` and following `.put_spawned()` must be done
                // atomically. That's why we pass around MutexGuard into
                // spawn_block_production_scheduler().
                self.spawn_block_production_scheduler(&mut block_production_scheduler_inner);
            }

            // Delay drop()-ing this trashed returned scheduler inner by stashing it in
            // self.trashed_scheduler_inners, which is periodically drained by the `solScCleaner`
            // thread. Dropping it could take long time (in fact,
            // PooledSchedulerInner::usage_queue_loader can contain many entries to drop).
            self.trashed_scheduler_inners
                .lock()
                .expect("not poisoned")
                .push(scheduler);
            sleepless_testing::at(CheckPoint::ReturningSchedulerTrashed);
        } else if block_production_scheduler_inner.can_put(&scheduler) {
            block_production_scheduler_inner.put_returned(scheduler);
        } else {
            self.scheduler_inners
                .lock()
                .expect("not poisoned")
                .push((scheduler, Instant::now()));
        }
        drop(block_production_scheduler_inner);
    }

    #[cfg(test)]
    fn do_take_scheduler(&self, context: SchedulingContext) -> S {
        self.do_take_resumed_scheduler(context, initialized_result_with_timings())
    }

    fn do_take_resumed_scheduler(
        &self,
        context: SchedulingContext,
        result_with_timings: ResultWithTimings,
    ) -> S {
        assert_matches!(result_with_timings, (Ok(_), _));

        match context.mode() {
            BlockVerification => {
                // pop is intentional for filo, expecting relatively warmed-up scheduler due to
                // having been returned recently
                if let Some((inner, _pooled_at)) =
                    self.scheduler_inners.lock().expect("not poisoned").pop()
                {
                    S::from_inner(inner, context, result_with_timings)
                } else {
                    S::spawn(self.self_arc(), context, result_with_timings)
                }
            }
            BlockProduction => {
                // There must be a pooled block-production scheduler at this point because prior
                // register_banking_stage() invocation should have spawned such one.
                assert!(
                    self.banking_stage_handler_context
                        .lock()
                        .expect("not poisoned")
                        .is_some(),
                    "register_banking_stage() isn't called yet",
                );
                let inner = self
                    .block_production_scheduler_inner
                    .lock()
                    .expect("not poisoned")
                    .take_pooled();
                S::from_inner(inner, context, result_with_timings)
            }
        }
    }

    #[cfg(feature = "dev-context-only-utils")]
    pub fn pooled_scheduler_count(&self) -> usize {
        self.scheduler_inners.lock().expect("not poisoned").len()
    }

    pub fn block_production_supported(&self) -> bool {
        self.supported_scheduling_mode.is_supported(BlockProduction)
    }

    pub fn register_banking_stage(
        &self,
        banking_thread_count: CountOrDefault,
        banking_packet_receiver: BankingPacketReceiver,
        banking_packet_handler: Box<dyn BankingPacketHandler>,
        transaction_recorder: TransactionRecorder,
        banking_stage_monitor: Box<dyn BankingStageMonitor>,
    ) {
        *self.banking_stage_handler_context.lock().unwrap() = Some(BankingStageHandlerContext {
            banking_thread_count,
            banking_packet_receiver,
            banking_packet_handler,
            transaction_recorder,
            banking_stage_monitor,
        });
        // Immediately start a block production scheduler, so that the scheduler can start
        // buffering tasks, which are preprocessed as much as possible.
        self.spawn_block_production_scheduler(
            &mut self.block_production_scheduler_inner.lock().unwrap(),
        );
    }

    fn unregister_banking_stage(&self) {
<<<<<<< HEAD
        if !self.block_production_supported() {
            return;
        }

=======
>>>>>>> ddc4b56f
        let handler_context = &mut self.banking_stage_handler_context.lock().unwrap();
        let handler_context = handler_context.as_mut().unwrap();
        // Replace with dummy ones to unblock validator shutdown.
        // Note that replacing banking_stage_handler_context with None altogether will create a
        // very short window of race condition due to untimely spawning of block production
        // scheduler.
        handler_context.banking_packet_receiver = never();
<<<<<<< HEAD
        handler_context.banking_packet_handler = Box::new(|_, _| {
            // This is safe because of the paired use of never() just above.
            unreachable!()
        });
=======
        handler_context.banking_packet_handler =
            Box::new(|_, _| unreachable!("paired with never() receiver, this cannot be called"));
>>>>>>> ddc4b56f
        handler_context.banking_stage_monitor = Box::new(ExitedBankingMonitor);
    }

    fn banking_stage_status(&self) -> Option<BankingStageStatus> {
        self.banking_stage_handler_context
            .lock()
            .unwrap()
            .as_mut()
            .map(|context| context.banking_stage_monitor.status())
    }

    fn create_handler_context(
        &self,
        mode: SchedulingMode,
        new_task_sender: &Sender<NewTaskPayload>,
    ) -> HandlerContext {
        let (
            thread_count,
            banking_packet_receiver,
            banking_packet_handler,
            banking_stage_helper,
            transaction_recorder,
        ): (
            _,
            _,
            Box<dyn BankingPacketHandler>, /* to aid type inference */
            _,
            _,
        ) = match mode {
            BlockVerification => {
                (
                    self.block_verification_handler_count,
                    // Return various type-specific no-op values.
                    never(),
                    Box::new(|_, _| {
                        unreachable!("paired with never() receiver, this cannot be called")
                    }),
                    None,
                    None,
                )
            }
            BlockProduction => {
                let handler_context = self.banking_stage_handler_context.lock().unwrap();
                let handler_context = handler_context.as_ref().unwrap();

                (
                    handler_context.banking_thread_count,
                    handler_context.banking_packet_receiver.clone(),
                    handler_context.banking_packet_handler.clone(),
                    Some(Arc::new(BankingStageHelper::new(new_task_sender.clone()))),
                    Some(handler_context.transaction_recorder.clone()),
                )
            }
        };
        let thread_count = thread_count.unwrap_or(Self::default_handler_count());
        assert!(thread_count >= 1);
        self.common_handler_context.clone().into_handler_context(
            thread_count,
            banking_packet_receiver,
            banking_packet_handler,
            banking_stage_helper,
            transaction_recorder,
        )
    }

    fn spawn_block_production_scheduler(
        &self,
        block_production_scheduler_inner: &mut MutexGuard<'_, BlockProductionSchedulerInner<S, TH>>,
    ) {
        trace!("spawn block production scheduler: start!");
        let scheduler = S::spawn(
            self.self_arc(),
            SchedulingContext::for_preallocation(),
            initialized_result_with_timings(),
        );
        let ((result, _timings), inner) = scheduler.into_inner();
        assert_matches!(result, Ok(_));
        block_production_scheduler_inner.put_spawned(inner);
        trace!("spawn block production scheduler: end!");
    }

    #[cfg(test)]
    fn set_next_task_id_for_block_production(&self, next_task_id: usize) {
        (*self.block_production_scheduler_inner.lock().unwrap())
            .peek_pooled()
            .unwrap()
            .set_next_task_id_for_block_production(next_task_id);
    }

    pub fn default_handler_count() -> usize {
        Self::calculate_default_handler_count(
            thread::available_parallelism()
                .ok()
                .map(|non_zero| non_zero.get()),
        )
    }

    pub fn calculate_default_handler_count(detected_cpu_core_count: CountOrDefault) -> usize {
        // Divide by 4 just not to consume all available CPUs just with handler threads, sparing for
        // other active forks and other subsystems.
        // Also, if available_parallelism fails (which should be very rare), use 4 threads,
        // as a relatively conservatism assumption of modern multi-core systems ranging from
        // engineers' laptops to production servers.
        detected_cpu_core_count
            .map(|core_count| (core_count / 4).max(1))
            .unwrap_or(4)
    }

    pub fn cli_message() -> &'static str {
        static MESSAGE: OnceLock<String> = OnceLock::new();

        MESSAGE.get_or_init(|| {
            format!(
                "Change the number of the unified scheduler's transaction execution threads \
                 dedicated to each block, otherwise calculated as cpu_cores/4 [default: {}]",
                Self::default_handler_count()
            )
        })
    }
}

impl<S, TH> InstalledSchedulerPool for SchedulerPool<S, TH>
where
    S: SpawnableScheduler<TH>,
    TH: TaskHandler,
{
    fn take_resumed_scheduler(
        &self,
        context: SchedulingContext,
        result_with_timings: ResultWithTimings,
    ) -> Option<InstalledSchedulerBox> {
        if !self.supported_scheduling_mode.is_supported(context.mode()) {
            return None;
        }

        Some(Box::new(
            self.do_take_resumed_scheduler(context, result_with_timings),
        ))
    }

    fn register_timeout_listener(&self, timeout_listener: TimeoutListener) {
        self.timeout_listeners
            .lock()
            .unwrap()
            .push((timeout_listener, Instant::now()));
    }

    fn uninstalled_from_bank_forks(self: Arc<Self>) {
        info!("SchedulerPool::uninstalled_from_bank_forks(): started...");

        // Forcibly return back all taken schedulers back to this scheduler pool.
        for (listener, _registered_at) in mem::take(&mut *self.timeout_listeners.lock().unwrap()) {
            listener.trigger(self.clone());
        }

        // Then, drop all schedulers in the pool.
        mem::take(&mut *self.scheduler_inners.lock().unwrap());
        mem::take(&mut *self.block_production_scheduler_inner.lock().unwrap());
        mem::take(&mut *self.trashed_scheduler_inners.lock().unwrap());

        // At this point, all circular references of this pool has been cut. And there should be
        // only 1 strong rerefence unless the cleaner thread is active right now.

        // So, wait a bit to unwrap the pool out of the sinful Arc finally here. Note that we can't resort to the
        // Drop impl, because of the need to take the ownership of the join handle of the cleaner
        // thread...
        let mut this = self;
<<<<<<< HEAD
        let this: Self = loop {
=======
        let mut this: Self = loop {
>>>>>>> ddc4b56f
            match Arc::try_unwrap(this) {
                Ok(pool) => {
                    break pool;
                }
                Err(that) => {
                    // It seems solScCleaner is active... retry later
                    this = that;
                    sleep(Duration::from_millis(100));
                    // Yes, indefinite loop, but the situation isn't so different from the
                    // following join(), which indefinitely waits as well.
                    continue;
                }
            }
        };
<<<<<<< HEAD
=======
        // Accelerate cleaner thread joining by disconnection
        this.scheduler_pool_sender = crossbeam_channel::bounded(1).0;
>>>>>>> ddc4b56f
        this.cleaner_thread.join().unwrap();

        info!("SchedulerPool::uninstalled_from_bank_forks(): ...finished");
    }
}

pub trait TaskHandler: Send + Sync + Debug + Sized + 'static {
    fn handle(
        result: &mut Result<()>,
        timings: &mut ExecuteTimings,
        scheduling_context: &SchedulingContext,
        task: &Task,
        handler_context: &HandlerContext,
    );
}

#[derive(Debug)]
pub struct DefaultTaskHandler;

impl TaskHandler for DefaultTaskHandler {
    fn handle(
        result: &mut Result<()>,
        timings: &mut ExecuteTimings,
        scheduling_context: &SchedulingContext,
        task: &Task,
        handler_context: &HandlerContext,
    ) {
        let bank = scheduling_context.bank().unwrap();
        let transaction = task.transaction();
        let index = task.task_index();

        let batch = match scheduling_context.mode() {
            BlockVerification => {
                // scheduler must properly prevent conflicting tx executions. thus, task handler isn't
                // responsible for locking.
                bank.prepare_unlocked_batch_from_single_tx(transaction)
            }
            BlockProduction => {
                // Due to the probable presence of an independent banking thread (like the jito
                // thread), we are forced to lock the addresses unlike block verification. The
                // scheduling thread isn't appropriate for these kinds of work; so, instead do that
                // by one of handler threads.
                //
                // Assuming the banking thread isn't tightly integrated and thus it's rather opaque
                // to the unified scheduler, there's no proper way to be race-free other than
                // actually locking the accounts.
                //
                // That means there's also no proper signalling mechanism among them after
                // unlocking as well. So, we resort to spin lock here with mercy of slight
                // humbleness (100us sleep per retry).
                //
                // Note that this is quite coarse/suboptimal solution to the above problem.
                // Ideally, this should be handled more gracefully. As for the worst case analysis,
                // this will indeed create a rather noisy lock contention. However, this is already
                // the case as well for the other block producing method (CentralScheduler). So,
                // this could be justified here, hopefully...
                let mut batch;
                let started = Instant::now();
                loop {
                    batch = bank.prepare_locked_batch_from_single_tx(transaction);
                    let lock_result = &batch.lock_results()[0];
                    if let Ok(()) = lock_result {
                        break;
                    }
                    assert_matches!(lock_result, Err(TransactionError::AccountInUse));
                    if started.elapsed() > Duration::from_millis(400) {
                        *result = Err(TransactionError::CommitCancelled);
                        return;
                    }
                    sleep(Duration::from_micros(100));
                }
                batch
            }
        };
        let transaction_indexes = match scheduling_context.mode() {
            BlockVerification => vec![index],
            BlockProduction => {
                // Create a placeholder vec, which will be populated later if
                // transaction_status_sender is Some(_).
                // transaction_status_sender is usually None for staked nodes because it's only
                // used for RPC-related additional data recording. However, a staked node could
                // also be running with rpc functionalities during development. So, we need to
                // correctly support the use case for produced blocks as well, like verified blocks
                // via the replaying stage.
                // Refer `record_token_balances` in `execute_batch()` as this treatment is mirrored
                // from it.
                // This is code path is directly corresponds to the pre_commit_callback in
                // execute_batch().
                vec![]
            }
        };
        let batch_with_indexes = TransactionBatchWithIndexes {
            batch,
            transaction_indexes,
        };

        let pre_commit_callback = match scheduling_context.mode() {
            BlockVerification => None,
            BlockProduction => Some(|processing_result: &'_ Result<ProcessedTransaction>| {
                let Ok(processed_transaction) = processing_result else {
                    return Err(processing_result.as_ref().unwrap_err().clone());
                };

                // Now it's the procrastinated time of _optimistic_ provisioning of block cost at the
                // basis of actual executed units!
                // Block cost limits aren't provisioned upfront in block-producing unified
                // scheduler at all to avoid locking cost_tracker twice (for post-execution
                // adjustment) per transaction in almost all task handling. The only exception is
                // the unfortunate ones at the end of slot due to poh or cost limits. For the poh
                // case only, we have to suffer from twice locking, but it's very transitory,
                // considering unified scheduler immediately transitions to buffering, waiting for
                // next fresh bank.
                // In other words, unified scheduler doesn't try to populate the almost-filled bank
                // with next-higher-paying transactions. This behavior isn't perfect for profit
                // maximization; priority adherence is preferred here.
                let cost = CostModel::calculate_cost_for_executed_transaction(
                    transaction,
                    processed_transaction.executed_units(),
                    processed_transaction.loaded_accounts_data_size(),
                    &bank.feature_set,
                );
                // Note that we're about to partially commit side effects to bank in _pre commit_
                // callback. Extra care must be taken in the case of poh failure just below;
                bank.write_cost_tracker().unwrap().try_add(&cost)?;

                let RecordTransactionsSummary {
                    result,
                    starting_transaction_index,
                    ..
                } = handler_context
                    .transaction_recorder
                    .as_ref()
                    .unwrap()
                    .record_transactions(bank.slot(), vec![transaction.to_versioned_transaction()]);
                trace!("pre_commit_callback: poh: {result:?}");
                match result {
                    Ok(()) => Ok(starting_transaction_index),
                    Err(_) => {
                        // Poh failed; need to revert the committed cost state change.
                        bank.write_cost_tracker().unwrap().remove(&cost);
                        Err(TransactionError::CommitCancelled)
                    }
                }
            }),
        };

        *result = execute_batch(
            &batch_with_indexes,
            bank,
            handler_context.transaction_status_sender.as_ref(),
            handler_context.replay_vote_sender.as_ref(),
            timings,
            handler_context.log_messages_bytes_limit,
            &handler_context.prioritization_fee_cache,
            pre_commit_callback,
        );
        sleepless_testing::at(CheckPoint::TaskHandled(index));
    }
}

struct ExecutedTask {
    task: Task,
    result_with_timings: ResultWithTimings,
}

impl ExecutedTask {
    fn new_boxed(task: Task) -> Box<Self> {
        Box::new(Self {
            task,
            result_with_timings: initialized_result_with_timings(),
        })
    }

    fn into_transaction(self) -> RuntimeTransaction<SanitizedTransaction> {
        self.task.into_transaction()
    }
}

// A very tiny generic message type to signal about opening and closing of subchannels, which are
// logically segmented series of Payloads (P1) over a single continuous time-span, potentially
// carrying some subchannel metadata (P2) upon opening a new subchannel.
// Note that the above properties can be upheld only when this is used inside MPSC or SPSC channels
// (i.e. the consumer side needs to be single threaded). For the multiple consumer cases,
// ChainedChannel can be used instead.
#[derive(Debug)]
enum SubchanneledPayload<P1, P2> {
    Payload(P1),
    OpenSubchannel(P2),
    UnpauseOpenedSubchannel,
    CloseSubchannel,
    Reset,
    Disconnect,
}

type NewTaskPayload = SubchanneledPayload<Task, Box<(SchedulingContext, ResultWithTimings)>>;
const_assert_eq!(mem::size_of::<NewTaskPayload>(), 16);

// A tiny generic message type to synchronize multiple threads everytime some contextual data needs
// to be switched (ie. SchedulingContext), just using a single communication channel.
//
// Usually, there's no way to prevent one of those threads from mixing current and next contexts
// while processing messages with a multiple-consumer channel. A condvar or other
// out-of-bound mechanism is needed to notify about switching of contextual data. That's because
// there's no way to block those threads reliably on such a switching event just with a channel.
//
// However, if the number of consumer can be determined, this can be accomplished just over a
// single channel, which even carries an in-bound control meta-message with the contexts. The trick
// is that identical meta-messages as many as the number of threads are sent over the channel,
// along with new channel receivers to be used (hence the name of _chained_). Then, the receiving
// thread drops the old channel and is now blocked on receiving from the new channel. In this way,
// this switching can happen exactly once for each thread.
//
// Overall, this greatly simplifies the code, reduces CAS/syscall overhead per messaging to the
// minimum at the cost of a single channel recreation per switching. Needless to say, such an
// allocation can be amortized to be negligible.
//
// Lastly, there's an auxiliary channel to realize a 2-level priority queue. See comment before
// runnable_task_sender.
mod chained_channel {
    use super::*;

    // hide variants by putting this inside newtype
    enum ChainedChannelPrivate<P, C> {
        Payload(P),
        ContextAndChannels(C, Receiver<ChainedChannel<P, C>>, Receiver<P>),
    }

    pub(super) struct ChainedChannel<P, C>(ChainedChannelPrivate<P, C>);

    impl<P, C> ChainedChannel<P, C> {
        fn chain_to_new_channel(
            context: C,
            receiver: Receiver<Self>,
            aux_receiver: Receiver<P>,
        ) -> Self {
            Self(ChainedChannelPrivate::ContextAndChannels(
                context,
                receiver,
                aux_receiver,
            ))
        }
    }

    pub(super) struct ChainedChannelSender<P, C> {
        sender: Sender<ChainedChannel<P, C>>,
        aux_sender: Sender<P>,
    }

    impl<P, C: Clone> ChainedChannelSender<P, C> {
        fn new(sender: Sender<ChainedChannel<P, C>>, aux_sender: Sender<P>) -> Self {
            Self { sender, aux_sender }
        }

        pub(super) fn send_payload(
            &self,
            payload: P,
        ) -> std::result::Result<(), SendError<ChainedChannel<P, C>>> {
            self.sender
                .send(ChainedChannel(ChainedChannelPrivate::Payload(payload)))
        }

        pub(super) fn send_aux_payload(&self, payload: P) -> std::result::Result<(), SendError<P>> {
            self.aux_sender.send(payload)
        }

        pub(super) fn send_chained_channel(
            &mut self,
            context: &C,
            count: usize,
        ) -> std::result::Result<(), SendError<ChainedChannel<P, C>>> {
            let (chained_sender, chained_receiver) = crossbeam_channel::unbounded();
            let (chained_aux_sender, chained_aux_receiver) = crossbeam_channel::unbounded();
            for _ in 0..count {
                self.sender.send(ChainedChannel::chain_to_new_channel(
                    context.clone(),
                    chained_receiver.clone(),
                    chained_aux_receiver.clone(),
                ))?
            }
            self.sender = chained_sender;
            self.aux_sender = chained_aux_sender;
            Ok(())
        }
    }

    // P doesn't need to be `: Clone`, yet rustc derive can't handle it.
    // see https://github.com/rust-lang/rust/issues/26925
    #[derive_where(Clone)]
    pub(super) struct ChainedChannelReceiver<P, C: Clone> {
        receiver: Receiver<ChainedChannel<P, C>>,
        aux_receiver: Receiver<P>,
        context: C,
    }

    impl<P, C: Clone> ChainedChannelReceiver<P, C> {
        fn new(
            receiver: Receiver<ChainedChannel<P, C>>,
            aux_receiver: Receiver<P>,
            initial_context: C,
        ) -> Self {
            Self {
                receiver,
                aux_receiver,
                context: initial_context,
            }
        }

        pub(super) fn context(&self) -> &C {
            &self.context
        }

        pub(super) fn for_select(&self) -> &Receiver<ChainedChannel<P, C>> {
            &self.receiver
        }

        pub(super) fn aux_for_select(&self) -> &Receiver<P> {
            &self.aux_receiver
        }

        pub(super) fn never_receive_from_aux(&mut self) {
            self.aux_receiver = never();
        }

        pub(super) fn after_select(&mut self, message: ChainedChannel<P, C>) -> Option<P> {
            match message.0 {
                ChainedChannelPrivate::Payload(payload) => Some(payload),
                ChainedChannelPrivate::ContextAndChannels(context, channel, idle_channel) => {
                    self.context = context;
                    self.receiver = channel;
                    self.aux_receiver = idle_channel;
                    None
                }
            }
        }
    }

    pub(super) fn unbounded<P, C: Clone>(
        initial_context: C,
    ) -> (ChainedChannelSender<P, C>, ChainedChannelReceiver<P, C>) {
        let (sender, receiver) = crossbeam_channel::unbounded();
        let (aux_sender, aux_receiver) = crossbeam_channel::unbounded();
        (
            ChainedChannelSender::new(sender, aux_sender),
            ChainedChannelReceiver::new(receiver, aux_receiver, initial_context),
        )
    }
}

/// The primary owner of all [`UsageQueue`]s used for particular [`PooledScheduler`].
///
/// Its `load` method provides `Pubkey`-based multi-thread-friendly `UsageQueue` lookup
/// with automatic population on initial entry misses, fulfilling the Pubkey-UsageQueue 1-to-1
/// mapping responsibility as documented by `UsageQueue`.
///
/// Currently, the simplest implementation. This grows memory usage in unbounded way. Overgrown
/// instance destruction is managed via `solScCleaner`. This struct is here to be put outside
/// `solana-unified-scheduler-logic` for the crate's original intent (separation of concerns from
/// the pure-logic-only crate). Some practical and mundane pruning will be implemented in this type.
#[derive(Default, Debug)]
struct UsageQueueLoaderInner {
    usage_queues: DashMap<Pubkey, UsageQueue>,
}

impl UsageQueueLoaderInner {
    fn load(&self, address: Pubkey) -> UsageQueue {
        self.usage_queues.entry(address).or_default().clone()
    }

    fn count(&self) -> usize {
        self.usage_queues.len()
    }
}

/// Thin wrapper to encapsulate ownership variation of UsageQueueLoaderInner across block
/// verification and production. This is needed to provide a uniform interface for the overgrown
/// check.
#[derive(Debug)]
enum UsageQueueLoader {
    // UsageQueueLoader is owned by this wrapper itself; used by block verification.
    OwnedBySelf {
        usage_queue_loader_inner: UsageQueueLoaderInner,
    },
    // As documented at BankingStageHelper and solana_core::banking_stage::unified_scheduler,
    // UsageQueueLoaderInner is placed behind BankingStageHelper for block production performance.
    // Barely expose that to the cleaner thread by holding its Arc here as well; used by block
    // production.
    SharedWithBankingStage {
        banking_stage_helper: Arc<BankingStageHelper>,
    },
}

impl UsageQueueLoader {
    fn usage_queue_loader(&self) -> &UsageQueueLoaderInner {
        match self {
            Self::OwnedBySelf {
                usage_queue_loader_inner,
            } => usage_queue_loader_inner,
            Self::SharedWithBankingStage {
                banking_stage_helper,
            } => &banking_stage_helper.usage_queue_loader,
        }
    }

    fn load(&self, pubkey: Pubkey) -> UsageQueue {
        self.usage_queue_loader().load(pubkey)
    }

    fn is_overgrown(&self, max_usage_queue_count: usize) -> bool {
        if self.usage_queue_loader().count() > max_usage_queue_count {
            return true;
        }

        match self {
            Self::OwnedBySelf {
                usage_queue_loader_inner: _,
            } => false,
            Self::SharedWithBankingStage {
                banking_stage_helper,
            } => banking_stage_helper.is_task_id_overgrown(),
        }
    }

    #[cfg(test)]
    fn set_next_task_id_for_block_production(&self, next_task_id: usize) {
        let Self::SharedWithBankingStage {
            banking_stage_helper,
        } = self
        else {
            panic!()
        };
        banking_stage_helper.set_next_task_id(next_task_id);
    }
}

// (this is slow needing atomic mem reads. However, this can be turned into a lot faster
// optimizer-friendly version as shown in this crossbeam pr:
// https://github.com/crossbeam-rs/crossbeam/pull/1047)
fn disconnected<T>() -> Receiver<T> {
    // drop the sender residing at .0, returning an always-disconnected receiver.
    crossbeam_channel::unbounded().1
}

#[cfg_attr(doc, aquamarine::aquamarine)]
/// The concrete scheduler instance along with 1 scheduler and N handler threads.
///
/// This implements the dyn-compatible [`InstalledScheduler`] trait to be interacted by
/// solana-runtime code as `Box<dyn _>`.  This also implements the [`SpawnableScheduler`] subtrait
/// to be spawned and pooled by [`SchedulerPool`].  When a scheduler is said to be _taken_ from a
/// pool, the Rust's ownership is literally moved from the pool's vec to the particular
/// [`BankWithScheduler`](solana_runtime::installed_scheduler_pool::BankWithScheduler) for
/// type-level protection against double-use by different banks. As soon as the bank is
/// [`is_complete()`](`solana_runtime::bank::Bank::is_complete`) (i.e. ready for freezing), the
/// associated scheduler is immediately _returned_ to the pool via
/// [`InstalledScheduler::wait_for_termination`], to be taken by other banks quickly (usually,
/// child bank).
///
/// Pooling is implemented to avoid repeated thread creation/destruction. Further more, each
/// scheduler should manage its own set of threads, to be independent from other scheduler's
/// threads for concurrent and efficient processing of banks of different forks.
///
/// It's intentionally designed for a start and end of scheduler use by banks not to incur any
/// heavy system resource manipulation to reduce the latency of this per-block bookkeeping as much
/// as possible.
///
/// To complement the above most common situation, there's various erroneous conditions: timeouts
/// and abortions.
///
/// Timeouts are for rare conditions where there are abandoned-yet-unpruned banks in the
/// [`BankForks`](solana_runtime::bank_forks::BankForks) under forky (unsteady rooting) cluster
/// conditions. The pool's background cleaner thread (`solScCleaner`) triggers the timeout-based
/// out-of-pool (i.e. _taken_) scheduler reclaimation with prior coordination of
/// [`BankForks::insert()`](solana_runtime::bank_forks::BankForks::insert) via
/// [`InstalledSchedulerPool::register_timeout_listener`].
///
/// Abortions are for another rate conditions where there's a fatal processing error, marking the
/// given block as dead. In this case, all threads are terminated abruptly as much as possible to
/// avoid any further system resource consumption on this possibly malice block. This error
/// condition can implicitly be signalled to the replay stage on further transaction scheduling or
/// can explicitly be done so on the eventual `wait_for_termination()` by drops or timeouts.
///
/// Lastly, scheduler can finally be _retired_ to be ready for thread termination due to various
/// reasons like [`UsageQueueLoader`] being overgrown or many idling schedulers in the pool, in
/// addition to the obvious reason of aborted scheduler.
///
/// ### Life cycle and ownership movement across crates of a particular scheduler
///
/// ```mermaid
/// stateDiagram-v2
///     [*] --> Active: Spawned (New bank by solReplayStage)
///     state solana-runtime {
///         state if_usable <<choice>>
///         Active --> if_usable: Returned (Bank-freezing by solReplayStage)
///         Active --> if_usable: Dropped (BankForks-pruning by solReplayStage)
///         Aborted --> if_usable: Dropped (BankForks-pruning by solReplayStage)
///         if_usable --> Pooled: IF !overgrown && !aborted
///         Active --> Aborted: Errored on TX execution
///         Aborted --> Stale: !Droppped after TIMEOUT_DURATION since taken
///         Active --> Stale: No new TX after TIMEOUT_DURATION since taken
///         Stale --> if_usable: Returned (Timeout-triggered by solScCleaner)
///         Pooled --> Active: Taken (New bank by solReplayStage)
///     }
///     state solana-unified-scheduler-pool {
///         Pooled --> Idle: !Taken after POOLING_DURATION
///         if_usable --> Trashed: IF overgrown || aborted
///         Idle --> Retired
///         Trashed --> Retired
///     }
///     Retired --> [*]: Terminated (by solScCleaner)
/// ```
#[derive(Debug)]
pub struct PooledScheduler<TH: TaskHandler> {
    inner: PooledSchedulerInner<Self, TH>,
    context: SchedulingContext,
}

#[derive(Debug)]
pub struct PooledSchedulerInner<S: SpawnableScheduler<TH>, TH: TaskHandler> {
    thread_manager: ThreadManager<S, TH>,
    usage_queue_loader: UsageQueueLoader,
}

impl<S, TH> Drop for ThreadManager<S, TH>
where
    S: SpawnableScheduler<TH>,
    TH: TaskHandler,
{
    fn drop(&mut self) {
        trace!("ThreadManager::drop() is called...");

        if self.are_threads_joined() {
            return;
        }
        // If on-stack ThreadManager is being dropped abruptly while panicking, it's likely
        // ::into_inner() isn't called, which is a critical runtime invariant for the following
        // thread shutdown. Also, the state could be corrupt in other ways too, so just skip it
        // altogether.
        if thread::panicking() {
            error!(
                "ThreadManager::drop(): scheduler_id: {} skipping due to already panicking...",
                self.scheduler_id,
            );
            return;
        }

        // assert that this is called after ::into_inner()
        assert_matches!(self.session_result_with_timings, None);

        // Ensure to initiate thread shutdown by disconnecting new_task_receiver
        let abort_detected = self.disconnect_new_task_sender();

        if abort_detected {
            self.ensure_join_threads_after_abort(true);
        } else {
            self.ensure_join_threads(true);
        }
        // This assert will always be triggered if abort_detected. This is intentional to propagate
        // a fatal condition of existence of error in response to a graceful thread shutdown
        // request just above.
        assert_matches!(self.session_result_with_timings, Some((Ok(_), _)));
    }
}

impl<S, TH> PooledSchedulerInner<S, TH>
where
    S: SpawnableScheduler<TH>,
    TH: TaskHandler,
{
    fn is_aborted(&self) -> bool {
        // Schedulers can be regarded as being _trashed_ (thereby will be cleaned up later), if
        // threads are joined. Remember that unified scheduler _doesn't normally join threads_ even
        // across different sessions (i.e. different banks) to avoid thread recreation overhead.
        //
        // These unusual thread joining happens after the blocked thread (= the replay stage)'s
        // detection of aborted scheduler thread, which can be interpreted as an immediate signal
        // about the existence of the transaction error.
        //
        // Note that this detection is done internally every time scheduler operations are run
        // (send_task() and end_session(); or schedule_execution() and wait_for_termination() in
        // terms of InstalledScheduler). So, it's ensured that the detection is done at least once
        // for any scheduler which is taken out of the pool.
        //
        // Thus, any transaction errors are always handled without loss of information and
        // the aborted scheduler itself will always be handled as _trashed_ before returning the
        // scheduler to the pool, considering is_aborted() is checked via is_trashed() immediately
        // before that.
        self.thread_manager.are_threads_joined()
    }
}

// This type manages the OS threads for scheduling and executing transactions. The term
// `session` is consistently used to mean a group of Tasks scoped under a single SchedulingContext.
// This is equivalent to a particular bank for block verification. However, new terms is introduced
// here to mean some continuous time over multiple continuous banks/slots for the block production,
// which is planned to be implemented in the future.
#[derive(Debug)]
struct ThreadManager<S: SpawnableScheduler<TH>, TH: TaskHandler> {
    scheduler_id: SchedulerId,
    pool: Arc<SchedulerPool<S, TH>>,
    new_task_sender: Sender<NewTaskPayload>,
    new_task_receiver: Option<Receiver<NewTaskPayload>>,
    session_result_sender: Sender<ResultWithTimings>,
    session_result_receiver: Receiver<ResultWithTimings>,
    session_result_with_timings: Option<ResultWithTimings>,
    scheduler_thread: Option<JoinHandle<()>>,
    handler_threads: Vec<JoinHandle<()>>,
}

struct HandlerPanicked;
type HandlerResult = std::result::Result<Box<ExecutedTask>, HandlerPanicked>;

impl<S: SpawnableScheduler<TH>, TH: TaskHandler> ThreadManager<S, TH> {
    fn new(pool: Arc<SchedulerPool<S, TH>>) -> Self {
        let (new_task_sender, new_task_receiver) = crossbeam_channel::unbounded();
        let (session_result_sender, session_result_receiver) = crossbeam_channel::unbounded();

        Self {
            scheduler_id: pool.new_scheduler_id(),
            pool,
            new_task_sender,
            new_task_receiver: Some(new_task_receiver),
            session_result_sender,
            session_result_receiver,
            session_result_with_timings: None,
            scheduler_thread: None,
            handler_threads: vec![],
        }
    }

    fn execute_task_with_handler(
        scheduling_context: &SchedulingContext,
        executed_task: &mut Box<ExecutedTask>,
        handler_context: &HandlerContext,
    ) {
        debug!("handling task at {:?}", thread::current());
        TH::handle(
            &mut executed_task.result_with_timings.0,
            &mut executed_task.result_with_timings.1,
            scheduling_context,
            &executed_task.task,
            handler_context,
        );
    }

    fn max_running_task_count(mode: SchedulingMode, thread_count: usize) -> Option<usize> {
        match mode {
            BlockVerification => {
                // Unlike block production, there is no agony for block verification with regards
                // to max_running_task_count. Its responsibility is to execute all transactions by
                // _the pre-determined order_ and no reprioritization or interruption whatsoever.
                // So, just specify no limit and buffer everything as much as possible at the
                // runnable task channel.
                None
            }
            BlockProduction => {
                // Unlike block verification, it's desired for block production to be safely
                // interrupted as soon as possible after session is ending. Thus, don't take
                // unbounded number of non-conflicting tasks out of SchedulingStateMachine, which
                // all needs to be descheduled before finishing session.
                //
                // That said, max_running_task_count shouldn't naively be matched to
                // thread_count (i.e. the number of handler threads). Actually, it should account
                // for some extra queue depth to avoid depletions at the runnable task channel.
                // Otherwise, handler thread could be busy-looping at best or stalled on syscall at
                // worst for the next runnable task to be scheduled by the scheduler thread even
                // though there are actually more runnable tasks at hand in fact. That would
                // significantly hurt concurrency, and eventually throughput. While throughput
                // isn't the primary design target (= low latency) of unified scheduler, this
                // warrants some compromise here. Note that increasing the buffering at crossbeam
                // channels hampers timing sensitivity of task reprioritization on higher-paying
                // transaction arrival at the middle of slot, which is selling point of unified
                // scheduler to recite. This is because there is no efficient way to selectively
                // remove messages from them. Put differently, sent tasks aren't interruptible.
                //
                // So, all in all, we need to strike some nuanced balance here. Currently, this has
                // not rigidly been tested yet; but capping to 2x of handler thread should be
                // enough, because unified scheduler is latency optimized... This means each thread
                // has extra pseudo task queue entry.
                const MAX_RUNNING_TASK_COUNT_FACTOR: usize = 2;

                Some(
                    thread_count
                        .checked_mul(MAX_RUNNING_TASK_COUNT_FACTOR)
                        .unwrap(),
                )
            }
        }
    }

    fn can_receive_unblocked_task(
        session_ending: bool,
        mode: SchedulingMode,
        state_machine: &SchedulingStateMachine,
    ) -> bool {
        match mode {
            BlockVerification => {
                // Always take as much as possible out of SchedulingStateMachine to avoid crossbeam
                // channel internal message buffering depletion with much relaxed condition than
                // block production.
                state_machine.has_unblocked_task()
            }
            BlockProduction => {
                // Much like max_running_task_count() reasonings, stop taking runnable and
                // unblocked tasks out of SchedulingStateMachine as soon as session is ending.
                !session_ending && state_machine.has_runnable_task()
            }
        }
    }

    fn can_finish_session(
        session_ending: bool,
        mode: SchedulingMode,
        state_machine: &SchedulingStateMachine,
    ) -> bool {
        match mode {
            BlockVerification => {
                // It's needed to wait to execute all active tasks without any short-circuiting,
                // even if the session has been signalled for ending; otherwise verification
                // outcome could differ.
                session_ending && state_machine.has_no_active_task()
            }
            BlockProduction => {
                // No need to wait to execute all active tasks unlike block verification. Just wind
                // down all tasks which has already been passed down to handler threads.
                session_ending && state_machine.has_no_running_task()
            }
        }
    }

    /// Returns `true` if the caller should abort.
    #[must_use]
    fn abort_or_accumulate_result_with_timings(
        mode: SchedulingMode,
        (result, timings): &mut ResultWithTimings,
        executed_task: Box<ExecutedTask>,
        state_machine: &mut SchedulingStateMachine,
        session_ending: &mut bool,
        handler_context: &HandlerContext,
    ) -> bool {
        sleepless_testing::at(CheckPoint::TaskAccumulated(
            executed_task.task.task_index(),
            &executed_task.result_with_timings.0,
        ));
        timings.accumulate(&executed_task.result_with_timings.1);

        match mode {
            BlockVerification => match executed_task.result_with_timings.0 {
                Ok(()) => {
                    // The most normal case
                    false
                }
                // This should never be observed because the scheduler thread makes all running
                // tasks are conflict-free
                Err(TransactionError::AccountInUse)
                // These should have been validated by blockstore by now
                | Err(TransactionError::AccountLoadedTwice)
                | Err(TransactionError::TooManyAccountLocks)
                // Block verification should never see this:
                | Err(TransactionError::CommitCancelled) => {
                    unreachable!()
                }
                Err(error) => {
                    error!("error is detected while accumulating....: {error:?}");
                    *result = Err(error);
                    true
                }
            },
            BlockProduction => {
                match executed_task.result_with_timings.0 {
                    Ok(()) => {
                        // The most normal case
                    }
                    Err(TransactionError::CommitCancelled)
                    | Err(TransactionError::WouldExceedMaxBlockCostLimit)
                    | Err(TransactionError::WouldExceedMaxVoteCostLimit)
                    | Err(TransactionError::WouldExceedMaxAccountCostLimit)
                    | Err(TransactionError::WouldExceedAccountDataBlockLimit) => {
                        // Treat these errors as indication of block full signal while retrying the
                        // task at the same time.
                        Self::rebuffer_task_for_next_session(
                            executed_task,
                            state_machine,
                            session_ending,
                            handler_context,
                        );
                    }
                    // This should never be observed because the scheduler thread makes all running
                    // tasks are conflict-free; Furthermore, block producing scheduler should be
                    // prepared for the probable presence of an independent banking thread (like
                    // the jito thread). This is addressed by the TaskHandler::handle().
                    Err(TransactionError::AccountInUse)
                    // These should have been validated by banking_packet_handler by now
                    | Err(TransactionError::AccountLoadedTwice)
                    | Err(TransactionError::TooManyAccountLocks) => {
                        unreachable!();
                    }
                    Err(ref error) => {
                        // The other errors; just discard tasks. These are permanently
                        // not-committable worthless tasks.
                        debug!("error is detected while accumulating....: {error:?}");
                    }
                };
                // Don't abort at all in block production unlike block verification
                false
            }
        }
    }

    fn rebuffer_task_for_next_session(
        executed_task: Box<ExecutedTask>,
        state_machine: &mut SchedulingStateMachine,
        session_ending: &mut bool,
        handler_context: &HandlerContext,
    ) {
        let task = handler_context
            .banking_stage_helper()
            .recreate_task(executed_task);
        state_machine.buffer_task(task);

        // Now, new session is desired, start session_ending.
        sleepless_testing::at(CheckPoint::SessionEnding);
        *session_ending = true;
    }

    fn take_session_result_with_timings(&mut self) -> ResultWithTimings {
        self.session_result_with_timings.take().unwrap()
    }

    fn put_session_result_with_timings(&mut self, result_with_timings: ResultWithTimings) {
        self.session_result_with_timings
            .replace(result_with_timings)
            .unwrap_none();
    }

    // This method must take same set of session-related arguments as start_session() to avoid
    // unneeded channel operations to minimize overhead. Starting threads incurs a very high cost
    // already... Also, pre-creating threads isn't desirable as well to avoid `Option`-ed types
    // for type safety.
    fn start_threads(
        &mut self,
        context: SchedulingContext,
        mut result_with_timings: ResultWithTimings,
        handler_context: HandlerContext,
    ) {
        let scheduling_mode = context.mode();
        let mut current_slot = context.slot();
        let (mut is_finished, mut session_ending) = match scheduling_mode {
            BlockVerification => (false, false),
            BlockProduction => {
                assert!(context.is_preallocated());
                (true, true)
            }
        };

        // Firstly, setup bi-directional messaging between the scheduler and handlers to pass
        // around tasks, by creating 2 channels (one for to-be-handled tasks from the scheduler to
        // the handlers and the other for finished tasks from the handlers to the scheduler).
        // Furthermore, this pair of channels is duplicated to work as a primitive 2-level priority
        // queue, totalling 4 channels. Note that the two scheduler-to-handler channels are managed
        // behind chained_channel to avoid race conditions relating to contexts.
        //
        // This quasi-priority-queue arrangement is desired as an optimization to prioritize
        // blocked tasks.
        //
        // As a quick background, SchedulingStateMachine doesn't throttle runnable tasks at all.
        // Thus, it's likely for to-be-handled tasks to be stalled for extended duration due to
        // excessive buffering (commonly known as buffer bloat). Normally, this buffering isn't
        // problematic and actually intentional to fully saturate all the handler threads.
        //
        // However, there's one caveat: task dependencies. It can be hinted with tasks being
        // blocked, that there could be more similarly-blocked tasks in the future. Empirically,
        // clearing these linearized long runs of blocking tasks out of the buffer is delaying bank
        // freezing while only using 1 handler thread or two near the end of slot, deteriorating
        // the overall concurrency.
        //
        // To alleviate the situation, blocked tasks are exchanged via independent communication
        // pathway as a heuristic for expedite processing. Without prioritization of these tasks,
        // progression of clearing these runs would be severely hampered due to interleaved
        // not-blocked tasks (called _idle_ here; typically, voting transactions) in the single
        // buffer.
        //
        // Concurrent priority queue isn't used to avoid penalized throughput due to higher
        // overhead than crossbeam channel, even considering the doubled processing of the
        // crossbeam channel. Fortunately, just 2-level prioritization is enough. Also, sticking to
        // crossbeam was convenient and there was no popular and promising crate for concurrent
        // priority queue as of writing.
        //
        // It's generally harmless for the blocked task buffer to be flooded, stalling the idle
        // tasks completely. Firstly, it's unlikely without malice, considering all blocked tasks
        // must have independently been blocked for each isolated linearized runs. That's because
        // all to-be-handled tasks of the blocked and idle buffers must not be conflicting with
        // each other by definition. Furthermore, handler threads would still be saturated to
        // maximum even under such a block-verification situation, meaning no remotely-controlled
        // performance degradation.
        //
        // Overall, while this is merely a heuristic, it's effective and adaptive while not
        // vulnerable, merely reusing existing information without any additional runtime cost.
        //
        // One known caveat, though, is that this heuristic is employed under a sub-optimal
        // setting, considering scheduling is done in real-time. Namely, prioritization enforcement
        // isn't immediate, in a sense that the first task of a long run is buried in the middle of
        // a large idle task buffer. Prioritization of such a run will be realized only after the
        // first task is handled with the priority of an idle task. To overcome this, some kind of
        // re-prioritization or look-ahead scheduling mechanism would be needed. However, both
        // isn't implemented. The former is due to complex implementation and the later is due to
        // delayed (NOT real-time) processing, which is against the unified scheduler design goal.
        //
        // Alternatively, more faithful prioritization can be realized by checking blocking
        // statuses of all addresses immediately before sending to the handlers. This would prevent
        // false negatives of the heuristics approach (i.e. the last task of a run doesn't need to
        // be handled with the higher priority). Note that this is the only improvement, compared
        // to the heuristics. That's because this underlying information asymmetry between the 2
        // approaches doesn't exist for all other cases, assuming no look-ahead: idle tasks are
        // always unblocked by definition, and other blocked tasks should always be calculated as
        // blocked by the very existence of the last blocked task.
        //
        // The faithful approach incurs a considerable overhead: O(N), where N is the number of
        // locked addresses in a task, adding to the current bare-minimum complexity of O(2*N) for
        // both scheduling and descheduling. This means 1.5x increase. Furthermore, this doesn't
        // nicely work in practice with a real-time streamed scheduler. That's because these
        // linearized runs could be intermittent in the view with little or no look-back, albeit
        // actually forming a far more longer runs in longer time span. These access patterns are
        // very common, considering existence of well-known hot accounts.
        //
        // Thus, intentionally allowing these false-positives by the heuristic approach is actually
        // helping to extend the logical prioritization session for the invisible longer runs, as
        // long as the last task of the current run is being handled by the handlers, hoping yet
        // another blocking new task is arriving to finalize the tentatively extended
        // prioritization further. Consequently, this also contributes to alleviate the known
        // heuristic's caveat for the first task of linearized runs, which is described above.
        let (mut runnable_task_sender, runnable_task_receiver) =
            chained_channel::unbounded::<Task, SchedulingContext>(context);
        // Create two handler-to-scheduler channels to prioritize the finishing of blocked tasks,
        // because it is more likely that a blocked task will have more blocked tasks behind it,
        // which should be scheduled while minimizing the delay to clear buffered linearized runs
        // as fast as possible.
        let (finished_blocked_task_sender, finished_blocked_task_receiver) =
            crossbeam_channel::unbounded::<HandlerResult>();
        let (finished_idle_task_sender, finished_idle_task_receiver) =
            crossbeam_channel::unbounded::<HandlerResult>();

        assert_matches!(self.session_result_with_timings, None);

        // High-level flow of new tasks:
        // 1. the replay stage thread send a new task.
        // 2. the scheduler thread accepts the task.
        // 3. the scheduler thread dispatches the task after proper locking.
        // 4. the handler thread processes the dispatched task.
        // 5. the handler thread reply back to the scheduler thread as an executed task.
        // 6. the scheduler thread post-processes the executed task.
        let scheduler_main_loop = {
            let handler_context = handler_context.clone_for_scheduler_thread();
            let session_result_sender = self.session_result_sender.clone();
            // Taking new_task_receiver here is important to ensure there's a single receiver. In
            // this way, the replay stage will get .send() failures reliably, after this scheduler
            // thread died along with the single receiver.
            let new_task_receiver = self
                .new_task_receiver
                .take()
                .expect("no 2nd start_threads()");

            // Now, this is the main loop for the scheduler thread, which is a special beast.
            //
            // That's because it could be the most notable bottleneck of throughput in the future
            // when there are ~100 handler threads. Unified scheduler's overall throughput is
            // largely dependant on its ultra-low latency characteristic, which is the most
            // important design goal of the scheduler in order to reduce the transaction
            // confirmation latency for end users.
            //
            // Firstly, the scheduler thread must handle incoming messages from thread(s) owned by
            // the replay stage or the banking stage. It also must handle incoming messages from
            // the multi-threaded handlers. This heavily-multi-threaded whole processing load must
            // be coped just with the single-threaded scheduler, to attain ideal cpu cache
            // friendliness and main memory bandwidth saturation with its shared-nothing
            // single-threaded account locking implementation. In other words, the per-task
            // processing efficiency of the main loop codifies the upper bound of horizontal
            // scalability of the unified scheduler.
            //
            // Moreover, the scheduler is designed to handle tasks without batching at all in the
            // pursuit of saturating all of the handler threads with maximally-fine-grained
            // concurrency density for throughput as the second design goal. This design goal
            // relies on the assumption that there's no considerable penalty arising from the
            // unbatched manner of processing.
            //
            // Note that this assumption isn't true as of writing. The current code path
            // underneath execute_batch() isn't optimized for unified scheduler's load pattern (ie.
            // batches just with a single transaction) at all. This will be addressed in the
            // future.
            //
            // These two key elements of the design philosophy lead to the rather unforgiving
            // implementation burden: Degraded performance would acutely manifest from an even tiny
            // amount of individual cpu-bound processing delay in the scheduler thread, like when
            // dispatching the next conflicting task after receiving the previous finished one from
            // the handler.
            //
            // Thus, it's fatal for unified scheduler's advertised superiority to squeeze every cpu
            // cycles out of the scheduler thread. Thus, any kinds of unessential overhead sources
            // like syscalls, VDSO, and even memory (de)allocation should be avoided at all costs
            // by design or by means of offloading at the last resort.
            move || {
                let (do_now, dont_now) = (&disconnected::<()>(), &never::<()>());
                let dummy_receiver = |trigger| {
                    if trigger {
                        do_now
                    } else {
                        dont_now
                    }
                };

                let mut state_machine = unsafe {
                    SchedulingStateMachine::exclusively_initialize_current_thread_for_scheduling(
                        Self::max_running_task_count(scheduling_mode, handler_context.thread_count),
                    )
                };

                // The following loop maintains and updates ResultWithTimings as its
                // externally-provided mutable state for each session in this way:
                //
                // 1. Initial result_with_timing is propagated implicitly by the moved variable.
                // 2. Subsequent result_with_timings are propagated explicitly from
                //    the new_task_receiver.recv() invocation located at the end of loop.
                'nonaborted_main_loop: loop {
                    while !is_finished {
                        // ALL recv selectors are eager-evaluated ALWAYS by current crossbeam impl,
                        // which isn't great and is inconsistent with `if`s in the Rust's match
                        // arm. So, eagerly binding the result to a variable unconditionally here
                        // makes no perf. difference...
                        let dummy_unblocked_task_receiver =
                            dummy_receiver(Self::can_receive_unblocked_task(
                                session_ending,
                                scheduling_mode,
                                &state_machine,
                            ));

                        // There's something special called dummy_unblocked_task_receiver here.
                        // This odd pattern was needed to react to newly unblocked tasks from
                        // _not-crossbeam-channel_ event sources, precisely at the specified
                        // precedence among other selectors, while delegating the control flow to
                        // select_biased!.
                        //
                        // In this way, hot looping is avoided and overall control flow is much
                        // consistent. Note that unified scheduler will go
                        // into busy looping to seek lowest latency eventually. However, not now,
                        // to measure _actual_ cpu usage easily with the select approach.
                        select_biased! {
                            recv(finished_blocked_task_receiver) -> receiver_result => {
                                let handler_result = receiver_result.expect("alive handler");
                                let Ok(executed_task) = handler_result else {
                                    break 'nonaborted_main_loop;
                                };
                                state_machine.deschedule_task(&executed_task.task);

                                if Self::abort_or_accumulate_result_with_timings(
                                    scheduling_mode,
                                    &mut result_with_timings,
                                    executed_task,
                                    &mut state_machine,
                                    &mut session_ending,
                                    &handler_context,
                                ) {
                                    break 'nonaborted_main_loop;
                                }
                            },
                            recv(dummy_unblocked_task_receiver) -> dummy => {
                                assert_matches!(dummy, Err(RecvError));

                                let task = state_machine
                                    .schedule_next_unblocked_task()
                                    .expect("unblocked task");
                                runnable_task_sender.send_payload(task).unwrap();
                            },
                            recv(new_task_receiver) -> message => {
                                assert!(scheduling_mode == BlockProduction || !session_ending);

                                match message {
                                    Ok(NewTaskPayload::Payload(task)) => {
                                        let task_index = task.task_index();
                                        sleepless_testing::at(CheckPoint::NewTask(task_index));

                                        if let Some(task) = state_machine.schedule_or_buffer_task(task, session_ending) {
                                            runnable_task_sender.send_aux_payload(task).unwrap();
                                        } else {
                                            sleepless_testing::at(CheckPoint::BufferedTask(task_index));
                                        }
                                    }
                                    Ok(NewTaskPayload::CloseSubchannel) => {
                                        sleepless_testing::at(CheckPoint::SessionEnding);
                                        session_ending = true;
                                    }
                                    Ok(
                                        NewTaskPayload::OpenSubchannel(_)
                                        | NewTaskPayload::UnpauseOpenedSubchannel
                                        | NewTaskPayload::Reset
                                    )
                                    | Err(RecvError) => unreachable!(),
                                    Ok(NewTaskPayload::Disconnect) => {
                                        // Mostly likely is that this scheduler is dropped for pruned blocks of
                                        // abandoned forks...
                                        // This short-circuiting is tested with test_scheduler_drop_short_circuiting.
                                        break 'nonaborted_main_loop;
                                    }
                                }
                            },
                            recv(finished_idle_task_receiver) -> receiver_result => {
                                let handler_result = receiver_result.expect("alive handler");
                                let Ok(executed_task) = handler_result else {
                                    break 'nonaborted_main_loop;
                                };
                                state_machine.deschedule_task(&executed_task.task);

                                if Self::abort_or_accumulate_result_with_timings(
                                    scheduling_mode,
                                    &mut result_with_timings,
                                    executed_task,
                                    &mut state_machine,
                                    &mut session_ending,
                                    &handler_context,
                                ) {
                                    break 'nonaborted_main_loop;
                                }
                            },
                        };

                        is_finished = Self::can_finish_session(
                            session_ending,
                            scheduling_mode,
                            &state_machine,
                        );
                    }
                    assert!(mem::replace(&mut is_finished, false));

                    sleepless_testing::at(CheckPoint::SessionFinished(current_slot));
                    // Finalize the current session after asserting it's explicitly requested so.
                    // Send result first because this is blocking the replay code-path.
                    session_result_sender
                        .send(result_with_timings)
                        .expect("always outlived receiver");
                    if matches!(scheduling_mode, BlockVerification) {
                        state_machine.reinitialize();
                    }
                    assert!(mem::replace(&mut session_ending, false));

                    // This variable is hoisted from OpenSubchannel match arm to pass the rustc
                    // borrow checker because it can't tell the control-flow diverging
                    // UnpauseOpenedSubchannel won't be used by itself, which would leave
                    // `result_with_timings` uninitialized after sending it via
                    // session_result_sender just above
                    let mut new_result_with_timings = None;

                    let mut discard_on_reset = false;
                    loop {
                        if discard_on_reset {
                            discard_on_reset = false;
                            // Gracefully clear all buffered tasks to discard all outstanding stale
                            // tasks; we're not aborting scheduler here. So, `state_machine` needs
                            // to be reusable after this.
                            //
                            // As for panic safety of .clear_and_reinitialize(), it's safe because
                            // there should be _no scheduled tasks (i.e. owned by us, not by
                            // state_machine) on the call stack by now.
                            let count = state_machine.clear_and_reinitialize();
                            sleepless_testing::at(CheckPoint::Discarded(count));
                        }
                        // Prepare for the new session.
                        match new_task_receiver.recv() {
                            Ok(NewTaskPayload::Payload(task)) => {
                                sleepless_testing::at(CheckPoint::NewBufferedTask(
                                    task.task_index(),
                                ));
                                assert_matches!(scheduling_mode, BlockProduction);
                                state_machine.buffer_task(task);
                            }
                            Ok(NewTaskPayload::OpenSubchannel(context_and_result_with_timings)) => {
                                let new_context = context_and_result_with_timings.0;
                                new_result_with_timings
                                    .replace(context_and_result_with_timings.1)
                                    .unwrap_none();
                                // We just received subsequent (= not initial) session and about to
                                // enter into the preceding `while(!is_finished) {...}` loop again.
                                // Before that, propagate new SchedulingContext to handler threads
                                assert_eq!(scheduling_mode, new_context.mode());
                                assert!(!new_context.is_preallocated());
                                current_slot = new_context.slot();
                                runnable_task_sender
                                    .send_chained_channel(
                                        &new_context,
                                        handler_context.thread_count,
                                    )
                                    .unwrap();
                                // As for block production, poh isn't guaranteed to be updated to
                                // the new BankWithScheduler. So, only break from this loop for
                                // block verification.
                                if matches!(scheduling_mode, BlockVerification) {
                                    break;
                                }
                            }
                            Ok(NewTaskPayload::UnpauseOpenedSubchannel) => {
                                assert_matches!(scheduling_mode, BlockProduction);
                                // poh update is guaranteed now; time to crunch on tasks!
                                break;
                            }
                            Ok(NewTaskPayload::CloseSubchannel) => {
                                assert_matches!(scheduling_mode, BlockProduction);
                                info!("ignoring duplicate CloseSubchannel...");
                                // This match arm can be hit if context.is_preallocated()
                                // or abort is hinted from task results, before explicit
                                // session ending is sent from the poh or the replay thread.
                            }
                            Ok(NewTaskPayload::Reset) => {
                                assert_matches!(scheduling_mode, BlockProduction);
                                discard_on_reset = true;
                            }
                            Ok(NewTaskPayload::Disconnect) => {
                                // This unusual condition must be triggered by ThreadManager::drop().
                                // Initialize result_with_timings with a harmless value...
                                result_with_timings = initialized_result_with_timings();
                                break 'nonaborted_main_loop;
                            }
                            Err(RecvError) => unreachable!(),
                        }
                    }
                    result_with_timings = new_result_with_timings.unwrap();
                }

                // There are several code-path reaching here out of the preceding unconditional
                // `loop { ... }` by the use of `break 'nonaborted_main_loop;`. This scheduler
                // thread will now initiate the termination process, indicating an abnormal abortion,
                // in order to be handled gracefully by other threads.

                // Firstly, send result_with_timings as-is, because it's expected for us to put the
                // last result_with_timings into the channel without exception. Usually,
                // result_with_timings will contain the Err variant at this point, indicating the
                // occurrence of transaction error.
                session_result_sender
                    .send(result_with_timings)
                    .expect("always outlived receiver");

                // Next, drop `new_task_receiver`. After that, the paired singleton
                // `new_task_sender` will start to error when called by external threads, resulting
                // in propagation of thread abortion to the external threads.
                drop(new_task_receiver);

                // We will now exit this thread finally... Good bye.
                sleepless_testing::at(CheckPoint::SchedulerThreadAborted);
            }
        };

        let handler_main_loop = || {
            let mut handler_context = handler_context.clone();
            let mut runnable_task_receiver = runnable_task_receiver.clone();
            let finished_blocked_task_sender = finished_blocked_task_sender.clone();
            let finished_idle_task_sender = finished_idle_task_sender.clone();

            // The following loop maintains and updates SchedulingContext as its
            // externally-provided state for each session in this way:
            //
            // 1. Initial context is propagated implicitly by the moved runnable_task_receiver,
            //    which is clone()-d just above for this particular thread.
            // 2. Subsequent contexts are propagated explicitly inside `.after_select()` as part of
            //    `select_biased!`, which are sent from `.send_chained_channel()` in the scheduler
            //    thread for all-but-initial sessions.
            move || {
                loop {
                    let (task, sender) = select_biased! {
                        recv(runnable_task_receiver.for_select()) -> message => {
                            let Ok(message) = message else {
                                break;
                            };
                            if let Some(task) = runnable_task_receiver.after_select(message) {
                                (task, &finished_blocked_task_sender)
                            } else {
                                continue;
                            }
                        },
                        recv(runnable_task_receiver.aux_for_select()) -> task => {
                            if let Ok(task) = task {
                                (task, &finished_idle_task_sender)
                            } else {
                                runnable_task_receiver.never_receive_from_aux();
                                continue;
                            }
                        },
                        // See solana_core::banking_stage::unified_scheduler module doc as to
                        // justification of this additional kind of work at the lowest precedence
                        // of select!
                        recv(handler_context.banking_packet_receiver) -> banking_packet => {
                            let HandlerContext {banking_packet_handler, banking_stage_helper, ..} = &mut handler_context;
                            let banking_stage_helper = banking_stage_helper.as_ref().unwrap();

                            let Ok(banking_packet) = banking_packet else {
                                // Don't break here; handler threads are expected to outlive its
                                // associated scheduler thread always. So, disable banking packet
                                // receiver then continue to be cleaned up properly later, much
                                // like block verification handler thread.
                                info!("disconnected banking_packet_receiver");
<<<<<<< HEAD
=======
                                // Don't break here; handler threads are expected to outlive its
                                // associated scheduler thread always. So, disable banking packet
                                // handler then continue to be cleaned up properly later, much like
                                // block verification handler thread.
>>>>>>> ddc4b56f
                                handler_context.disable_banking_packet_handler();
                                continue;
                            };
                            banking_packet_handler(banking_stage_helper, banking_packet);
                            continue;
                        },
                    };
                    defer! {
                        if !thread::panicking() {
                            return;
                        }

                        // The scheduler thread can't detect panics in handler threads with
                        // disconnected channel errors, unless all of them has died. So, send an
                        // explicit Err promptly.
                        let current_thread = thread::current();
                        error!("handler thread is panicking: {:?}", current_thread);
                        if sender.send(Err(HandlerPanicked)).is_ok() {
                            info!("notified a panic from {:?}", current_thread);
                        } else {
                            // It seems that the scheduler thread has been aborted already...
                            warn!("failed to notify a panic from {:?}", current_thread);
                        }
                    }
                    let mut task = ExecutedTask::new_boxed(task);
                    Self::execute_task_with_handler(
                        runnable_task_receiver.context(),
                        &mut task,
                        &handler_context,
                    );
                    if sender.send(Ok(task)).is_err() {
                        warn!("handler_thread: scheduler thread aborted...");
                        break;
                    }
                }
            }
        };

        let mode_char = match scheduling_mode {
            BlockVerification => 'V',
            BlockProduction => 'P',
        };

        self.scheduler_thread = Some(
            thread::Builder::new()
                .name(format!("solSchedule{mode_char}"))
                .spawn_tracked(scheduler_main_loop)
                .unwrap(),
        );

        self.handler_threads = (0..handler_context.thread_count)
            .map({
                |thx| {
                    thread::Builder::new()
                        .name(format!("solScHandle{mode_char}{:02}", thx))
                        .spawn_tracked(handler_main_loop())
                        .unwrap()
                }
            })
            .collect();
    }

    fn send_task(&self, task: Task) -> ScheduleResult {
        debug!("send_task()");
        self.new_task_sender
            .send(NewTaskPayload::Payload(task))
            .map_err(|_| SchedulerAborted)
    }

    fn ensure_join_threads(&mut self, should_receive_session_result: bool) {
        trace!("ensure_join_threads() is called");

        fn join_with_panic_message(join_handle: JoinHandle<()>) -> thread::Result<()> {
            let thread = join_handle.thread().clone();
            join_handle.join().inspect_err(|e| {
                // Always needs to try both types for .downcast_ref(), according to
                // https://doc.rust-lang.org/1.78.0/std/macro.panic.html:
                //   a panic can be accessed as a &dyn Any + Send, which contains either a &str or
                //   String for regular panic!() invocations. (Whether a particular invocation
                //   contains the payload at type &str or String is unspecified and can change.)
                let panic_message = match (e.downcast_ref::<&str>(), e.downcast_ref::<String>()) {
                    (Some(&s), _) => s,
                    (_, Some(s)) => s,
                    (None, None) => "<No panic info>",
                };
                panic!("{} (From: {:?})", panic_message, thread);
            })
        }

        if let Some(scheduler_thread) = self.scheduler_thread.take() {
            for thread in self.handler_threads.drain(..) {
                debug!("joining...: {:?}", thread);
                () = join_with_panic_message(thread).unwrap();
            }
            () = join_with_panic_message(scheduler_thread).unwrap();

            if should_receive_session_result {
                let result_with_timings = self.session_result_receiver.recv().unwrap();
                debug!("ensure_join_threads(): err: {:?}", result_with_timings.0);
                self.put_session_result_with_timings(result_with_timings);
            }
        } else {
            warn!("ensure_join_threads(): skipping; already joined...");
        };
    }

    fn ensure_join_threads_after_abort(&mut self, should_receive_aborted_session_result: bool) {
        self.ensure_join_threads(should_receive_aborted_session_result);
    }

    fn are_threads_joined(&self) -> bool {
        if self.scheduler_thread.is_none() {
            // Emptying handler_threads must be an atomic operation with scheduler_thread being
            // taken.
            assert!(self.handler_threads.is_empty());
            true
        } else {
            false
        }
    }

    fn end_session(&mut self) {
        self.do_end_session(false)
    }

    fn do_end_session(&mut self, nonblocking: bool) {
        if self.are_threads_joined() {
            assert!(self.session_result_with_timings.is_some());
            debug!("end_session(): skipping; already joined the aborted threads..");
            return;
        } else if self.session_result_with_timings.is_some() {
            debug!("end_session(): skipping; already result resides within thread manager..");
            return;
        }
        debug!(
            "end_session(): will end session at {:?}...",
            thread::current(),
        );

        let mut abort_detected = self
            .new_task_sender
            .send(NewTaskPayload::CloseSubchannel)
            .is_err();

        if nonblocking {
            // Bail out session ending bookkeeping under this special case codepath for block
            // production. This means skipping the `abort_detected`-dependant thread joining step
            // as well; Otherwise, we could be dead-locked around poh, because we would technically
            // wait for joining handler threads in _the poh thread_, which holds the poh lock (This
            // `nonblocking` special case is called by the thread).
            //
            // This nonblocking session ending is guaranteed to be followed by a blocking session ending
            // in the replay stage thread. The next real session ending will properly take care of
            // all the skipped bookkeeping.
            return;
        }

        if abort_detected {
            self.ensure_join_threads_after_abort(true);
            return;
        }

        // Even if abort is detected, it's guaranteed that the scheduler thread puts the last
        // message into the session_result_sender before terminating.
        let result_with_timings = self.session_result_receiver.recv().unwrap();
        abort_detected = result_with_timings.0.is_err();
        self.put_session_result_with_timings(result_with_timings);
        if abort_detected {
            self.ensure_join_threads_after_abort(false);
        }
        debug!("end_session(): ended session at {:?}...", thread::current());
    }

    fn unpause_started_session(&self) {
        self.new_task_sender
            .send(NewTaskPayload::UnpauseOpenedSubchannel)
            .unwrap();
    }

    fn start_session(
        &mut self,
        context: SchedulingContext,
        result_with_timings: ResultWithTimings,
    ) {
        assert!(!self.are_threads_joined());
        assert_matches!(self.session_result_with_timings, None);
        self.new_task_sender
            .send(NewTaskPayload::OpenSubchannel(Box::new((
                context,
                result_with_timings,
            ))))
            .expect("no new session after aborted");
    }

    fn discard_buffered_tasks(&self) {
        self.new_task_sender.send(NewTaskPayload::Reset).unwrap();
    }

    #[must_use]
    fn disconnect_new_task_sender(&mut self) -> bool {
        // Currently, crossbeam doesn't provide a way to indicate channel disconnection other than
        // dropping all of the senders. However, dropping this self.new_task_sender isn't enough
        // for block production, because the same new_task_sender can be shared with
        // BankingStageHelper as well. So, always send our own disconnection message instead,
        // regardless of block verification and block production for consistency.
        self.new_task_sender
            .send(NewTaskPayload::Disconnect)
            .is_err()
    }
}

pub trait SchedulerInner {
    fn id(&self) -> SchedulerId;
    fn is_trashed(&self) -> bool;
    fn is_overgrown(&self) -> bool;
    fn discard_buffer(&self);

    #[cfg(test)]
    fn set_next_task_id_for_block_production(&self, next_task_id: usize);
}

pub trait SpawnableScheduler<TH: TaskHandler>: InstalledScheduler {
    type Inner: SchedulerInner + Debug + Send + Sync;

    fn into_inner(self) -> (ResultWithTimings, Self::Inner);

    fn from_inner(
        inner: Self::Inner,
        context: SchedulingContext,
        result_with_timings: ResultWithTimings,
    ) -> Self;

    fn spawn(
        pool: Arc<SchedulerPool<Self, TH>>,
        context: SchedulingContext,
        result_with_timings: ResultWithTimings,
    ) -> Self
    where
        Self: Sized;
}

impl<TH: TaskHandler> SpawnableScheduler<TH> for PooledScheduler<TH> {
    type Inner = PooledSchedulerInner<Self, TH>;

    fn into_inner(mut self) -> (ResultWithTimings, Self::Inner) {
        let result_with_timings = {
            let manager = &mut self.inner.thread_manager;
            manager.end_session();
            manager.take_session_result_with_timings()
        };
        (result_with_timings, self.inner)
    }

    fn from_inner(
        mut inner: Self::Inner,
        context: SchedulingContext,
        result_with_timings: ResultWithTimings,
    ) -> Self {
        inner
            .thread_manager
            .start_session(context.clone(), result_with_timings);
        Self { inner, context }
    }

    fn spawn(
        pool: Arc<SchedulerPool<Self, TH>>,
        context: SchedulingContext,
        result_with_timings: ResultWithTimings,
    ) -> Self {
        info!("spawning new scheduler for slot: {:?}", context.slot());
        let mut thread_manager = ThreadManager::new(pool.clone());
        let handler_context =
            pool.create_handler_context(context.mode(), &thread_manager.new_task_sender);
        let usage_queue_loader = handler_context.usage_queue_loader_for_newly_spawned();
        thread_manager.start_threads(context.clone(), result_with_timings, handler_context);
        let inner = Self::Inner {
            thread_manager,
            usage_queue_loader,
        };
        Self { inner, context }
    }
}

#[derive(Debug)]
pub enum BankingStageStatus {
    Active,
    Inactive,
    Exited,
}

pub trait BankingStageMonitor: Send + Debug {
    fn status(&mut self) -> BankingStageStatus;
}

#[derive(Debug)]
struct ExitedBankingMonitor;

impl BankingStageMonitor for ExitedBankingMonitor {
    fn status(&mut self) -> BankingStageStatus {
        BankingStageStatus::Exited
    }
}

impl<TH: TaskHandler> InstalledScheduler for PooledScheduler<TH> {
    fn id(&self) -> SchedulerId {
        self.inner.id()
    }

    fn context(&self) -> &SchedulingContext {
        &self.context
    }

    fn schedule_execution(
        &self,
        transaction: RuntimeTransaction<SanitizedTransaction>,
        index: usize,
    ) -> ScheduleResult {
        //assert_matches!(self.context().mode(), BlockVerification);
        let task = SchedulingStateMachine::create_task(transaction, index, &mut |pubkey| {
            self.inner.usage_queue_loader.load(pubkey)
        });
        self.inner.thread_manager.send_task(task)
    }

    fn recover_error_after_abort(&mut self) -> TransactionError {
        self.inner
            .thread_manager
            .ensure_join_threads_after_abort(true);
        self.inner
            .thread_manager
            .session_result_with_timings
            .as_mut()
            .unwrap()
            .0
            .clone()
            .unwrap_err()
    }

    fn wait_for_termination(
        self: Box<Self>,
        _is_dropped: bool,
    ) -> (ResultWithTimings, UninstalledSchedulerBox) {
        let (result_with_timings, uninstalled_scheduler) = self.into_inner();
        (result_with_timings, Box::new(uninstalled_scheduler))
    }

    fn pause_for_recent_blockhash(&mut self) {
        // This fn is called from poh thread for block production, while poh lock is held. So, we
        // can't wait for session ending here to avoid deadlock with handler threads, which also
        // try to lock the poh to commit transactions. Actually, just nonblocking signaling is
        // enough for block production unlike block verification.
        //
        // That's because the unified scheduler is the ultimate consumer of session ending signal
        // in block production, while a certain external system (= the replay stage) is the
        // ultimate consumer of session ending signal in block verification. In the later case, the
        // semantics of session ending should be defined from the external system's perspective;
        // i.e. the completion of all scheduled task inside the unified scheduler. So, it can't be
        // nonblocking there.
        let nonblocking = matches!(self.context().mode(), BlockProduction);
        self.inner.thread_manager.do_end_session(nonblocking);
    }

    fn unpause_after_taken(&self) {
        self.inner.thread_manager.unpause_started_session();
    }
}

impl<S, TH> SchedulerInner for PooledSchedulerInner<S, TH>
where
    S: SpawnableScheduler<TH>,
    TH: TaskHandler,
{
    fn id(&self) -> SchedulerId {
        self.thread_manager.scheduler_id
    }

    fn is_trashed(&self) -> bool {
        self.is_aborted() || self.is_overgrown()
    }

    fn is_overgrown(&self) -> bool {
        self.usage_queue_loader
            .is_overgrown(self.thread_manager.pool.max_usage_queue_count)
    }

    fn discard_buffer(&self) {
        self.thread_manager.discard_buffered_tasks();
    }

    #[cfg(test)]
    fn set_next_task_id_for_block_production(&self, next_task_id: usize) {
        self.usage_queue_loader
            .set_next_task_id_for_block_production(next_task_id);
    }
}

impl<S, TH> UninstalledScheduler for PooledSchedulerInner<S, TH>
where
    S: SpawnableScheduler<TH, Inner = Self>,
    TH: TaskHandler,
{
    fn return_to_pool(self: Box<Self>) {
        self.thread_manager.pool.clone().return_scheduler(*self);
    }
}

#[cfg(test)]
mod tests {
    use {
        super::*,
        crate::sleepless_testing,
        assert_matches::assert_matches,
        solana_clock::{Slot, MAX_PROCESSING_AGE},
        solana_hash::Hash,
        solana_keypair::Keypair,
        solana_ledger::{
            blockstore::Blockstore,
            blockstore_processor::{TransactionStatusBatch, TransactionStatusMessage},
            create_new_tmp_ledger_auto_delete,
            leader_schedule_cache::LeaderScheduleCache,
        },
        solana_poh::poh_recorder::create_test_recorder_with_index_tracking,
        solana_pubkey::Pubkey,
        solana_runtime::{
            bank::Bank,
            bank_forks::BankForks,
            genesis_utils::{create_genesis_config, GenesisConfigInfo},
            installed_scheduler_pool::{
                BankWithScheduler, InstalledSchedulerPoolArc, SchedulingContext,
            },
            prioritization_fee_cache::PrioritizationFeeCache,
        },
        solana_system_transaction as system_transaction,
        solana_timings::ExecuteTimingType,
        solana_transaction::sanitized::SanitizedTransaction,
        solana_transaction_error::TransactionError,
        std::{
            num::Saturating,
            sync::{atomic::Ordering, Arc, RwLock},
            thread::JoinHandle,
        },
        test_case::test_matrix,
    };

    impl<S, TH> SchedulerPool<S, TH>
    where
        S: SpawnableScheduler<TH>,
        TH: TaskHandler,
    {
        fn do_new_for_verification(
            block_verification_handler_count: CountOrDefault,
            log_messages_bytes_limit: Option<usize>,
            transaction_status_sender: Option<TransactionStatusSender>,
            replay_vote_sender: Option<ReplayVoteSender>,
            prioritization_fee_cache: Arc<PrioritizationFeeCache>,
            pool_cleaner_interval: Duration,
            max_pooling_duration: Duration,
            max_usage_queue_count: usize,
            timeout_duration: Duration,
        ) -> Arc<Self> {
            Self::do_new(
                SupportedSchedulingMode::block_verification_only(),
                block_verification_handler_count,
                log_messages_bytes_limit,
                transaction_status_sender,
                replay_vote_sender,
                prioritization_fee_cache,
                pool_cleaner_interval,
                max_pooling_duration,
                max_usage_queue_count,
                timeout_duration,
            )
        }

        // This apparently-meaningless wrapper is handy, because some callers explicitly want
        // `dyn InstalledSchedulerPool` to be returned for type inference convenience.
        fn new_dyn_for_verification(
            block_verification_handler_count: CountOrDefault,
            log_messages_bytes_limit: Option<usize>,
            transaction_status_sender: Option<TransactionStatusSender>,
            replay_vote_sender: Option<ReplayVoteSender>,
            prioritization_fee_cache: Arc<PrioritizationFeeCache>,
        ) -> InstalledSchedulerPoolArc {
            Self::new(
                SupportedSchedulingMode::block_verification_only(),
                block_verification_handler_count,
                log_messages_bytes_limit,
                transaction_status_sender,
                replay_vote_sender,
                prioritization_fee_cache,
            )
        }
    }

    #[derive(Debug)]
    enum TestCheckPoint {
        BeforeNewTask,
        AfterNewBufferedTask,
        AfterBufferedTask,
        AfterTaskHandled,
        AfterTaskAccumulated,
        AfterSessionEnding,
        AfterSessionFinished,
        AfterSchedulerThreadAborted,
        BeforeIdleSchedulerCleaned,
        AfterIdleSchedulerCleaned,
        BeforeTrashedSchedulerCleaned,
        AfterTrashedSchedulerCleaned,
        BeforeTimeoutListenerTriggered,
        AfterTimeoutListenerTriggered,
        BeforeThreadManagerDrop,
        BeforeEndSession,
        AfterSession,
        AfterDiscarded,
    }

    #[test]
    fn test_scheduler_pool_new() {
        solana_logger::setup();

        let ignored_prioritization_fee_cache = Arc::new(PrioritizationFeeCache::new(0u64));
        let pool = DefaultSchedulerPool::new_dyn_for_verification(
            None,
            None,
            None,
            None,
            ignored_prioritization_fee_cache,
        );

        // this indirectly proves that there should be circular link because there's only one Arc
        // at this moment now
        // the 2 weaks are for the weak_self field and the pool cleaner thread.
        assert_eq!((Arc::strong_count(&pool), Arc::weak_count(&pool)), (1, 2));
        let debug = format!("{pool:#?}");
        assert!(!debug.is_empty());
    }

    #[test]
    fn test_scheduler_spawn() {
        solana_logger::setup();

        let ignored_prioritization_fee_cache = Arc::new(PrioritizationFeeCache::new(0u64));
        let pool = DefaultSchedulerPool::new_dyn_for_verification(
            None,
            None,
            None,
            None,
            ignored_prioritization_fee_cache,
        );
        let bank = Arc::new(Bank::default_for_tests());
        let context = SchedulingContext::for_verification(bank);
        let scheduler = pool.take_scheduler(context).unwrap();

        let debug = format!("{scheduler:#?}");
        assert!(!debug.is_empty());
    }

    const SHORTENED_POOL_CLEANER_INTERVAL: Duration = Duration::from_millis(1);
    const SHORTENED_MAX_POOLING_DURATION: Duration = Duration::from_millis(100);

    #[test]
    fn test_scheduler_drop_idle() {
        solana_logger::setup();

        let _progress = sleepless_testing::setup(&[
            &TestCheckPoint::BeforeIdleSchedulerCleaned,
            &CheckPoint::IdleSchedulerCleaned(0),
            &CheckPoint::IdleSchedulerCleaned(1),
            &TestCheckPoint::AfterIdleSchedulerCleaned,
        ]);

        let ignored_prioritization_fee_cache = Arc::new(PrioritizationFeeCache::new(0u64));
        let pool_raw = DefaultSchedulerPool::do_new_for_verification(
            None,
            None,
            None,
            None,
            ignored_prioritization_fee_cache,
            SHORTENED_POOL_CLEANER_INTERVAL,
            SHORTENED_MAX_POOLING_DURATION,
            DEFAULT_MAX_USAGE_QUEUE_COUNT,
            DEFAULT_TIMEOUT_DURATION,
        );
        let pool = pool_raw.clone();
        let bank = Arc::new(Bank::default_for_tests());
        let context1 = SchedulingContext::for_verification(bank);
        let context2 = context1.clone();

        let old_scheduler = pool.do_take_scheduler(context1);
        let new_scheduler = pool.do_take_scheduler(context2);
        let new_scheduler_id = new_scheduler.id();
        Box::new(old_scheduler.into_inner().1).return_to_pool();

        // sleepless_testing can't be used; wait a bit here to see real progress of wall time...
        sleep(SHORTENED_MAX_POOLING_DURATION * 10);
        Box::new(new_scheduler.into_inner().1).return_to_pool();

        // Block solScCleaner until we see returned schedlers...
        assert_eq!(pool_raw.scheduler_inners.lock().unwrap().len(), 2);
        sleepless_testing::at(TestCheckPoint::BeforeIdleSchedulerCleaned);

        // See the old (= idle) scheduler gone only after solScCleaner did its job...
        sleepless_testing::at(&TestCheckPoint::AfterIdleSchedulerCleaned);

        // The following assertion is racy.
        //
        // We need to make sure new_scheduler isn't treated as idle up to now since being returned
        // to the pool after sleep(SHORTENED_MAX_POOLING_DURATION * 10).
        // Removing only old_scheduler is the expected behavior. So, make
        // SHORTENED_MAX_POOLING_DURATION rather long...
        assert_eq!(pool_raw.scheduler_inners.lock().unwrap().len(), 1);
        assert_eq!(
            pool_raw
                .scheduler_inners
                .lock()
                .unwrap()
                .first()
                .as_ref()
                .map(|(inner, _pooled_at)| inner.id())
                .unwrap(),
            new_scheduler_id
        );
    }

    #[test]
    fn test_scheduler_drop_overgrown() {
        solana_logger::setup();

        let _progress = sleepless_testing::setup(&[
            &TestCheckPoint::BeforeTrashedSchedulerCleaned,
            &CheckPoint::TrashedSchedulerCleaned(0),
            &CheckPoint::TrashedSchedulerCleaned(1),
            &TestCheckPoint::AfterTrashedSchedulerCleaned,
        ]);

        let ignored_prioritization_fee_cache = Arc::new(PrioritizationFeeCache::new(0u64));
        const REDUCED_MAX_USAGE_QUEUE_COUNT: usize = 1;
        let pool_raw = DefaultSchedulerPool::do_new_for_verification(
            None,
            None,
            None,
            None,
            ignored_prioritization_fee_cache,
            SHORTENED_POOL_CLEANER_INTERVAL,
            DEFAULT_MAX_POOLING_DURATION,
            REDUCED_MAX_USAGE_QUEUE_COUNT,
            DEFAULT_TIMEOUT_DURATION,
        );
        let pool = pool_raw.clone();
        let bank = Arc::new(Bank::default_for_tests());
        let context1 = SchedulingContext::for_verification(bank);
        let context2 = context1.clone();

        let small_scheduler = pool.do_take_scheduler(context1);
        let small_scheduler_id = small_scheduler.id();
        for _ in 0..REDUCED_MAX_USAGE_QUEUE_COUNT {
            small_scheduler
                .inner
                .usage_queue_loader
                .load(Pubkey::new_unique());
        }
        let big_scheduler = pool.do_take_scheduler(context2);
        for _ in 0..REDUCED_MAX_USAGE_QUEUE_COUNT + 1 {
            big_scheduler
                .inner
                .usage_queue_loader
                .load(Pubkey::new_unique());
        }

        assert_eq!(pool_raw.scheduler_inners.lock().unwrap().len(), 0);
        assert_eq!(pool_raw.trashed_scheduler_inners.lock().unwrap().len(), 0);
        Box::new(small_scheduler.into_inner().1).return_to_pool();
        Box::new(big_scheduler.into_inner().1).return_to_pool();

        // Block solScCleaner until we see trashed schedler...
        assert_eq!(pool_raw.scheduler_inners.lock().unwrap().len(), 1);
        assert_eq!(pool_raw.trashed_scheduler_inners.lock().unwrap().len(), 1);
        sleepless_testing::at(TestCheckPoint::BeforeTrashedSchedulerCleaned);

        // See the trashed scheduler gone only after solScCleaner did its job...
        sleepless_testing::at(&TestCheckPoint::AfterTrashedSchedulerCleaned);
        assert_eq!(pool_raw.scheduler_inners.lock().unwrap().len(), 1);
        assert_eq!(pool_raw.trashed_scheduler_inners.lock().unwrap().len(), 0);
        assert_eq!(
            pool_raw
                .scheduler_inners
                .lock()
                .unwrap()
                .first()
                .as_ref()
                .map(|(inner, _pooled_at)| inner.id())
                .unwrap(),
            small_scheduler_id
        );
    }

    const SHORTENED_TIMEOUT_DURATION: Duration = Duration::from_millis(1);

    #[test]
    fn test_scheduler_drop_stale() {
        solana_logger::setup();

        let _progress = sleepless_testing::setup(&[
            &TestCheckPoint::BeforeTimeoutListenerTriggered,
            &CheckPoint::TimeoutListenerTriggered(0),
            &CheckPoint::TimeoutListenerTriggered(1),
            &TestCheckPoint::AfterTimeoutListenerTriggered,
            &CheckPoint::IdleSchedulerCleaned(1),
            &TestCheckPoint::AfterIdleSchedulerCleaned,
        ]);

        let ignored_prioritization_fee_cache = Arc::new(PrioritizationFeeCache::new(0u64));
        let pool_raw = DefaultSchedulerPool::do_new_for_verification(
            None,
            None,
            None,
            None,
            ignored_prioritization_fee_cache,
            SHORTENED_POOL_CLEANER_INTERVAL,
            SHORTENED_MAX_POOLING_DURATION,
            DEFAULT_MAX_USAGE_QUEUE_COUNT,
            SHORTENED_TIMEOUT_DURATION,
        );
        let pool = pool_raw.clone();
        let bank = Arc::new(Bank::default_for_tests());
        let context = SchedulingContext::for_verification(bank.clone());
        let scheduler = pool.take_scheduler(context).unwrap();
        let bank = BankWithScheduler::new(bank, Some(scheduler));
        pool.register_timeout_listener(bank.create_timeout_listener());
        assert_eq!(pool_raw.scheduler_inners.lock().unwrap().len(), 0);
        assert_eq!(pool_raw.trashed_scheduler_inners.lock().unwrap().len(), 0);
        sleepless_testing::at(TestCheckPoint::BeforeTimeoutListenerTriggered);

        sleepless_testing::at(TestCheckPoint::AfterTimeoutListenerTriggered);
        assert_eq!(pool_raw.scheduler_inners.lock().unwrap().len(), 1);
        assert_eq!(pool_raw.trashed_scheduler_inners.lock().unwrap().len(), 0);
        assert_matches!(bank.wait_for_completed_scheduler(), Some((Ok(()), _)));

        // See the stale scheduler gone only after solScCleaner did its job...
        sleepless_testing::at(&TestCheckPoint::AfterIdleSchedulerCleaned);
        assert_eq!(pool_raw.scheduler_inners.lock().unwrap().len(), 0);
        assert_eq!(pool_raw.trashed_scheduler_inners.lock().unwrap().len(), 0);
    }

    #[test]
    fn test_scheduler_active_after_stale() {
        solana_logger::setup();

        let _progress = sleepless_testing::setup(&[
            &TestCheckPoint::BeforeTimeoutListenerTriggered,
            &CheckPoint::TimeoutListenerTriggered(0),
            &CheckPoint::TimeoutListenerTriggered(1),
            &TestCheckPoint::AfterTimeoutListenerTriggered,
            &TestCheckPoint::BeforeTimeoutListenerTriggered,
            &CheckPoint::TimeoutListenerTriggered(0),
            &CheckPoint::TimeoutListenerTriggered(1),
            &TestCheckPoint::AfterTimeoutListenerTriggered,
        ]);

        let ignored_prioritization_fee_cache = Arc::new(PrioritizationFeeCache::new(0u64));
        let pool_raw =
            SchedulerPool::<PooledScheduler<ExecuteTimingCounter>, _>::do_new_for_verification(
                None,
                None,
                None,
                None,
                ignored_prioritization_fee_cache,
                SHORTENED_POOL_CLEANER_INTERVAL,
                DEFAULT_MAX_POOLING_DURATION,
                DEFAULT_MAX_USAGE_QUEUE_COUNT,
                SHORTENED_TIMEOUT_DURATION,
            );

        #[derive(Debug)]
        struct ExecuteTimingCounter;
        impl TaskHandler for ExecuteTimingCounter {
            fn handle(
                _result: &mut Result<()>,
                timings: &mut ExecuteTimings,
                _scheduling_context: &SchedulingContext,
                _task: &Task,
                _handler_context: &HandlerContext,
            ) {
                timings.metrics[ExecuteTimingType::CheckUs] += 123;
            }
        }
        let pool = pool_raw.clone();

        let GenesisConfigInfo {
            genesis_config,
            mint_keypair,
            ..
        } = create_genesis_config(10_000);
        let bank = Bank::new_for_tests(&genesis_config);
        let (bank, _bank_forks) = setup_dummy_fork_graph(bank);

        let context = SchedulingContext::for_verification(bank.clone());

        let scheduler = pool.take_scheduler(context).unwrap();
        let bank = BankWithScheduler::new(bank, Some(scheduler));
        pool.register_timeout_listener(bank.create_timeout_listener());

        let tx_before_stale =
            RuntimeTransaction::from_transaction_for_tests(system_transaction::transfer(
                &mint_keypair,
                &solana_pubkey::new_rand(),
                2,
                genesis_config.hash(),
            ));
        bank.schedule_transaction_executions([(tx_before_stale, 0)].into_iter())
            .unwrap();
        sleepless_testing::at(TestCheckPoint::BeforeTimeoutListenerTriggered);

        sleepless_testing::at(TestCheckPoint::AfterTimeoutListenerTriggered);
        let tx_after_stale =
            RuntimeTransaction::from_transaction_for_tests(system_transaction::transfer(
                &mint_keypair,
                &solana_pubkey::new_rand(),
                2,
                genesis_config.hash(),
            ));
        bank.schedule_transaction_executions([(tx_after_stale, 1)].into_iter())
            .unwrap();

        // Observe second occurrence of TimeoutListenerTriggered(1), which indicates a new timeout
        // lister is registered correctly again for reactivated scheduler.
        sleepless_testing::at(TestCheckPoint::BeforeTimeoutListenerTriggered);
        sleepless_testing::at(TestCheckPoint::AfterTimeoutListenerTriggered);

        let (result, timings) = bank.wait_for_completed_scheduler().unwrap();
        assert_matches!(result, Ok(()));
        // ResultWithTimings should be carried over across active=>stale=>active transitions.
        assert_eq!(timings.metrics[ExecuteTimingType::CheckUs].0, 246);
    }

    #[test]
    fn test_scheduler_pause_after_stale() {
        solana_logger::setup();

        let _progress = sleepless_testing::setup(&[
            &TestCheckPoint::BeforeTimeoutListenerTriggered,
            &CheckPoint::TimeoutListenerTriggered(0),
            &CheckPoint::TimeoutListenerTriggered(1),
            &TestCheckPoint::AfterTimeoutListenerTriggered,
        ]);

        let ignored_prioritization_fee_cache = Arc::new(PrioritizationFeeCache::new(0u64));
        let pool_raw = DefaultSchedulerPool::do_new_for_verification(
            None,
            None,
            None,
            None,
            ignored_prioritization_fee_cache,
            SHORTENED_POOL_CLEANER_INTERVAL,
            DEFAULT_MAX_POOLING_DURATION,
            DEFAULT_MAX_USAGE_QUEUE_COUNT,
            SHORTENED_TIMEOUT_DURATION,
        );
        let pool = pool_raw.clone();

        let GenesisConfigInfo { genesis_config, .. } = create_genesis_config(10_000);
        let bank = Bank::new_for_tests(&genesis_config);
        let (bank, _bank_forks) = setup_dummy_fork_graph(bank);

        let context = SchedulingContext::for_verification(bank.clone());

        let scheduler = pool.take_scheduler(context).unwrap();
        let bank = BankWithScheduler::new(bank, Some(scheduler));
        pool.register_timeout_listener(bank.create_timeout_listener());

        sleepless_testing::at(TestCheckPoint::BeforeTimeoutListenerTriggered);
        sleepless_testing::at(TestCheckPoint::AfterTimeoutListenerTriggered);

        // This calls register_recent_blockhash() internally, which in turn calls
        // BankWithScheduler::wait_for_paused_scheduler().
        bank.fill_bank_with_ticks_for_tests();
        let (result, _timings) = bank.wait_for_completed_scheduler().unwrap();
        assert_matches!(result, Ok(()));
    }

    #[test]
    fn test_scheduler_remain_stale_after_error() {
        solana_logger::setup();

        let _progress = sleepless_testing::setup(&[
            &TestCheckPoint::BeforeTimeoutListenerTriggered,
            &CheckPoint::TimeoutListenerTriggered(0),
            &CheckPoint::SchedulerThreadAborted,
            &TestCheckPoint::AfterSchedulerThreadAborted,
            &CheckPoint::TimeoutListenerTriggered(1),
            &TestCheckPoint::AfterTimeoutListenerTriggered,
        ]);

        let ignored_prioritization_fee_cache = Arc::new(PrioritizationFeeCache::new(0u64));
        let pool_raw = SchedulerPool::<PooledScheduler<FaultyHandler>, _>::do_new_for_verification(
            None,
            None,
            None,
            None,
            ignored_prioritization_fee_cache,
            SHORTENED_POOL_CLEANER_INTERVAL,
            DEFAULT_MAX_POOLING_DURATION,
            DEFAULT_MAX_USAGE_QUEUE_COUNT,
            SHORTENED_TIMEOUT_DURATION,
        );

        let pool = pool_raw.clone();

        let GenesisConfigInfo {
            genesis_config,
            mint_keypair,
            ..
        } = create_genesis_config(10_000);
        let bank = Bank::new_for_tests(&genesis_config);
        let (bank, _bank_forks) = setup_dummy_fork_graph(bank);

        let context = SchedulingContext::for_verification(bank.clone());

        let scheduler = pool.take_scheduler(context).unwrap();
        let bank = BankWithScheduler::new(bank, Some(scheduler));
        pool.register_timeout_listener(bank.create_timeout_listener());

        let tx_before_stale =
            RuntimeTransaction::from_transaction_for_tests(system_transaction::transfer(
                &mint_keypair,
                &solana_pubkey::new_rand(),
                2,
                genesis_config.hash(),
            ));
        bank.schedule_transaction_executions([(tx_before_stale, 0)].into_iter())
            .unwrap();
        sleepless_testing::at(TestCheckPoint::BeforeTimeoutListenerTriggered);
        sleepless_testing::at(TestCheckPoint::AfterSchedulerThreadAborted);

        sleepless_testing::at(TestCheckPoint::AfterTimeoutListenerTriggered);
        let tx_after_stale =
            RuntimeTransaction::from_transaction_for_tests(system_transaction::transfer(
                &mint_keypair,
                &solana_pubkey::new_rand(),
                2,
                genesis_config.hash(),
            ));
        let result = bank.schedule_transaction_executions([(tx_after_stale, 1)].into_iter());
        assert_matches!(result, Err(TransactionError::AccountNotFound));

        let (result, _timings) = bank.wait_for_completed_scheduler().unwrap();
        assert_matches!(result, Err(TransactionError::AccountNotFound));
    }

    enum AbortCase {
        Unhandled,
        UnhandledWhilePanicking,
        Handled,
    }

    #[derive(Debug)]
    struct FaultyHandler;
    impl TaskHandler for FaultyHandler {
        fn handle(
            result: &mut Result<()>,
            _timings: &mut ExecuteTimings,
            _scheduling_context: &SchedulingContext,
            _task: &Task,
            _handler_context: &HandlerContext,
        ) {
            *result = Err(TransactionError::AccountNotFound);
        }
    }

    fn do_test_scheduler_drop_abort(abort_case: AbortCase) {
        solana_logger::setup();

        let _progress = sleepless_testing::setup(match abort_case {
            AbortCase::Unhandled => &[
                &CheckPoint::SchedulerThreadAborted,
                &TestCheckPoint::AfterSchedulerThreadAborted,
            ],
            _ => &[],
        });

        let GenesisConfigInfo {
            genesis_config,
            mint_keypair,
            ..
        } = create_genesis_config(10_000);

        let tx = RuntimeTransaction::from_transaction_for_tests(system_transaction::transfer(
            &mint_keypair,
            &solana_pubkey::new_rand(),
            2,
            genesis_config.hash(),
        ));

        let bank = Bank::new_for_tests(&genesis_config);
        let (bank, _bank_forks) = setup_dummy_fork_graph(bank);
        let ignored_prioritization_fee_cache = Arc::new(PrioritizationFeeCache::new(0u64));
        let pool = SchedulerPool::<PooledScheduler<FaultyHandler>, _>::new_for_verification(
            None,
            None,
            None,
            None,
            ignored_prioritization_fee_cache,
        );
        let context = SchedulingContext::for_verification(bank.clone());
        let scheduler = pool.do_take_scheduler(context);
        scheduler.schedule_execution(tx, 0).unwrap();

        match abort_case {
            AbortCase::Unhandled => {
                sleepless_testing::at(TestCheckPoint::AfterSchedulerThreadAborted);
                // Directly dropping PooledScheduler is illegal unless panicking already, especially
                // after being aborted. It must be converted to PooledSchedulerInner via
                // ::into_inner();
                drop::<PooledScheduler<_>>(scheduler);
            }
            AbortCase::UnhandledWhilePanicking => {
                // no sleepless_testing::at(); panicking special-casing isn't racy
                panic!("ThreadManager::drop() should be skipped...");
            }
            AbortCase::Handled => {
                // no sleepless_testing::at(); ::into_inner() isn't racy
                let ((result, _), mut scheduler_inner) = scheduler.into_inner();
                assert_matches!(result, Err(TransactionError::AccountNotFound));

                // Calling ensure_join_threads() repeatedly should be safe.
                let dummy_flag = true; // doesn't matter because it's skipped anyway
                scheduler_inner
                    .thread_manager
                    .ensure_join_threads(dummy_flag);

                drop::<PooledSchedulerInner<_, _>>(scheduler_inner);
            }
        }
    }

    #[test]
    #[should_panic(expected = "does not match `Some((Ok(_), _))")]
    fn test_scheduler_drop_abort_unhandled() {
        do_test_scheduler_drop_abort(AbortCase::Unhandled);
    }

    #[test]
    #[should_panic(expected = "ThreadManager::drop() should be skipped...")]
    fn test_scheduler_drop_abort_unhandled_while_panicking() {
        do_test_scheduler_drop_abort(AbortCase::UnhandledWhilePanicking);
    }

    #[test]
    fn test_scheduler_drop_abort_handled() {
        do_test_scheduler_drop_abort(AbortCase::Handled);
    }

    #[test]
    fn test_scheduler_drop_short_circuiting() {
        solana_logger::setup();

        let _progress = sleepless_testing::setup(&[
            &TestCheckPoint::BeforeThreadManagerDrop,
            &CheckPoint::NewTask(0),
            &CheckPoint::SchedulerThreadAborted,
            &TestCheckPoint::AfterSchedulerThreadAborted,
        ]);

        static TASK_COUNT: Mutex<usize> = Mutex::new(0);

        #[derive(Debug)]
        struct CountingHandler;
        impl TaskHandler for CountingHandler {
            fn handle(
                _result: &mut Result<()>,
                _timings: &mut ExecuteTimings,
                _scheduling_context: &SchedulingContext,
                _task: &Task,
                _handler_context: &HandlerContext,
            ) {
                *TASK_COUNT.lock().unwrap() += 1;
            }
        }

        let GenesisConfigInfo {
            genesis_config,
            mint_keypair,
            ..
        } = create_genesis_config(10_000);

        let bank = Bank::new_for_tests(&genesis_config);
        let (bank, _bank_forks) = setup_dummy_fork_graph(bank);
        let ignored_prioritization_fee_cache = Arc::new(PrioritizationFeeCache::new(0u64));
        let pool = SchedulerPool::<PooledScheduler<CountingHandler>, _>::new_for_verification(
            None,
            None,
            None,
            None,
            ignored_prioritization_fee_cache,
        );
        let context = SchedulingContext::for_verification(bank.clone());
        let scheduler = pool.do_take_scheduler(context);

        // This test is racy.
        //
        // That's because the scheduler needs to be aborted quickly as an expected behavior,
        // leaving some readily-available work untouched. So, schedule rather large number of tasks
        // to make the short-cutting abort code-path win the race easily.
        const MAX_TASK_COUNT: usize = 100;

        for i in 0..MAX_TASK_COUNT {
            let tx = RuntimeTransaction::from_transaction_for_tests(system_transaction::transfer(
                &mint_keypair,
                &solana_pubkey::new_rand(),
                2,
                genesis_config.hash(),
            ));
            scheduler.schedule_execution(tx, i).unwrap();
        }

        // Make sure ThreadManager::drop() is properly short-circuiting for non-aborting scheduler.
        sleepless_testing::at(TestCheckPoint::BeforeThreadManagerDrop);
        drop::<PooledScheduler<_>>(scheduler);
        sleepless_testing::at(TestCheckPoint::AfterSchedulerThreadAborted);
        // All of handler threads should have been aborted before processing MAX_TASK_COUNT tasks.
        assert!(*TASK_COUNT.lock().unwrap() < MAX_TASK_COUNT);
    }

    #[test]
    fn test_scheduler_pool_filo() {
        solana_logger::setup();

        let ignored_prioritization_fee_cache = Arc::new(PrioritizationFeeCache::new(0u64));
        let pool = DefaultSchedulerPool::new_for_verification(
            None,
            None,
            None,
            None,
            ignored_prioritization_fee_cache,
        );
        let bank = Arc::new(Bank::default_for_tests());
        let context = &SchedulingContext::for_verification(bank);

        let scheduler1 = pool.do_take_scheduler(context.clone());
        let scheduler_id1 = scheduler1.id();
        let scheduler2 = pool.do_take_scheduler(context.clone());
        let scheduler_id2 = scheduler2.id();
        assert_ne!(scheduler_id1, scheduler_id2);

        let (result_with_timings, scheduler1) = scheduler1.into_inner();
        assert_matches!(result_with_timings, (Ok(()), _));
        pool.return_scheduler(scheduler1);
        let (result_with_timings, scheduler2) = scheduler2.into_inner();
        assert_matches!(result_with_timings, (Ok(()), _));
        pool.return_scheduler(scheduler2);

        let scheduler3 = pool.do_take_scheduler(context.clone());
        assert_eq!(scheduler_id2, scheduler3.id());
        let scheduler4 = pool.do_take_scheduler(context.clone());
        assert_eq!(scheduler_id1, scheduler4.id());
    }

    #[test]
    fn test_scheduler_pool_context_drop_unless_reinitialized() {
        solana_logger::setup();

        let ignored_prioritization_fee_cache = Arc::new(PrioritizationFeeCache::new(0u64));
        let pool = DefaultSchedulerPool::new_for_verification(
            None,
            None,
            None,
            None,
            ignored_prioritization_fee_cache,
        );
        let bank = Arc::new(Bank::default_for_tests());
        let context = &SchedulingContext::for_verification(bank);
        let mut scheduler = pool.do_take_scheduler(context.clone());

        // should never panic.
        scheduler.pause_for_recent_blockhash();
        assert_matches!(
            Box::new(scheduler).wait_for_termination(false),
            ((Ok(()), _), _)
        );
    }

    #[test]
    fn test_scheduler_pool_context_replace() {
        solana_logger::setup();

        let ignored_prioritization_fee_cache = Arc::new(PrioritizationFeeCache::new(0u64));
        let pool = DefaultSchedulerPool::new_for_verification(
            None,
            None,
            None,
            None,
            ignored_prioritization_fee_cache,
        );
        let old_bank = &Arc::new(Bank::default_for_tests());
        let new_bank = &Arc::new(Bank::default_for_tests());
        assert!(!Arc::ptr_eq(old_bank, new_bank));

        let old_context = &SchedulingContext::for_verification(old_bank.clone());
        let new_context = &SchedulingContext::for_verification(new_bank.clone());

        let scheduler = pool.do_take_scheduler(old_context.clone());
        let scheduler_id = scheduler.id();
        pool.return_scheduler(scheduler.into_inner().1);

        let scheduler = pool.take_scheduler(new_context.clone()).unwrap();
        assert_eq!(scheduler_id, scheduler.id());
        assert!(Arc::ptr_eq(scheduler.context().bank().unwrap(), new_bank));
    }

    #[test]
    fn test_scheduler_pool_install_into_bank_forks() {
        solana_logger::setup();

        let bank = Bank::default_for_tests();
        let bank_forks = BankForks::new_rw_arc(bank);
        let mut bank_forks = bank_forks.write().unwrap();
        let ignored_prioritization_fee_cache = Arc::new(PrioritizationFeeCache::new(0u64));
        let pool = DefaultSchedulerPool::new_dyn_for_verification(
            None,
            None,
            None,
            None,
            ignored_prioritization_fee_cache,
        );
        bank_forks.install_scheduler_pool(pool);
    }

    #[test]
    fn test_scheduler_install_into_bank() {
        solana_logger::setup();

        let GenesisConfigInfo { genesis_config, .. } = create_genesis_config(10_000);
        let bank = Arc::new(Bank::new_for_tests(&genesis_config));
        let child_bank = Bank::new_from_parent(bank, &Pubkey::default(), 1);

        let ignored_prioritization_fee_cache = Arc::new(PrioritizationFeeCache::new(0u64));
        let pool = DefaultSchedulerPool::new_dyn_for_verification(
            None,
            None,
            None,
            None,
            ignored_prioritization_fee_cache,
        );

        let bank = Bank::default_for_tests();
        let bank_forks = BankForks::new_rw_arc(bank);
        let mut bank_forks = bank_forks.write().unwrap();

        // existing banks in bank_forks shouldn't process transactions anymore in general, so
        // shouldn't be touched
        assert!(!bank_forks
            .working_bank_with_scheduler()
            .has_installed_scheduler());
        bank_forks.install_scheduler_pool(pool);
        assert!(!bank_forks
            .working_bank_with_scheduler()
            .has_installed_scheduler());

        let mut child_bank = bank_forks.insert(child_bank);
        assert!(child_bank.has_installed_scheduler());
        bank_forks.remove(child_bank.slot());
        child_bank.drop_scheduler();
        assert!(!child_bank.has_installed_scheduler());
    }

    fn setup_dummy_fork_graph(bank: Bank) -> (Arc<Bank>, Arc<RwLock<BankForks>>) {
        let slot = bank.slot();
        let bank_fork = BankForks::new_rw_arc(bank);
        let bank = bank_fork.read().unwrap().get(slot).unwrap();
        bank.set_fork_graph_in_program_cache(Arc::downgrade(&bank_fork));
        (bank, bank_fork)
    }

    #[test]
    fn test_scheduler_schedule_execution_success() {
        solana_logger::setup();

        let GenesisConfigInfo {
            genesis_config,
            mint_keypair,
            ..
        } = create_genesis_config(10_000);
        let tx0 = RuntimeTransaction::from_transaction_for_tests(system_transaction::transfer(
            &mint_keypair,
            &solana_pubkey::new_rand(),
            2,
            genesis_config.hash(),
        ));
        let bank = Bank::new_for_tests(&genesis_config);
        let (bank, _bank_forks) = setup_dummy_fork_graph(bank);
        let ignored_prioritization_fee_cache = Arc::new(PrioritizationFeeCache::new(0u64));
        let pool = DefaultSchedulerPool::new_dyn_for_verification(
            None,
            None,
            None,
            None,
            ignored_prioritization_fee_cache,
        );
        let context = SchedulingContext::for_verification(bank.clone());

        assert_eq!(bank.transaction_count(), 0);
        let scheduler = pool.take_scheduler(context).unwrap();
        scheduler.schedule_execution(tx0, 0).unwrap();
        let bank = BankWithScheduler::new(bank, Some(scheduler));
        assert_matches!(bank.wait_for_completed_scheduler(), Some((Ok(()), _)));
        assert_eq!(bank.transaction_count(), 1);
    }

    fn do_test_scheduler_schedule_execution_failure(extra_tx_after_failure: bool) {
        solana_logger::setup();

        let _progress = sleepless_testing::setup(&[
            &CheckPoint::TaskHandled(0),
            &TestCheckPoint::AfterTaskHandled,
            &CheckPoint::SchedulerThreadAborted,
            &TestCheckPoint::AfterSchedulerThreadAborted,
            &TestCheckPoint::BeforeTrashedSchedulerCleaned,
            &CheckPoint::TrashedSchedulerCleaned(0),
            &CheckPoint::TrashedSchedulerCleaned(1),
            &TestCheckPoint::AfterTrashedSchedulerCleaned,
        ]);

        let GenesisConfigInfo {
            genesis_config,
            mint_keypair,
            ..
        } = create_genesis_config(10_000);
        let bank = Bank::new_for_tests(&genesis_config);
        let (bank, _bank_forks) = setup_dummy_fork_graph(bank);

        let ignored_prioritization_fee_cache = Arc::new(PrioritizationFeeCache::new(0u64));
        let pool_raw = DefaultSchedulerPool::do_new_for_verification(
            None,
            None,
            None,
            None,
            ignored_prioritization_fee_cache,
            SHORTENED_POOL_CLEANER_INTERVAL,
            DEFAULT_MAX_POOLING_DURATION,
            DEFAULT_MAX_USAGE_QUEUE_COUNT,
            DEFAULT_TIMEOUT_DURATION,
        );
        let pool = pool_raw.clone();
        let context = SchedulingContext::for_verification(bank.clone());
        let scheduler = pool.take_scheduler(context).unwrap();

        let unfunded_keypair = Keypair::new();
        let bad_tx = RuntimeTransaction::from_transaction_for_tests(system_transaction::transfer(
            &unfunded_keypair,
            &solana_pubkey::new_rand(),
            2,
            genesis_config.hash(),
        ));
        assert_eq!(bank.transaction_count(), 0);
        scheduler.schedule_execution(bad_tx, 0).unwrap();
        sleepless_testing::at(TestCheckPoint::AfterTaskHandled);
        assert_eq!(bank.transaction_count(), 0);

        let good_tx_after_bad_tx =
            RuntimeTransaction::from_transaction_for_tests(system_transaction::transfer(
                &mint_keypair,
                &solana_pubkey::new_rand(),
                3,
                genesis_config.hash(),
            ));
        // make sure this tx is really a good one to execute.
        assert_matches!(
            bank.simulate_transaction_unchecked(&good_tx_after_bad_tx, false)
                .result,
            Ok(_)
        );
        sleepless_testing::at(TestCheckPoint::AfterSchedulerThreadAborted);
        let bank = BankWithScheduler::new(bank, Some(scheduler));
        if extra_tx_after_failure {
            assert_matches!(
                bank.schedule_transaction_executions([(good_tx_after_bad_tx, 1)].into_iter()),
                Err(TransactionError::AccountNotFound)
            );
        }
        // transaction_count should remain same as scheduler should be bailing out.
        // That's because we're testing the serialized failing execution case in this test.
        // Also note that bank.transaction_count() is generally racy by nature, because
        // blockstore_processor and unified_scheduler both tend to process non-conflicting batches
        // in parallel as part of the normal operation.
        assert_eq!(bank.transaction_count(), 0);

        assert_eq!(pool_raw.trashed_scheduler_inners.lock().unwrap().len(), 0);
        assert_matches!(
            bank.wait_for_completed_scheduler(),
            Some((Err(TransactionError::AccountNotFound), _timings))
        );

        // Block solScCleaner until we see trashed schedler...
        assert_eq!(pool_raw.trashed_scheduler_inners.lock().unwrap().len(), 1);
        sleepless_testing::at(TestCheckPoint::BeforeTrashedSchedulerCleaned);

        // See the trashed scheduler gone only after solScCleaner did its job...
        sleepless_testing::at(TestCheckPoint::AfterTrashedSchedulerCleaned);
        assert_eq!(pool_raw.trashed_scheduler_inners.lock().unwrap().len(), 0);
    }

    #[test]
    fn test_scheduler_schedule_execution_failure_with_extra_tx() {
        do_test_scheduler_schedule_execution_failure(true);
    }

    #[test]
    fn test_scheduler_schedule_execution_failure_without_extra_tx() {
        do_test_scheduler_schedule_execution_failure(false);
    }

    #[test]
    #[should_panic(expected = "This panic should be propagated. (From: ")]
    fn test_scheduler_schedule_execution_panic() {
        solana_logger::setup();

        #[derive(Debug)]
        enum PanickingHanlderCheckPoint {
            BeforeNotifiedPanic,
            BeforeIgnoredPanic,
        }

        let progress = sleepless_testing::setup(&[
            &TestCheckPoint::BeforeNewTask,
            &CheckPoint::NewTask(0),
            &PanickingHanlderCheckPoint::BeforeNotifiedPanic,
            &CheckPoint::SchedulerThreadAborted,
            &PanickingHanlderCheckPoint::BeforeIgnoredPanic,
            &TestCheckPoint::BeforeEndSession,
        ]);

        #[derive(Debug)]
        struct PanickingHandler;
        impl TaskHandler for PanickingHandler {
            fn handle(
                _result: &mut Result<()>,
                _timings: &mut ExecuteTimings,
                _scheduling_context: &SchedulingContext,
                task: &Task,
                _handler_context: &HandlerContext,
            ) {
                let index = task.task_index();
                if index == 0 {
                    sleepless_testing::at(PanickingHanlderCheckPoint::BeforeNotifiedPanic);
                } else if index == 1 {
                    sleepless_testing::at(PanickingHanlderCheckPoint::BeforeIgnoredPanic);
                } else {
                    unreachable!();
                }
                panic!("This panic should be propagated.");
            }
        }

        let GenesisConfigInfo { genesis_config, .. } = create_genesis_config(10_000);

        let bank = Bank::new_for_tests(&genesis_config);
        let (bank, _bank_forks) = setup_dummy_fork_graph(bank);

        // Use 2 transactions with different timings to deliberately cover the two code paths of
        // notifying panics in the handler threads, taken conditionally depending on whether the
        // scheduler thread has been aborted already or not.
        const TX_COUNT: usize = 2;

        let ignored_prioritization_fee_cache = Arc::new(PrioritizationFeeCache::new(0u64));
        let pool = SchedulerPool::<PooledScheduler<PanickingHandler>, _>::new_dyn_for_verification(
            Some(TX_COUNT), // fix to use exactly 2 handlers
            None,
            None,
            None,
            ignored_prioritization_fee_cache,
        );
        let context = SchedulingContext::for_verification(bank.clone());

        let scheduler = pool.take_scheduler(context).unwrap();

        for index in 0..TX_COUNT {
            // Use 2 non-conflicting txes to exercise the channel disconnected case as well.
            let tx = RuntimeTransaction::from_transaction_for_tests(system_transaction::transfer(
                &Keypair::new(),
                &solana_pubkey::new_rand(),
                1,
                genesis_config.hash(),
            ));
            scheduler.schedule_execution(tx, index).unwrap();
        }
        // finally unblock the scheduler thread; otherwise the above schedule_execution could
        // return SchedulerAborted...
        sleepless_testing::at(TestCheckPoint::BeforeNewTask);

        sleepless_testing::at(TestCheckPoint::BeforeEndSession);
        let bank = BankWithScheduler::new(bank, Some(scheduler));

        // the outer .unwrap() will panic. so, drop progress now.
        drop(progress);
        bank.wait_for_completed_scheduler().unwrap().0.unwrap();
    }

    #[test]
    fn test_scheduler_execution_failure_short_circuiting() {
        solana_logger::setup();

        let _progress = sleepless_testing::setup(&[
            &TestCheckPoint::BeforeNewTask,
            &CheckPoint::NewTask(0),
            &CheckPoint::TaskHandled(0),
            &CheckPoint::SchedulerThreadAborted,
            &TestCheckPoint::AfterSchedulerThreadAborted,
        ]);

        static TASK_COUNT: Mutex<usize> = Mutex::new(0);

        #[derive(Debug)]
        struct CountingFaultyHandler;
        impl TaskHandler for CountingFaultyHandler {
            fn handle(
                result: &mut Result<()>,
                _timings: &mut ExecuteTimings,
                _scheduling_context: &SchedulingContext,
                task: &Task,
                _handler_context: &HandlerContext,
            ) {
                let index = task.task_index();
                *TASK_COUNT.lock().unwrap() += 1;
                if index == 1 {
                    *result = Err(TransactionError::AccountNotFound);
                }
                sleepless_testing::at(CheckPoint::TaskHandled(index));
            }
        }

        let GenesisConfigInfo {
            genesis_config,
            mint_keypair,
            ..
        } = create_genesis_config(10_000);

        let bank = Bank::new_for_tests(&genesis_config);
        let (bank, _bank_forks) = setup_dummy_fork_graph(bank);
        let ignored_prioritization_fee_cache = Arc::new(PrioritizationFeeCache::new(0u64));
        let pool = SchedulerPool::<PooledScheduler<CountingFaultyHandler>, _>::new_for_verification(
            None,
            None,
            None,
            None,
            ignored_prioritization_fee_cache,
        );
        let context = SchedulingContext::for_verification(bank.clone());
        let scheduler = pool.do_take_scheduler(context);

        for i in 0..10 {
            let tx = RuntimeTransaction::from_transaction_for_tests(system_transaction::transfer(
                &mint_keypair,
                &solana_pubkey::new_rand(),
                2,
                genesis_config.hash(),
            ));
            scheduler.schedule_execution(tx, i).unwrap();
        }
        // finally unblock the scheduler thread; otherwise the above schedule_execution could
        // return SchedulerAborted...
        sleepless_testing::at(TestCheckPoint::BeforeNewTask);

        // Make sure bank.wait_for_completed_scheduler() is properly short-circuiting for aborting scheduler.
        let bank = BankWithScheduler::new(bank, Some(Box::new(scheduler)));
        assert_matches!(
            bank.wait_for_completed_scheduler(),
            Some((Err(TransactionError::AccountNotFound), _timings))
        );
        sleepless_testing::at(TestCheckPoint::AfterSchedulerThreadAborted);
        assert!(*TASK_COUNT.lock().unwrap() < 10);
    }

    fn create_genesis_config_for_block_production(lamports: u64) -> GenesisConfigInfo {
        // The in-scope create_genesis_config(), which is imported from the `solana-runtime`,
        // doesn't properly setup leader schedule, causing the following panic if used for poh
        // recorder, so use the one from the `solana-ledger` crate:
        //
        //   thread 'tests::...' panicked at ledger/src/leader_schedule.rs:LL:CC:
        //   called `Result::unwrap()` on an `Err` value: NoItem
        solana_ledger::genesis_utils::create_genesis_config(lamports)
    }

    #[test_matrix(
        [BlockVerification, BlockProduction]
    )]
    fn test_scheduler_schedule_execution_blocked_at_session_ending(
        scheduling_mode: SchedulingMode,
    ) {
        solana_logger::setup();

        const STALLED_TRANSACTION_INDEX: usize = 0;
        const BLOCKED_TRANSACTION_INDEX: usize = 1;

        let _progress = sleepless_testing::setup(&[
            &CheckPoint::BufferedTask(BLOCKED_TRANSACTION_INDEX),
            &TestCheckPoint::AfterBufferedTask,
            &CheckPoint::SessionEnding,
            &TestCheckPoint::AfterSessionEnding,
        ]);

        #[derive(Debug)]
        struct StallingHandler;
        impl TaskHandler for StallingHandler {
            fn handle(
                result: &mut Result<()>,
                timings: &mut ExecuteTimings,
                scheduling_context: &SchedulingContext,
                task: &Task,
                handler_context: &HandlerContext,
            ) {
                let index = task.task_index();
                match index {
                    STALLED_TRANSACTION_INDEX => {
                        sleepless_testing::at(TestCheckPoint::AfterSessionEnding);
                    }
                    BLOCKED_TRANSACTION_INDEX => {}
                    _ => unreachable!(),
                };
                // Always execute transactions with a faked context with the fixed block
                // verification mode; Otherwise, the block production test variant will be
                // encountered with CommitCancelled error from the poh recorder, which is fed with
                // a dummy bank.
                let faked_context = &SchedulingContext::new_with_mode(
                    BlockVerification,
                    scheduling_context.bank().unwrap().clone(),
                );
                DefaultTaskHandler::handle(result, timings, faked_context, task, handler_context);
            }
        }

        let GenesisConfigInfo {
            genesis_config,
            mint_keypair,
            ..
        } = create_genesis_config_for_block_production(10_000);

        // tx0 and tx1 is definitely conflicting to write-lock the mint address
        let tx0 = RuntimeTransaction::from_transaction_for_tests(system_transaction::transfer(
            &mint_keypair,
            &solana_pubkey::new_rand(),
            2,
            genesis_config.hash(),
        ));
        let tx1 = RuntimeTransaction::from_transaction_for_tests(system_transaction::transfer(
            &mint_keypair,
            &solana_pubkey::new_rand(),
            2,
            genesis_config.hash(),
        ));

        let bank = Bank::new_for_tests(&genesis_config);
        let (bank, _bank_forks) = setup_dummy_fork_graph(bank);
        let ignored_prioritization_fee_cache = Arc::new(PrioritizationFeeCache::new(0u64));
        let pool = SchedulerPool::<PooledScheduler<StallingHandler>, _>::new_for_production(
            None,
            None,
            None,
            None,
            ignored_prioritization_fee_cache,
        );
        let (ledger_path, _blockhash) = create_new_tmp_ledger_auto_delete!(&genesis_config);
        let blockstore = Arc::new(Blockstore::open(ledger_path.path()).unwrap());
        let leader_schedule_cache = Arc::new(LeaderScheduleCache::new_from_bank(&bank));
        let (_banking_packet_sender, banking_packet_receiver) = crossbeam_channel::unbounded();
        let (exit, _poh_recorder, transaction_recorder, poh_service, _signal_receiver) = {
            // Create a dummy bank to prevent it from being frozen; otherwise, the following panic
            // will happen:
            //    thread 'solPohTickProd' panicked at runtime/src/bank.rs:LL:CC:
            //    register_tick() working on a bank that is already frozen or is undergoing freezing!
            let dummy_bank = Bank::new_for_tests(&genesis_config);
            let (dummy_bank, _bank_forks) = setup_dummy_fork_graph(dummy_bank);
            create_test_recorder_with_index_tracking(
                dummy_bank,
                blockstore.clone(),
                None,
                Some(leader_schedule_cache),
            )
        };

        if matches!(scheduling_mode, BlockProduction) {
            pool.register_banking_stage(
                None,
                banking_packet_receiver,
                Box::new(|_, _| unreachable!()),
                transaction_recorder,
                Box::new(DummyBankingMinitor),
            );
        }

        // This variable tracks the cumulative count of transactions since genesis, which is
        // incremented as test is progressed.
        let mut expected_transaction_count = Saturating(0);
        assert_eq!(bank.transaction_count(), expected_transaction_count.0);

        let context = SchedulingContext::new_with_mode(scheduling_mode, bank.clone());
        let scheduler = pool.take_scheduler(context).unwrap();
        let old_scheduler_id = scheduler.id();
        if matches!(scheduling_mode, BlockProduction) {
            scheduler.unpause_after_taken();
        }

        scheduler
            .schedule_execution(tx0, STALLED_TRANSACTION_INDEX)
            .unwrap();
        scheduler
            .schedule_execution(tx1, BLOCKED_TRANSACTION_INDEX)
            .unwrap();

        let bank = BankWithScheduler::new(bank, Some(scheduler));

        sleepless_testing::at(TestCheckPoint::AfterBufferedTask);

        assert_matches!(bank.wait_for_completed_scheduler(), Some((Ok(()), _)));

        expected_transaction_count += 1;
        if matches!(scheduling_mode, BlockVerification) {
            // Block verification scheduler should fully clear its blocked transactions before
            // finishing.
            expected_transaction_count += 1;
        }
        assert_eq!(bank.transaction_count(), expected_transaction_count.0);

        // Create new bank to observe behavior difference around session ending
        let bank = Arc::new(Bank::new_from_parent(
            bank.clone_without_scheduler(),
            &Pubkey::default(),
            bank.slot().checked_add(1).unwrap(),
        ));
        assert_eq!(bank.transaction_count(), expected_transaction_count.0);

        let context = SchedulingContext::new_with_mode(scheduling_mode, bank.clone());
        let scheduler = pool.take_scheduler(context).unwrap();
        // make sure the same scheduler is used to test its internal cross-session behavior
        // regardless scheduling_mode.
        assert_eq!(scheduler.id(), old_scheduler_id);
        if matches!(scheduling_mode, BlockProduction) {
            scheduler.unpause_after_taken();
        }

        let bank = BankWithScheduler::new(bank, Some(scheduler));
        assert_matches!(bank.wait_for_completed_scheduler(), Some((Ok(()), _)));

        if matches!(scheduling_mode, BlockProduction) {
            // Block production scheduler should carry over transactions from previous bank
            expected_transaction_count += 1;
        }
        assert_eq!(bank.transaction_count(), expected_transaction_count.0);

        exit.store(true, Ordering::Relaxed);
        poh_service.join().unwrap();
    }

    #[test]
    fn test_block_production_scheduler_schedule_execution_retry() {
        solana_logger::setup();

        const ORIGINAL_TRANSACTION_INDEX: usize = 999;
        // This is 0 because it's the first task id assigned internally by BankingStageHelper
        const RETRIED_TRANSACTION_INDEX: usize = 0;
        const FULL_BLOCK_SLOT: Slot = 1;

        let _progress = sleepless_testing::setup(&[
            &CheckPoint::TaskAccumulated(
                ORIGINAL_TRANSACTION_INDEX,
                &Err(TransactionError::WouldExceedMaxBlockCostLimit),
            ),
            &CheckPoint::SessionFinished(Some(FULL_BLOCK_SLOT)),
            &TestCheckPoint::AfterSessionFinished,
            &TestCheckPoint::AfterSession,
            &CheckPoint::TaskAccumulated(RETRIED_TRANSACTION_INDEX, &Ok(())),
            &TestCheckPoint::AfterTaskAccumulated,
        ]);

        let GenesisConfigInfo {
            genesis_config,
            mint_keypair,
            ..
        } = create_genesis_config_for_block_production(10_000);

        let tx = RuntimeTransaction::from_transaction_for_tests(system_transaction::transfer(
            &mint_keypair,
            &solana_pubkey::new_rand(),
            2,
            genesis_config.hash(),
        ));
        let bank = Bank::new_for_tests(&genesis_config);

        let (bank, _bank_forks) = setup_dummy_fork_graph(bank);
        let ignored_prioritization_fee_cache = Arc::new(PrioritizationFeeCache::new(0u64));
        let pool = DefaultSchedulerPool::new_for_production(
            None,
            None,
            None,
            None,
            ignored_prioritization_fee_cache,
        );
        let (ledger_path, _blockhash) = create_new_tmp_ledger_auto_delete!(&genesis_config);
        let blockstore = Arc::new(Blockstore::open(ledger_path.path()).unwrap());
        let leader_schedule_cache = Arc::new(LeaderScheduleCache::new_from_bank(&bank));
        let (_banking_packet_sender, banking_packet_receiver) = crossbeam_channel::unbounded();
        let (exit, poh_recorder, transaction_recorder, poh_service, _signal_receiver) = {
            create_test_recorder_with_index_tracking(
                bank.clone(),
                blockstore.clone(),
                None,
                Some(leader_schedule_cache),
            )
        };
        poh_recorder
            .write()
            .unwrap()
            .reset(bank.clone(), Some((bank.slot(), bank.slot() + 1)));

        pool.register_banking_stage(
            None,
            banking_packet_receiver,
            Box::new(|_, _| unreachable!()),
            transaction_recorder,
            Box::new(DummyBankingMinitor),
        );

        let bank = Arc::new(Bank::new_from_parent(
            bank.clone(),
            &Pubkey::default(),
            bank.slot().checked_add(1).unwrap(),
        ));
        // Immediately trigger WouldExceedMaxBlockCostLimit by setting all cost limits to 0
        bank.write_cost_tracker().unwrap().set_limits(0, 0, 0);

        let context = SchedulingContext::for_production(bank.clone());
        let scheduler = pool.take_scheduler(context).unwrap();
        let old_scheduler_id = scheduler.id();
        let bank = BankWithScheduler::new(bank, Some(scheduler));
        poh_recorder
            .write()
            .unwrap()
            .set_bank(bank.clone_with_scheduler());
        bank.schedule_transaction_executions([(tx, ORIGINAL_TRANSACTION_INDEX)].into_iter())
            .unwrap();
        bank.unpause_new_block_production_scheduler();

        // Calling wait_for_completed_scheduler() for block production scheduler causes it to be
        // interrupted immediately; so need to wait for failed landing of the original task.
        sleepless_testing::at(&TestCheckPoint::AfterSessionFinished);
        assert_matches!(bank.wait_for_completed_scheduler(), Some((Ok(()), _)));
        sleepless_testing::at(&TestCheckPoint::AfterSession);
        // There should be no executed transaction yet.
        assert_eq!(bank.transaction_count(), 0);

        // Create new bank to observe behavior difference around session ending
        poh_recorder
            .write()
            .unwrap()
            .reset(bank.clone(), Some((bank.slot(), bank.slot() + 1)));
        let bank = Arc::new(Bank::new_from_parent(
            bank.clone_without_scheduler(),
            &Pubkey::default(),
            bank.slot().checked_add(1).unwrap(),
        ));
        // Revert the block cost limit
        bank.write_cost_tracker()
            .unwrap()
            .set_limits(u64::MAX, u64::MAX, u64::MAX);

        let context = SchedulingContext::for_production(bank.clone());
        let scheduler = pool.take_scheduler(context).unwrap();
        // Make sure the same scheduler is used to test its internal cross-session behavior
        assert_eq!(scheduler.id(), old_scheduler_id);
        let bank = BankWithScheduler::new(bank, Some(scheduler));
        poh_recorder
            .write()
            .unwrap()
            .set_bank(bank.clone_with_scheduler());
        bank.unpause_new_block_production_scheduler();

        // Calling wait_for_completed_scheduler() for block production scheduler causes it to be
        // interrupted immediately; so need to wait for successful landing of the retried task.
        sleepless_testing::at(&TestCheckPoint::AfterTaskAccumulated);
        assert_matches!(bank.wait_for_completed_scheduler(), Some((Ok(()), _)));
        // Block production scheduler should carry over the temporarily-failed transaction itself
        // and the transaction should now have been executed.
        assert_eq!(bank.transaction_count(), 1);

        exit.store(true, Ordering::Relaxed);
        poh_service.join().unwrap();
    }

    #[test]
    fn test_scheduler_mismatched_scheduling_context_race() {
        solana_logger::setup();

        #[derive(Debug)]
        struct TaskAndContextChecker;
        impl TaskHandler for TaskAndContextChecker {
            fn handle(
                _result: &mut Result<()>,
                _timings: &mut ExecuteTimings,
                scheduling_context: &SchedulingContext,
                task: &Task,
                _handler_context: &HandlerContext,
            ) {
                // The task index must always be matched to the slot.
                assert_eq!(
                    task.task_index() as Slot,
                    scheduling_context.slot().unwrap()
                );
            }
        }

        let GenesisConfigInfo {
            genesis_config,
            mint_keypair,
            ..
        } = create_genesis_config(10_000);

        // Create two banks for two contexts
        let bank0 = Bank::new_for_tests(&genesis_config);
        let bank0 = setup_dummy_fork_graph(bank0).0;
        let bank1 = Arc::new(Bank::new_from_parent(
            bank0.clone(),
            &Pubkey::default(),
            bank0.slot().checked_add(1).unwrap(),
        ));

        let ignored_prioritization_fee_cache = Arc::new(PrioritizationFeeCache::new(0u64));
        let pool = SchedulerPool::<PooledScheduler<TaskAndContextChecker>, _>::new_for_verification(
            Some(4), // spawn 4 threads
            None,
            None,
            None,
            ignored_prioritization_fee_cache,
        );

        // Create a dummy tx and two contexts
        let dummy_tx =
            RuntimeTransaction::from_transaction_for_tests(system_transaction::transfer(
                &mint_keypair,
                &solana_pubkey::new_rand(),
                2,
                genesis_config.hash(),
            ));
        let context0 = &SchedulingContext::for_verification(bank0.clone());
        let context1 = &SchedulingContext::for_verification(bank1.clone());

        // Exercise the scheduler by busy-looping to expose the race condition
        for (context, index) in [(context0, 0), (context1, 1)]
            .into_iter()
            .cycle()
            .take(10000)
        {
            let scheduler = pool.take_scheduler(context.clone()).unwrap();
            scheduler
                .schedule_execution(dummy_tx.clone(), index)
                .unwrap();
            scheduler.wait_for_termination(false).1.return_to_pool();
        }
    }

    #[derive(Debug)]
    struct AsyncScheduler<const TRIGGER_RACE_CONDITION: bool>(
        Mutex<ResultWithTimings>,
        Mutex<Vec<JoinHandle<ResultWithTimings>>>,
        SchedulingContext,
        Arc<SchedulerPool<Self, DefaultTaskHandler>>,
    );

    impl<const TRIGGER_RACE_CONDITION: bool> AsyncScheduler<TRIGGER_RACE_CONDITION> {
        fn do_wait(&self) {
            let mut overall_result = Ok(());
            let mut overall_timings = ExecuteTimings::default();
            for handle in self.1.lock().unwrap().drain(..) {
                let (result, timings) = handle.join().unwrap();
                match result {
                    Ok(()) => {}
                    Err(e) => overall_result = Err(e),
                }
                overall_timings.accumulate(&timings);
            }
            *self.0.lock().unwrap() = (overall_result, overall_timings);
        }
    }

    impl<const TRIGGER_RACE_CONDITION: bool> InstalledScheduler
        for AsyncScheduler<TRIGGER_RACE_CONDITION>
    {
        fn id(&self) -> SchedulerId {
            unimplemented!();
        }

        fn context(&self) -> &SchedulingContext {
            &self.2
        }

        fn schedule_execution(
            &self,
            transaction: RuntimeTransaction<SanitizedTransaction>,
            index: usize,
        ) -> ScheduleResult {
            let context = self.context().clone();
            let pool = self.3.clone();

            self.1.lock().unwrap().push(std::thread::spawn(move || {
                // intentionally sleep to simulate race condition where register_recent_blockhash
                // is handle before finishing executing scheduled transactions
                std::thread::sleep(std::time::Duration::from_secs(1));

                let mut result = Ok(());
                let mut timings = ExecuteTimings::default();

                let task = SchedulingStateMachine::create_task(transaction, index, &mut |_| {
                    UsageQueue::default()
                });

                <DefaultTaskHandler as TaskHandler>::handle(
                    &mut result,
                    &mut timings,
                    &context,
                    &task,
                    &pool.create_handler_context(
                        BlockVerification,
                        &crossbeam_channel::unbounded().0,
                    ),
                );
                (result, timings)
            }));

            Ok(())
        }

        fn unpause_after_taken(&self) {
            unimplemented!();
        }

        fn recover_error_after_abort(&mut self) -> TransactionError {
            unimplemented!();
        }

        fn wait_for_termination(
            self: Box<Self>,
            _is_dropped: bool,
        ) -> (ResultWithTimings, UninstalledSchedulerBox) {
            self.do_wait();
            let result_with_timings = std::mem::replace(
                &mut *self.0.lock().unwrap(),
                initialized_result_with_timings(),
            );
            (result_with_timings, self)
        }

        fn pause_for_recent_blockhash(&mut self) {
            if TRIGGER_RACE_CONDITION {
                // this is equivalent to NOT calling wait_for_paused_scheduler() in
                // register_recent_blockhash().
                return;
            }
            self.do_wait();
        }
    }

    impl<const TRIGGER_RACE_CONDITION: bool> SchedulerInner for AsyncScheduler<TRIGGER_RACE_CONDITION> {
        fn id(&self) -> SchedulerId {
            42
        }

        fn is_trashed(&self) -> bool {
            false
        }

        fn is_overgrown(&self) -> bool {
            unimplemented!()
        }

        fn discard_buffer(&self) {
            unimplemented!()
        }

        fn set_next_task_id_for_block_production(&self, _next_task_id: usize) {
            unimplemented!()
        }
    }

    impl<const TRIGGER_RACE_CONDITION: bool> UninstalledScheduler
        for AsyncScheduler<TRIGGER_RACE_CONDITION>
    {
        fn return_to_pool(self: Box<Self>) {
            self.3.clone().return_scheduler(*self)
        }
    }

    impl<const TRIGGER_RACE_CONDITION: bool> SpawnableScheduler<DefaultTaskHandler>
        for AsyncScheduler<TRIGGER_RACE_CONDITION>
    {
        // well, i wish i can use ! (never type).....
        type Inner = Self;

        fn into_inner(self) -> (ResultWithTimings, Self::Inner) {
            unimplemented!();
        }

        fn from_inner(
            _inner: Self::Inner,
            _context: SchedulingContext,
            _result_with_timings: ResultWithTimings,
        ) -> Self {
            unimplemented!();
        }

        fn spawn(
            pool: Arc<SchedulerPool<Self, DefaultTaskHandler>>,
            context: SchedulingContext,
            _result_with_timings: ResultWithTimings,
        ) -> Self {
            AsyncScheduler::<TRIGGER_RACE_CONDITION>(
                Mutex::new(initialized_result_with_timings()),
                Mutex::new(vec![]),
                context,
                pool,
            )
        }
    }

    fn do_test_scheduler_schedule_execution_recent_blockhash_edge_case<
        const TRIGGER_RACE_CONDITION: bool,
    >() {
        solana_logger::setup();

        let GenesisConfigInfo {
            genesis_config,
            mint_keypair,
            ..
        } = create_genesis_config(10_000);
        let very_old_valid_tx =
            RuntimeTransaction::from_transaction_for_tests(system_transaction::transfer(
                &mint_keypair,
                &solana_pubkey::new_rand(),
                2,
                genesis_config.hash(),
            ));
        let mut bank = Bank::new_for_tests(&genesis_config);
        for _ in 0..MAX_PROCESSING_AGE {
            bank.fill_bank_with_ticks_for_tests();
            bank.freeze();
            let slot = bank.slot();
            bank = Bank::new_from_parent(
                Arc::new(bank),
                &Pubkey::default(),
                slot.checked_add(1).unwrap(),
            );
        }
        let (bank, _bank_forks) = setup_dummy_fork_graph(bank);
        let context = SchedulingContext::for_verification(bank.clone());

        let ignored_prioritization_fee_cache = Arc::new(PrioritizationFeeCache::new(0u64));
        let pool =
            SchedulerPool::<AsyncScheduler<TRIGGER_RACE_CONDITION>, DefaultTaskHandler>::new_dyn_for_verification(
                None,
                None,
                None,
                None,
                ignored_prioritization_fee_cache,
            );
        let scheduler = pool.take_scheduler(context).unwrap();

        let bank = BankWithScheduler::new(bank, Some(scheduler));
        assert_eq!(bank.transaction_count(), 0);

        // schedule but not immediately execute transaction
        bank.schedule_transaction_executions([(very_old_valid_tx, 0)].into_iter())
            .unwrap();
        // this calls register_recent_blockhash internally
        bank.fill_bank_with_ticks_for_tests();

        if TRIGGER_RACE_CONDITION {
            // very_old_valid_tx is wrongly handled as expired!
            assert_matches!(
                bank.wait_for_completed_scheduler(),
                Some((Err(TransactionError::BlockhashNotFound), _))
            );
            assert_eq!(bank.transaction_count(), 0);
        } else {
            assert_matches!(bank.wait_for_completed_scheduler(), Some((Ok(()), _)));
            assert_eq!(bank.transaction_count(), 1);
        }
    }

    #[test]
    fn test_scheduler_schedule_execution_recent_blockhash_edge_case_with_race() {
        do_test_scheduler_schedule_execution_recent_blockhash_edge_case::<true>();
    }

    #[test]
    fn test_scheduler_schedule_execution_recent_blockhash_edge_case_without_race() {
        do_test_scheduler_schedule_execution_recent_blockhash_edge_case::<false>();
    }

    #[test]
    fn test_default_handler_count() {
        for (detected, expected) in [(32, 8), (4, 1), (2, 1)] {
            assert_eq!(
                DefaultSchedulerPool::calculate_default_handler_count(Some(detected)),
                expected
            );
        }
        assert_eq!(
            DefaultSchedulerPool::calculate_default_handler_count(None),
            4
        );
    }

    // See comment in SchedulingStateMachine::create_task() for the justification of this test
    #[test]
    fn test_enfoced_get_account_locks_validation() {
        solana_logger::setup();

        let GenesisConfigInfo {
            genesis_config,
            ref mint_keypair,
            ..
        } = create_genesis_config(10_000);
        let bank = Bank::new_for_tests(&genesis_config);
        let (bank, _bank_forks) = &setup_dummy_fork_graph(bank);

        let mut tx = system_transaction::transfer(
            mint_keypair,
            &solana_pubkey::new_rand(),
            2,
            genesis_config.hash(),
        );
        // mangle the transfer tx to try to lock fee_payer (= mint_keypair) address twice!
        tx.message.account_keys.push(tx.message.account_keys[0]);
        let tx = RuntimeTransaction::from_transaction_for_tests(tx);

        // this internally should call SanitizedTransaction::get_account_locks().
        let result = &mut Ok(());
        let timings = &mut ExecuteTimings::default();
        let prioritization_fee_cache = Arc::new(PrioritizationFeeCache::new(0u64));
        let scheduling_context = &SchedulingContext::for_verification(bank.clone());
        let handler_context = &HandlerContext {
            thread_count: 0,
            log_messages_bytes_limit: None,
            transaction_status_sender: None,
            replay_vote_sender: None,
            prioritization_fee_cache,
            banking_packet_receiver: never(),
            banking_packet_handler: Box::new(|_, _| {}),
            banking_stage_helper: None,
            transaction_recorder: None,
        };

        let task = SchedulingStateMachine::create_task(tx, 0, &mut |_| UsageQueue::default());
        DefaultTaskHandler::handle(result, timings, scheduling_context, &task, handler_context);
        assert_matches!(result, Err(TransactionError::AccountLoadedTwice));
    }

    enum TxResult {
        ExecutedWithSuccess,
        ExecutedWithFailure,
        NotExecuted,
    }

    #[test_matrix(
        [TxResult::ExecutedWithSuccess, TxResult::ExecutedWithFailure, TxResult::NotExecuted],
        [false, true]
    )]
    fn test_task_handler_poh_recording(tx_result: TxResult, should_succeed_to_record_to_poh: bool) {
        solana_logger::setup();

        let GenesisConfigInfo {
            genesis_config,
            ref mint_keypair,
            ..
        } = create_genesis_config_for_block_production(10_000);
        let bank = Bank::new_for_tests(&genesis_config);
        let bank_forks = BankForks::new_rw_arc(bank);
        let bank = bank_forks.read().unwrap().working_bank_with_scheduler();

        let (tx, expected_tx_result) = match tx_result {
            TxResult::ExecutedWithSuccess => (
                system_transaction::transfer(
                    mint_keypair,
                    &solana_pubkey::new_rand(),
                    1,
                    genesis_config.hash(),
                ),
                Ok(()),
            ),
            TxResult::ExecutedWithFailure => (
                system_transaction::transfer(
                    mint_keypair,
                    &solana_pubkey::new_rand(),
                    1_000_000,
                    genesis_config.hash(),
                ),
                Ok(()),
            ),
            TxResult::NotExecuted => (
                system_transaction::transfer(
                    mint_keypair,
                    &solana_pubkey::new_rand(),
                    1,
                    Hash::default(),
                ),
                Err(TransactionError::BlockhashNotFound),
            ),
        };
        let tx = RuntimeTransaction::from_transaction_for_tests(tx);

        let result = &mut Ok(());
        let timings = &mut ExecuteTimings::default();
        let prioritization_fee_cache = Arc::new(PrioritizationFeeCache::new(0u64));
        let scheduling_context = &SchedulingContext::for_production(bank.clone());
        let (sender, receiver) = crossbeam_channel::unbounded();
        let (ledger_path, _blockhash) = create_new_tmp_ledger_auto_delete!(&genesis_config);
        let blockstore = Arc::new(Blockstore::open(ledger_path.path()).unwrap());
        let leader_schedule_cache = Arc::new(LeaderScheduleCache::new_from_bank(&bank));
        let (exit, poh_recorder, transaction_recorder, poh_service, signal_receiver) =
            create_test_recorder_with_index_tracking(
                bank.clone(),
                blockstore.clone(),
                None,
                Some(leader_schedule_cache),
            );
        let handler_context = &HandlerContext {
            thread_count: 0,
            log_messages_bytes_limit: None,
            transaction_status_sender: Some(TransactionStatusSender { sender }),
            replay_vote_sender: None,
            prioritization_fee_cache,
            banking_packet_receiver: never(),
            banking_packet_handler: Box::new(|_, _| {}),
            banking_stage_helper: None,
            transaction_recorder: Some(transaction_recorder),
        };

        let task =
            SchedulingStateMachine::create_task(tx.clone(), 0, &mut |_| UsageQueue::default());

        // wait until the poh's working bank is cleared.
        // also flush signal_receiver after that.
        if !should_succeed_to_record_to_poh {
            while poh_recorder.read().unwrap().bank().is_some() {
                sleep(Duration::from_millis(100));
            }
            while signal_receiver.try_recv().is_ok() {}
        }

        assert_eq!(bank.transaction_count(), 0);
        assert_eq!(bank.transaction_error_count(), 0);
        DefaultTaskHandler::handle(result, timings, scheduling_context, &task, handler_context);

        if should_succeed_to_record_to_poh {
            if expected_tx_result.is_ok() {
                assert_matches!(result, Ok(()));
                assert_eq!(bank.transaction_count(), 1);
                if matches!(tx_result, TxResult::ExecutedWithFailure) {
                    assert_eq!(bank.transaction_error_count(), 1);
                } else {
                    assert_eq!(bank.transaction_error_count(), 0);
                }
                assert_matches!(
                    receiver.try_recv(),
                    Ok(TransactionStatusMessage::Batch(
                        TransactionStatusBatch { .. }
                    ))
                );
                assert_matches!(
                    signal_receiver.try_recv(),
                    Ok((_, (solana_entry::entry::Entry {transactions, ..} , _)))
                        if transactions == vec![tx.to_versioned_transaction()]
                );
            } else {
                assert_eq!(result, &expected_tx_result);
                assert_eq!(bank.transaction_count(), 0);
                assert_eq!(bank.transaction_error_count(), 0);
                assert_matches!(receiver.try_recv(), Err(_));
                assert_matches!(signal_receiver.try_recv(), Err(_));
            }
        } else {
            if expected_tx_result.is_ok() {
                assert_matches!(result, Err(TransactionError::CommitCancelled));
            } else {
                assert_eq!(result, &expected_tx_result);
            }

            assert_eq!(bank.transaction_count(), 0);
            assert_matches!(receiver.try_recv(), Err(_));
            assert_matches!(signal_receiver.try_recv(), Err(_));
        }

        exit.store(true, Ordering::Relaxed);
        poh_service.join().unwrap();
    }

    #[derive(Debug)]
    struct DummyBankingMinitor;

    impl BankingStageMonitor for DummyBankingMinitor {
        fn status(&mut self) -> BankingStageStatus {
            BankingStageStatus::Active
        }
    }

    #[test]
    fn test_block_production_scheduler_schedule_execution_success() {
        solana_logger::setup();

        let GenesisConfigInfo {
            genesis_config,
            mint_keypair,
            ..
        } = create_genesis_config_for_block_production(10_000);

        let bank = Bank::new_for_tests(&genesis_config);
        let (bank, _bank_forks) = setup_dummy_fork_graph(bank);

        let ignored_prioritization_fee_cache = Arc::new(PrioritizationFeeCache::new(0u64));
        let pool = DefaultSchedulerPool::new_for_production(
            None,
            None,
            None,
            None,
            ignored_prioritization_fee_cache,
        );

        let (_banking_packet_sender, banking_packet_receiver) = crossbeam_channel::unbounded();
        let (ledger_path, _blockhash) = create_new_tmp_ledger_auto_delete!(&genesis_config);
        let blockstore = Arc::new(Blockstore::open(ledger_path.path()).unwrap());
        let leader_schedule_cache = Arc::new(LeaderScheduleCache::new_from_bank(&bank));
        let (exit, _poh_recorder, transaction_recorder, poh_service, _signal_receiver) =
            create_test_recorder_with_index_tracking(
                bank.clone(),
                blockstore.clone(),
                None,
                Some(leader_schedule_cache),
            );
        pool.register_banking_stage(
            None,
            banking_packet_receiver,
            // we don't use the banking packet channel in this test. so, pass panicking handler.
            Box::new(|_, _| unreachable!()),
            transaction_recorder,
            Box::new(DummyBankingMinitor),
        );

        assert_eq!(bank.transaction_count(), 0);
        let context = SchedulingContext::for_production(bank.clone());
        let scheduler = pool.take_scheduler(context).unwrap();
        scheduler.unpause_after_taken();
        let tx0 = RuntimeTransaction::from_transaction_for_tests(system_transaction::transfer(
            &mint_keypair,
            &solana_pubkey::new_rand(),
            2,
            genesis_config.hash(),
        ));
        scheduler.schedule_execution(tx0, 0).unwrap();
        let bank = BankWithScheduler::new(bank, Some(scheduler));
        assert_matches!(bank.wait_for_completed_scheduler(), Some((Ok(()), _)));
        assert_eq!(bank.transaction_count(), 1);

        exit.store(true, Ordering::Relaxed);
        poh_service.join().unwrap();
    }

    #[test]
    fn test_block_production_scheduler_buffering_on_spawn() {
        solana_logger::setup();

        let _progress = sleepless_testing::setup(&[
            &CheckPoint::NewBufferedTask(17),
            &TestCheckPoint::AfterNewBufferedTask,
        ]);

        let GenesisConfigInfo {
            genesis_config,
            mint_keypair,
            ..
        } = create_genesis_config_for_block_production(10_000);
        let bank = Bank::new_for_tests(&genesis_config);
        let (bank, _bank_forks) = setup_dummy_fork_graph(bank);

        let ignored_prioritization_fee_cache = Arc::new(PrioritizationFeeCache::new(0u64));
        let pool = DefaultSchedulerPool::new_for_production(
            None,
            None,
            None,
            None,
            ignored_prioritization_fee_cache,
        );

        let (ledger_path, _blockhash) = create_new_tmp_ledger_auto_delete!(&genesis_config);
        let blockstore = Arc::new(Blockstore::open(ledger_path.path()).unwrap());
        let leader_schedule_cache = Arc::new(LeaderScheduleCache::new_from_bank(&bank));
        let (exit, _poh_recorder, transaction_recorder, poh_service, _signal_receiver) =
            create_test_recorder_with_index_tracking(
                bank.clone(),
                blockstore.clone(),
                None,
                Some(leader_schedule_cache),
            );

        // send fake packet batch to trigger banking_packet_handler
        let (banking_packet_sender, banking_packet_receiver) = crossbeam_channel::unbounded();
        banking_packet_sender
            .send(BankingPacketBatch::default())
            .unwrap();
        assert_eq!(banking_packet_sender.len(), 1);

        // Create a dummy handler which unconditionally sends tx0 back to the scheduler thread
        let tx0 = RuntimeTransaction::from_transaction_for_tests(system_transaction::transfer(
            &mint_keypair,
            &solana_pubkey::new_rand(),
            2,
            genesis_config.hash(),
        ));
        let fixed_banking_packet_handler =
            Box::new(move |helper: &BankingStageHelper, _banking_packet| {
                helper.send_new_task(helper.create_new_task(tx0.clone(), 17))
            });
        pool.register_banking_stage(
            None,
            banking_packet_receiver,
            fixed_banking_packet_handler,
            transaction_recorder,
            Box::new(DummyBankingMinitor),
        );

        // Confirm the banking packet channel is cleared, even before taking scheduler
        sleepless_testing::at(TestCheckPoint::AfterNewBufferedTask);
        assert_eq!(banking_packet_sender.len(), 0);

        assert_eq!(bank.transaction_count(), 0);
        let context = SchedulingContext::for_production(bank.clone());
        let scheduler = pool.take_scheduler(context).unwrap();
        scheduler.unpause_after_taken();
        let bank = BankWithScheduler::new(bank, Some(scheduler));
        assert_matches!(bank.wait_for_completed_scheduler(), Some((Ok(()), _)));
        assert_eq!(bank.transaction_count(), 1);

        exit.store(true, Ordering::Relaxed);
        poh_service.join().unwrap();
    }

    #[test]
    fn test_block_production_scheduler_buffering_before_new_session() {
        solana_logger::setup();

        let _progress = sleepless_testing::setup(&[
            &CheckPoint::NewBufferedTask(18),
            &TestCheckPoint::AfterNewBufferedTask,
        ]);

        let GenesisConfigInfo {
            genesis_config,
            mint_keypair,
            ..
        } = create_genesis_config_for_block_production(10_000);
        let bank = Bank::new_for_tests(&genesis_config);
        let (bank, _bank_forks) = setup_dummy_fork_graph(bank);

        let ignored_prioritization_fee_cache = Arc::new(PrioritizationFeeCache::new(0u64));
        let pool = DefaultSchedulerPool::new_for_production(
            None,
            None,
            None,
            None,
            ignored_prioritization_fee_cache,
        );

        let (ledger_path, _blockhash) = create_new_tmp_ledger_auto_delete!(&genesis_config);
        let blockstore = Arc::new(Blockstore::open(ledger_path.path()).unwrap());
        let leader_schedule_cache = Arc::new(LeaderScheduleCache::new_from_bank(&bank));
        let (exit, _poh_recorder, transaction_recorder, poh_service, _signal_receiver) =
            create_test_recorder_with_index_tracking(
                bank.clone(),
                blockstore.clone(),
                None,
                Some(leader_schedule_cache),
            );

        // Create a dummy handler which unconditionally sends tx0 back to the scheduler thread
        let tx0 = RuntimeTransaction::from_transaction_for_tests(system_transaction::transfer(
            &mint_keypair,
            &solana_pubkey::new_rand(),
            2,
            genesis_config.hash(),
        ));
        let fixed_banking_packet_handler =
            Box::new(move |helper: &BankingStageHelper, _banking_packet| {
                helper.send_new_task(helper.create_new_task(tx0.clone(), 18))
            });

        let (banking_packet_sender, banking_packet_receiver) = crossbeam_channel::unbounded();
        pool.register_banking_stage(
            None,
            banking_packet_receiver,
            fixed_banking_packet_handler,
            transaction_recorder,
            Box::new(DummyBankingMinitor),
        );

        // Quickly take and return the scheduler so that this test can test the behavior while
        // waiting for new session...
        let context = SchedulingContext::for_production(bank.clone());
        let scheduler = pool.take_scheduler(context.clone()).unwrap();
        scheduler.unpause_after_taken();
        let bank_tmp = BankWithScheduler::new(bank.clone(), Some(scheduler));
        assert_matches!(bank_tmp.wait_for_completed_scheduler(), Some((Ok(()), _)));

        // Send fake packet batch to trigger banking_packet_handler
        assert_eq!(banking_packet_sender.len(), 0);
        banking_packet_sender
            .send(BankingPacketBatch::default())
            .unwrap();

        // Confirm the banking packet channel is cleared, even before taking scheduler
        sleepless_testing::at(TestCheckPoint::AfterNewBufferedTask);
        assert_eq!(banking_packet_sender.len(), 0);

        assert_eq!(bank.transaction_count(), 0);
        let scheduler = pool.take_scheduler(context).unwrap();
        scheduler.unpause_after_taken();
        let bank = BankWithScheduler::new(bank, Some(scheduler));
        assert_matches!(bank.wait_for_completed_scheduler(), Some((Ok(()), _)));
        assert_eq!(bank.transaction_count(), 1);

        exit.store(true, Ordering::Relaxed);
        poh_service.join().unwrap();
    }

    #[test]
    #[should_panic(expected = "register_banking_stage() isn't called yet")]
    fn test_block_production_scheduler_take_without_registering() {
        solana_logger::setup();

        let ignored_prioritization_fee_cache = Arc::new(PrioritizationFeeCache::new(0u64));
        let pool = DefaultSchedulerPool::new_for_production(
            None,
            None,
            None,
            None,
            ignored_prioritization_fee_cache,
        );
        let bank = Arc::new(Bank::default_for_tests());
        let context = &SchedulingContext::for_production(bank);
        let scheduler = pool.do_take_scheduler(context.clone());
        Box::new(scheduler.into_inner().1).return_to_pool();
    }

    #[test]
    #[should_panic(expected = "cannot take: Taken(0)")]
    fn test_block_production_scheduler_double_take_without_returning() {
        solana_logger::setup();

        let GenesisConfigInfo { genesis_config, .. } =
            create_genesis_config_for_block_production(10_000);
        let bank = Bank::new_for_tests(&genesis_config);
        let (bank, _bank_forks) = setup_dummy_fork_graph(bank);

        let ignored_prioritization_fee_cache = Arc::new(PrioritizationFeeCache::new(0u64));
        let pool = DefaultSchedulerPool::new_for_production(
            None,
            None,
            None,
            None,
            ignored_prioritization_fee_cache,
        );

        let (ledger_path, _blockhash) = create_new_tmp_ledger_auto_delete!(&genesis_config);
        let blockstore = Arc::new(Blockstore::open(ledger_path.path()).unwrap());
        let leader_schedule_cache = Arc::new(LeaderScheduleCache::new_from_bank(&bank));
        let (exit, _poh_recorder, transaction_recorder, poh_service, _signal_receiver) =
            create_test_recorder_with_index_tracking(
                bank.clone(),
                blockstore.clone(),
                None,
                Some(leader_schedule_cache),
            );
        let (_banking_packet_sender, banking_packet_receiver) = crossbeam_channel::unbounded();
        pool.register_banking_stage(
            None,
            banking_packet_receiver,
            Box::new(|_, _| unreachable!()),
            transaction_recorder,
            Box::new(DummyBankingMinitor),
        );

        let context = SchedulingContext::for_production(bank.clone());
        let scheduler1 = pool.do_take_scheduler(context.clone());
        let scheduler2 = pool.do_take_scheduler(context);

        Box::new(scheduler1.into_inner().1).return_to_pool();
        Box::new(scheduler2.into_inner().1).return_to_pool();

        exit.store(true, Ordering::Relaxed);
        poh_service.join().unwrap();
    }

    #[test]
    fn test_block_production_scheduler_drop_overgrown_on_returning() {
        solana_logger::setup();

        let GenesisConfigInfo { genesis_config, .. } =
            create_genesis_config_for_block_production(10_000);

        let _progress = sleepless_testing::setup(&[
            &CheckPoint::ReturningSchedulerTrashed,
            &CheckPoint::TrashedSchedulerCleaned(1),
            &TestCheckPoint::AfterTrashedSchedulerCleaned,
        ]);

        let bank = Bank::new_for_tests(&genesis_config);
        let (bank, _bank_forks) = setup_dummy_fork_graph(bank);

        let ignored_prioritization_fee_cache = Arc::new(PrioritizationFeeCache::new(0u64));
        const REDUCED_MAX_USAGE_QUEUE_COUNT: usize = 0;
        let pool = DefaultSchedulerPool::do_new(
            SupportedSchedulingMode::block_production_only(),
            None,
            None,
            None,
            None,
            ignored_prioritization_fee_cache,
            SHORTENED_POOL_CLEANER_INTERVAL,
            DEFAULT_MAX_POOLING_DURATION,
            REDUCED_MAX_USAGE_QUEUE_COUNT,
            DEFAULT_TIMEOUT_DURATION,
        );

        let (ledger_path, _blockhash) = create_new_tmp_ledger_auto_delete!(&genesis_config);
        let blockstore = Arc::new(Blockstore::open(ledger_path.path()).unwrap());
        let leader_schedule_cache = Arc::new(LeaderScheduleCache::new_from_bank(&bank));
        let (exit, _poh_recorder, transaction_recorder, poh_service, _signal_receiver) =
            create_test_recorder_with_index_tracking(
                bank.clone(),
                blockstore.clone(),
                None,
                Some(leader_schedule_cache),
            );

        let (_banking_packet_sender, banking_packet_receiver) = crossbeam_channel::unbounded();
        pool.register_banking_stage(
            None,
            banking_packet_receiver,
            Box::new(|_, _| unreachable!()),
            transaction_recorder,
            Box::new(DummyBankingMinitor),
        );

        let context = SchedulingContext::for_production(bank);
        let scheduler = pool.do_take_scheduler(context.clone());
        scheduler.unpause_after_taken();
        let trashed_old_scheduler_id = scheduler.id();

        // Make scheduler overgrown and trash it by returning
        scheduler
            .inner
            .usage_queue_loader
            .load(Pubkey::new_unique());
        Box::new(scheduler.into_inner().1).return_to_pool();

        // Re-take a brand-new one
        let scheduler = pool.do_take_scheduler(context);
        scheduler.unpause_after_taken();
        let respawned_new_scheduler_id = scheduler.id();
        Box::new(scheduler.into_inner().1).return_to_pool();

        // id should be different
        assert_ne!(trashed_old_scheduler_id, respawned_new_scheduler_id);

        exit.store(true, Ordering::Relaxed);
        poh_service.join().unwrap();

        // Ensure the actual async trashing by solScCleaner
        sleepless_testing::at(&TestCheckPoint::AfterTrashedSchedulerCleaned);
    }

    #[test]
    fn test_block_production_scheduler_drop_overgrown_on_idling() {
        #[derive(Debug)]
        struct InactiveBankingMinitor;

        impl BankingStageMonitor for InactiveBankingMinitor {
            fn status(&mut self) -> BankingStageStatus {
                BankingStageStatus::Inactive
            }
        }

        solana_logger::setup();

        let GenesisConfigInfo { genesis_config, .. } =
            create_genesis_config_for_block_production(10_000);

        let _progress = sleepless_testing::setup(&[
            &CheckPoint::IdlingSchedulerTrashed,
            &CheckPoint::TrashedSchedulerCleaned(1),
            &TestCheckPoint::AfterTrashedSchedulerCleaned,
        ]);

        let bank = Bank::new_for_tests(&genesis_config);
        let (bank, _bank_forks) = setup_dummy_fork_graph(bank);

        let ignored_prioritization_fee_cache = Arc::new(PrioritizationFeeCache::new(0u64));
        let pool = DefaultSchedulerPool::do_new(
            SupportedSchedulingMode::block_production_only(),
            None,
            None,
            None,
            None,
            ignored_prioritization_fee_cache,
            SHORTENED_POOL_CLEANER_INTERVAL,
            DEFAULT_MAX_POOLING_DURATION,
            DEFAULT_MAX_USAGE_QUEUE_COUNT,
            DEFAULT_TIMEOUT_DURATION,
        );

        let (ledger_path, _blockhash) = create_new_tmp_ledger_auto_delete!(&genesis_config);
        let blockstore = Arc::new(Blockstore::open(ledger_path.path()).unwrap());
        let leader_schedule_cache = Arc::new(LeaderScheduleCache::new_from_bank(&bank));
        let (exit, _poh_recorder, transaction_recorder, poh_service, _signal_receiver) =
            create_test_recorder_with_index_tracking(
                bank.clone(),
                blockstore.clone(),
                None,
                Some(leader_schedule_cache),
            );

        let (_banking_packet_sender, banking_packet_receiver) = crossbeam_channel::unbounded();
        pool.register_banking_stage(
            None,
            banking_packet_receiver,
            Box::new(|_, _| unreachable!()),
            transaction_recorder,
            Box::new(InactiveBankingMinitor),
        );

        // Quickly take and return scheduler just to remember id
        let context = SchedulingContext::for_production(bank);
        let scheduler = pool.do_take_scheduler(context.clone());
        let trashed_old_scheduler_id = scheduler.id();
        scheduler.unpause_after_taken();
        Box::new(scheduler.into_inner().1).return_to_pool();

        pool.set_next_task_id_for_block_production(BANKING_STAGE_MAX_TASK_ID + 1);

        // Re-take a brand-new one only after solScCleaner did its job...
        sleepless_testing::at(&TestCheckPoint::AfterTrashedSchedulerCleaned);
        let scheduler = pool.do_take_scheduler(context);
        scheduler.unpause_after_taken();
        let respawned_new_scheduler_id = scheduler.id();
        Box::new(scheduler.into_inner().1).return_to_pool();

        // id should be different
        assert_ne!(trashed_old_scheduler_id, respawned_new_scheduler_id);

        exit.store(true, Ordering::Relaxed);
        poh_service.join().unwrap();
    }

    #[test]
    fn test_block_production_scheduler_return_block_verification_scheduler_while_pooled() {
        solana_logger::setup();

        let GenesisConfigInfo { genesis_config, .. } =
            create_genesis_config_for_block_production(10_000);
        let bank = Bank::new_for_tests(&genesis_config);
        let (bank, _bank_forks) = setup_dummy_fork_graph(bank);

        let ignored_prioritization_fee_cache = Arc::new(PrioritizationFeeCache::new(0u64));
        let pool = DefaultSchedulerPool::new_for_production(
            None,
            None,
            None,
            None,
            ignored_prioritization_fee_cache,
        );

        let (_banking_packet_sender, banking_packet_receiver) = crossbeam_channel::unbounded();
        let (ledger_path, _blockhash) = create_new_tmp_ledger_auto_delete!(&genesis_config);
        let blockstore = Arc::new(Blockstore::open(ledger_path.path()).unwrap());
        let leader_schedule_cache = Arc::new(LeaderScheduleCache::new_from_bank(&bank));
        let (exit, _poh_recorder, transaction_recorder, poh_service, _signal_receiver) =
            create_test_recorder_with_index_tracking(
                bank.clone(),
                blockstore.clone(),
                None,
                Some(leader_schedule_cache),
            );
        pool.register_banking_stage(
            None,
            banking_packet_receiver,
            Box::new(|_, _| unreachable!()),
            transaction_recorder,
            Box::new(DummyBankingMinitor),
        );

        // Make sure the assertion in BlockProductionSchedulerInner::can_put() doesn't cause false
        // positives...
        let context = SchedulingContext::for_verification(bank.clone());
        let scheduler = pool.take_scheduler(context).unwrap();
        let bank_tmp = BankWithScheduler::new(bank, Some(scheduler));
        assert_matches!(bank_tmp.wait_for_completed_scheduler(), Some((Ok(()), _)));

        exit.store(true, Ordering::Relaxed);
        poh_service.join().unwrap();
    }

    #[test]
    fn test_block_production_scheduler_discard_on_reset() {
        #[derive(Debug)]
        struct SimpleBankingMinitor;
        static START_DISCARD: Mutex<bool> = Mutex::new(false);

        impl BankingStageMonitor for SimpleBankingMinitor {
            fn status(&mut self) -> BankingStageStatus {
                if *START_DISCARD.lock().unwrap() {
                    BankingStageStatus::Inactive
                } else {
                    BankingStageStatus::Active
                }
            }
        }

        solana_logger::setup();

        let GenesisConfigInfo {
            genesis_config,
            mint_keypair,
            ..
        } = create_genesis_config_for_block_production(10_000);

        const DISCARDED_TASK_COUNT: usize = 3;
        let _progress = sleepless_testing::setup(&[
            &CheckPoint::NewBufferedTask(DISCARDED_TASK_COUNT - 1),
            &CheckPoint::DiscardRequested,
            &CheckPoint::Discarded(DISCARDED_TASK_COUNT),
            &TestCheckPoint::AfterDiscarded,
        ]);

        let bank = Bank::new_for_tests(&genesis_config);
        let (bank, _bank_forks) = setup_dummy_fork_graph(bank);

        let ignored_prioritization_fee_cache = Arc::new(PrioritizationFeeCache::new(0u64));
        let pool = DefaultSchedulerPool::do_new(
            SupportedSchedulingMode::block_production_only(),
            None,
            None,
            None,
            None,
            ignored_prioritization_fee_cache,
            SHORTENED_POOL_CLEANER_INTERVAL,
            DEFAULT_MAX_POOLING_DURATION,
            DEFAULT_MAX_USAGE_QUEUE_COUNT,
            DEFAULT_TIMEOUT_DURATION,
        );

        let tx0 = RuntimeTransaction::from_transaction_for_tests(system_transaction::transfer(
            &mint_keypair,
            &solana_pubkey::new_rand(),
            2,
            genesis_config.hash(),
        ));
        let fixed_banking_packet_handler =
            Box::new(move |helper: &BankingStageHelper, _banking_packet| {
                for index in 0..DISCARDED_TASK_COUNT {
                    helper.send_new_task(helper.create_new_task(tx0.clone(), index))
                }
            });

        let (banking_packet_sender, banking_packet_receiver) = crossbeam_channel::unbounded();
        banking_packet_sender
            .send(BankingPacketBatch::default())
            .unwrap();
        let (ledger_path, _blockhash) = create_new_tmp_ledger_auto_delete!(&genesis_config);
        let blockstore = Arc::new(Blockstore::open(ledger_path.path()).unwrap());
        let leader_schedule_cache = Arc::new(LeaderScheduleCache::new_from_bank(&bank));
        let (exit, _poh_recorder, transaction_recorder, poh_service, _signal_receiver) =
            create_test_recorder_with_index_tracking(
                bank.clone(),
                blockstore.clone(),
                None,
                Some(leader_schedule_cache),
            );
        pool.register_banking_stage(
            None,
            banking_packet_receiver,
            fixed_banking_packet_handler,
            transaction_recorder,
            Box::new(SimpleBankingMinitor),
        );

        // By now, there shuold be a bufferd transaction. Let's discard it.
        *START_DISCARD.lock().unwrap() = true;

        sleepless_testing::at(TestCheckPoint::AfterDiscarded);

        exit.store(true, Ordering::Relaxed);
        poh_service.join().unwrap();
    }
}<|MERGE_RESOLUTION|>--- conflicted
+++ resolved
@@ -158,10 +158,7 @@
     weak_self: Weak<Self>,
     next_scheduler_id: AtomicSchedulerId,
     max_usage_queue_count: usize,
-<<<<<<< HEAD
-=======
     scheduler_pool_sender: Sender<Weak<Self>>,
->>>>>>> ddc4b56f
     cleaner_thread: JoinHandle<()>,
     _phantom: PhantomData<TH>,
 }
@@ -267,27 +264,16 @@
 
     fn clone_for_scheduler_thread(&self) -> Self {
         let mut context = self.clone();
-<<<<<<< HEAD
-        context.disable_banking_packet_handler();
-=======
         if self.banking_stage_helper.is_some() {
             context.disable_banking_packet_handler();
         }
->>>>>>> ddc4b56f
         context
     }
 
     fn disable_banking_packet_handler(&mut self) {
         self.banking_packet_receiver = never();
-<<<<<<< HEAD
-        self.banking_packet_handler = Box::new(|_, _| {
-            // This is safe because of the paired use of never() just above.
-            unreachable!()
-        });
-=======
         self.banking_packet_handler =
             Box::new(|_, _| unreachable!("paired with never() receiver, this cannot be called"));
->>>>>>> ddc4b56f
     }
 }
 
@@ -532,14 +518,6 @@
 
         let mut exiting = false;
         let cleaner_main_loop = move || {
-<<<<<<< HEAD
-            let weak_scheduler_pool: Weak<Self> =
-                scheduler_pool_receiver.into_iter().next().unwrap();
-
-            loop {
-                sleep(pool_cleaner_interval);
-                trace!("Scheduler pool cleaner: start!!!",);
-=======
             info!("cleaner_main_loop: started...");
 
             let weak_scheduler_pool: Weak<Self> = scheduler_pool_receiver.recv().unwrap();
@@ -548,7 +526,6 @@
                     Ok(_) => unreachable!(),
                     Err(RecvTimeoutError::Disconnected | RecvTimeoutError::Timeout) => (),
                 }
->>>>>>> ddc4b56f
 
                 let Some(scheduler_pool) = weak_scheduler_pool.upgrade() else {
                     // this is the only safe termination point of cleaner_main_loop while all other
@@ -702,10 +679,7 @@
             .unwrap();
 
         let scheduler_pool = Arc::new_cyclic(|weak_self| Self {
-<<<<<<< HEAD
             supported_scheduling_mode,
-=======
->>>>>>> ddc4b56f
             scheduler_inners: Mutex::default(),
             block_production_scheduler_inner: Mutex::default(),
             trashed_scheduler_inners: Mutex::default(),
@@ -721,23 +695,10 @@
             weak_self: weak_self.clone(),
             next_scheduler_id: AtomicSchedulerId::default(),
             max_usage_queue_count,
-<<<<<<< HEAD
-            cleaner_thread,
-            _phantom: PhantomData,
-        });
-=======
             scheduler_pool_sender: scheduler_pool_sender.clone(),
             cleaner_thread,
             _phantom: PhantomData,
         });
-
-        scheduler_pool_sender
-            .send(Arc::downgrade(&scheduler_pool))
-            .unwrap();
-
-        scheduler_pool
-    }
->>>>>>> ddc4b56f
 
         scheduler_pool_sender
             .send(Arc::downgrade(&scheduler_pool))
@@ -883,13 +844,10 @@
     }
 
     fn unregister_banking_stage(&self) {
-<<<<<<< HEAD
         if !self.block_production_supported() {
             return;
         }
 
-=======
->>>>>>> ddc4b56f
         let handler_context = &mut self.banking_stage_handler_context.lock().unwrap();
         let handler_context = handler_context.as_mut().unwrap();
         // Replace with dummy ones to unblock validator shutdown.
@@ -897,15 +855,8 @@
         // very short window of race condition due to untimely spawning of block production
         // scheduler.
         handler_context.banking_packet_receiver = never();
-<<<<<<< HEAD
-        handler_context.banking_packet_handler = Box::new(|_, _| {
-            // This is safe because of the paired use of never() just above.
-            unreachable!()
-        });
-=======
         handler_context.banking_packet_handler =
             Box::new(|_, _| unreachable!("paired with never() receiver, this cannot be called"));
->>>>>>> ddc4b56f
         handler_context.banking_stage_monitor = Box::new(ExitedBankingMonitor);
     }
 
@@ -1073,11 +1024,7 @@
         // Drop impl, because of the need to take the ownership of the join handle of the cleaner
         // thread...
         let mut this = self;
-<<<<<<< HEAD
-        let this: Self = loop {
-=======
         let mut this: Self = loop {
->>>>>>> ddc4b56f
             match Arc::try_unwrap(this) {
                 Ok(pool) => {
                     break pool;
@@ -1092,11 +1039,8 @@
                 }
             }
         };
-<<<<<<< HEAD
-=======
         // Accelerate cleaner thread joining by disconnection
         this.scheduler_pool_sender = crossbeam_channel::bounded(1).0;
->>>>>>> ddc4b56f
         this.cleaner_thread.join().unwrap();
 
         info!("SchedulerPool::uninstalled_from_bank_forks(): ...finished");
@@ -2386,18 +2330,11 @@
                             let banking_stage_helper = banking_stage_helper.as_ref().unwrap();
 
                             let Ok(banking_packet) = banking_packet else {
-                                // Don't break here; handler threads are expected to outlive its
-                                // associated scheduler thread always. So, disable banking packet
-                                // receiver then continue to be cleaned up properly later, much
-                                // like block verification handler thread.
                                 info!("disconnected banking_packet_receiver");
-<<<<<<< HEAD
-=======
                                 // Don't break here; handler threads are expected to outlive its
                                 // associated scheduler thread always. So, disable banking packet
                                 // handler then continue to be cleaned up properly later, much like
                                 // block verification handler thread.
->>>>>>> ddc4b56f
                                 handler_context.disable_banking_packet_handler();
                                 continue;
                             };
