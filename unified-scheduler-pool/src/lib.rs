--- conflicted
+++ resolved
@@ -389,10 +389,6 @@
 // Along the lines, this isn't problematic for the development settings (= solana-test-validator),
 // because UsageQueueLoader won't grow that much to begin with.
 const DEFAULT_MAX_USAGE_QUEUE_COUNT: usize = 262_144;
-
-// Not rigidly tested yet; but capping to 2x of handler thread should be enough because unified
-// scheduler is latency optimized...
-const BLOCK_PRODUCTION_SCHEDULER_MAX_EXECUTING_TASK_COUNT_FACTOR: usize = 2;
 
 impl<S, TH> SchedulerPool<S, TH>
 where
@@ -1445,14 +1441,6 @@
         );
     }
 
-<<<<<<< HEAD
-    fn max_executing_task_count(
-        mode: SchedulingMode,
-        handler_context: &HandlerContext,
-    ) -> Option<usize> {
-        match mode {
-            BlockVerification => None,
-=======
     fn max_running_task_count(mode: SchedulingMode, handler_count: usize) -> Option<usize> {
         match mode {
             BlockVerification => {
@@ -1463,18 +1451,11 @@
                 // runnable task channel.
                 None
             }
->>>>>>> 8774ef96
             BlockProduction => {
                 // Unlike block verification, it's desired for block production to be safely
                 // interrupted as soon as possible after session is ending. Thus, don't take
                 // unbounded number of non-conflicting tasks out of SchedulingStateMachine, which
                 // all needs to be descheduled before finishing session.
-<<<<<<< HEAD
-                Some(
-                    handler_context
-                        .parallelism
-                        .checked_mul(BLOCK_PRODUCTION_SCHEDULER_MAX_EXECUTING_TASK_COUNT_FACTOR)
-=======
                 //
                 // That said, max_running_task_count shouldn't naively be matched to
                 // handler_count (i.e. the number of handler threads). Actually, it should account
@@ -1499,7 +1480,6 @@
                 Some(
                     handler_count
                         .checked_mul(MAX_RUNNING_TASK_COUNT_FACTOR)
->>>>>>> 8774ef96
                         .unwrap(),
                 )
             }
@@ -1512,11 +1492,6 @@
         state_machine: &SchedulingStateMachine,
     ) -> bool {
         match mode {
-<<<<<<< HEAD
-            BlockVerification => state_machine.has_runnable_task(),
-            BlockProduction => {
-                // Much like max_executing_task_count() reasonings, stop taking runnable and
-=======
             BlockVerification => {
                 // Always take as much as possible out of SchedulingStateMachine to avoid crossbeam
                 // channel internal message buffering depletion with much relaxed condition than
@@ -1525,7 +1500,6 @@
             }
             BlockProduction => {
                 // Much like max_running_task_count() reasonings, stop taking runnable and
->>>>>>> 8774ef96
                 // unblocked tasks out of SchedulingStateMachine as soon as session is ending.
                 !session_ending && state_machine.has_runnable_task()
             }
@@ -1538,10 +1512,6 @@
         state_machine: &SchedulingStateMachine,
     ) -> bool {
         match mode {
-<<<<<<< HEAD
-            BlockVerification => session_ending && state_machine.has_no_active_task(),
-            BlockProduction => session_ending && state_machine.has_no_executing_task(),
-=======
             BlockVerification => {
                 // It's needed to wait to execute all active tasks without any short-circuiting,
                 // even if the session has been signalled for ending; otherwise verification
@@ -1553,7 +1523,6 @@
                 // down all tasks which has already been passed down to handler threads.
                 session_ending && state_machine.has_no_running_task()
             }
->>>>>>> 8774ef96
         }
     }
 
@@ -1783,11 +1752,7 @@
 
                 let mut state_machine = unsafe {
                     SchedulingStateMachine::exclusively_initialize_current_thread_for_scheduling(
-<<<<<<< HEAD
-                        Self::max_executing_task_count(scheduling_mode, &handler_context),
-=======
-                        Self::max_running_task_count(scheduling_mode, handler_count),
->>>>>>> 8774ef96
+                        Self::max_running_task_count(scheduling_mode, handler_context.parallelism),
                     )
                 };
 
@@ -1916,12 +1881,9 @@
                     session_result_sender
                         .send(result_with_timings)
                         .expect("always outlived receiver");
-<<<<<<< HEAD
-=======
                     if matches!(scheduling_mode, BlockVerification) {
                         state_machine.reinitialize();
                     }
->>>>>>> 8774ef96
                     assert!(mem::replace(&mut session_ending, false));
 
                     let mut new_result_with_timings = initialized_result_with_timings();
@@ -1952,9 +1914,6 @@
                                 // Before that, propagate new SchedulingContext to handler threads
                                 assert_eq!(scheduling_mode, new_context.mode());
                                 assert!(!new_context.is_preallocated());
-                                if matches!(scheduling_mode, BlockVerification) {
-                                    state_machine.reinitialize();
-                                }
 
                                 runnable_task_sender
                                     .send_chained_channel(&new_context, handler_context.parallelism)
@@ -3595,8 +3554,6 @@
         assert!(*TASK_COUNT.lock().unwrap() < 10);
     }
 
-<<<<<<< HEAD
-=======
     fn create_genesis_config_for_block_production(lamports: u64) -> GenesisConfigInfo {
         // The in-scope create_genesis_config(), which is imported from the `solana-runtime`,
         // doesn't properly setup leader schedule, causing the following panic if used for poh
@@ -3607,7 +3564,6 @@
         solana_ledger::genesis_utils::create_genesis_config(lamports)
     }
 
->>>>>>> 8774ef96
     #[test_matrix(
         [BlockVerification, BlockProduction]
     )]
@@ -3660,11 +3616,7 @@
             genesis_config,
             mint_keypair,
             ..
-<<<<<<< HEAD
-        } = solana_ledger::genesis_utils::create_genesis_config(10_000);
-=======
         } = create_genesis_config_for_block_production(10_000);
->>>>>>> 8774ef96
 
         // tx0 and tx1 is definitely conflicting to write-lock the mint address
         let tx0 = RuntimeTransaction::from_transaction_for_tests(system_transaction::transfer(
@@ -3683,11 +3635,7 @@
         let bank = Bank::new_for_tests(&genesis_config);
         let (bank, _bank_forks) = setup_dummy_fork_graph(bank);
         let ignored_prioritization_fee_cache = Arc::new(PrioritizationFeeCache::new(0u64));
-<<<<<<< HEAD
         let pool = SchedulerPool::<PooledScheduler<StallingHandler>, _>::new_for_production(
-=======
-        let pool = SchedulerPool::<PooledScheduler<StallingHandler>, _>::new(
->>>>>>> 8774ef96
             None,
             None,
             None,
@@ -3698,15 +3646,6 @@
         let blockstore = Arc::new(Blockstore::open(ledger_path.path()).unwrap());
         let leader_schedule_cache = Arc::new(LeaderScheduleCache::new_from_bank(&bank));
         let (_banking_packet_sender, banking_packet_receiver) = crossbeam_channel::unbounded();
-<<<<<<< HEAD
-        let (exit, poh_recorder, poh_service, _signal_receiver) =
-            create_test_recorder_with_index_tracking(
-                bank.clone(),
-                blockstore.clone(),
-                None,
-                Some(leader_schedule_cache),
-            );
-=======
         let (exit, poh_recorder, poh_service, _signal_receiver) = {
             // Create a dummy bank to prevent it from being frozen; otherwise, the following panic
             // will happen:
@@ -3721,38 +3660,21 @@
                 Some(leader_schedule_cache),
             )
         };
->>>>>>> 8774ef96
 
         if matches!(scheduling_mode, BlockProduction) {
             pool.register_banking_stage(
                 banking_packet_receiver,
-<<<<<<< HEAD
                 DefaultSchedulerPool::default_handler_count(),
                 Box::new(DummyBankingMinitor),
-=======
->>>>>>> 8774ef96
                 Box::new(|_, _| unreachable!()),
                 poh_recorder.read().unwrap().new_recorder(),
             );
         }
 
-<<<<<<< HEAD
-        // Wait until genesis_bank reaches its tick height...
-        while poh_recorder.read().unwrap().bank().is_some() {
-            sleep(Duration::from_millis(100));
-        }
-
-        let bank = Arc::new(Bank::new_from_parent(
-            bank.clone(),
-            &Pubkey::default(),
-            bank.slot().checked_add(1).unwrap(),
-        ));
-
         // This variable tracks the cumulative count of transactions since genesis, which is
         // incremented as test is progressed.
-        let mut current_transaction_count = Saturating(0);
-
-        assert_eq!(bank.transaction_count(), current_transaction_count.0);
+        let mut expected_transaction_count = Saturating(0);
+        assert_eq!(bank.transaction_count(), expected_transaction_count.0);
 
         let context = SchedulingContext::new_with_mode(scheduling_mode, bank.clone());
         let scheduler = pool.take_scheduler(context).unwrap();
@@ -3760,16 +3682,6 @@
         if matches!(scheduling_mode, BlockProduction) {
             scheduler.unblock_scheduling();
         }
-=======
-        // This variable tracks the cumulative count of transactions since genesis, which is
-        // incremented as test is progressed.
-        let mut expected_transaction_count = Saturating(0);
-        assert_eq!(bank.transaction_count(), expected_transaction_count.0);
-
-        let context = SchedulingContext::new_with_mode(scheduling_mode, bank.clone());
-        let scheduler = pool.take_scheduler(context);
-        let old_scheduler_id = scheduler.id();
->>>>>>> 8774ef96
 
         scheduler
             .schedule_execution(tx0, STALLED_TRANSACTION_INDEX)
@@ -3779,31 +3691,18 @@
             .unwrap();
 
         let bank = BankWithScheduler::new(bank, Some(scheduler));
-<<<<<<< HEAD
-        poh_recorder
-            .write()
-            .unwrap()
-            .set_bank(bank.clone_with_scheduler(), true);
-
-        // Wait a bit for the scheduler thread to decide to block tx1
-        std::thread::sleep(std::time::Duration::from_millis(100));
-
-        // Resume handling by unlocking LOCK_TO_STALL
-        drop(lock_to_stall);
+
+        sleepless_testing::at(TestCheckPoint::AfterBufferedTask);
+
         assert_matches!(bank.wait_for_completed_scheduler(), Some((Ok(()), _)));
 
-        current_transaction_count += 1;
+        expected_transaction_count += 1;
         if matches!(scheduling_mode, BlockVerification) {
             // Block verification scheduler should fully clear its blocked transactions before
             // finishing.
-            current_transaction_count += 1;
-        }
-        assert_eq!(bank.transaction_count(), current_transaction_count.0);
-
-        // Wait until genesis_bank reaches its tick height...
-        while poh_recorder.read().unwrap().bank().is_some() {
-            sleep(Duration::from_millis(100));
-        }
+            expected_transaction_count += 1;
+        }
+        assert_eq!(bank.transaction_count(), expected_transaction_count.0);
 
         // Create new bank to observe behavior difference around session ending
         let bank = Arc::new(Bank::new_from_parent(
@@ -3811,7 +3710,7 @@
             &Pubkey::default(),
             bank.slot().checked_add(1).unwrap(),
         ));
-        assert_eq!(bank.transaction_count(), current_transaction_count.0);
+        assert_eq!(bank.transaction_count(), expected_transaction_count.0);
 
         let context = SchedulingContext::new_with_mode(scheduling_mode, bank.clone());
         let scheduler = pool.take_scheduler(context).unwrap();
@@ -3822,35 +3721,6 @@
             scheduler.unblock_scheduling();
         }
 
-=======
-
-        sleepless_testing::at(TestCheckPoint::AfterBufferedTask);
-
-        assert_matches!(bank.wait_for_completed_scheduler(), Some((Ok(()), _)));
-
-        expected_transaction_count += 1;
-        if matches!(scheduling_mode, BlockVerification) {
-            // Block verification scheduler should fully clear its blocked transactions before
-            // finishing.
-            expected_transaction_count += 1;
-        }
-        assert_eq!(bank.transaction_count(), expected_transaction_count.0);
-
-        // Create new bank to observe behavior difference around session ending
-        let bank = Arc::new(Bank::new_from_parent(
-            bank.clone_without_scheduler(),
-            &Pubkey::default(),
-            bank.slot().checked_add(1).unwrap(),
-        ));
-        assert_eq!(bank.transaction_count(), expected_transaction_count.0);
-
-        let context = SchedulingContext::new_with_mode(scheduling_mode, bank.clone());
-        let scheduler = pool.take_scheduler(context);
-        // make sure the same scheduler is used to test its internal cross-session behavior
-        // regardless scheduling_mode.
-        assert_eq!(scheduler.id(), old_scheduler_id);
-
->>>>>>> 8774ef96
         let bank = BankWithScheduler::new(bank, Some(scheduler));
         poh_recorder
             .write()
@@ -3860,15 +3730,9 @@
 
         if matches!(scheduling_mode, BlockProduction) {
             // Block production scheduler should carry over transactions from previous bank
-<<<<<<< HEAD
-            current_transaction_count += 1;
-        }
-        assert_eq!(bank.transaction_count(), current_transaction_count.0);
-=======
             expected_transaction_count += 1;
         }
         assert_eq!(bank.transaction_count(), expected_transaction_count.0);
->>>>>>> 8774ef96
 
         exit.store(true, Ordering::Relaxed);
         poh_service.join().unwrap();
