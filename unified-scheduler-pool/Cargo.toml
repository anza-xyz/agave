--- conflicted
+++ resolved
@@ -10,11 +10,8 @@
 edition = { workspace = true }
 
 [dependencies]
-<<<<<<< HEAD
 agave-banking-stage-ingress-types = { workspace = true }
-=======
 aquamarine = { workspace = true }
->>>>>>> 79692775
 assert_matches = { workspace = true }
 crossbeam-channel = { workspace = true }
 dashmap = { workspace = true }
