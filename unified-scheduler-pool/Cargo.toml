[package]
name = "solana-unified-scheduler-pool"
description = "The Solana unified scheduler pool"
documentation = "https://docs.rs/solana-unified-scheduler-pool"
version = { workspace = true }
authors = { workspace = true }
repository = { workspace = true }
homepage = { workspace = true }
license = { workspace = true }
edition = { workspace = true }

[features]
dev-context-only-utils = []

[dependencies]
agave-banking-stage-ingress-types = { workspace = true }
aquamarine = { workspace = true }
assert_matches = { workspace = true }
crossbeam-channel = { workspace = true }
dashmap = { workspace = true }
derive-where = { workspace = true }
derive_more = { workspace = true }
dyn-clone = { workspace = true }
log = { workspace = true }
scopeguard = { workspace = true }
solana-clock = { workspace = true }
solana-cost-model = { workspace = true }
solana-ledger = { workspace = true }
solana-poh = { workspace = true }
solana-pubkey = { workspace = true }
solana-runtime = { workspace = true }
solana-runtime-transaction = { workspace = true }
solana-svm = { workspace = true }
solana-timings = { workspace = true }
solana-transaction = { workspace = true }
solana-transaction-error = { workspace = true }
solana-unified-scheduler-logic = { workspace = true }
static_assertions = { workspace = true }
trait-set = { workspace = true }
unwrap_none = { workspace = true }
vec_extract_if_polyfill = { workspace = true }

[dev-dependencies]
assert_matches = { workspace = true }
solana-clock = { workspace = true }
solana-entry = { workspace = true }
solana-hash = { workspace = true }
solana-keypair = { workspace = true }
solana-logger = { workspace = true }
solana-runtime = { workspace = true, features = ["dev-context-only-utils"] }
solana-system-transaction = { workspace = true }
<<<<<<< HEAD
# See order-crates-for-publishing.py for using this unusual `path = "."`
solana-unified-scheduler-pool = { path = ".", features = ["dev-context-only-utils"] }
test-case = { workspace = true }

[features]
dev-context-only-utils = []
=======
test-case = { workspace = true }
>>>>>>> d25252fa
<|MERGE_RESOLUTION|>--- conflicted
+++ resolved
@@ -49,13 +49,6 @@
 solana-logger = { workspace = true }
 solana-runtime = { workspace = true, features = ["dev-context-only-utils"] }
 solana-system-transaction = { workspace = true }
-<<<<<<< HEAD
 # See order-crates-for-publishing.py for using this unusual `path = "."`
 solana-unified-scheduler-pool = { path = ".", features = ["dev-context-only-utils"] }
-test-case = { workspace = true }
-
-[features]
-dev-context-only-utils = []
-=======
-test-case = { workspace = true }
->>>>>>> d25252fa
+test-case = { workspace = true }