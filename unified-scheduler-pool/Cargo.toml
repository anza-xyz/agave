--- conflicted
+++ resolved
@@ -15,14 +15,10 @@
 cpu-time = "1.0.0"
 crossbeam-channel = { workspace = true }
 dashmap = { workspace = true }
-<<<<<<< HEAD
-derivative = { workspace = true }
+derive-where = { workspace = true }
 derive_more = { workspace = true }
 dyn-clone = "1.0.17"
 enum-ptr = "0.2.0"
-=======
-derive-where = { workspace = true }
->>>>>>> 2658bf39
 log = { workspace = true }
 scopeguard = { workspace = true }
 serde = { workspace = true }
