--- conflicted
+++ resolved
@@ -69,13 +69,8 @@
 solana-validator-exit = "2.2.1"
 solana-version = { path = "../../version" }
 spl-associated-token-account-interface = "1.0.0"
-<<<<<<< HEAD
-spl-token-2022 = "8.0.0"
+spl-token-2022-interface = "1.0.0"
 spl-token-interface = "1.0.0"
-=======
-spl-token = "8.0.0"
-spl-token-2022-interface = "1.0.0"
->>>>>>> 2a2f6b97
 termcolor = "1.4.1"
 thiserror = "1.0.68"
 tokio = "1.29.1"
