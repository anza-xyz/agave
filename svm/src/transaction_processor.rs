--- conflicted
+++ resolved
@@ -314,11 +314,10 @@
 
         execution_time.stop();
 
-<<<<<<< HEAD
         use rand::Rng;
         if rand::thread_rng().gen_range(0..1000) == 0 {
             const SHRINK_LOADED_PROGRAMS_TO_PERCENTAGE: u8 = 90;
-            self.loaded_programs_cache
+            self.program_cache
                 .write()
                 .unwrap()
                 .evict_using_2s_random_selection(
@@ -326,16 +325,6 @@
                     self.slot,
                 );
         }
-=======
-        const SHRINK_LOADED_PROGRAMS_TO_PERCENTAGE: u8 = 90;
-        self.program_cache
-            .write()
-            .unwrap()
-            .evict_using_2s_random_selection(
-                Percentage::from(SHRINK_LOADED_PROGRAMS_TO_PERCENTAGE),
-                self.slot,
-            );
->>>>>>> 0b9c6379
 
         debug!(
             "load: {}us execute: {}us txs_len={}",
