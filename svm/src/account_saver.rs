use {
    crate::{
        rollback_accounts::RollbackAccounts,
        transaction_processing_result::{
            ProcessedTransaction, TransactionProcessingResult,
            TransactionProcessingResultExtensions,
        },
    },
    solana_sdk::{
        account::AccountSharedData, nonce::state::DurableNonce, pubkey::Pubkey,
        transaction_context::TransactionAccount,
    },
    solana_svm_transaction::svm_message::SVMMessage,
};

// Used to approximate how many accounts will be calculated for storage so that
// vectors are allocated with an appropriate capacity. Doesn't account for some
// optimization edge cases where some write locked accounts have skip storage.
fn max_number_of_accounts_to_collect(
    txs: &[impl SVMMessage],
    processing_results: &[TransactionProcessingResult],
) -> usize {
    processing_results
        .iter()
        .zip(txs)
        .filter_map(|(processing_result, tx)| {
            processing_result
                .processed_transaction()
                .map(|processed_tx| (processed_tx, tx))
        })
<<<<<<< HEAD
        .map(|(processed_tx, tx)| match processed_tx {
            ProcessedTransaction::Executed(executed_tx) => {
                match executed_tx.execution_details.status {
                    Ok(_) => tx.message().num_write_locks() as usize,
                    Err(_) => executed_tx.loaded_transaction.rollback_accounts.count(),
                }
            }
            ProcessedTransaction::FeesOnly(fees_only_tx) => fees_only_tx.rollback_accounts.count(),
        })
=======
        .map(
            |(processed_tx, tx)| match processed_tx.execution_details.status {
                Ok(_) => tx.num_write_locks() as usize,
                Err(_) => processed_tx.loaded_transaction.rollback_accounts.count(),
            },
        )
>>>>>>> 485216bd
        .sum()
}

pub fn collect_accounts_to_store<'a, T: SVMMessage>(
    txs: &'a [T],
    processing_results: &'a mut [TransactionProcessingResult],
    durable_nonce: &DurableNonce,
    lamports_per_signature: u64,
) -> (Vec<(&'a Pubkey, &'a AccountSharedData)>, Vec<Option<&'a T>>) {
    let collect_capacity = max_number_of_accounts_to_collect(txs, processing_results);
    let mut accounts = Vec::with_capacity(collect_capacity);
    let mut transactions = Vec::with_capacity(collect_capacity);
    for (processing_result, transaction) in processing_results.iter_mut().zip(txs) {
        let Some(processed_tx) = processing_result.processed_transaction_mut() else {
            // Don't store any accounts if tx wasn't executed
            continue;
        };

        match processed_tx {
            ProcessedTransaction::Executed(executed_tx) => {
                if executed_tx.execution_details.status.is_ok() {
                    collect_accounts_for_successful_tx(
                        &mut accounts,
                        &mut transactions,
                        transaction,
                        &executed_tx.loaded_transaction.accounts,
                    );
                } else {
                    collect_accounts_for_failed_tx(
                        &mut accounts,
                        &mut transactions,
                        transaction,
                        &mut executed_tx.loaded_transaction.rollback_accounts,
                        durable_nonce,
                        lamports_per_signature,
                    );
                }
            }
            ProcessedTransaction::FeesOnly(fees_only_tx) => {
                collect_accounts_for_failed_tx(
                    &mut accounts,
                    &mut transactions,
                    transaction,
                    &mut fees_only_tx.rollback_accounts,
                    durable_nonce,
                    lamports_per_signature,
                );
            }
        }
    }
    (accounts, transactions)
}

fn collect_accounts_for_successful_tx<'a, T: SVMMessage>(
    collected_accounts: &mut Vec<(&'a Pubkey, &'a AccountSharedData)>,
    collected_account_transactions: &mut Vec<Option<&'a T>>,
    transaction: &'a T,
    transaction_accounts: &'a [TransactionAccount],
) {
    for (_, (address, account)) in (0..transaction.account_keys().len())
        .zip(transaction_accounts)
        .filter(|(i, _)| {
            transaction.is_writable(*i) && {
                // Accounts that are invoked and also not passed as an instruction
                // account to a program don't need to be stored because it's assumed
                // to be impossible for a committable transaction to modify an
                // invoked account if said account isn't passed to some program.
                !transaction.is_invoked(*i) || transaction.is_instruction_account(*i)
            }
        })
    {
        collected_accounts.push((address, account));
        collected_account_transactions.push(Some(transaction));
    }
}

fn collect_accounts_for_failed_tx<'a, T: SVMMessage>(
    collected_accounts: &mut Vec<(&'a Pubkey, &'a AccountSharedData)>,
    collected_account_transactions: &mut Vec<Option<&'a T>>,
    transaction: &'a T,
    rollback_accounts: &'a mut RollbackAccounts,
    durable_nonce: &DurableNonce,
    lamports_per_signature: u64,
) {
    let fee_payer_address = transaction.fee_payer();
    match rollback_accounts {
        RollbackAccounts::FeePayerOnly { fee_payer_account } => {
            collected_accounts.push((fee_payer_address, &*fee_payer_account));
            collected_account_transactions.push(Some(transaction));
        }
        RollbackAccounts::SameNonceAndFeePayer { nonce } => {
            // Since we know we are dealing with a valid nonce account,
            // unwrap is safe here
            nonce
                .try_advance_nonce(*durable_nonce, lamports_per_signature)
                .unwrap();
            collected_accounts.push((nonce.address(), nonce.account()));
            collected_account_transactions.push(Some(transaction));
        }
        RollbackAccounts::SeparateNonceAndFeePayer {
            nonce,
            fee_payer_account,
        } => {
            collected_accounts.push((fee_payer_address, &*fee_payer_account));
            collected_account_transactions.push(Some(transaction));

            // Since we know we are dealing with a valid nonce account,
            // unwrap is safe here
            nonce
                .try_advance_nonce(*durable_nonce, lamports_per_signature)
                .unwrap();
            collected_accounts.push((nonce.address(), nonce.account()));
            collected_account_transactions.push(Some(transaction));
        }
    }
}

#[cfg(test)]
mod tests {
    use {
        super::*,
        crate::{
            account_loader::{FeesOnlyTransaction, LoadedTransaction},
            nonce_info::NonceInfo,
            transaction_execution_result::{ExecutedTransaction, TransactionExecutionDetails},
        },
        solana_compute_budget::compute_budget_limits::ComputeBudgetLimits,
        solana_sdk::{
            account::{AccountSharedData, ReadableAccount},
            fee::FeeDetails,
            hash::Hash,
            instruction::{CompiledInstruction, InstructionError},
            message::Message,
            native_loader,
            nonce::{
                state::{Data as NonceData, Versions as NonceVersions},
                State as NonceState,
            },
            nonce_account,
            rent_debits::RentDebits,
            signature::{keypair_from_seed, signers::Signers, Keypair, Signer},
            system_instruction, system_program,
            transaction::{Result, SanitizedTransaction, Transaction, TransactionError},
        },
        std::collections::HashMap,
    };

    fn new_sanitized_tx<T: Signers>(
        from_keypairs: &T,
        message: Message,
        recent_blockhash: Hash,
    ) -> SanitizedTransaction {
        SanitizedTransaction::from_transaction_for_tests(Transaction::new(
            from_keypairs,
            message,
            recent_blockhash,
        ))
    }

    fn new_executed_processing_result(
        status: Result<()>,
        loaded_transaction: LoadedTransaction,
    ) -> TransactionProcessingResult {
        Ok(ProcessedTransaction::Executed(Box::new(
            ExecutedTransaction {
                execution_details: TransactionExecutionDetails {
                    status,
                    log_messages: None,
                    inner_instructions: None,
                    return_data: None,
                    executed_units: 0,
                    accounts_data_len_delta: 0,
                },
                loaded_transaction,
                programs_modified_by_tx: HashMap::new(),
            },
        )))
    }

    #[test]
    fn test_collect_accounts_to_store() {
        let keypair0 = Keypair::new();
        let keypair1 = Keypair::new();
        let pubkey = solana_sdk::pubkey::new_rand();
        let account0 = AccountSharedData::new(1, 0, &Pubkey::default());
        let account1 = AccountSharedData::new(2, 0, &Pubkey::default());
        let account2 = AccountSharedData::new(3, 0, &Pubkey::default());

        let instructions = vec![CompiledInstruction::new(2, &(), vec![0, 1])];
        let message = Message::new_with_compiled_instructions(
            1,
            0,
            2,
            vec![keypair0.pubkey(), pubkey, native_loader::id()],
            Hash::default(),
            instructions,
        );
        let transaction_accounts0 = vec![
            (message.account_keys[0], account0),
            (message.account_keys[1], account2.clone()),
        ];
        let tx0 = new_sanitized_tx(&[&keypair0], message, Hash::default());

        let instructions = vec![CompiledInstruction::new(2, &(), vec![0, 1])];
        let message = Message::new_with_compiled_instructions(
            1,
            0,
            2,
            vec![keypair1.pubkey(), pubkey, native_loader::id()],
            Hash::default(),
            instructions,
        );
        let transaction_accounts1 = vec![
            (message.account_keys[0], account1),
            (message.account_keys[1], account2),
        ];
        let tx1 = new_sanitized_tx(&[&keypair1], message, Hash::default());

        let loaded0 = LoadedTransaction {
            accounts: transaction_accounts0,
            program_indices: vec![],
            fee_details: FeeDetails::default(),
            rollback_accounts: RollbackAccounts::default(),
            compute_budget_limits: ComputeBudgetLimits::default(),
            rent: 0,
            rent_debits: RentDebits::default(),
            loaded_accounts_data_size: 0,
        };

        let loaded1 = LoadedTransaction {
            accounts: transaction_accounts1,
            program_indices: vec![],
            fee_details: FeeDetails::default(),
            rollback_accounts: RollbackAccounts::default(),
            compute_budget_limits: ComputeBudgetLimits::default(),
            rent: 0,
            rent_debits: RentDebits::default(),
            loaded_accounts_data_size: 0,
        };

        let txs = vec![tx0.clone(), tx1.clone()];
        let mut processing_results = vec![
            new_executed_processing_result(Ok(()), loaded0),
            new_executed_processing_result(Ok(()), loaded1),
        ];
        let max_collected_accounts = max_number_of_accounts_to_collect(&txs, &processing_results);
        assert_eq!(max_collected_accounts, 2);
        let (collected_accounts, transactions) =
            collect_accounts_to_store(&txs, &mut processing_results, &DurableNonce::default(), 0);
        assert_eq!(collected_accounts.len(), 2);
        assert!(collected_accounts
            .iter()
            .any(|(pubkey, _account)| *pubkey == &keypair0.pubkey()));
        assert!(collected_accounts
            .iter()
            .any(|(pubkey, _account)| *pubkey == &keypair1.pubkey()));

        assert_eq!(transactions.len(), 2);
        assert!(transactions.iter().any(|txn| txn.unwrap().eq(&tx0)));
        assert!(transactions.iter().any(|txn| txn.unwrap().eq(&tx1)));
    }

    #[test]
    fn test_collect_accounts_for_failed_tx_rollback_fee_payer_only() {
        let from = keypair_from_seed(&[1; 32]).unwrap();
        let from_address = from.pubkey();
        let to_address = Pubkey::new_unique();
        let from_account_post = AccountSharedData::new(4199, 0, &Pubkey::default());
        let to_account = AccountSharedData::new(2, 0, &Pubkey::default());

        let instructions = vec![system_instruction::transfer(&from_address, &to_address, 42)];
        let message = Message::new(&instructions, Some(&from_address));
        let blockhash = Hash::new_unique();
        let transaction_accounts = vec![
            (message.account_keys[0], from_account_post),
            (message.account_keys[1], to_account),
        ];
        let tx = new_sanitized_tx(&[&from], message, blockhash);

        let from_account_pre = AccountSharedData::new(4242, 0, &Pubkey::default());

        let loaded = LoadedTransaction {
            accounts: transaction_accounts,
            program_indices: vec![],
            fee_details: FeeDetails::default(),
            rollback_accounts: RollbackAccounts::FeePayerOnly {
                fee_payer_account: from_account_pre.clone(),
            },
            compute_budget_limits: ComputeBudgetLimits::default(),
            rent: 0,
            rent_debits: RentDebits::default(),
            loaded_accounts_data_size: 0,
        };

        let txs = vec![tx];
        let mut processing_results = vec![new_executed_processing_result(
            Err(TransactionError::InstructionError(
                1,
                InstructionError::InvalidArgument,
            )),
            loaded,
        )];
        let max_collected_accounts = max_number_of_accounts_to_collect(&txs, &processing_results);
        assert_eq!(max_collected_accounts, 1);
        let durable_nonce = DurableNonce::from_blockhash(&Hash::new_unique());
        let (collected_accounts, _) =
            collect_accounts_to_store(&txs, &mut processing_results, &durable_nonce, 0);
        assert_eq!(collected_accounts.len(), 1);
        assert_eq!(
            collected_accounts
                .iter()
                .find(|(pubkey, _account)| *pubkey == &from_address)
                .map(|(_pubkey, account)| *account)
                .cloned()
                .unwrap(),
            from_account_pre,
        );
    }

    #[test]
    fn test_collect_accounts_for_failed_tx_rollback_separate_nonce_and_fee_payer() {
        let nonce_address = Pubkey::new_unique();
        let nonce_authority = keypair_from_seed(&[0; 32]).unwrap();
        let from = keypair_from_seed(&[1; 32]).unwrap();
        let from_address = from.pubkey();
        let to_address = Pubkey::new_unique();
        let durable_nonce = DurableNonce::from_blockhash(&Hash::new_unique());
        let nonce_state = NonceVersions::new(NonceState::Initialized(NonceData::new(
            nonce_authority.pubkey(),
            durable_nonce,
            0,
        )));
        let nonce_account_post =
            AccountSharedData::new_data(43, &nonce_state, &system_program::id()).unwrap();
        let from_account_post = AccountSharedData::new(4199, 0, &Pubkey::default());
        let to_account = AccountSharedData::new(2, 0, &Pubkey::default());
        let nonce_authority_account = AccountSharedData::new(3, 0, &Pubkey::default());
        let recent_blockhashes_sysvar_account = AccountSharedData::new(4, 0, &Pubkey::default());

        let instructions = vec![
            system_instruction::advance_nonce_account(&nonce_address, &nonce_authority.pubkey()),
            system_instruction::transfer(&from_address, &to_address, 42),
        ];
        let message = Message::new(&instructions, Some(&from_address));
        let blockhash = Hash::new_unique();
        let transaction_accounts = vec![
            (message.account_keys[0], from_account_post),
            (message.account_keys[1], nonce_authority_account),
            (message.account_keys[2], nonce_account_post),
            (message.account_keys[3], to_account),
            (message.account_keys[4], recent_blockhashes_sysvar_account),
        ];
        let tx = new_sanitized_tx(&[&nonce_authority, &from], message, blockhash);

        let durable_nonce = DurableNonce::from_blockhash(&Hash::new_unique());
        let nonce_state = NonceVersions::new(NonceState::Initialized(NonceData::new(
            nonce_authority.pubkey(),
            durable_nonce,
            0,
        )));
        let nonce_account_pre =
            AccountSharedData::new_data(42, &nonce_state, &system_program::id()).unwrap();
        let from_account_pre = AccountSharedData::new(4242, 0, &Pubkey::default());

        let nonce = NonceInfo::new(nonce_address, nonce_account_pre.clone());
        let loaded = LoadedTransaction {
            accounts: transaction_accounts,
            program_indices: vec![],
            fee_details: FeeDetails::default(),
            rollback_accounts: RollbackAccounts::SeparateNonceAndFeePayer {
                nonce: nonce.clone(),
                fee_payer_account: from_account_pre.clone(),
            },
            compute_budget_limits: ComputeBudgetLimits::default(),
            rent: 0,
            rent_debits: RentDebits::default(),
            loaded_accounts_data_size: 0,
        };

        let durable_nonce = DurableNonce::from_blockhash(&Hash::new_unique());
        let txs = vec![tx];
        let mut processing_results = vec![new_executed_processing_result(
            Err(TransactionError::InstructionError(
                1,
                InstructionError::InvalidArgument,
            )),
            loaded,
        )];
        let max_collected_accounts = max_number_of_accounts_to_collect(&txs, &processing_results);
        assert_eq!(max_collected_accounts, 2);
        let (collected_accounts, _) =
            collect_accounts_to_store(&txs, &mut processing_results, &durable_nonce, 0);
        assert_eq!(collected_accounts.len(), 2);
        assert_eq!(
            collected_accounts
                .iter()
                .find(|(pubkey, _account)| *pubkey == &from_address)
                .map(|(_pubkey, account)| *account)
                .cloned()
                .unwrap(),
            from_account_pre,
        );
        let collected_nonce_account = collected_accounts
            .iter()
            .find(|(pubkey, _account)| *pubkey == &nonce_address)
            .map(|(_pubkey, account)| *account)
            .cloned()
            .unwrap();
        assert_eq!(
            collected_nonce_account.lamports(),
            nonce_account_pre.lamports(),
        );
        assert!(nonce_account::verify_nonce_account(
            &collected_nonce_account,
            durable_nonce.as_hash()
        )
        .is_some());
    }

    #[test]
    fn test_collect_accounts_for_failed_tx_rollback_same_nonce_and_fee_payer() {
        let nonce_authority = keypair_from_seed(&[0; 32]).unwrap();
        let nonce_address = nonce_authority.pubkey();
        let from = keypair_from_seed(&[1; 32]).unwrap();
        let from_address = from.pubkey();
        let to_address = Pubkey::new_unique();
        let durable_nonce = DurableNonce::from_blockhash(&Hash::new_unique());
        let nonce_state = NonceVersions::new(NonceState::Initialized(NonceData::new(
            nonce_authority.pubkey(),
            durable_nonce,
            0,
        )));
        let nonce_account_post =
            AccountSharedData::new_data(43, &nonce_state, &system_program::id()).unwrap();
        let from_account_post = AccountSharedData::new(4200, 0, &Pubkey::default());
        let to_account = AccountSharedData::new(2, 0, &Pubkey::default());
        let nonce_authority_account = AccountSharedData::new(3, 0, &Pubkey::default());
        let recent_blockhashes_sysvar_account = AccountSharedData::new(4, 0, &Pubkey::default());

        let instructions = vec![
            system_instruction::advance_nonce_account(&nonce_address, &nonce_authority.pubkey()),
            system_instruction::transfer(&from_address, &to_address, 42),
        ];
        let message = Message::new(&instructions, Some(&nonce_address));
        let blockhash = Hash::new_unique();
        let transaction_accounts = vec![
            (message.account_keys[0], from_account_post),
            (message.account_keys[1], nonce_authority_account),
            (message.account_keys[2], nonce_account_post),
            (message.account_keys[3], to_account),
            (message.account_keys[4], recent_blockhashes_sysvar_account),
        ];
        let tx = new_sanitized_tx(&[&nonce_authority, &from], message, blockhash);

        let durable_nonce = DurableNonce::from_blockhash(&Hash::new_unique());
        let nonce_state = NonceVersions::new(NonceState::Initialized(NonceData::new(
            nonce_authority.pubkey(),
            durable_nonce,
            0,
        )));
        let nonce_account_pre =
            AccountSharedData::new_data(42, &nonce_state, &system_program::id()).unwrap();

        let nonce = NonceInfo::new(nonce_address, nonce_account_pre.clone());
        let loaded = LoadedTransaction {
            accounts: transaction_accounts,
            program_indices: vec![],
            fee_details: FeeDetails::default(),
            rollback_accounts: RollbackAccounts::SameNonceAndFeePayer {
                nonce: nonce.clone(),
            },
            compute_budget_limits: ComputeBudgetLimits::default(),
            rent: 0,
            rent_debits: RentDebits::default(),
            loaded_accounts_data_size: 0,
        };

        let durable_nonce = DurableNonce::from_blockhash(&Hash::new_unique());
        let txs = vec![tx];
        let mut processing_results = vec![new_executed_processing_result(
            Err(TransactionError::InstructionError(
                1,
                InstructionError::InvalidArgument,
            )),
            loaded,
        )];
        let max_collected_accounts = max_number_of_accounts_to_collect(&txs, &processing_results);
        assert_eq!(max_collected_accounts, 1);
        let (collected_accounts, _) =
            collect_accounts_to_store(&txs, &mut processing_results, &durable_nonce, 0);
        assert_eq!(collected_accounts.len(), 1);
        let collected_nonce_account = collected_accounts
            .iter()
            .find(|(pubkey, _account)| *pubkey == &nonce_address)
            .map(|(_pubkey, account)| *account)
            .cloned()
            .unwrap();
        assert_eq!(
            collected_nonce_account.lamports(),
            nonce_account_pre.lamports()
        );
        assert!(nonce_account::verify_nonce_account(
            &collected_nonce_account,
            durable_nonce.as_hash()
        )
        .is_some());
    }

    #[test]
    fn test_collect_accounts_for_failed_fees_only_tx() {
        let from = keypair_from_seed(&[1; 32]).unwrap();
        let from_address = from.pubkey();
        let to_address = Pubkey::new_unique();

        let instructions = vec![system_instruction::transfer(&from_address, &to_address, 42)];
        let message = Message::new(&instructions, Some(&from_address));
        let blockhash = Hash::new_unique();
        let tx = new_sanitized_tx(&[&from], message, blockhash);

        let from_account_pre = AccountSharedData::new(4242, 0, &Pubkey::default());

        let txs = vec![tx];
        let mut processing_results = vec![Ok(ProcessedTransaction::FeesOnly(Box::new(
            FeesOnlyTransaction {
                load_error: TransactionError::InvalidProgramForExecution,
                fee_details: FeeDetails::default(),
                rollback_accounts: RollbackAccounts::FeePayerOnly {
                    fee_payer_account: from_account_pre.clone(),
                },
            },
        )))];
        let max_collected_accounts = max_number_of_accounts_to_collect(&txs, &processing_results);
        assert_eq!(max_collected_accounts, 1);
        let durable_nonce = DurableNonce::from_blockhash(&Hash::new_unique());
        let (collected_accounts, _) =
            collect_accounts_to_store(&txs, &mut processing_results, &durable_nonce, 0);
        assert_eq!(collected_accounts.len(), 1);
        assert_eq!(
            collected_accounts
                .iter()
                .find(|(pubkey, _account)| *pubkey == &from_address)
                .map(|(_pubkey, account)| *account)
                .cloned()
                .unwrap(),
            from_account_pre,
        );
    }
}<|MERGE_RESOLUTION|>--- conflicted
+++ resolved
@@ -28,24 +28,15 @@
                 .processed_transaction()
                 .map(|processed_tx| (processed_tx, tx))
         })
-<<<<<<< HEAD
         .map(|(processed_tx, tx)| match processed_tx {
             ProcessedTransaction::Executed(executed_tx) => {
                 match executed_tx.execution_details.status {
-                    Ok(_) => tx.message().num_write_locks() as usize,
+                    Ok(_) => tx.num_write_locks() as usize,
                     Err(_) => executed_tx.loaded_transaction.rollback_accounts.count(),
                 }
             }
             ProcessedTransaction::FeesOnly(fees_only_tx) => fees_only_tx.rollback_accounts.count(),
         })
-=======
-        .map(
-            |(processed_tx, tx)| match processed_tx.execution_details.status {
-                Ok(_) => tx.num_write_locks() as usize,
-                Err(_) => processed_tx.loaded_transaction.rollback_accounts.count(),
-            },
-        )
->>>>>>> 485216bd
         .sum()
 }
 
