--- conflicted
+++ resolved
@@ -33,11 +33,7 @@
 serde_json = { workspace = true }
 serde_yaml = { workspace = true }
 solana-account = "=3.1.0"
-<<<<<<< HEAD
-solana-accounts-db = { workspace = true }
 solana-bls-signatures = { workspace = true }
-=======
->>>>>>> dd2a2303
 solana-clap-utils = { workspace = true }
 solana-cli-config = { workspace = true }
 solana-clock = "=3.0.0"
