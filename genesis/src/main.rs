--- conflicted
+++ resolved
@@ -1310,10 +1310,6 @@
         assert_eq!(genesis_config.accounts.len(), 3);
     }
 
-<<<<<<< HEAD
-    #[test]
-    fn test_append_validator_accounts_to_genesis() {
-=======
     #[test_case(true, true; "add bls compressed pubkey")]
     #[test_case(true, false; "add bls pubkey")]
     #[test_case(false, false; "no bls pubkey")]
@@ -1321,7 +1317,6 @@
         add_bls_pubkey: bool,
         use_compressed_pubkey: bool,
     ) {
->>>>>>> ec7db23e
         // Test invalid file returns error
         assert!(load_validator_accounts(
             "unknownfile",
@@ -1333,8 +1328,6 @@
 
         let mut genesis_config = GenesisConfig::default();
 
-<<<<<<< HEAD
-=======
         let generate_bls_pubkey = || {
             if add_bls_pubkey {
                 let bls_pubkey = BLSKeypair::new().public;
@@ -1348,7 +1341,6 @@
                 None
             }
         };
->>>>>>> ec7db23e
         let validator_accounts = vec![
             StakedValidatorAccountInfo {
                 identity_account: solana_pubkey::new_rand().to_string(),
@@ -1379,10 +1371,6 @@
         let serialized = serde_yaml::to_string(&validator_accounts).unwrap();
 
         // write accounts to file
-<<<<<<< HEAD
-        let filename = "test_append_validator_accounts_to_genesis.yml";
-        let path = Path::new(filename);
-=======
         let filename = format!(
             "test_append_validator_accounts_to_genesis_{}_{}_bls.yml",
             if add_bls_pubkey { "with" } else { "without" },
@@ -1393,7 +1381,6 @@
             }
         );
         let path = Path::new(&filename);
->>>>>>> ec7db23e
         let mut file = File::create(path).unwrap();
         file.write_all(b"validator_accounts:\n").unwrap();
         file.write_all(serialized.as_bytes()).unwrap();
@@ -1429,14 +1416,6 @@
                 assert_eq!(vote_state.authorized_withdrawer, identity_pk);
                 let authorized_voters = &vote_state.authorized_voters;
                 assert_eq!(authorized_voters.first().unwrap().1, &identity_pk);
-<<<<<<< HEAD
-                assert_eq!(
-                    bls_pubkey_to_compressed_bytes(
-                        &BLSPubkey::from_str(b64_account.bls_pubkey.as_ref().unwrap()).unwrap()
-                    ),
-                    vote_state.bls_pubkey_compressed.unwrap()
-                );
-=======
                 if add_bls_pubkey {
                     let bls_pubkey_compressed_from_input = if use_compressed_pubkey {
                         BLSPubkeyCompressed::from_str(b64_account.bls_pubkey.as_ref().unwrap())
@@ -1460,7 +1439,6 @@
                     assert!(b64_account.bls_pubkey.is_none());
                     assert!(vote_state.bls_pubkey_compressed.is_none());
                 }
->>>>>>> ec7db23e
 
                 // check stake account
                 let stake_pk = b64_account.stake_account.parse().unwrap();
