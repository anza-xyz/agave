//! A command-line executable for generating the chain's genesis config.
#![allow(clippy::arithmetic_side_effects)]

use {
    agave_feature_set::FEATURE_NAMES,
    agave_snapshots::hardened_unpack::MAX_GENESIS_ARCHIVE_UNPACKED_SIZE,
    base64::{prelude::BASE64_STANDARD, Engine},
    clap::{crate_description, crate_name, value_t, value_t_or_exit, App, Arg, ArgMatches},
    itertools::Itertools,
    solana_account::{Account, AccountSharedData, ReadableAccount, WritableAccount},
    solana_bls_signatures::Pubkey as BLSPubkey,
    solana_clap_utils::{
        input_parsers::{
            bls_pubkeys_of, cluster_type_of, pubkey_of, pubkeys_of,
            unix_timestamp_from_rfc3339_datetime,
        },
        input_validators::{
            is_pubkey, is_pubkey_or_keypair, is_rfc3339_datetime, is_slot, is_url_or_moniker,
            is_valid_percentage, normalize_to_url_if_moniker,
        },
    },
    solana_clock as clock,
    solana_cluster_type::ClusterType,
    solana_commitment_config::CommitmentConfig,
    solana_entry::poh::compute_hashes_per_tick,
    solana_epoch_schedule::EpochSchedule,
    solana_feature_gate_interface as feature,
    solana_fee_calculator::FeeRateGovernor,
    solana_genesis::{
        genesis_accounts::add_genesis_accounts, Base64Account, StakedValidatorAccountInfo,
        ValidatorAccountsFile,
    },
    solana_genesis_config::GenesisConfig,
    solana_inflation::Inflation,
    solana_keypair::{read_keypair_file, Keypair},
    solana_ledger::{blockstore::create_new_ledger, blockstore_options::LedgerColumnOptions},
    solana_loader_v3_interface::state::UpgradeableLoaderState,
    solana_native_token::LAMPORTS_PER_SOL,
    solana_poh_config::PohConfig,
    solana_pubkey::Pubkey,
    solana_rent::Rent,
    solana_rpc_client::rpc_client::RpcClient,
    solana_rpc_client_api::request::MAX_MULTIPLE_ACCOUNTS,
    solana_runtime::genesis_utils::bls_pubkey_to_compressed_bytes,
    solana_sdk_ids::system_program,
    solana_signer::Signer,
    solana_stake_interface::state::StakeStateV2,
    solana_stake_program::stake_state,
    solana_vote_program::vote_state::{self, VoteStateV4},
    std::{
        collections::HashMap,
        error,
        fs::File,
        io::{self, Read},
        path::PathBuf,
        process,
        slice::Iter,
        str::FromStr,
        time::Duration,
    },
};

pub enum AccountFileFormat {
    Pubkey,
    Keypair,
}

fn pubkey_from_str(key_str: &str) -> Result<Pubkey, Box<dyn error::Error>> {
    Pubkey::from_str(key_str).or_else(|_| {
        let bytes: Vec<u8> = serde_json::from_str(key_str)?;
        let keypair =
            Keypair::try_from(bytes.as_ref()).map_err(|e| std::io::Error::other(e.to_string()))?;
        Ok(keypair.pubkey())
    })
}

pub fn load_genesis_accounts(file: &str, genesis_config: &mut GenesisConfig) -> io::Result<u64> {
    let mut lamports = 0;
    let accounts_file = File::open(file)?;

    let genesis_accounts: HashMap<String, Base64Account> =
        serde_yaml::from_reader(accounts_file)
            .map_err(|err| io::Error::other(format!("{err:?}")))?;

    for (key, account_details) in genesis_accounts {
        let pubkey = pubkey_from_str(key.as_str())
            .map_err(|err| io::Error::other(format!("Invalid pubkey/keypair {key}: {err:?}")))?;

        let owner_program_id = Pubkey::from_str(account_details.owner.as_str()).map_err(|err| {
            io::Error::other(format!(
                "Invalid owner: {}: {:?}",
                account_details.owner, err
            ))
        })?;

        let mut account = AccountSharedData::new(account_details.balance, 0, &owner_program_id);
        if account_details.data != "~" {
            account.set_data_from_slice(
                &BASE64_STANDARD
                    .decode(account_details.data.as_str())
                    .map_err(|err| {
                        io::Error::other(format!(
                            "Invalid account data: {}: {:?}",
                            account_details.data, err
                        ))
                    })?,
            );
        }
        account.set_executable(account_details.executable);
        lamports += account.lamports();
        genesis_config.add_account(pubkey, account);
    }

    Ok(lamports)
}

pub fn load_validator_accounts(
    file: &str,
    commission: u8,
    rent: &Rent,
    genesis_config: &mut GenesisConfig,
    is_alpenglow: bool,
) -> io::Result<()> {
    let accounts_file = File::open(file)?;
    let validator_genesis_accounts: Vec<StakedValidatorAccountInfo> =
        serde_yaml::from_reader::<_, ValidatorAccountsFile>(accounts_file)
            .map_err(|err| io::Error::other(format!("{err:?}")))?
            .validator_accounts;

    for account_details in validator_genesis_accounts {
        let pubkeys = [
            pubkey_from_str(account_details.identity_account.as_str()).map_err(|err| {
                io::Error::other(format!(
                    "Invalid pubkey/keypair {}: {:?}",
                    account_details.identity_account, err
                ))
            })?,
            pubkey_from_str(account_details.vote_account.as_str()).map_err(|err| {
                io::Error::other(format!(
                    "Invalid pubkey/keypair {}: {:?}",
                    account_details.vote_account, err
                ))
            })?,
            pubkey_from_str(account_details.stake_account.as_str()).map_err(|err| {
                io::Error::other(format!(
                    "Invalid pubkey/keypair {}: {:?}",
                    account_details.stake_account, err
                ))
            })?,
        ];
        let bls_pubkeys: Vec<BLSPubkey> = account_details.bls_pubkey.map_or(Ok(vec![]), |s| {
            BLSPubkey::from_str(&s).map(|pk| vec![pk]).map_err(|err| {
                io::Error::new(io::ErrorKind::Other, format!("Invalid BLS pubkey: {err}"))
            })
        })?;

        add_validator_accounts(
            genesis_config,
            &mut pubkeys.iter(),
            bls_pubkeys,
            account_details.balance_lamports,
            account_details.stake_lamports,
            commission,
            rent,
            None,
            is_alpenglow,
        )?;
    }

    Ok(())
}

fn check_rpc_genesis_hash(
    cluster_type: &ClusterType,
    rpc_client: &RpcClient,
) -> Result<(), Box<dyn std::error::Error>> {
    if let Some(genesis_hash) = cluster_type.get_genesis_hash() {
        let rpc_genesis_hash = rpc_client.get_genesis_hash()?;
        if rpc_genesis_hash != genesis_hash {
            return Err(format!(
                "The genesis hash for the specified cluster {cluster_type:?} does not match the \
                 genesis hash reported by the specified RPC. Cluster genesis hash: \
                 {genesis_hash}, RPC reported genesis hash: {rpc_genesis_hash}"
            )
            .into());
        }
    }
    Ok(())
}

fn features_to_deactivate_for_cluster(
    cluster_type: &ClusterType,
    matches: &ArgMatches<'_>,
) -> Result<Vec<Pubkey>, Box<dyn error::Error>> {
    let mut features_to_deactivate = pubkeys_of(matches, "deactivate_feature").unwrap_or_default();
    if cluster_type == &ClusterType::Development {
        return Ok(features_to_deactivate);
    }

    // if we're here, the cluster type must be one of "mainnet-beta", "testnet", or "devnet"
    assert!(matches!(
        cluster_type,
        ClusterType::MainnetBeta | ClusterType::Testnet | ClusterType::Devnet
    ));
    let json_rpc_url = normalize_to_url_if_moniker(
        matches
            .value_of("json_rpc_url")
            .unwrap_or(matches.value_of("cluster_type").unwrap()),
    );
    let rpc_client = RpcClient::new_with_commitment(json_rpc_url, CommitmentConfig::confirmed());
    check_rpc_genesis_hash(cluster_type, &rpc_client)?;
    for feature_ids in FEATURE_NAMES
        .keys()
        .cloned()
        .collect::<Vec<Pubkey>>()
        .chunks(MAX_MULTIPLE_ACCOUNTS)
    {
        rpc_client
            .get_multiple_accounts(feature_ids)
            .map_err(|err| format!("Failed to fetch: {err}"))?
            .into_iter()
            .zip(feature_ids)
            .for_each(|(maybe_account, feature_id)| {
                if maybe_account
                    .as_ref()
                    .and_then(feature::from_account)
                    .and_then(|feature| feature.activated_at)
                    .is_none()
                {
                    features_to_deactivate.push(*feature_id);
                }
            });
    }
    Ok(features_to_deactivate)
}

fn add_validator_accounts(
    genesis_config: &mut GenesisConfig,
    pubkeys_iter: &mut Iter<Pubkey>,
    bls_pubkeys: Vec<BLSPubkey>,
    lamports: u64,
    stake_lamports: u64,
    commission: u8,
    rent: &Rent,
    authorized_pubkey: Option<&Pubkey>,
    is_alpenglow: bool,
) -> io::Result<()> {
    rent_exempt_check(
        stake_lamports,
        rent.minimum_balance(StakeStateV2::size_of()),
    )?;

    let mut bls_pubkeys_iter = bls_pubkeys.iter();
    loop {
        let Some(identity_pubkey) = pubkeys_iter.next() else {
            break;
        };
        let vote_pubkey = pubkeys_iter.next().unwrap();
        let stake_pubkey = pubkeys_iter.next().unwrap();

        genesis_config.add_account(
            *identity_pubkey,
            AccountSharedData::new(lamports, 0, &system_program::id()),
        );

<<<<<<< HEAD
        let vote_account = if is_alpenglow {
            let bls_pubkey = bls_pubkeys_iter
                .next()
                .expect("Missing BLS pubkey for {identity_pubkey}");
            vote_state::create_v4_account_with_authorized(
                identity_pubkey,
                identity_pubkey,
                identity_pubkey,
                Some(bls_pubkey_to_compressed_bytes(bls_pubkey)),
                commission.into(),
                rent.minimum_balance(VoteStateV4::size_of()).max(1),
            )
        } else {
            vote_state::create_account_with_authorized(
                identity_pubkey,
                identity_pubkey,
                identity_pubkey,
                commission,
                rent.minimum_balance(VoteStateV4::size_of()).max(1),
            )
        };
=======
        let vote_account = vote_state::create_v4_account_with_authorized(
            identity_pubkey,
            identity_pubkey,
            identity_pubkey,
            None,
            u16::from(commission) * 100,
            rent.minimum_balance(VoteStateV4::size_of()).max(1),
        );
>>>>>>> 87cc1013

        genesis_config.add_account(
            *stake_pubkey,
            stake_state::create_account(
                authorized_pubkey.unwrap_or(identity_pubkey),
                vote_pubkey,
                &vote_account,
                rent,
                stake_lamports,
            ),
        );
        genesis_config.add_account(*vote_pubkey, vote_account);
    }
    Ok(())
}

fn rent_exempt_check(stake_lamports: u64, exempt: u64) -> io::Result<()> {
    if stake_lamports < exempt {
        Err(io::Error::other(format!(
            "error: insufficient validator stake lamports: {stake_lamports} for rent exemption, \
             requires {exempt}"
        )))
    } else {
        Ok(())
    }
}

#[allow(clippy::cognitive_complexity)]
fn main() -> Result<(), Box<dyn error::Error>> {
    let default_faucet_pubkey = solana_cli_config::Config::default().keypair_path;
    let fee_rate_governor = FeeRateGovernor::default();
    let (
        default_target_lamports_per_signature,
        default_target_signatures_per_slot,
        default_fee_burn_percentage,
    ) = {
        (
            &fee_rate_governor.target_lamports_per_signature.to_string(),
            &fee_rate_governor.target_signatures_per_slot.to_string(),
            &fee_rate_governor.burn_percent.to_string(),
        )
    };

    let rent = Rent::default();
    let (
        default_lamports_per_byte_year,
        default_rent_exemption_threshold,
        default_rent_burn_percentage,
    ) = {
        (
            &rent.lamports_per_byte_year.to_string(),
            &rent.exemption_threshold.to_string(),
            &rent.burn_percent.to_string(),
        )
    };

    // vote account
    let default_bootstrap_validator_lamports = &(500 * LAMPORTS_PER_SOL)
        .max(rent.minimum_balance(VoteStateV4::size_of()))
        .to_string();
    // stake account
    let default_bootstrap_validator_stake_lamports = &(LAMPORTS_PER_SOL / 2)
        .max(rent.minimum_balance(StakeStateV2::size_of()))
        .to_string();

    let default_target_tick_duration = PohConfig::default().target_tick_duration;
    let default_ticks_per_slot = &clock::DEFAULT_TICKS_PER_SLOT.to_string();
    let default_cluster_type = "mainnet-beta";
    let default_genesis_archive_unpacked_size = MAX_GENESIS_ARCHIVE_UNPACKED_SIZE.to_string();

    let matches = App::new(crate_name!())
        .about(crate_description!())
        .version(solana_version::version!())
        .arg(
            Arg::with_name("creation_time")
                .long("creation-time")
                .value_name("RFC3339 DATE TIME")
                .validator(is_rfc3339_datetime)
                .takes_value(true)
                .help(
                    "Time when the bootstrap validator will start the cluster [default: current \
                     system time]",
                ),
        )
        .arg(
            Arg::with_name("bootstrap_validator")
                .short("b")
                .long("bootstrap-validator")
                .value_name("IDENTITY_PUBKEY VOTE_PUBKEY STAKE_PUBKEY")
                .takes_value(true)
                .validator(is_pubkey_or_keypair)
                .number_of_values(3)
                .multiple(true)
                .required(true)
                .help("The bootstrap validator's identity, vote and stake pubkeys"),
        )
        .arg(
            Arg::with_name("bootstrap_validator_bls_pubkey")
                .long("bootstrap-validator-bls-pubkey")
                .value_name("BLS_PUBKEY")
                .multiple(true)
                .takes_value(true)
                .required(false)
                .help("The bootstrap validator's bls pubkey"),
        )
        .arg(
            Arg::with_name("ledger_path")
                .short("l")
                .long("ledger")
                .value_name("DIR")
                .takes_value(true)
                .required(true)
                .help("Use directory as persistent ledger location"),
        )
        .arg(
            Arg::with_name("faucet_lamports")
                .short("t")
                .long("faucet-lamports")
                .value_name("LAMPORTS")
                .takes_value(true)
                .help("Number of lamports to assign to the faucet"),
        )
        .arg(
            Arg::with_name("faucet_pubkey")
                .short("m")
                .long("faucet-pubkey")
                .value_name("PUBKEY")
                .takes_value(true)
                .validator(is_pubkey_or_keypair)
                .requires("faucet_lamports")
                .default_value(&default_faucet_pubkey)
                .help("Path to file containing the faucet's pubkey"),
        )
        .arg(
            Arg::with_name("bootstrap_stake_authorized_pubkey")
                .long("bootstrap-stake-authorized-pubkey")
                .value_name("BOOTSTRAP STAKE AUTHORIZED PUBKEY")
                .takes_value(true)
                .validator(is_pubkey_or_keypair)
                .help(
                    "Path to file containing the pubkey authorized to manage the bootstrap \
                     validator's stake [default: --bootstrap-validator IDENTITY_PUBKEY]",
                ),
        )
        .arg(
            Arg::with_name("bootstrap_validator_lamports")
                .long("bootstrap-validator-lamports")
                .value_name("LAMPORTS")
                .takes_value(true)
                .default_value(default_bootstrap_validator_lamports)
                .help("Number of lamports to assign to the bootstrap validator"),
        )
        .arg(
            Arg::with_name("bootstrap_validator_stake_lamports")
                .long("bootstrap-validator-stake-lamports")
                .value_name("LAMPORTS")
                .takes_value(true)
                .default_value(default_bootstrap_validator_stake_lamports)
                .help("Number of lamports to assign to the bootstrap validator's stake account"),
        )
        .arg(
            Arg::with_name("target_lamports_per_signature")
                .long("target-lamports-per-signature")
                .value_name("LAMPORTS")
                .takes_value(true)
                .default_value(default_target_lamports_per_signature)
                .help(
                    "The cost in lamports that the cluster will charge for signature verification \
                     when the cluster is operating at target-signatures-per-slot",
                ),
        )
        .arg(
            Arg::with_name("lamports_per_byte_year")
                .long("lamports-per-byte-year")
                .value_name("LAMPORTS")
                .takes_value(true)
                .default_value(default_lamports_per_byte_year)
                .help(
                    "The cost in lamports that the cluster will charge per byte per year for \
                     accounts with data",
                ),
        )
        .arg(
            Arg::with_name("rent_exemption_threshold")
                .long("rent-exemption-threshold")
                .value_name("NUMBER")
                .takes_value(true)
                .default_value(default_rent_exemption_threshold)
                .help(
                    "amount of time (in years) the balance has to include rent for to qualify as \
                     rent exempted account",
                ),
        )
        .arg(
            Arg::with_name("rent_burn_percentage")
                .long("rent-burn-percentage")
                .value_name("NUMBER")
                .takes_value(true)
                .default_value(default_rent_burn_percentage)
                .help("percentage of collected rent to burn")
                .validator(is_valid_percentage),
        )
        .arg(
            Arg::with_name("fee_burn_percentage")
                .long("fee-burn-percentage")
                .value_name("NUMBER")
                .takes_value(true)
                .default_value(default_fee_burn_percentage)
                .help("percentage of collected fee to burn")
                .validator(is_valid_percentage),
        )
        .arg(
            Arg::with_name("vote_commission_percentage")
                .long("vote-commission-percentage")
                .value_name("NUMBER")
                .takes_value(true)
                .default_value("100")
                .help("percentage of vote commission")
                .validator(is_valid_percentage),
        )
        .arg(
            Arg::with_name("target_signatures_per_slot")
                .long("target-signatures-per-slot")
                .value_name("NUMBER")
                .takes_value(true)
                .default_value(default_target_signatures_per_slot)
                .help(
                    "Used to estimate the desired processing capacity of the cluster. When the \
                     latest slot processes fewer/greater signatures than this value, the \
                     lamports-per-signature fee will decrease/increase for the next slot. A value \
                     of 0 disables signature-based fee adjustments",
                ),
        )
        .arg(
            Arg::with_name("target_tick_duration")
                .long("target-tick-duration")
                .value_name("MILLIS")
                .takes_value(true)
                .help("The target tick rate of the cluster in milliseconds"),
        )
        .arg(
            Arg::with_name("hashes_per_tick")
                .long("hashes-per-tick")
                .value_name("NUM_HASHES|\"auto\"|\"sleep\"")
                .takes_value(true)
                .default_value("auto")
                .help(
                    "How many PoH hashes to roll before emitting the next tick. If \"auto\", \
                     determine based on --target-tick-duration and the hash rate of this \
                     computer. If \"sleep\", for development sleep for --target-tick-duration \
                     instead of hashing",
                ),
        )
        .arg(
            Arg::with_name("ticks_per_slot")
                .long("ticks-per-slot")
                .value_name("TICKS")
                .takes_value(true)
                .default_value(default_ticks_per_slot)
                .help("The number of ticks in a slot"),
        )
        .arg(
            Arg::with_name("slots_per_epoch")
                .long("slots-per-epoch")
                .value_name("SLOTS")
                .validator(is_slot)
                .takes_value(true)
                .help("The number of slots in an epoch"),
        )
        .arg(
            Arg::with_name("enable_warmup_epochs")
                .long("enable-warmup-epochs")
                .help(
                    "When enabled epochs start short and will grow. Useful for warming up stake \
                     quickly during development",
                ),
        )
        .arg(
            Arg::with_name("primordial_accounts_file")
                .long("primordial-accounts-file")
                .value_name("FILENAME")
                .takes_value(true)
                .multiple(true)
                .help("The location of pubkey for primordial accounts and balance"),
        )
        .arg(
            Arg::with_name("validator_accounts_file")
                .long("validator-accounts-file")
                .value_name("FILENAME")
                .takes_value(true)
                .multiple(true)
                .help(
                    "The location of a file containing a list of identity, vote, and stake \
                     pubkeys and balances for validator accounts to bake into genesis",
                ),
        )
        .arg(
            Arg::with_name("cluster_type")
                .long("cluster-type")
                .possible_values(&ClusterType::STRINGS)
                .takes_value(true)
                .default_value(default_cluster_type)
                .help("Selects the features that will be enabled for the cluster"),
        )
        .arg(
            Arg::with_name("deactivate_feature")
                .long("deactivate-feature")
                .takes_value(true)
                .value_name("FEATURE_PUBKEY")
                .validator(is_pubkey)
                .multiple(true)
                .help(
                    "Deactivate this feature in genesis. Compatible with --cluster-type \
                     development",
                ),
        )
        .arg(
            Arg::with_name("max_genesis_archive_unpacked_size")
                .long("max-genesis-archive-unpacked-size")
                .value_name("NUMBER")
                .takes_value(true)
                .default_value(&default_genesis_archive_unpacked_size)
                .help("maximum total uncompressed file size of created genesis archive"),
        )
        .arg(
            Arg::with_name("bpf_program")
                .long("bpf-program")
                .value_name("ADDRESS LOADER SBF_PROGRAM.SO")
                .takes_value(true)
                .number_of_values(3)
                .multiple(true)
                .help("Install a SBF program at the given address"),
        )
        .arg(
            Arg::with_name("upgradeable_program")
                .long("upgradeable-program")
                .value_name("ADDRESS UPGRADEABLE_LOADER SBF_PROGRAM.SO UPGRADE_AUTHORITY")
                .takes_value(true)
                .number_of_values(4)
                .multiple(true)
                .help(
                    "Install an upgradeable SBF program at the given address with the given \
                     upgrade authority (or \"none\")",
                ),
        )
        .arg(
            Arg::with_name("inflation")
                .required(false)
                .long("inflation")
                .takes_value(true)
                .possible_values(&["pico", "full", "none"])
                .help("Selects inflation"),
        )
        .arg(
            Arg::with_name("json_rpc_url")
                .short("u")
                .long("url")
                .value_name("URL_OR_MONIKER")
                .takes_value(true)
                .global(true)
                .validator(is_url_or_moniker)
                .help(
                    "URL for Solana's JSON RPC or moniker (or their first letter): [mainnet-beta, \
                     testnet, devnet, localhost]. Used for cloning feature sets",
                ),
        )
        .arg(
            Arg::with_name("alpenglow")
                .long("alpenglow")
                .help("Whether we use Alpenglow consensus."),
        )
        .get_matches();

    let ledger_path = PathBuf::from(matches.value_of("ledger_path").unwrap());

    let rent = Rent {
        lamports_per_byte_year: value_t_or_exit!(matches, "lamports_per_byte_year", u64),
        exemption_threshold: value_t_or_exit!(matches, "rent_exemption_threshold", f64),
        burn_percent: value_t_or_exit!(matches, "rent_burn_percentage", u8),
    };

    let bootstrap_validator_pubkeys = pubkeys_of(&matches, "bootstrap_validator").unwrap();
    assert_eq!(bootstrap_validator_pubkeys.len() % 3, 0);

    let bootstrap_validator_bls_pubkeys =
        bls_pubkeys_of(&matches, "bootstrap_validator_bls_pubkey");
    if let Some(bls_pubkeys) = &bootstrap_validator_bls_pubkeys {
        assert_eq!(
            bls_pubkeys.len() * 3,
            bootstrap_validator_pubkeys.len(),
            "Number of BLS pubkeys must match the number of bootstrap validator identities"
        );
    }

    // Ensure there are no duplicated pubkeys in the --bootstrap-validator list
    {
        let mut v = bootstrap_validator_pubkeys.clone();
        v.sort();
        v.dedup();
        if v.len() != bootstrap_validator_pubkeys.len() {
            eprintln!("Error: --bootstrap-validator pubkeys cannot be duplicated");
            process::exit(1);
        }
    }

    let bootstrap_validator_lamports =
        value_t_or_exit!(matches, "bootstrap_validator_lamports", u64);

    let bootstrap_validator_stake_lamports =
        value_t_or_exit!(matches, "bootstrap_validator_stake_lamports", u64);

    let bootstrap_stake_authorized_pubkey =
        pubkey_of(&matches, "bootstrap_stake_authorized_pubkey");
    let faucet_lamports = value_t!(matches, "faucet_lamports", u64).unwrap_or(0);
    let faucet_pubkey = pubkey_of(&matches, "faucet_pubkey");

    let ticks_per_slot = value_t_or_exit!(matches, "ticks_per_slot", u64);

    let mut fee_rate_governor = FeeRateGovernor::new(
        value_t_or_exit!(matches, "target_lamports_per_signature", u64),
        value_t_or_exit!(matches, "target_signatures_per_slot", u64),
    );
    fee_rate_governor.burn_percent = value_t_or_exit!(matches, "fee_burn_percentage", u8);

    let mut poh_config = PohConfig {
        target_tick_duration: if matches.is_present("target_tick_duration") {
            Duration::from_micros(value_t_or_exit!(matches, "target_tick_duration", u64))
        } else {
            default_target_tick_duration
        },
        ..PohConfig::default()
    };

    let cluster_type = cluster_type_of(&matches, "cluster_type").unwrap();

    // Get the features to deactivate if provided
    let features_to_deactivate = features_to_deactivate_for_cluster(&cluster_type, &matches)
        .unwrap_or_else(|e| {
            eprintln!("{e}");
            std::process::exit(1);
        });

    match matches.value_of("hashes_per_tick").unwrap() {
        "auto" => match cluster_type {
            ClusterType::Development => {
                let hashes_per_tick =
                    compute_hashes_per_tick(poh_config.target_tick_duration, 1_000_000);
                poh_config.hashes_per_tick = Some(hashes_per_tick / 2); // use 50% of peak ability
            }
            ClusterType::Devnet | ClusterType::Testnet | ClusterType::MainnetBeta => {
                poh_config.hashes_per_tick = Some(clock::DEFAULT_HASHES_PER_TICK);
            }
        },
        "sleep" => {
            poh_config.hashes_per_tick = None;
        }
        _ => {
            poh_config.hashes_per_tick = Some(value_t_or_exit!(matches, "hashes_per_tick", u64));
        }
    }

    let slots_per_epoch = if matches.value_of("slots_per_epoch").is_some() {
        value_t_or_exit!(matches, "slots_per_epoch", u64)
    } else {
        match cluster_type {
            ClusterType::Development => clock::DEFAULT_DEV_SLOTS_PER_EPOCH,
            ClusterType::Devnet | ClusterType::Testnet | ClusterType::MainnetBeta => {
                clock::DEFAULT_SLOTS_PER_EPOCH
            }
        }
    };
    let epoch_schedule = EpochSchedule::custom(
        slots_per_epoch,
        slots_per_epoch,
        matches.is_present("enable_warmup_epochs"),
    );

    let mut genesis_config = GenesisConfig {
        ticks_per_slot,
        poh_config,
        fee_rate_governor,
        rent,
        epoch_schedule,
        cluster_type,
        ..GenesisConfig::default()
    };

    if let Ok(raw_inflation) = value_t!(matches, "inflation", String) {
        let inflation = match raw_inflation.as_str() {
            "pico" => Inflation::pico(),
            "full" => Inflation::full(),
            "none" => Inflation::new_disabled(),
            _ => unreachable!(),
        };
        genesis_config.inflation = inflation;
    }

    let commission = value_t_or_exit!(matches, "vote_commission_percentage", u8);
    let rent = genesis_config.rent.clone();

    let is_alpenglow = matches.is_present("alpenglow");

    add_validator_accounts(
        &mut genesis_config,
        &mut bootstrap_validator_pubkeys.iter(),
        bootstrap_validator_bls_pubkeys.unwrap_or_default(),
        bootstrap_validator_lamports,
        bootstrap_validator_stake_lamports,
        commission,
        &rent,
        bootstrap_stake_authorized_pubkey.as_ref(),
        is_alpenglow,
    )?;

    if let Some(creation_time) = unix_timestamp_from_rfc3339_datetime(&matches, "creation_time") {
        genesis_config.creation_time = creation_time;
    }

    if let Some(faucet_pubkey) = faucet_pubkey {
        genesis_config.add_account(
            faucet_pubkey,
            AccountSharedData::new(faucet_lamports, 0, &system_program::id()),
        );
    }

    solana_stake_program::add_genesis_accounts(&mut genesis_config);

    if is_alpenglow {
        solana_runtime::genesis_utils::activate_all_features_alpenglow(&mut genesis_config);
    } else {
        solana_runtime::genesis_utils::activate_all_features(&mut genesis_config);
    }

    if !features_to_deactivate.is_empty() {
        solana_runtime::genesis_utils::deactivate_features(
            &mut genesis_config,
            &features_to_deactivate,
        );
    }

    if let Some(files) = matches.values_of("primordial_accounts_file") {
        for file in files {
            load_genesis_accounts(file, &mut genesis_config)?;
        }
    }

    if let Some(files) = matches.values_of("validator_accounts_file") {
        for file in files {
            load_validator_accounts(file, commission, &rent, &mut genesis_config, is_alpenglow)?;
        }
    }

    let max_genesis_archive_unpacked_size =
        value_t_or_exit!(matches, "max_genesis_archive_unpacked_size", u64);

    let issued_lamports = genesis_config
        .accounts
        .values()
        .map(|account| account.lamports)
        .sum::<u64>();

    add_genesis_accounts(&mut genesis_config, issued_lamports - faucet_lamports);

    let parse_address = |address: &str, input_type: &str| {
        address.parse::<Pubkey>().unwrap_or_else(|err| {
            eprintln!("Error: invalid {input_type} {address}: {err}");
            process::exit(1);
        })
    };

    let parse_program_data = |program: &str| {
        let mut program_data = vec![];
        File::open(program)
            .and_then(|mut file| file.read_to_end(&mut program_data))
            .unwrap_or_else(|err| {
                eprintln!("Error: failed to read {program}: {err}");
                process::exit(1);
            });
        program_data
    };

    if let Some(values) = matches.values_of("bpf_program") {
        for (address, loader, program) in values.tuples() {
            let address = parse_address(address, "address");
            let loader = parse_address(loader, "loader");
            let program_data = parse_program_data(program);
            genesis_config.add_account(
                address,
                AccountSharedData::from(Account {
                    lamports: genesis_config.rent.minimum_balance(program_data.len()),
                    data: program_data,
                    executable: true,
                    owner: loader,
                    rent_epoch: 0,
                }),
            );
        }
    }

    if let Some(values) = matches.values_of("upgradeable_program") {
        for (address, loader, program, upgrade_authority) in values.tuples() {
            let address = parse_address(address, "address");
            let loader = parse_address(loader, "loader");
            let program_data_elf = parse_program_data(program);
            let upgrade_authority_address = if upgrade_authority == "none" {
                Pubkey::default()
            } else {
                upgrade_authority.parse::<Pubkey>().unwrap_or_else(|_| {
                    read_keypair_file(upgrade_authority)
                        .map(|keypair| keypair.pubkey())
                        .unwrap_or_else(|err| {
                            eprintln!(
                                "Error: invalid upgrade_authority {upgrade_authority}: {err}"
                            );
                            process::exit(1);
                        })
                })
            };

            let (programdata_address, _) =
                Pubkey::find_program_address(&[address.as_ref()], &loader);
            let mut program_data = bincode::serialize(&UpgradeableLoaderState::ProgramData {
                slot: 0,
                upgrade_authority_address: Some(upgrade_authority_address),
            })
            .unwrap();
            program_data.extend_from_slice(&program_data_elf);
            genesis_config.add_account(
                programdata_address,
                AccountSharedData::from(Account {
                    lamports: genesis_config.rent.minimum_balance(program_data.len()),
                    data: program_data,
                    owner: loader,
                    executable: false,
                    rent_epoch: 0,
                }),
            );

            let program_data = bincode::serialize(&UpgradeableLoaderState::Program {
                programdata_address,
            })
            .unwrap();
            genesis_config.add_account(
                address,
                AccountSharedData::from(Account {
                    lamports: genesis_config.rent.minimum_balance(program_data.len()),
                    data: program_data,
                    owner: loader,
                    executable: true,
                    rent_epoch: 0,
                }),
            );
        }
    }

    solana_logger::setup();
    create_new_ledger(
        &ledger_path,
        &genesis_config,
        max_genesis_archive_unpacked_size,
        LedgerColumnOptions::default(),
    )?;

    println!("{genesis_config}");
    Ok(())
}

#[cfg(test)]
mod tests {
    use {
        super::*,
        solana_bls_signatures::keypair::Keypair as BLSKeypair,
        solana_borsh::v1 as borsh1,
        solana_genesis_config::GenesisConfig,
        solana_stake_interface as stake,
        std::{collections::HashMap, fs::remove_file, io::Write, path::Path},
        test_case::test_case,
    };

    #[test]
    fn test_append_primordial_accounts_to_genesis() {
        // Test invalid file returns error
        assert!(load_genesis_accounts("unknownfile", &mut GenesisConfig::default()).is_err());

        let mut genesis_config = GenesisConfig::default();

        let mut genesis_accounts = HashMap::new();
        genesis_accounts.insert(
            solana_pubkey::new_rand().to_string(),
            Base64Account {
                owner: solana_pubkey::new_rand().to_string(),
                balance: 2,
                executable: false,
                data: String::from("aGVsbG8="),
            },
        );
        genesis_accounts.insert(
            solana_pubkey::new_rand().to_string(),
            Base64Account {
                owner: solana_pubkey::new_rand().to_string(),
                balance: 1,
                executable: true,
                data: String::from("aGVsbG8gd29ybGQ="),
            },
        );
        genesis_accounts.insert(
            solana_pubkey::new_rand().to_string(),
            Base64Account {
                owner: solana_pubkey::new_rand().to_string(),
                balance: 3,
                executable: true,
                data: String::from("bWUgaGVsbG8gdG8gd29ybGQ="),
            },
        );

        let serialized = serde_yaml::to_string(&genesis_accounts).unwrap();
        let path = Path::new("test_append_primordial_accounts_to_genesis.yml");
        let mut file = File::create(path).unwrap();
        file.write_all(b"---\n").unwrap();
        file.write_all(&serialized.into_bytes()).unwrap();

        load_genesis_accounts(
            "test_append_primordial_accounts_to_genesis.yml",
            &mut genesis_config,
        )
        .expect("test_append_primordial_accounts_to_genesis.yml");
        // Test valid file returns ok

        remove_file(path).unwrap();

        {
            // Test all accounts were added
            assert_eq!(genesis_config.accounts.len(), genesis_accounts.len());

            // Test account data matches
            for (pubkey_str, b64_account) in genesis_accounts.iter() {
                let pubkey = pubkey_str.parse().unwrap();
                assert_eq!(
                    b64_account.owner,
                    genesis_config.accounts[&pubkey].owner.to_string()
                );

                assert_eq!(
                    b64_account.balance,
                    genesis_config.accounts[&pubkey].lamports
                );

                assert_eq!(
                    b64_account.executable,
                    genesis_config.accounts[&pubkey].executable
                );

                assert_eq!(
                    b64_account.data,
                    BASE64_STANDARD.encode(&genesis_config.accounts[&pubkey].data)
                );
            }
        }

        // Test more accounts can be appended
        let mut genesis_accounts1 = HashMap::new();
        genesis_accounts1.insert(
            solana_pubkey::new_rand().to_string(),
            Base64Account {
                owner: solana_pubkey::new_rand().to_string(),
                balance: 6,
                executable: true,
                data: String::from("eW91IGFyZQ=="),
            },
        );
        genesis_accounts1.insert(
            solana_pubkey::new_rand().to_string(),
            Base64Account {
                owner: solana_pubkey::new_rand().to_string(),
                balance: 5,
                executable: false,
                data: String::from("bWV0YSBzdHJpbmc="),
            },
        );
        genesis_accounts1.insert(
            solana_pubkey::new_rand().to_string(),
            Base64Account {
                owner: solana_pubkey::new_rand().to_string(),
                balance: 10,
                executable: false,
                data: String::from("YmFzZTY0IHN0cmluZw=="),
            },
        );

        let serialized = serde_yaml::to_string(&genesis_accounts1).unwrap();
        let path = Path::new("test_append_primordial_accounts_to_genesis.yml");
        let mut file = File::create(path).unwrap();
        file.write_all(b"---\n").unwrap();
        file.write_all(&serialized.into_bytes()).unwrap();

        load_genesis_accounts(
            "test_append_primordial_accounts_to_genesis.yml",
            &mut genesis_config,
        )
        .expect("test_append_primordial_accounts_to_genesis.yml");

        remove_file(path).unwrap();

        // Test total number of accounts is correct
        assert_eq!(
            genesis_config.accounts.len(),
            genesis_accounts.len() + genesis_accounts1.len()
        );

        // Test old accounts are still there
        for (pubkey_str, b64_account) in genesis_accounts.iter() {
            let pubkey = &pubkey_str.parse().unwrap();
            assert_eq!(
                b64_account.balance,
                genesis_config.accounts[pubkey].lamports,
            );
        }

        // Test new account data matches
        for (pubkey_str, b64_account) in genesis_accounts1.iter() {
            let pubkey = pubkey_str.parse().unwrap();
            assert_eq!(
                b64_account.owner,
                genesis_config.accounts[&pubkey].owner.to_string()
            );

            assert_eq!(
                b64_account.balance,
                genesis_config.accounts[&pubkey].lamports,
            );

            assert_eq!(
                b64_account.executable,
                genesis_config.accounts[&pubkey].executable,
            );

            assert_eq!(
                b64_account.data,
                BASE64_STANDARD.encode(&genesis_config.accounts[&pubkey].data),
            );
        }

        // Test accounts from keypairs can be appended
        let account_keypairs: Vec<_> = (0..3).map(|_| Keypair::new()).collect();
        let mut genesis_accounts2 = HashMap::new();
        genesis_accounts2.insert(
            serde_json::to_string(&account_keypairs[0].to_bytes().to_vec()).unwrap(),
            Base64Account {
                owner: solana_pubkey::new_rand().to_string(),
                balance: 20,
                executable: true,
                data: String::from("Y2F0IGRvZw=="),
            },
        );
        genesis_accounts2.insert(
            serde_json::to_string(&account_keypairs[1].to_bytes().to_vec()).unwrap(),
            Base64Account {
                owner: solana_pubkey::new_rand().to_string(),
                balance: 15,
                executable: false,
                data: String::from("bW9ua2V5IGVsZXBoYW50"),
            },
        );
        genesis_accounts2.insert(
            serde_json::to_string(&account_keypairs[2].to_bytes().to_vec()).unwrap(),
            Base64Account {
                owner: solana_pubkey::new_rand().to_string(),
                balance: 30,
                executable: true,
                data: String::from("Y29tYSBtb2Nh"),
            },
        );

        let serialized = serde_yaml::to_string(&genesis_accounts2).unwrap();
        let path = Path::new("test_append_primordial_accounts_to_genesis.yml");
        let mut file = File::create(path).unwrap();
        file.write_all(b"---\n").unwrap();
        file.write_all(&serialized.into_bytes()).unwrap();

        load_genesis_accounts(
            "test_append_primordial_accounts_to_genesis.yml",
            &mut genesis_config,
        )
        .expect("genesis");

        remove_file(path).unwrap();

        // Test total number of accounts is correct
        assert_eq!(
            genesis_config.accounts.len(),
            genesis_accounts.len() + genesis_accounts1.len() + genesis_accounts2.len()
        );

        // Test old accounts are still there
        for (pubkey_str, b64_account) in genesis_accounts {
            let pubkey = pubkey_str.parse().unwrap();
            assert_eq!(
                b64_account.balance,
                genesis_config.accounts[&pubkey].lamports,
            );
        }

        // Test new account data matches
        for (pubkey_str, b64_account) in genesis_accounts1 {
            let pubkey = pubkey_str.parse().unwrap();
            assert_eq!(
                b64_account.owner,
                genesis_config.accounts[&pubkey].owner.to_string(),
            );

            assert_eq!(
                b64_account.balance,
                genesis_config.accounts[&pubkey].lamports,
            );

            assert_eq!(
                b64_account.executable,
                genesis_config.accounts[&pubkey].executable,
            );

            assert_eq!(
                b64_account.data,
                BASE64_STANDARD.encode(&genesis_config.accounts[&pubkey].data),
            );
        }

        // Test account data for keypairs matches
        account_keypairs.iter().for_each(|keypair| {
            let keypair_str = serde_json::to_string(&keypair.to_bytes().to_vec()).unwrap();
            let pubkey = keypair.pubkey();
            assert_eq!(
                genesis_accounts2[&keypair_str].owner,
                genesis_config.accounts[&pubkey].owner.to_string(),
            );

            assert_eq!(
                genesis_accounts2[&keypair_str].balance,
                genesis_config.accounts[&pubkey].lamports,
            );

            assert_eq!(
                genesis_accounts2[&keypair_str].executable,
                genesis_config.accounts[&pubkey].executable,
            );

            assert_eq!(
                genesis_accounts2[&keypair_str].data,
                BASE64_STANDARD.encode(&genesis_config.accounts[&pubkey].data),
            );
        });
    }

    #[test]
    fn test_genesis_account_struct_compatibility() {
        #[rustfmt::skip]
        let yaml_string_pubkey =
            "---\
             \n98frSc8R8toHoS3tQ1xWSvHCvGEADRM9hAm5qmUKjSDX:\
             \n  balance: 4\
             \n  owner: Gw6S9CPzR8jHku1QQMdiqcmUKjC2dhJ3gzagWduA6PGw\
             \n  data:\
             \n  executable: true\
             \n88frSc8R8toHoS3tQ1xWSvHCvGEADRM9hAm5qmUKjSDX:\
             \n  balance: 3\
             \n  owner: Gw7S9CPzR8jHku1QQMdiqcmUKjC2dhJ3gzagWduA6PGw\
             \n  data: ~\
             \n  executable: true\
             \n6s36rsNPDfRSvzwek7Ly3mQu9jUMwgqBhjePZMV6Acp4:\
             \n  balance: 2\
             \n  owner: DBC5d45LUHTCrq42ZmCdzc8A8ufwTaiYsL9pZY7KU6TR\
             \n  data: aGVsbG8=\
             \n  executable: false\
             \n8Y98svZv5sPHhQiPqZvqA5Z5djQ8hieodscvb61RskMJ:\
             \n  balance: 1\
             \n  owner: DSknYr8cPucRbx2VyssZ7Yx3iiRqNGD38VqVahkUvgV1\
             \n  data: aGVsbG8gd29ybGQ=\
             \n  executable: true";

        let tmpfile = tempfile::NamedTempFile::new().unwrap();
        let path = tmpfile.path();
        let mut file = File::create(path).unwrap();
        file.write_all(yaml_string_pubkey.as_bytes()).unwrap();

        let mut genesis_config = GenesisConfig::default();
        load_genesis_accounts(path.to_str().unwrap(), &mut genesis_config).expect("genesis");
        remove_file(path).unwrap();

        assert_eq!(genesis_config.accounts.len(), 4);

        #[rustfmt::skip]
        let yaml_string_keypair =
            "---\
             \n\"[17,12,234,59,35,246,168,6,64,36,169,164,219,96,253,79,238,202,164,160,195,89,9,\
             96,179,117,255,239,32,64,124,66,233,130,19,107,172,54,86,32,119,148,4,39,199,40,122,\
             230,249,47,150,168,163,159,83,233,97,18,25,238,103,25,253,108]\":\
             \n  balance: 20\
             \n  owner: 9ZfsP6Um1KU8d5gNzTsEbSJxanKYp5EPF36qUu4FJqgp\
             \n  data: Y2F0IGRvZw==\
             \n  executable: true\
             \n\"[36,246,244,43,37,214,110,50,134,148,148,8,205,82,233,67,223,245,122,5,149,232,\
             213,125,244,182,26,29,56,224,70,45,42,163,71,62,222,33,229,54,73,136,53,174,128,103,\
             247,235,222,27,219,129,180,77,225,174,220,74,201,123,97,155,159,234]\":\
             \n  balance: 15\
             \n  owner: F9dmtjJPi8vfLu1EJN4KkyoGdXGmVfSAhxz35Qo9RDCJ\
             \n  data: bW9ua2V5IGVsZXBoYW50\
             \n  executable: false\
             \n\"[103,27,132,107,42,149,72,113,24,138,225,109,209,31,158,6,26,11,8,76,24,128,131,\
             215,156,80,251,114,103,220,111,235,56,22,87,5,209,56,53,12,224,170,10,66,82,42,11,138,\
             51,76,120,27,166,200,237,16,200,31,23,5,57,22,131,221]\":\
             \n  balance: 30
             \n  owner: AwAR5mAbNPbvQ4CvMeBxwWE8caigQoMC2chkWAbh2b9V
             \n  data: Y29tYSBtb2Nh
             \n  executable: true";

        let tmpfile = tempfile::NamedTempFile::new().unwrap();
        let path = tmpfile.path();
        let mut file = File::create(path).unwrap();
        file.write_all(yaml_string_keypair.as_bytes()).unwrap();

        let mut genesis_config = GenesisConfig::default();
        load_genesis_accounts(path.to_str().unwrap(), &mut genesis_config).expect("genesis");
        remove_file(path).unwrap();

        assert_eq!(genesis_config.accounts.len(), 3);
    }

    #[test_case(true ; "alpenglow")]
    #[test_case(false ; "towerbft")]
    fn test_append_validator_accounts_to_genesis(is_alpenglow: bool) {
        // Test invalid file returns error
        assert!(load_validator_accounts(
            "unknownfile",
            100,
            &Rent::default(),
            &mut GenesisConfig::default(),
            false,
        )
        .is_err());

        let mut genesis_config = GenesisConfig::default();

        let generate_bls_pubkey = || {
            if is_alpenglow {
                Some(BLSKeypair::new().public.to_string())
            } else {
                None
            }
        };
        let validator_accounts = vec![
            StakedValidatorAccountInfo {
                identity_account: solana_pubkey::new_rand().to_string(),
                vote_account: solana_pubkey::new_rand().to_string(),
                stake_account: solana_pubkey::new_rand().to_string(),
                bls_pubkey: generate_bls_pubkey(),
                balance_lamports: 100000000000,
                stake_lamports: 10000000000,
            },
            StakedValidatorAccountInfo {
                identity_account: solana_pubkey::new_rand().to_string(),
                vote_account: solana_pubkey::new_rand().to_string(),
                stake_account: solana_pubkey::new_rand().to_string(),
                bls_pubkey: generate_bls_pubkey(),
                balance_lamports: 200000000000,
                stake_lamports: 20000000000,
            },
            StakedValidatorAccountInfo {
                identity_account: solana_pubkey::new_rand().to_string(),
                vote_account: solana_pubkey::new_rand().to_string(),
                stake_account: solana_pubkey::new_rand().to_string(),
                bls_pubkey: generate_bls_pubkey(),
                balance_lamports: 300000000000,
                stake_lamports: 30000000000,
            },
        ];

        let serialized = serde_yaml::to_string(&validator_accounts).unwrap();

        // write accounts to file
        let filename = if is_alpenglow {
            "test_append_validator_accounts_to_genesis_alpenglow.yml"
        } else {
            "test_append_validator_accounts_to_genesis_towerbft.yml"
        };
        let path = Path::new(filename);
        let mut file = File::create(path).unwrap();
        file.write_all(b"validator_accounts:\n").unwrap();
        file.write_all(serialized.as_bytes()).unwrap();

        load_validator_accounts(
            filename,
            100,
            &Rent::default(),
            &mut genesis_config,
            is_alpenglow,
        )
        .expect("Failed to load validator accounts");

        remove_file(path).unwrap();

        let accounts_per_validator = 3;
        let expected_accounts_len = validator_accounts.len() * accounts_per_validator;
        {
            assert_eq!(genesis_config.accounts.len(), expected_accounts_len);

            // test account data matches
            for b64_account in validator_accounts.iter() {
                // check identity
                let identity_pk = b64_account.identity_account.parse().unwrap();
                assert_eq!(
                    system_program::id(),
                    genesis_config.accounts[&identity_pk].owner
                );
                assert_eq!(
                    b64_account.balance_lamports,
                    genesis_config.accounts[&identity_pk].lamports
                );

                // check vote account
                let vote_pk = b64_account.vote_account.parse().unwrap();
                let vote_data = genesis_config.accounts[&vote_pk].data.clone();
                let vote_state = VoteStateV4::deserialize(&vote_data, &vote_pk).unwrap();
                assert_eq!(vote_state.node_pubkey, identity_pk);
                assert_eq!(vote_state.authorized_withdrawer, identity_pk);
                let authorized_voters = &vote_state.authorized_voters;
                assert_eq!(authorized_voters.first().unwrap().1, &identity_pk);
                if is_alpenglow {
                    assert_eq!(
                        bls_pubkey_to_compressed_bytes(
                            &BLSPubkey::from_str(b64_account.bls_pubkey.as_ref().unwrap()).unwrap()
                        ),
                        vote_state.bls_pubkey_compressed.unwrap()
                    );
                } else {
                    assert!(b64_account.bls_pubkey.is_none());
                    assert!(vote_state.bls_pubkey_compressed.is_none());
                }

                // check stake account
                let stake_pk = b64_account.stake_account.parse().unwrap();
                assert_eq!(
                    b64_account.stake_lamports,
                    genesis_config.accounts[&stake_pk].lamports
                );

                let stake_data = genesis_config.accounts[&stake_pk].data.clone();
                let stake_state =
                    borsh1::try_from_slice_unchecked::<StakeStateV2>(&stake_data).unwrap();
                assert!(
                    matches!(stake_state, StakeStateV2::Stake(_, _, _)),
                    "Expected StakeStateV2::Stake variant"
                );

                if let StakeStateV2::Stake(meta, stake, stake_flags) = stake_state {
                    assert_eq!(meta.authorized.staker, identity_pk);
                    assert_eq!(meta.authorized.withdrawer, identity_pk);

                    assert_eq!(stake.delegation.voter_pubkey, vote_pk);
                    let stake_account = AccountSharedData::new(
                        b64_account.stake_lamports,
                        StakeStateV2::size_of(),
                        &solana_stake_program::id(),
                    );
                    let rent_exempt_reserve =
                        &Rent::default().minimum_balance(stake_account.data().len());
                    assert_eq!(
                        stake.delegation.stake,
                        b64_account.stake_lamports - rent_exempt_reserve
                    );

                    assert_eq!(stake_flags, stake::stake_flags::StakeFlags::empty());
                }
            }
        }
    }
}<|MERGE_RESOLUTION|>--- conflicted
+++ resolved
@@ -263,38 +263,22 @@
             AccountSharedData::new(lamports, 0, &system_program::id()),
         );
 
-<<<<<<< HEAD
-        let vote_account = if is_alpenglow {
+        let bls_pubkey_compressed_bytes = if is_alpenglow {
             let bls_pubkey = bls_pubkeys_iter
                 .next()
                 .expect("Missing BLS pubkey for {identity_pubkey}");
-            vote_state::create_v4_account_with_authorized(
-                identity_pubkey,
-                identity_pubkey,
-                identity_pubkey,
-                Some(bls_pubkey_to_compressed_bytes(bls_pubkey)),
-                commission.into(),
-                rent.minimum_balance(VoteStateV4::size_of()).max(1),
-            )
+            Some(bls_pubkey_to_compressed_bytes(bls_pubkey)),
         } else {
-            vote_state::create_account_with_authorized(
-                identity_pubkey,
-                identity_pubkey,
-                identity_pubkey,
-                commission,
-                rent.minimum_balance(VoteStateV4::size_of()).max(1),
-            )
+          None
         };
-=======
         let vote_account = vote_state::create_v4_account_with_authorized(
             identity_pubkey,
             identity_pubkey,
             identity_pubkey,
-            None,
+            bls_pubkey_compressed_bytes,
             u16::from(commission) * 100,
             rent.minimum_balance(VoteStateV4::size_of()).max(1),
         );
->>>>>>> 87cc1013
 
         genesis_config.add_account(
             *stake_pubkey,
