--- conflicted
+++ resolved
@@ -166,13 +166,10 @@
             reenable_zk_elgamal_proof_program: self
                 .is_active(&reenable_zk_elgamal_proof_program::id()),
             raise_cpi_nesting_limit_to_8: self.is_active(&raise_cpi_nesting_limit_to_8::id()),
-<<<<<<< HEAD
-            deprecate_rent_exemption_threshold: self.is_active(&deprecate_rent_exemption_threshold::id()),
-=======
             provide_instruction_data_offset_in_vm_r2: self
                 .is_active(&provide_instruction_data_offset_in_vm_r2::id()),
             vote_state_v4: self.is_active(&vote_state_v4::id()),
->>>>>>> 8a712a1e
+            deprecate_rent_exemption_threshold: self.is_active(&deprecate_rent_exemption_threshold::id()),
         }
     }
 }
@@ -1143,10 +1140,6 @@
     solana_pubkey::declare_id!("6TkHkRmP7JZy1fdM6fg5uXn76wChQBWGokHBJzrLB3mj");
 }
 
-<<<<<<< HEAD
-pub mod deprecate_rent_exemption_threshold {
-    solana_pubkey::declare_id!("rent6iVy6PDoViPBeJ6k5EJQrkj62h7DPyLbWGHwjrC");
-=======
 pub mod enforce_fixed_fec_set {
     solana_pubkey::declare_id!("fixfecLZYMfkGzwq6NJA11Yw6KYztzXiK9QcL3K78in");
 }
@@ -1169,7 +1162,10 @@
     pub mod stake_program_buffer {
         solana_pubkey::declare_id!("BM11F4hqrpinQs28sEZfzQ2fYddivYs4NEAHF6QMjkJF");
     }
->>>>>>> 8a712a1e
+}
+
+pub mod deprecate_rent_exemption_threshold {
+    solana_pubkey::declare_id!("rent6iVy6PDoViPBeJ6k5EJQrkj62h7DPyLbWGHwjrC");
 }
 
 pub static FEATURE_NAMES: LazyLock<AHashMap<Pubkey, &'static str>> = LazyLock::new(|| {
@@ -1895,55 +1891,6 @@
             "Migrate Feature Gate program to Core BPF (programify) #1003",
         ),
         (vote_only_full_fec_sets::id(), "vote only full fec sets"),
-<<<<<<< HEAD
-        (migrate_config_program_to_core_bpf::id(), "Migrate Config program to Core BPF #1378"),
-        (enable_get_epoch_stake_syscall::id(), "Enable syscall: sol_get_epoch_stake #884"),
-        (migrate_address_lookup_table_program_to_core_bpf::id(), "Migrate Address Lookup Table program to Core BPF #1651"),
-        (zk_elgamal_proof_program_enabled::id(), "SIMD-0153: Enable ZkElGamalProof program"),
-        (verify_retransmitter_signature::id(), "Verify retransmitter signature #1840"),
-        (move_stake_and_move_lamports_ixs::id(), "Enable MoveStake and MoveLamports stake program instructions #1610"),
-        (ed25519_precompile_verify_strict::id(), "SIMD-0152: Use strict verification in ed25519 precompile"),
-        (vote_only_retransmitter_signed_fec_sets::id(), "vote only on retransmitter signed fec sets"),
-        (move_precompile_verification_to_svm::id(), "SIMD-0159: Move precompile verification into SVM"),
-        (enable_transaction_loading_failure_fees::id(), "SIMD-0082: Enable fees for some additional transaction failures"),
-        (enable_turbine_extended_fanout_experiments::id(), "enable turbine extended fanout experiments #"),
-        (deprecate_legacy_vote_ixs::id(), "Deprecate legacy vote instructions"),
-        (partitioned_epoch_rewards_superfeature::id(), "SIMD-0118: replaces enable_partitioned_epoch_reward to enable partitioned rewards at epoch boundary"),
-        (disable_sbpf_v0_execution::id(), "SIMD-0161: Disables execution of SBPFv0 programs"),
-        (reenable_sbpf_v0_execution::id(), "Re-enables execution of SBPFv0 programs"),
-        (enable_sbpf_v1_deployment_and_execution::id(), "SIMD-0166: Enable deployment and execution of SBPFv1 programs"),
-        (enable_sbpf_v2_deployment_and_execution::id(), "SIMD-0173 and SIMD-0174: Enable deployment and execution of SBPFv2 programs"),
-        (enable_sbpf_v3_deployment_and_execution::id(), "SIMD-0178, SIMD-0179 and SIMD-0189: Enable deployment and execution of SBPFv3 programs"),
-        (remove_accounts_executable_flag_checks::id(), "SIMD-0162: Remove checks of accounts is_executable flag"),
-        (disable_account_loader_special_case::id(), "Disable account loader special case #3513"),
-        (accounts_lt_hash::id(), "SIMD-0215: enables lattice-based accounts hash"),
-        (snapshots_lt_hash::id(), "SIMD-0220: snapshots use lattice-based accounts hash"),
-        (remove_accounts_delta_hash::id(), "SIMD-0223: removes accounts delta hash"),
-        (enable_secp256r1_precompile::id(), "SIMD-0075: Enable secp256r1 precompile"),
-        (migrate_stake_program_to_core_bpf::id(), "SIMD-0196: Migrate Stake program to Core BPF #3655"),
-        (deplete_cu_meter_on_vm_failure::id(), "SIMD-0182: Deplete compute meter for vm errors #3993"),
-        (reserve_minimal_cus_for_builtin_instructions::id(), "SIMD-0170: Reserve minimal CUs for builtin instructions #2562"),
-        (raise_block_limits_to_50m::id(), "SIMD-0207: Raise block limit to 50M"),
-        (fix_alt_bn128_multiplication_input_length::id(), "SIMD-0222: fix alt_bn128 multiplication input length #3686"),
-        (drop_unchained_merkle_shreds::id(), "drops unchained Merkle shreds #2149"),
-        (relax_intrabatch_account_locks::id(), "SIMD-0083: Allow batched transactions to read/write and write/write the same accounts"),
-        (create_slashing_program::id(), "SIMD-0204: creates an enshrined slashing program"),
-        (disable_partitioned_rent_collection::id(), "SIMD-0175: Disable partitioned rent collection #4562"),
-        (enable_vote_address_leader_schedule::id(), "SIMD-0180: Enable vote address leader schedule #4573"),
-        (require_static_nonce_account::id(), "SIMD-0242: Static Nonce Account Only"),
-        (raise_block_limits_to_60m::id(), "SIMD-0256: Raise block limit to 60M"),
-        (mask_out_rent_epoch_in_vm_serialization::id(), "SIMD-0267: Sets rent_epoch to a constant in the VM"),
-        (enshrine_slashing_program::id(), "SIMD-0204: Slashable event verification"),
-        (enable_extend_program_checked::id(), "Enable ExtendProgramChecked instruction"),
-        (formalize_loaded_transaction_data_size::id(), "SIMD-0186: Loaded transaction data size specification"),
-        (alpenglow::id(), "Enable Alpenglow"),
-        (disable_zk_elgamal_proof_program::id(), "Disables zk-elgamal-proof program"),
-        (reenable_zk_elgamal_proof_program::id(), "Re-enables zk-elgamal-proof program"),
-        (raise_block_limits_to_100m::id(), "SIMD-0286: Raise block limit to 100M"),
-        (raise_account_cu_limit::id(), "SIMD-0306: Raise account CU limit to 40% max"),
-        (raise_cpi_nesting_limit_to_8::id(), "SIMD-0296: Raise CPI nesting limit from 4 to 8"),
-        (deprecate_rent_exemption_threshold::id(), "SIMD-0194: Deprecate rent exemption threshold")
-=======
         (
             migrate_config_program_to_core_bpf::id(),
             "Migrate Config program to Core BPF #1378",
@@ -2148,7 +2095,10 @@
              rules",
         ),
         (vote_state_v4::id(), "SIMD-0185: Vote State v4"),
->>>>>>> 8a712a1e
+        (
+            deprecate_rent_exemption_threshold::id(),
+            "SIMD-0194: Deprecate rent exemption threshold",
+        ),
         /*************** ADD NEW FEATURES HERE ***************/
     ]
     .iter()
