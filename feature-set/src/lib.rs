--- conflicted
+++ resolved
@@ -1167,13 +1167,12 @@
     solana_pubkey::declare_id!("CHaChatUnR3s6cPyPMMGNJa3VdQQ8PNH2JqdD4LpCKnB");
 }
 
-<<<<<<< HEAD
 pub mod increase_cpi_account_info_limit {
     solana_pubkey::declare_id!("7wM2pdjwmSXviEdsorpcBY3T4YWUPQXDMepZudub7nGQ"); // Placeholder ID HAVE TO CHANGE BEFORE USE
-=======
+}
+
 pub mod deprecate_rent_exemption_threshold {
     solana_pubkey::declare_id!("rent6iVy6PDoViPBeJ6k5EJQrkj62h7DPyLbWGHwjrC");
->>>>>>> 60ba168d
 }
 
 pub static FEATURE_NAMES: LazyLock<AHashMap<Pubkey, &'static str>> = LazyLock::new(|| {
@@ -2108,13 +2107,12 @@
             "SIMD-0332: Reduce ChaCha rounds for Turbine from 20 to 8",
         ),
         (
-<<<<<<< HEAD
             increase_cpi_account_info_limit::id(),
             "SIMD-0339: increase CPI info account limit",
-=======
+        ),
+        (
             deprecate_rent_exemption_threshold::id(),
             "SIMD-0194: Deprecate rent exemption threshold",
->>>>>>> 60ba168d
         ),
         /*************** ADD NEW FEATURES HERE ***************/
     ]
