--- conflicted
+++ resolved
@@ -168,11 +168,8 @@
             raise_cpi_nesting_limit_to_8: self.is_active(&raise_cpi_nesting_limit_to_8::id()),
             provide_instruction_data_offset_in_vm_r2: self
                 .is_active(&provide_instruction_data_offset_in_vm_r2::id()),
-<<<<<<< HEAD
             increase_cpi_account_info_limit: self.is_active(&increase_cpi_account_info_limit::id()),
-=======
             vote_state_v4: self.is_active(&vote_state_v4::id()),
->>>>>>> d9638e01
         }
     }
 }
@@ -1158,11 +1155,6 @@
 pub mod discard_unexpected_data_complete_shreds {
     solana_pubkey::declare_id!("8MhfKhoZEoiySpVe248bDkisyEcBA7JQLyUS94xoTSqN");
 }
-
-<<<<<<< HEAD
-pub mod increase_cpi_account_info_limit {
-    solana_pubkey::declare_id!("7wM2pdjwmSXviEdsorpcBY3T4YWUPQXDMepZudub7nGQ"); // Placeholder ID HAVE TO CHANGE BEFORE USE
-=======
 pub mod vote_state_v4 {
     solana_pubkey::declare_id!("Gx4XFcrVMt4HUvPzTpTSVkdDVgcDSjKhDN1RqRS6KDuZ");
 
@@ -1173,7 +1165,10 @@
 
 pub mod switch_to_chacha8_turbine {
     solana_pubkey::declare_id!("CHaChatUnR3s6cPyPMMGNJa3VdQQ8PNH2JqdD4LpCKnB");
->>>>>>> d9638e01
+}
+
+pub mod increase_cpi_account_info_limit {
+    solana_pubkey::declare_id!("7wM2pdjwmSXviEdsorpcBY3T4YWUPQXDMepZudub7nGQ"); // Placeholder ID HAVE TO CHANGE BEFORE USE
 }
 
 pub static FEATURE_NAMES: LazyLock<AHashMap<Pubkey, &'static str>> = LazyLock::new(|| {
@@ -2102,16 +2097,14 @@
             "SIMD-0337: Markers for Alpenglow Fast Leader Handover, DATA_COMPLETE_SHRED placement \
              rules",
         ),
-<<<<<<< HEAD
+        (vote_state_v4::id(), "SIMD-0185: Vote State v4"),
+        (
+            switch_to_chacha8_turbine::id(),
+            "SIMD-0332: Reduce ChaCha rounds for Turbine from 20 to 8",
+        ),
         (
             increase_cpi_account_info_limit::id(),
             "SIMD-0339: increase CPI info account limit",
-=======
-        (vote_state_v4::id(), "SIMD-0185: Vote State v4"),
-        (
-            switch_to_chacha8_turbine::id(),
-            "SIMD-0332: Reduce ChaCha rounds for Turbine from 20 to 8",
->>>>>>> d9638e01
         ),
         /*************** ADD NEW FEATURES HERE ***************/
     ]
