#![cfg_attr(
    not(feature = "agave-unstable-api"),
    deprecated(
        since = "3.1.0",
        note = "This crate has been marked for formal inclusion in the Agave Unstable API. From \
                v4.0.0 onward, the `agave-unstable-api` crate feature must be specified to \
                acknowledge use of an interface that may break without warning."
    )
)]
#![cfg_attr(feature = "frozen-abi", feature(min_specialization))]

use {
    ahash::{AHashMap, AHashSet},
    solana_epoch_schedule::EpochSchedule,
    solana_hash::Hash,
    solana_pubkey::Pubkey,
    solana_sha256_hasher::Hasher,
    solana_svm_feature_set::SVMFeatureSet,
    std::sync::LazyLock,
};

#[cfg_attr(feature = "frozen-abi", derive(solana_frozen_abi_macro::AbiExample))]
#[derive(Debug, Clone, Eq, PartialEq)]
pub struct FeatureSet {
    active: AHashMap<Pubkey, u64>,
    inactive: AHashSet<Pubkey>,
}

impl Default for FeatureSet {
    fn default() -> Self {
        Self {
            // All features disabled
            active: AHashMap::new(),
            inactive: AHashSet::from_iter((*FEATURE_NAMES).keys().cloned()),
        }
    }
}

impl FeatureSet {
    pub fn new(active: AHashMap<Pubkey, u64>, inactive: AHashSet<Pubkey>) -> Self {
        Self { active, inactive }
    }

    pub fn active(&self) -> &AHashMap<Pubkey, u64> {
        &self.active
    }

    pub fn active_mut(&mut self) -> &mut AHashMap<Pubkey, u64> {
        &mut self.active
    }

    pub fn inactive(&self) -> &AHashSet<Pubkey> {
        &self.inactive
    }

    pub fn inactive_mut(&mut self) -> &mut AHashSet<Pubkey> {
        &mut self.inactive
    }

    pub fn is_active(&self, feature_id: &Pubkey) -> bool {
        self.active.contains_key(feature_id)
    }

    pub fn activated_slot(&self, feature_id: &Pubkey) -> Option<u64> {
        self.active.get(feature_id).copied()
    }

    /// Activate a feature
    pub fn activate(&mut self, feature_id: &Pubkey, slot: u64) {
        self.inactive.remove(feature_id);
        self.active.insert(*feature_id, slot);
    }

    /// Deactivate a feature
    pub fn deactivate(&mut self, feature_id: &Pubkey) {
        self.active.remove(feature_id);
        self.inactive.insert(*feature_id);
    }

    /// List of enabled features that trigger full inflation
    pub fn full_inflation_features_enabled(&self) -> AHashSet<Pubkey> {
        let mut hash_set = FULL_INFLATION_FEATURE_PAIRS
            .iter()
            .filter_map(|pair| {
                if self.is_active(&pair.vote_id) && self.is_active(&pair.enable_id) {
                    Some(pair.enable_id)
                } else {
                    None
                }
            })
            .collect::<AHashSet<_>>();

        if self.is_active(&full_inflation::devnet_and_testnet::id()) {
            hash_set.insert(full_inflation::devnet_and_testnet::id());
        }
        hash_set
    }

    /// All features enabled, useful for testing
    pub fn all_enabled() -> Self {
        Self {
            active: AHashMap::from_iter((*FEATURE_NAMES).keys().cloned().map(|key| (key, 0))),
            inactive: AHashSet::new(),
        }
    }

    pub fn new_warmup_cooldown_rate_epoch(&self, epoch_schedule: &EpochSchedule) -> Option<u64> {
        self.activated_slot(&reduce_stake_warmup_cooldown::id())
            .map(|slot| epoch_schedule.get_epoch(slot))
    }

    pub fn runtime_features(&self) -> SVMFeatureSet {
        SVMFeatureSet {
            move_precompile_verification_to_svm: self
                .is_active(&move_precompile_verification_to_svm::id()),
            stricter_abi_and_runtime_constraints: self
                .is_active(&stricter_abi_and_runtime_constraints::id()),
            account_data_direct_mapping: self.is_active(&account_data_direct_mapping::id()),
            enable_bpf_loader_set_authority_checked_ix: self
                .is_active(&enable_bpf_loader_set_authority_checked_ix::id()),
            enable_loader_v4: self.is_active(&enable_loader_v4::id()),
            deplete_cu_meter_on_vm_failure: self.is_active(&deplete_cu_meter_on_vm_failure::id()),
            abort_on_invalid_curve: self.is_active(&abort_on_invalid_curve::id()),
            blake3_syscall_enabled: self.is_active(&blake3_syscall_enabled::id()),
            curve25519_syscall_enabled: self.is_active(&curve25519_syscall_enabled::id()),
            disable_deploy_of_alloc_free_syscall: self
                .is_active(&disable_deploy_of_alloc_free_syscall::id()),
            disable_fees_sysvar: self.is_active(&disable_fees_sysvar::id()),
            disable_sbpf_v0_execution: self.is_active(&disable_sbpf_v0_execution::id()),
            enable_alt_bn128_compression_syscall: self
                .is_active(&enable_alt_bn128_compression_syscall::id()),
            enable_alt_bn128_syscall: self.is_active(&enable_alt_bn128_syscall::id()),
            enable_big_mod_exp_syscall: self.is_active(&enable_big_mod_exp_syscall::id()),
            enable_get_epoch_stake_syscall: self.is_active(&enable_get_epoch_stake_syscall::id()),
            enable_poseidon_syscall: self.is_active(&enable_poseidon_syscall::id()),
            enable_sbpf_v1_deployment_and_execution: self
                .is_active(&enable_sbpf_v1_deployment_and_execution::id()),
            enable_sbpf_v2_deployment_and_execution: self
                .is_active(&enable_sbpf_v2_deployment_and_execution::id()),
            enable_sbpf_v3_deployment_and_execution: self
                .is_active(&enable_sbpf_v3_deployment_and_execution::id()),
            get_sysvar_syscall_enabled: self.is_active(&get_sysvar_syscall_enabled::id()),
            last_restart_slot_sysvar: self.is_active(&last_restart_slot_sysvar::id()),
            reenable_sbpf_v0_execution: self.is_active(&reenable_sbpf_v0_execution::id()),
            remaining_compute_units_syscall_enabled: self
                .is_active(&remaining_compute_units_syscall_enabled::id()),
            remove_bpf_loader_incorrect_program_id: self
                .is_active(&remove_bpf_loader_incorrect_program_id::id()),
            move_stake_and_move_lamports_ixs: self
                .is_active(&move_stake_and_move_lamports_ixs::id()),
            stake_raise_minimum_delegation_to_1_sol: self
                .is_active(&stake_raise_minimum_delegation_to_1_sol::id()),
            deprecate_legacy_vote_ixs: self.is_active(&deprecate_legacy_vote_ixs::id()),
            mask_out_rent_epoch_in_vm_serialization: self
                .is_active(&mask_out_rent_epoch_in_vm_serialization::id()),
            simplify_alt_bn128_syscall_error_codes: self
                .is_active(&simplify_alt_bn128_syscall_error_codes::id()),
            fix_alt_bn128_multiplication_input_length: self
                .is_active(&fix_alt_bn128_multiplication_input_length::id()),
            increase_tx_account_lock_limit: self.is_active(&increase_tx_account_lock_limit::id()),
            enable_extend_program_checked: self.is_active(&enable_extend_program_checked::id()),
            formalize_loaded_transaction_data_size: self
                .is_active(&formalize_loaded_transaction_data_size::id()),
            disable_zk_elgamal_proof_program: self
                .is_active(&disable_zk_elgamal_proof_program::id()),
            reenable_zk_elgamal_proof_program: self
                .is_active(&reenable_zk_elgamal_proof_program::id()),
            raise_cpi_nesting_limit_to_8: self.is_active(&raise_cpi_nesting_limit_to_8::id()),
            provide_instruction_data_offset_in_vm_r2: self
                .is_active(&provide_instruction_data_offset_in_vm_r2::id()),
            vote_state_v4: self.is_active(&vote_state_v4::id()),
        }
    }
}

pub mod deprecate_rewards_sysvar {
    solana_pubkey::declare_id!("GaBtBJvmS4Arjj5W1NmFcyvPjsHN38UGYDq2MDwbs9Qu");
}

pub mod pico_inflation {
    solana_pubkey::declare_id!("4RWNif6C2WCNiKVW7otP4G7dkmkHGyKQWRpuZ1pxKU5m");
}

pub mod full_inflation {
    pub mod devnet_and_testnet {
        solana_pubkey::declare_id!("DT4n6ABDqs6w4bnfwrXT9rsprcPf6cdDga1egctaPkLC");
    }

    pub mod mainnet {
        pub mod certusone {
            pub mod vote {
                solana_pubkey::declare_id!("BzBBveUDymEYoYzcMWNQCx3cd4jQs7puaVFHLtsbB6fm");
            }
            pub mod enable {
                solana_pubkey::declare_id!("7XRJcS5Ud5vxGB54JbK9N2vBZVwnwdBNeJW1ibRgD9gx");
            }
        }
    }
}

pub mod secp256k1_program_enabled {
    solana_pubkey::declare_id!("E3PHP7w8kB7np3CTQ1qQ2tW3KCtjRSXBQgW9vM2mWv2Y");
}

pub mod spl_token_v2_multisig_fix {
    solana_pubkey::declare_id!("E5JiFDQCwyC6QfT9REFyMpfK2mHcmv1GUDySU1Ue7TYv");
}

pub mod no_overflow_rent_distribution {
    solana_pubkey::declare_id!("4kpdyrcj5jS47CZb2oJGfVxjYbsMm2Kx97gFyZrxxwXz");
}

pub mod filter_stake_delegation_accounts {
    solana_pubkey::declare_id!("GE7fRxmW46K6EmCD9AMZSbnaJ2e3LfqCZzdHi9hmYAgi");
}

pub mod require_custodian_for_locked_stake_authorize {
    solana_pubkey::declare_id!("D4jsDcXaqdW8tDAWn8H4R25Cdns2YwLneujSL1zvjW6R");
}

pub mod spl_token_v2_self_transfer_fix {
    solana_pubkey::declare_id!("BL99GYhdjjcv6ys22C9wPgn2aTVERDbPHHo4NbS3hgp7");
}

pub mod warp_timestamp_again {
    solana_pubkey::declare_id!("GvDsGDkH5gyzwpDhxNixx8vtx1kwYHH13RiNAPw27zXb");
}

pub mod check_init_vote_data {
    solana_pubkey::declare_id!("3ccR6QpxGYsAbWyfevEtBNGfWV4xBffxRj2tD6A9i39F");
}

pub mod secp256k1_recover_syscall_enabled {
    solana_pubkey::declare_id!("6RvdSWHh8oh72Dp7wMTS2DBkf3fRPtChfNrAo3cZZoXJ");
}

pub mod system_transfer_zero_check {
    solana_pubkey::declare_id!("BrTR9hzw4WBGFP65AJMbpAo64DcA3U6jdPSga9fMV5cS");
}

pub mod blake3_syscall_enabled {
    solana_pubkey::declare_id!("HTW2pSyErTj4BV6KBM9NZ9VBUJVxt7sacNWcf76wtzb3");
}

pub mod dedupe_config_program_signers {
    solana_pubkey::declare_id!("8kEuAshXLsgkUEdcFVLqrjCGGHVWFW99ZZpxvAzzMtBp");
}

pub mod verify_tx_signatures_len {
    solana_pubkey::declare_id!("EVW9B5xD9FFK7vw1SBARwMA4s5eRo5eKJdKpsBikzKBz");
}

pub mod vote_stake_checked_instructions {
    solana_pubkey::declare_id!("BcWknVcgvonN8sL4HE4XFuEVgfcee5MwxWPAgP6ZV89X");
}

pub mod rent_for_sysvars {
    solana_pubkey::declare_id!("BKCPBQQBZqggVnFso5nQ8rQ4RwwogYwjuUt9biBjxwNF");
}

pub mod libsecp256k1_0_5_upgrade_enabled {
    solana_pubkey::declare_id!("DhsYfRjxfnh2g7HKJYSzT79r74Afa1wbHkAgHndrA1oy");
}

pub mod tx_wide_compute_cap {
    solana_pubkey::declare_id!("5ekBxc8itEnPv4NzGJtr8BVVQLNMQuLMNQQj7pHoLNZ9");
}

pub mod spl_token_v2_set_authority_fix {
    solana_pubkey::declare_id!("FToKNBYyiF4ky9s8WsmLBXHCht17Ek7RXaLZGHzzQhJ1");
}

pub mod merge_nonce_error_into_system_error {
    solana_pubkey::declare_id!("21AWDosvp3pBamFW91KB35pNoaoZVTM7ess8nr2nt53B");
}

pub mod disable_fees_sysvar {
    solana_pubkey::declare_id!("JAN1trEUEtZjgXYzNBYHU9DYd7GnThhXfFP7SzPXkPsG");
}

pub mod stake_merge_with_unmatched_credits_observed {
    solana_pubkey::declare_id!("meRgp4ArRPhD3KtCY9c5yAf2med7mBLsjKTPeVUHqBL");
}

pub mod zk_token_sdk_enabled {
    solana_pubkey::declare_id!("zk1snxsc6Fh3wsGNbbHAJNHiJoYgF29mMnTSusGx5EJ");
}

pub mod curve25519_syscall_enabled {
    solana_pubkey::declare_id!("7rcw5UtqgDTBBv2EcynNfYckgdAaH1MAsCjKgXMkN7Ri");
}

pub mod curve25519_restrict_msm_length {
    solana_pubkey::declare_id!("eca6zf6JJRjQsYYPkBHF3N32MTzur4n2WL4QiiacPCL");
}

pub mod versioned_tx_message_enabled {
    solana_pubkey::declare_id!("3KZZ6Ks1885aGBQ45fwRcPXVBCtzUvxhUTkwKMR41Tca");
}

pub mod libsecp256k1_fail_on_bad_count {
    solana_pubkey::declare_id!("8aXvSuopd1PUj7UhehfXJRg6619RHp8ZvwTyyJHdUYsj");
}

pub mod libsecp256k1_fail_on_bad_count2 {
    solana_pubkey::declare_id!("54KAoNiUERNoWWUhTWWwXgym94gzoXFVnHyQwPA18V9A");
}

pub mod instructions_sysvar_owned_by_sysvar {
    solana_pubkey::declare_id!("H3kBSaKdeiUsyHmeHqjJYNc27jesXZ6zWj3zWkowQbkV");
}

pub mod stake_program_advance_activating_credits_observed {
    solana_pubkey::declare_id!("SAdVFw3RZvzbo6DvySbSdBnHN4gkzSTH9dSxesyKKPj");
}

pub mod credits_auto_rewind {
    solana_pubkey::declare_id!("BUS12ciZ5gCoFafUHWW8qaFMMtwFQGVxjsDheWLdqBE2");
}

pub mod demote_program_write_locks {
    solana_pubkey::declare_id!("3E3jV7v9VcdJL8iYZUMax9DiDno8j7EWUVbhm9RtShj2");
}

pub mod ed25519_program_enabled {
    solana_pubkey::declare_id!("6ppMXNYLhVd7GcsZ5uV11wQEW7spppiMVfqQv5SXhDpX");
}

pub mod return_data_syscall_enabled {
    solana_pubkey::declare_id!("DwScAzPUjuv65TMbDnFY7AgwmotzWy3xpEJMXM3hZFaB");
}

pub mod reduce_required_deploy_balance {
    solana_pubkey::declare_id!("EBeznQDjcPG8491sFsKZYBi5S5jTVXMpAKNDJMQPS2kq");
}

pub mod sol_log_data_syscall_enabled {
    solana_pubkey::declare_id!("6uaHcKPGUy4J7emLBgUTeufhJdiwhngW6a1R9B7c2ob9");
}

pub mod stakes_remove_delegation_if_inactive {
    solana_pubkey::declare_id!("HFpdDDNQjvcXnXKec697HDDsyk6tFoWS2o8fkxuhQZpL");
}

pub mod do_support_realloc {
    solana_pubkey::declare_id!("75m6ysz33AfLA5DDEzWM1obBrnPQRSsdVQ2nRmc8Vuu1");
}

pub mod prevent_calling_precompiles_as_programs {
    solana_pubkey::declare_id!("4ApgRX3ud6p7LNMJmsuaAcZY5HWctGPr5obAsjB3A54d");
}

pub mod optimize_epoch_boundary_updates {
    solana_pubkey::declare_id!("265hPS8k8xJ37ot82KEgjRunsUp5w4n4Q4VwwiN9i9ps");
}

pub mod remove_native_loader {
    solana_pubkey::declare_id!("HTTgmruMYRZEntyL3EdCDdnS6e4D5wRq1FA7kQsb66qq");
}

pub mod send_to_tpu_vote_port {
    solana_pubkey::declare_id!("C5fh68nJ7uyKAuYZg2x9sEQ5YrVf3dkW6oojNBSc3Jvo");
}

pub mod requestable_heap_size {
    solana_pubkey::declare_id!("CCu4boMmfLuqcmfTLPHQiUo22ZdUsXjgzPAURYaWt1Bw");
}

pub mod disable_fee_calculator {
    solana_pubkey::declare_id!("2jXx2yDmGysmBKfKYNgLj2DQyAQv6mMk2BPh4eSbyB4H");
}

pub mod add_compute_budget_program {
    solana_pubkey::declare_id!("4d5AKtxoh93Dwm1vHXUU3iRATuMndx1c431KgT2td52r");
}

pub mod nonce_must_be_writable {
    solana_pubkey::declare_id!("BiCU7M5w8ZCMykVSyhZ7Q3m2SWoR2qrEQ86ERcDX77ME");
}

pub mod spl_token_v3_3_0_release {
    solana_pubkey::declare_id!("Ftok2jhqAqxUWEiCVRrfRs9DPppWP8cgTB7NQNKL88mS");
}

pub mod leave_nonce_on_success {
    solana_pubkey::declare_id!("E8MkiWZNNPGU6n55jkGzyj8ghUmjCHRmDFdYYFYHxWhQ");
}

pub mod reject_empty_instruction_without_program {
    solana_pubkey::declare_id!("9kdtFSrXHQg3hKkbXkQ6trJ3Ja1xpJ22CTFSNAciEwmL");
}

pub mod fixed_memcpy_nonoverlapping_check {
    solana_pubkey::declare_id!("36PRUK2Dz6HWYdG9SpjeAsF5F3KxnFCakA2BZMbtMhSb");
}

pub mod reject_non_rent_exempt_vote_withdraws {
    solana_pubkey::declare_id!("7txXZZD6Um59YoLMF7XUNimbMjsqsWhc7g2EniiTrmp1");
}

pub mod evict_invalid_stakes_cache_entries {
    solana_pubkey::declare_id!("EMX9Q7TVFAmQ9V1CggAkhMzhXSg8ECp7fHrWQX2G1chf");
}

pub mod allow_votes_to_directly_update_vote_state {
    solana_pubkey::declare_id!("Ff8b1fBeB86q8cjq47ZhsQLgv5EkHu3G1C99zjUfAzrq");
}

pub mod max_tx_account_locks {
    solana_pubkey::declare_id!("CBkDroRDqm8HwHe6ak9cguPjUomrASEkfmxEaZ5CNNxz");
}

pub mod require_rent_exempt_accounts {
    solana_pubkey::declare_id!("BkFDxiJQWZXGTZaJQxH7wVEHkAmwCgSEVkrvswFfRJPD");
}

pub mod filter_votes_outside_slot_hashes {
    solana_pubkey::declare_id!("3gtZPqvPpsbXZVCx6hceMfWxtsmrjMzmg8C7PLKSxS2d");
}

pub mod update_syscall_base_costs {
    solana_pubkey::declare_id!("2h63t332mGCCsWK2nqqqHhN4U9ayyqhLVFvczznHDoTZ");
}

pub mod stake_deactivate_delinquent_instruction {
    solana_pubkey::declare_id!("437r62HoAdUb63amq3D7ENnBLDhHT2xY8eFkLJYVKK4x");
}

pub mod vote_withdraw_authority_may_change_authorized_voter {
    solana_pubkey::declare_id!("AVZS3ZsN4gi6Rkx2QUibYuSJG3S6QHib7xCYhG6vGJxU");
}

pub mod spl_associated_token_account_v1_0_4 {
    solana_pubkey::declare_id!("FaTa4SpiaSNH44PGC4z8bnGVTkSRYaWvrBs3KTu8XQQq");
}

pub mod reject_vote_account_close_unless_zero_credit_epoch {
    solana_pubkey::declare_id!("ALBk3EWdeAg2WAGf6GPDUf1nynyNqCdEVmgouG7rpuCj");
}

pub mod add_get_processed_sibling_instruction_syscall {
    solana_pubkey::declare_id!("CFK1hRCNy8JJuAAY8Pb2GjLFNdCThS2qwZNe3izzBMgn");
}

pub mod bank_transaction_count_fix {
    solana_pubkey::declare_id!("Vo5siZ442SaZBKPXNocthiXysNviW4UYPwRFggmbgAp");
}

pub mod disable_bpf_deprecated_load_instructions {
    solana_pubkey::declare_id!("3XgNukcZWf9o3HdA3fpJbm94XFc4qpvTXc8h1wxYwiPi");
}

pub mod disable_bpf_unresolved_symbols_at_runtime {
    solana_pubkey::declare_id!("4yuaYAj2jGMGTh1sSmi4G2eFscsDq8qjugJXZoBN6YEa");
}

pub mod record_instruction_in_transaction_context_push {
    solana_pubkey::declare_id!("3aJdcZqxoLpSBxgeYGjPwaYS1zzcByxUDqJkbzWAH1Zb");
}

pub mod syscall_saturated_math {
    solana_pubkey::declare_id!("HyrbKftCdJ5CrUfEti6x26Cj7rZLNe32weugk7tLcWb8");
}

pub mod check_physical_overlapping {
    solana_pubkey::declare_id!("nWBqjr3gpETbiaVj3CBJ3HFC5TMdnJDGt21hnvSTvVZ");
}

pub mod limit_secp256k1_recovery_id {
    solana_pubkey::declare_id!("7g9EUwj4j7CS21Yx1wvgWLjSZeh5aPq8x9kpoPwXM8n8");
}

pub mod disable_deprecated_loader {
    solana_pubkey::declare_id!("GTUMCZ8LTNxVfxdrw7ZsDFTxXb7TutYkzJnFwinpE6dg");
}

pub mod check_slice_translation_size {
    solana_pubkey::declare_id!("GmC19j9qLn2RFk5NduX6QXaDhVpGncVVBzyM8e9WMz2F");
}

pub mod stake_split_uses_rent_sysvar {
    solana_pubkey::declare_id!("FQnc7U4koHqWgRvFaBJjZnV8VPg6L6wWK33yJeDp4yvV");
}

pub mod add_get_minimum_delegation_instruction_to_stake_program {
    solana_pubkey::declare_id!("St8k9dVXP97xT6faW24YmRSYConLbhsMJA4TJTBLmMT");
}

pub mod error_on_syscall_bpf_function_hash_collisions {
    solana_pubkey::declare_id!("8199Q2gMD2kwgfopK5qqVWuDbegLgpuFUFHCcUJQDN8b");
}

pub mod reject_callx_r10 {
    solana_pubkey::declare_id!("3NKRSwpySNwD3TvP5pHnRmkAQRsdkXWRr1WaQh8p4PWX");
}

pub mod drop_redundant_turbine_path {
    solana_pubkey::declare_id!("4Di3y24QFLt5QEUPZtbnjyfQKfm6ZMTfa6Dw1psfoMKU");
}

pub mod executables_incur_cpi_data_cost {
    solana_pubkey::declare_id!("7GUcYgq4tVtaqNCKT3dho9r4665Qp5TxCZ27Qgjx3829");
}

pub mod fix_recent_blockhashes {
    solana_pubkey::declare_id!("6iyggb5MTcsvdcugX7bEKbHV8c6jdLbpHwkncrgLMhfo");
}

pub mod update_rewards_from_cached_accounts {
    solana_pubkey::declare_id!("28s7i3htzhahXQKqmS2ExzbEoUypg9krwvtK2M9UWXh9");
}

pub mod partitioned_epoch_rewards_superfeature {
    solana_pubkey::declare_id!("PERzQrt5gBD1XEe2c9XdFWqwgHY3mr7cYWbm5V772V8");
}

pub mod spl_token_v3_4_0 {
    solana_pubkey::declare_id!("Ftok4njE8b7tDffYkC5bAbCaQv5sL6jispYrprzatUwN");
}

pub mod spl_associated_token_account_v1_1_0 {
    solana_pubkey::declare_id!("FaTa17gVKoqbh38HcfiQonPsAaQViyDCCSg71AubYZw8");
}

pub mod default_units_per_instruction {
    solana_pubkey::declare_id!("J2QdYx8crLbTVK8nur1jeLsmc3krDbfjoxoea2V1Uy5Q");
}

pub mod stake_allow_zero_undelegated_amount {
    solana_pubkey::declare_id!("sTKz343FM8mqtyGvYWvbLpTThw3ixRM4Xk8QvZ985mw");
}

pub mod require_static_program_ids_in_transaction {
    solana_pubkey::declare_id!("8FdwgyHFEjhAdjWfV2vfqk7wA1g9X3fQpKH7SBpEv3kC");
}

pub mod stake_raise_minimum_delegation_to_1_sol {
    // This is a feature-proposal *feature id*.  The feature keypair address is `GQXzC7YiSNkje6FFUk6sc2p53XRvKoaZ9VMktYzUMnpL`.
    solana_pubkey::declare_id!("9onWzzvCzNC2jfhxxeqRgs5q7nFAAKpCUvkj6T6GJK9i");
}

pub mod stake_minimum_delegation_for_rewards {
    solana_pubkey::declare_id!("G6ANXD6ptCSyNd9znZm7j4dEczAJCfx7Cy43oBx3rKHJ");
}

pub mod add_set_compute_unit_price_ix {
    solana_pubkey::declare_id!("98std1NSHqXi9WYvFShfVepRdCoq1qvsp8fsR2XZtG8g");
}

pub mod disable_deploy_of_alloc_free_syscall {
    solana_pubkey::declare_id!("79HWsX9rpnnJBPcdNURVqygpMAfxdrAirzAGAVmf92im");
}

pub mod include_account_index_in_rent_error {
    solana_pubkey::declare_id!("2R72wpcQ7qV7aTJWUumdn8u5wmmTyXbK7qzEy7YSAgyY");
}

pub mod add_shred_type_to_shred_seed {
    solana_pubkey::declare_id!("Ds87KVeqhbv7Jw8W6avsS1mqz3Mw5J3pRTpPoDQ2QdiJ");
}

pub mod warp_timestamp_with_a_vengeance {
    solana_pubkey::declare_id!("3BX6SBeEBibHaVQXywdkcgyUk6evfYZkHdztXiDtEpFS");
}

pub mod separate_nonce_from_blockhash {
    solana_pubkey::declare_id!("Gea3ZkK2N4pHuVZVxWcnAtS6UEDdyumdYt4pFcKjA3ar");
}

pub mod enable_durable_nonce {
    solana_pubkey::declare_id!("4EJQtF2pkRyawwcTVfQutzq4Sa5hRhibF6QAK1QXhtEX");
}

pub mod vote_state_update_credit_per_dequeue {
    solana_pubkey::declare_id!("CveezY6FDLVBToHDcvJRmtMouqzsmj4UXYh5ths5G5Uv");
}

pub mod quick_bail_on_panic {
    solana_pubkey::declare_id!("DpJREPyuMZ5nDfU6H3WTqSqUFSXAfw8u7xqmWtEwJDcP");
}

pub mod nonce_must_be_authorized {
    solana_pubkey::declare_id!("HxrEu1gXuH7iD3Puua1ohd5n4iUKJyFNtNxk9DVJkvgr");
}

pub mod nonce_must_be_advanceable {
    solana_pubkey::declare_id!("3u3Er5Vc2jVcwz4xr2GJeSAXT3fAj6ADHZ4BJMZiScFd");
}

pub mod vote_authorize_with_seed {
    solana_pubkey::declare_id!("6tRxEYKuy2L5nnv5bgn7iT28MxUbYxp5h7F3Ncf1exrT");
}

pub mod preserve_rent_epoch_for_rent_exempt_accounts {
    solana_pubkey::declare_id!("HH3MUYReL2BvqqA3oEcAa7txju5GY6G4nxJ51zvsEjEZ");
}

pub mod enable_bpf_loader_extend_program_ix {
    solana_pubkey::declare_id!("8Zs9W7D9MpSEtUWSQdGniZk2cNmV22y6FLJwCx53asme");
}

pub mod enable_early_verification_of_account_modifications {
    solana_pubkey::declare_id!("7Vced912WrRnfjaiKRiNBcbuFw7RrnLv3E3z95Y4GTNc");
}

pub mod skip_rent_rewrites {
    solana_pubkey::declare_id!("CGB2jM8pwZkeeiXQ66kBMyBR6Np61mggL7XUsmLjVcrw");
}

pub mod prevent_crediting_accounts_that_end_rent_paying {
    solana_pubkey::declare_id!("812kqX67odAp5NFwM8D2N24cku7WTm9CHUTFUXaDkWPn");
}

pub mod cap_bpf_program_instruction_accounts {
    solana_pubkey::declare_id!("9k5ijzTbYPtjzu8wj2ErH9v45xecHzQ1x4PMYMMxFgdM");
}

pub mod loosen_cpi_size_restriction {
    solana_pubkey::declare_id!("GDH5TVdbTPUpRnXaRyQqiKUa7uZAbZ28Q2N9bhbKoMLm");
}

pub mod use_default_units_in_fee_calculation {
    solana_pubkey::declare_id!("8sKQrMQoUHtQSUP83SPG4ta2JDjSAiWs7t5aJ9uEd6To");
}

pub mod compact_vote_state_updates {
    solana_pubkey::declare_id!("86HpNqzutEZwLcPxS6EHDcMNYWk6ikhteg9un7Y2PBKE");
}

pub mod incremental_snapshot_only_incremental_hash_calculation {
    solana_pubkey::declare_id!("25vqsfjk7Nv1prsQJmA4Xu1bN61s8LXCBGUPp8Rfy1UF");
}

pub mod disable_cpi_setting_executable_and_rent_epoch {
    solana_pubkey::declare_id!("B9cdB55u4jQsDNsdTK525yE9dmSc5Ga7YBaBrDFvEhM9");
}

pub mod on_load_preserve_rent_epoch_for_rent_exempt_accounts {
    solana_pubkey::declare_id!("CpkdQmspsaZZ8FVAouQTtTWZkc8eeQ7V3uj7dWz543rZ");
}

pub mod account_hash_ignore_slot {
    solana_pubkey::declare_id!("SVn36yVApPLYsa8koK3qUcy14zXDnqkNYWyUh1f4oK1");
}

pub mod set_exempt_rent_epoch_max {
    solana_pubkey::declare_id!("5wAGiy15X1Jb2hkHnPDCM8oB9V42VNA9ftNVFK84dEgv");
}

pub mod relax_authority_signer_check_for_lookup_table_creation {
    solana_pubkey::declare_id!("FKAcEvNgSY79RpqsPNUV5gDyumopH4cEHqUxyfm8b8Ap");
}

pub mod stop_sibling_instruction_search_at_parent {
    solana_pubkey::declare_id!("EYVpEP7uzH1CoXzbD6PubGhYmnxRXPeq3PPsm1ba3gpo");
}

pub mod vote_state_update_root_fix {
    solana_pubkey::declare_id!("G74BkWBzmsByZ1kxHy44H3wjwp5hp7JbrGRuDpco22tY");
}

pub mod cap_accounts_data_allocations_per_transaction {
    solana_pubkey::declare_id!("9gxu85LYRAcZL38We8MYJ4A9AwgBBPtVBAqebMcT1241");
}

pub mod epoch_accounts_hash {
    solana_pubkey::declare_id!("5GpmAKxaGsWWbPp4bNXFLJxZVvG92ctxf7jQnzTQjF3n");
}

pub mod remove_deprecated_request_unit_ix {
    solana_pubkey::declare_id!("EfhYd3SafzGT472tYQDUc4dPd2xdEfKs5fwkowUgVt4W");
}

pub mod disable_rehash_for_rent_epoch {
    solana_pubkey::declare_id!("DTVTkmw3JSofd8CJVJte8PXEbxNQ2yZijvVr3pe2APPj");
}

pub mod increase_tx_account_lock_limit {
    solana_pubkey::declare_id!("9LZdXeKGeBV6hRLdxS1rHbHoEUsKqesCC2ZAPTPKJAbK");
}

pub mod limit_max_instruction_trace_length {
    solana_pubkey::declare_id!("GQALDaC48fEhZGWRj9iL5Q889emJKcj3aCvHF7VCbbF4");
}

pub mod check_syscall_outputs_do_not_overlap {
    solana_pubkey::declare_id!("3uRVPBpyEJRo1emLCrq38eLRFGcu6uKSpUXqGvU8T7SZ");
}

pub mod enable_bpf_loader_set_authority_checked_ix {
    solana_pubkey::declare_id!("5x3825XS7M2A3Ekbn5VGGkvFoAg5qrRWkTrY4bARP1GL");
}

pub mod enable_alt_bn128_syscall {
    solana_pubkey::declare_id!("A16q37opZdQMCbe5qJ6xpBB9usykfv8jZaMkxvZQi4GJ");
}

pub mod simplify_alt_bn128_syscall_error_codes {
    solana_pubkey::declare_id!("JDn5q3GBeqzvUa7z67BbmVHVdE3EbUAjvFep3weR3jxX");
}

pub mod enable_alt_bn128_compression_syscall {
    solana_pubkey::declare_id!("EJJewYSddEEtSZHiqugnvhQHiWyZKjkFDQASd7oKSagn");
}

pub mod fix_alt_bn128_multiplication_input_length {
    solana_pubkey::declare_id!("bn2puAyxUx6JUabAxYdKdJ5QHbNNmKw8dCGuGCyRrFN");
}

pub mod enable_program_redeployment_cooldown {
    solana_pubkey::declare_id!("J4HFT8usBxpcF63y46t1upYobJgChmKyZPm5uTBRg25Z");
}

pub mod commission_updates_only_allowed_in_first_half_of_epoch {
    solana_pubkey::declare_id!("noRuG2kzACwgaY7TVmLRnUNPLKNVQE1fb7X55YWBehp");
}

pub mod enable_turbine_fanout_experiments {
    solana_pubkey::declare_id!("D31EFnLgdiysi84Woo3of4JMu7VmasUS3Z7j9HYXCeLY");
}

pub mod disable_turbine_fanout_experiments {
    solana_pubkey::declare_id!("turbnbNRp22nwZCmgVVXFSshz7H7V23zMzQgA46YpmQ");
}

pub mod move_serialized_len_ptr_in_cpi {
    solana_pubkey::declare_id!("74CoWuBmt3rUVUrCb2JiSTvh6nXyBWUsK4SaMj3CtE3T");
}

pub mod update_hashes_per_tick {
    solana_pubkey::declare_id!("3uFHb9oKdGfgZGJK9EHaAXN4USvnQtAFC13Fh5gGFS5B");
}

pub mod enable_big_mod_exp_syscall {
    solana_pubkey::declare_id!("EBq48m8irRKuE7ZnMTLvLg2UuGSqhe8s8oMqnmja1fJw");
}

pub mod disable_builtin_loader_ownership_chains {
    solana_pubkey::declare_id!("4UDcAfQ6EcA6bdcadkeHpkarkhZGJ7Bpq7wTAiRMjkoi");
}

pub mod cap_transaction_accounts_data_size {
    solana_pubkey::declare_id!("DdLwVYuvDz26JohmgSbA7mjpJFgX5zP2dkp8qsF2C33V");
}

pub mod remove_congestion_multiplier_from_fee_calculation {
    solana_pubkey::declare_id!("A8xyMHZovGXFkorFqEmVH2PKGLiBip5JD7jt4zsUWo4H");
}

pub mod enable_request_heap_frame_ix {
    solana_pubkey::declare_id!("Hr1nUA9b7NJ6eChS26o7Vi8gYYDDwWD3YeBfzJkTbU86");
}

pub mod prevent_rent_paying_rent_recipients {
    solana_pubkey::declare_id!("Fab5oP3DmsLYCiQZXdjyqT3ukFFPrsmqhXU4WU1AWVVF");
}

pub mod delay_visibility_of_program_deployment {
    solana_pubkey::declare_id!("GmuBvtFb2aHfSfMXpuFeWZGHyDeCLPS79s48fmCWCfM5");
}

pub mod apply_cost_tracker_during_replay {
    solana_pubkey::declare_id!("2ry7ygxiYURULZCrypHhveanvP5tzZ4toRwVp89oCNSj");
}

pub mod stricter_abi_and_runtime_constraints {
    solana_pubkey::declare_id!("sD3uVpaavUXQRvDXrMFCQ2CqLqnbz5mK8ttWNXbtD3r");
}

pub mod account_data_direct_mapping {
    solana_pubkey::declare_id!("DFN8MyKpQqFW31qczcahgnnxcAHQc6P94wtTEX5EP1RA");
}

pub mod add_set_tx_loaded_accounts_data_size_instruction {
    solana_pubkey::declare_id!("G6vbf1UBok8MWb8m25ex86aoQHeKTzDKzuZADHkShqm6");
}

pub mod switch_to_new_elf_parser {
    solana_pubkey::declare_id!("Cdkc8PPTeTNUPoZEfCY5AyetUrEdkZtNPMgz58nqyaHD");
}

pub mod round_up_heap_size {
    solana_pubkey::declare_id!("CE2et8pqgyQMP2mQRg3CgvX8nJBKUArMu3wfiQiQKY1y");
}

pub mod remove_bpf_loader_incorrect_program_id {
    solana_pubkey::declare_id!("2HmTkCj9tXuPE4ueHzdD7jPeMf9JGCoZh5AsyoATiWEe");
}

pub mod include_loaded_accounts_data_size_in_fee_calculation {
    solana_pubkey::declare_id!("EaQpmC6GtRssaZ3PCUM5YksGqUdMLeZ46BQXYtHYakDS");
}

pub mod native_programs_consume_cu {
    solana_pubkey::declare_id!("8pgXCMNXC8qyEFypuwpXyRxLXZdpM4Qo72gJ6k87A6wL");
}

pub mod simplify_writable_program_account_check {
    solana_pubkey::declare_id!("5ZCcFAzJ1zsFKe1KSZa9K92jhx7gkcKj97ci2DBo1vwj");
}

pub mod stop_truncating_strings_in_syscalls {
    solana_pubkey::declare_id!("16FMCmgLzCNNz6eTwGanbyN2ZxvTBSLuQ6DZhgeMshg");
}

pub mod clean_up_delegation_errors {
    solana_pubkey::declare_id!("Bj2jmUsM2iRhfdLLDSTkhM5UQRQvQHm57HSmPibPtEyu");
}

pub mod vote_state_add_vote_latency {
    solana_pubkey::declare_id!("7axKe5BTYBDD87ftzWbk5DfzWMGyRvqmWTduuo22Yaqy");
}

pub mod checked_arithmetic_in_fee_validation {
    solana_pubkey::declare_id!("5Pecy6ie6XGm22pc9d4P9W5c31BugcFBuy6hsP2zkETv");
}

pub mod last_restart_slot_sysvar {
    solana_pubkey::declare_id!("HooKD5NC9QNxk25QuzCssB8ecrEzGt6eXEPBUxWp1LaR");
}

pub mod reduce_stake_warmup_cooldown {
    solana_pubkey::declare_id!("GwtDQBghCTBgmX2cpEGNPxTEBUTQRaDMGTr5qychdGMj");
}

pub mod revise_turbine_epoch_stakes {
    solana_pubkey::declare_id!("BTWmtJC8U5ZLMbBUUA1k6As62sYjPEjAiNAT55xYGdJU");
}

pub mod enable_poseidon_syscall {
    solana_pubkey::declare_id!("FL9RsQA6TVUoh5xJQ9d936RHSebA1NLQqe3Zv9sXZRpr");
}

pub mod timely_vote_credits {
    solana_pubkey::declare_id!("tvcF6b1TRz353zKuhBjinZkKzjmihXmBAHJdjNYw1sQ");
}

pub mod remaining_compute_units_syscall_enabled {
    solana_pubkey::declare_id!("5TuppMutoyzhUSfuYdhgzD47F92GL1g89KpCZQKqedxP");
}

pub mod enable_loader_v4 {
    solana_pubkey::declare_id!("2aQJYqER2aKyb3cZw22v4SL2xMX7vwXBRWfvS4pTrtED");
}

pub mod require_rent_exempt_split_destination {
    solana_pubkey::declare_id!("D2aip4BBr8NPWtU9vLrwrBvbuaQ8w1zV38zFLxx4pfBV");
}

pub mod better_error_codes_for_tx_lamport_check {
    solana_pubkey::declare_id!("Ffswd3egL3tccB6Rv3XY6oqfdzn913vUcjCSnpvCKpfx");
}

pub mod update_hashes_per_tick2 {
    solana_pubkey::declare_id!("EWme9uFqfy1ikK1jhJs8fM5hxWnK336QJpbscNtizkTU");
}

pub mod update_hashes_per_tick3 {
    solana_pubkey::declare_id!("8C8MCtsab5SsfammbzvYz65HHauuUYdbY2DZ4sznH6h5");
}

pub mod update_hashes_per_tick4 {
    solana_pubkey::declare_id!("8We4E7DPwF2WfAN8tRTtWQNhi98B99Qpuj7JoZ3Aikgg");
}

pub mod update_hashes_per_tick5 {
    solana_pubkey::declare_id!("BsKLKAn1WM4HVhPRDsjosmqSg2J8Tq5xP2s2daDS6Ni4");
}

pub mod update_hashes_per_tick6 {
    solana_pubkey::declare_id!("FKu1qYwLQSiehz644H6Si65U5ZQ2cp9GxsyFUfYcuADv");
}

pub mod validate_fee_collector_account {
    solana_pubkey::declare_id!("prpFrMtgNmzaNzkPJg9o753fVvbHKqNrNTm76foJ2wm");
}

pub mod disable_rent_fees_collection {
    solana_pubkey::declare_id!("CJzY83ggJHqPGDq8VisV3U91jDJLuEaALZooBrXtnnLU");
}

pub mod enable_zk_transfer_with_fee {
    solana_pubkey::declare_id!("zkNLP7EQALfC1TYeB3biDU7akDckj8iPkvh9y2Mt2K3");
}

pub mod drop_legacy_shreds {
    solana_pubkey::declare_id!("GV49KKQdBNaiv2pgqhS2Dy3GWYJGXMTVYbYkdk91orRy");
}

pub mod allow_commission_decrease_at_any_time {
    solana_pubkey::declare_id!("decoMktMcnmiq6t3u7g5BfgcQu91nKZr6RvMYf9z1Jb");
}

pub mod add_new_reserved_account_keys {
    solana_pubkey::declare_id!("8U4skmMVnF6k2kMvrWbQuRUT3qQSiTYpSjqmhmgfthZu");
}

pub mod consume_blockstore_duplicate_proofs {
    solana_pubkey::declare_id!("6YsBCejwK96GZCkJ6mkZ4b68oP63z2PLoQmWjC7ggTqZ");
}

pub mod index_erasure_conflict_duplicate_proofs {
    solana_pubkey::declare_id!("dupPajaLy2SSn8ko42aZz4mHANDNrLe8Nw8VQgFecLa");
}

pub mod merkle_conflict_duplicate_proofs {
    solana_pubkey::declare_id!("mrkPjRg79B2oK2ZLgd7S3AfEJaX9B6gAF3H9aEykRUS");
}

pub mod disable_bpf_loader_instructions {
    solana_pubkey::declare_id!("7WeS1vfPRgeeoXArLh7879YcB9mgE9ktjPDtajXeWfXn");
}

pub mod enable_zk_proof_from_account {
    solana_pubkey::declare_id!("zkiTNuzBKxrCLMKehzuQeKZyLtX2yvFcEKMML8nExU8");
}

pub mod cost_model_requested_write_lock_cost {
    solana_pubkey::declare_id!("wLckV1a64ngtcKPRGU4S4grVTestXjmNjxBjaKZrAcn");
}

pub mod enable_gossip_duplicate_proof_ingestion {
    solana_pubkey::declare_id!("FNKCMBzYUdjhHyPdsKG2LSmdzH8TCHXn3ytj8RNBS4nG");
}

pub mod chained_merkle_conflict_duplicate_proofs {
    solana_pubkey::declare_id!("chaie9S2zVfuxJKNRGkyTDokLwWxx6kD2ZLsqQHaDD8");
}

pub mod enable_chained_merkle_shreds {
    solana_pubkey::declare_id!("7uZBkJXJ1HkuP6R3MJfZs7mLwymBcDbKdqbF51ZWLier");
}

pub mod remove_rounding_in_fee_calculation {
    solana_pubkey::declare_id!("BtVN7YjDzNE6Dk7kTT7YTDgMNUZTNgiSJgsdzAeTg2jF");
}

pub mod enable_tower_sync_ix {
    solana_pubkey::declare_id!("tSynMCspg4xFiCj1v3TDb4c7crMR5tSBhLz4sF7rrNA");
}

pub mod deprecate_unused_legacy_vote_plumbing {
    solana_pubkey::declare_id!("6Uf8S75PVh91MYgPQSHnjRAPQq6an5BDv9vomrCwDqLe");
}

pub mod reward_full_priority_fee {
    solana_pubkey::declare_id!("3opE3EzAKnUftUDURkzMgwpNgimBAypW1mNDYH4x4Zg7");
}

pub mod get_sysvar_syscall_enabled {
    solana_pubkey::declare_id!("CLCoTADvV64PSrnR6QXty6Fwrt9Xc6EdxSJE4wLRePjq");
}

pub mod abort_on_invalid_curve {
    solana_pubkey::declare_id!("FuS3FPfJDKSNot99ECLXtp3rueq36hMNStJkPJwWodLh");
}

pub mod migrate_feature_gate_program_to_core_bpf {
    solana_pubkey::declare_id!("4eohviozzEeivk1y9UbrnekbAFMDQyJz5JjA9Y6gyvky");
}

pub mod vote_only_full_fec_sets {
    solana_pubkey::declare_id!("ffecLRhhakKSGhMuc6Fz2Lnfq4uT9q3iu9ZsNaPLxPc");
}

pub mod migrate_config_program_to_core_bpf {
    solana_pubkey::declare_id!("2Fr57nzzkLYXW695UdDxDeR5fhnZWSttZeZYemrnpGFV");
}

pub mod enable_get_epoch_stake_syscall {
    solana_pubkey::declare_id!("FKe75t4LXxGaQnVHdUKM6DSFifVVraGZ8LyNo7oPwy1Z");
}

pub mod migrate_address_lookup_table_program_to_core_bpf {
    solana_pubkey::declare_id!("C97eKZygrkU4JxJsZdjgbUY7iQR7rKTr4NyDWo2E5pRm");
}

pub mod zk_elgamal_proof_program_enabled {
    solana_pubkey::declare_id!("zkhiy5oLowR7HY4zogXjCjeMXyruLqBwSWH21qcFtnv");
}

pub mod verify_retransmitter_signature {
    solana_pubkey::declare_id!("51VCKU5eV6mcTc9q9ArfWELU2CqDoi13hdAjr6fHMdtv");
}

pub mod move_stake_and_move_lamports_ixs {
    solana_pubkey::declare_id!("7bTK6Jis8Xpfrs8ZoUfiMDPazTcdPcTWheZFJTA5Z6X4");
}

pub mod ed25519_precompile_verify_strict {
    solana_pubkey::declare_id!("ed9tNscbWLYBooxWA7FE2B5KHWs8A6sxfY8EzezEcoo");
}

pub mod vote_only_retransmitter_signed_fec_sets {
    solana_pubkey::declare_id!("RfEcA95xnhuwooVAhUUksEJLZBF7xKCLuqrJoqk4Zph");
}

pub mod move_precompile_verification_to_svm {
    solana_pubkey::declare_id!("9ypxGLzkMxi89eDerRKXWDXe44UY2z4hBig4mDhNq5Dp");
}

pub mod enable_transaction_loading_failure_fees {
    solana_pubkey::declare_id!("PaymEPK2oqwT9TXAVfadjztH2H6KfLEB9Hhd5Q5frvP");
}

pub mod enable_turbine_extended_fanout_experiments {
    solana_pubkey::declare_id!("turbRpTzBzDU6PJmWvRTbcJXXGxUs19CvQamUrRD9bN");
}

pub mod deprecate_legacy_vote_ixs {
    solana_pubkey::declare_id!("depVvnQ2UysGrhwdiwU42tCadZL8GcBb1i2GYhMopQv");
}

pub mod disable_sbpf_v0_execution {
    solana_pubkey::declare_id!("TestFeature11111111111111111111111111111111");
}

pub mod reenable_sbpf_v0_execution {
    solana_pubkey::declare_id!("TestFeature21111111111111111111111111111111");
}

pub mod enable_sbpf_v1_deployment_and_execution {
    solana_pubkey::declare_id!("JE86WkYvTrzW8HgNmrHY7dFYpCmSptUpKupbo2AdQ9cG");
}

pub mod enable_sbpf_v2_deployment_and_execution {
    solana_pubkey::declare_id!("F6UVKh1ujTEFK3en2SyAL3cdVnqko1FVEXWhmdLRu6WP");
}

pub mod enable_sbpf_v3_deployment_and_execution {
    solana_pubkey::declare_id!("BUwGLeF3Lxyfv1J1wY8biFHBB2hrk2QhbNftQf3VV3cC");
}

pub mod remove_accounts_executable_flag_checks {
    solana_pubkey::declare_id!("FXs1zh47QbNnhXcnB6YiAQoJ4sGB91tKF3UFHLcKT7PM");
}

pub mod disable_account_loader_special_case {
    solana_pubkey::declare_id!("EQUMpNFr7Nacb1sva56xn1aLfBxppEoSBH8RRVdkcD1x");
}

pub mod enable_secp256r1_precompile {
    solana_pubkey::declare_id!("srremy31J5Y25FrAApwVb9kZcfXbusYMMsvTK9aWv5q");
}

pub mod accounts_lt_hash {
    solana_pubkey::declare_id!("LTHasHQX6661DaDD4S6A2TFi6QBuiwXKv66fB1obfHq");
}

pub mod snapshots_lt_hash {
    solana_pubkey::declare_id!("LTsNAP8h1voEVVToMNBNqoiNQex4aqfUrbFhRH3mSQ2");
}

pub mod remove_accounts_delta_hash {
    solana_pubkey::declare_id!("LTdLt9Ycbyoipz5fLysCi1NnDnASsZfmJLJXts5ZxZz");
}

pub mod migrate_stake_program_to_core_bpf {
    solana_pubkey::declare_id!("6M4oQ6eXneVhtLoiAr4yRYQY43eVLjrKbiDZDJc892yk");
}

pub mod deplete_cu_meter_on_vm_failure {
    solana_pubkey::declare_id!("B7H2caeia4ZFcpE3QcgMqbiWiBtWrdBRBSJ1DY6Ktxbq");
}

pub mod reserve_minimal_cus_for_builtin_instructions {
    solana_pubkey::declare_id!("C9oAhLxDBm3ssWtJx1yBGzPY55r2rArHmN1pbQn6HogH");
}

pub mod raise_block_limits_to_50m {
    solana_pubkey::declare_id!("5oMCU3JPaFLr8Zr4ct7yFA7jdk6Mw1RmB8K4u9ZbS42z");
}

pub mod drop_unchained_merkle_shreds {
    solana_pubkey::declare_id!("5KLGJSASDVxKPjLCDWNtnABLpZjsQSrYZ8HKwcEdAMC8");
}

pub mod relax_intrabatch_account_locks {
    solana_pubkey::declare_id!("ENTRYnPAoT5Swwx73YDGzMp3XnNH1kxacyvLosRHza1i");
}

pub mod create_slashing_program {
    solana_pubkey::declare_id!("sProgVaNWkYdP2eTRAy1CPrgb3b9p8yXCASrPEqo6VJ");
}

pub mod disable_partitioned_rent_collection {
    solana_pubkey::declare_id!("2B2SBNbUcr438LtGXNcJNBP2GBSxjx81F945SdSkUSfC");
}

pub mod enable_vote_address_leader_schedule {
    solana_pubkey::declare_id!("5JsG4NWH8Jbrqdd8uL6BNwnyZK3dQSoieRXG5vmofj9y");
}

pub mod require_static_nonce_account {
    solana_pubkey::declare_id!("7VVhpg5oAjAmnmz1zCcSHb2Z9ecZB2FQqpnEwReka9Zm");
}

pub mod raise_block_limits_to_60m {
    solana_pubkey::declare_id!("6oMCUgfY6BzZ6jwB681J6ju5Bh6CjVXbd7NeWYqiXBSu");
}

pub mod mask_out_rent_epoch_in_vm_serialization {
    solana_pubkey::declare_id!("RENtePQcDLrAbxAsP3k8dwVcnNYQ466hi2uKvALjnXx");
}

pub mod enshrine_slashing_program {
    solana_pubkey::declare_id!("sProgVaNWkYdP2eTRAy1CPrgb3b9p8yXCASrPEqo6VJ");
}

pub mod enable_extend_program_checked {
    solana_pubkey::declare_id!("2oMRZEDWT2tqtYMofhmmfQ8SsjqUFzT6sYXppQDavxwz");
}

pub mod formalize_loaded_transaction_data_size {
    solana_pubkey::declare_id!("DeS7sR48ZcFTUmt5FFEVDr1v1bh73aAbZiZq3SYr8Eh8");
}

pub mod alpenglow {
    solana_pubkey::declare_id!("mustRekeyVm2QHYB3JPefBiU4BY3Z6JkW2k3Scw5GWP");
}

pub mod disable_zk_elgamal_proof_program {
    solana_pubkey::declare_id!("zkdoVwnSFnSLtGJG7irJPEYUpmb4i7sGMGcnN6T9rnC");
}

pub mod reenable_zk_elgamal_proof_program {
    solana_pubkey::declare_id!("zkesAyFB19sTkX8i9ReoKaMNDA4YNTPYJpZKPDt7FMW");
}

pub mod raise_block_limits_to_100m {
    solana_pubkey::declare_id!("P1BCUMpAC7V2GRBRiJCNUgpMyWZhoqt3LKo712ePqsz");
}

pub mod raise_account_cu_limit {
    solana_pubkey::declare_id!("htsptAwi2yRoZH83SKaUXykeZGtZHgxkS2QwW1pssR8");
}

pub mod raise_cpi_nesting_limit_to_8 {
    solana_pubkey::declare_id!("6TkHkRmP7JZy1fdM6fg5uXn76wChQBWGokHBJzrLB3mj");
}

pub mod enforce_fixed_fec_set {
    solana_pubkey::declare_id!("fixfecLZYMfkGzwq6NJA11Yw6KYztzXiK9QcL3K78in");
}

pub mod provide_instruction_data_offset_in_vm_r2 {
    solana_pubkey::declare_id!("5xXZc66h4UdB6Yq7FzdBxBiRAFMMScMLwHxk2QZDaNZL");
}

pub mod static_instruction_limit {
    solana_pubkey::declare_id!("64ixypL1HPu8WtJhNSMb9mSgfFaJvsANuRkTbHyuLfnx");
}

pub mod discard_unexpected_data_complete_shreds {
    solana_pubkey::declare_id!("8MhfKhoZEoiySpVe248bDkisyEcBA7JQLyUS94xoTSqN");
}

pub mod vote_state_v4 {
    solana_pubkey::declare_id!("Gx4XFcrVMt4HUvPzTpTSVkdDVgcDSjKhDN1RqRS6KDuZ");

    pub mod stake_program_buffer {
        solana_pubkey::declare_id!("BM11F4hqrpinQs28sEZfzQ2fYddivYs4NEAHF6QMjkJF");
    }
}

<<<<<<< HEAD
pub mod deprecate_rent_exemption_threshold {
    solana_pubkey::declare_id!("rent6iVy6PDoViPBeJ6k5EJQrkj62h7DPyLbWGHwjrC");
=======
pub mod switch_to_chacha8_turbine {
    solana_pubkey::declare_id!("CHaChatUnR3s6cPyPMMGNJa3VdQQ8PNH2JqdD4LpCKnB");
>>>>>>> ad928645
}

pub static FEATURE_NAMES: LazyLock<AHashMap<Pubkey, &'static str>> = LazyLock::new(|| {
    [
        (secp256k1_program_enabled::id(), "secp256k1 program"),
        (
            deprecate_rewards_sysvar::id(),
            "deprecate unused rewards sysvar",
        ),
        (pico_inflation::id(), "pico inflation"),
        (
            full_inflation::devnet_and_testnet::id(),
            "full inflation on devnet and testnet",
        ),
        (spl_token_v2_multisig_fix::id(), "spl-token multisig fix"),
        (
            no_overflow_rent_distribution::id(),
            "no overflow rent distribution",
        ),
        (
            filter_stake_delegation_accounts::id(),
            "filter stake_delegation_accounts #14062",
        ),
        (
            require_custodian_for_locked_stake_authorize::id(),
            "require custodian to authorize withdrawer change for locked stake",
        ),
        (
            spl_token_v2_self_transfer_fix::id(),
            "spl-token self-transfer fix",
        ),
        (
            full_inflation::mainnet::certusone::enable::id(),
            "full inflation enabled by Certus One",
        ),
        (
            full_inflation::mainnet::certusone::vote::id(),
            "community vote allowing Certus One to enable full inflation",
        ),
        (
            warp_timestamp_again::id(),
            "warp timestamp again, adjust bounding to 25% fast 80% slow #15204",
        ),
        (check_init_vote_data::id(), "check initialized Vote data"),
        (
            secp256k1_recover_syscall_enabled::id(),
            "secp256k1_recover syscall",
        ),
        (
            system_transfer_zero_check::id(),
            "perform all checks for transfers of 0 lamports",
        ),
        (blake3_syscall_enabled::id(), "blake3 syscall"),
        (
            dedupe_config_program_signers::id(),
            "dedupe config program signers",
        ),
        (
            verify_tx_signatures_len::id(),
            "prohibit extra transaction signatures",
        ),
        (
            vote_stake_checked_instructions::id(),
            "vote/state program checked instructions #18345",
        ),
        (
            rent_for_sysvars::id(),
            "collect rent from accounts owned by sysvars",
        ),
        (
            libsecp256k1_0_5_upgrade_enabled::id(),
            "upgrade libsecp256k1 to v0.5.0",
        ),
        (tx_wide_compute_cap::id(), "transaction wide compute cap"),
        (
            spl_token_v2_set_authority_fix::id(),
            "spl-token set_authority fix",
        ),
        (
            merge_nonce_error_into_system_error::id(),
            "merge NonceError into SystemError",
        ),
        (disable_fees_sysvar::id(), "disable fees sysvar"),
        (
            stake_merge_with_unmatched_credits_observed::id(),
            "allow merging active stakes with unmatched credits_observed #18985",
        ),
        (
            zk_token_sdk_enabled::id(),
            "enable Zk Token proof program and syscalls",
        ),
        (
            curve25519_syscall_enabled::id(),
            "enable curve25519 syscalls",
        ),
        (
            versioned_tx_message_enabled::id(),
            "enable versioned transaction message processing",
        ),
        (
            libsecp256k1_fail_on_bad_count::id(),
            "fail libsecp256k1_verify if count appears wrong",
        ),
        (
            libsecp256k1_fail_on_bad_count2::id(),
            "fail libsecp256k1_verify if count appears wrong",
        ),
        (
            instructions_sysvar_owned_by_sysvar::id(),
            "fix owner for instructions sysvar",
        ),
        (
            stake_program_advance_activating_credits_observed::id(),
            "Enable advancing credits observed for activation epoch #19309",
        ),
        (
            credits_auto_rewind::id(),
            "Auto rewind stake's credits_observed if (accidental) vote recreation is detected \
             #22546",
        ),
        (
            demote_program_write_locks::id(),
            "demote program write locks to readonly, except when upgradeable loader present \
             #19593 #20265",
        ),
        (
            ed25519_program_enabled::id(),
            "enable builtin ed25519 signature verify program",
        ),
        (
            return_data_syscall_enabled::id(),
            "enable sol_{set,get}_return_data syscall",
        ),
        (
            reduce_required_deploy_balance::id(),
            "reduce required payer balance for program deploys",
        ),
        (
            sol_log_data_syscall_enabled::id(),
            "enable sol_log_data syscall",
        ),
        (
            stakes_remove_delegation_if_inactive::id(),
            "remove delegations from stakes cache when inactive",
        ),
        (
            do_support_realloc::id(),
            "support account data reallocation",
        ),
        (
            prevent_calling_precompiles_as_programs::id(),
            "prevent calling precompiles as programs",
        ),
        (
            optimize_epoch_boundary_updates::id(),
            "optimize epoch boundary updates",
        ),
        (
            remove_native_loader::id(),
            "remove support for the native loader",
        ),
        (
            send_to_tpu_vote_port::id(),
            "send votes to the tpu vote port",
        ),
        (requestable_heap_size::id(), "Requestable heap frame size"),
        (disable_fee_calculator::id(), "deprecate fee calculator"),
        (
            add_compute_budget_program::id(),
            "Add compute_budget_program",
        ),
        (nonce_must_be_writable::id(), "nonce must be writable"),
        (spl_token_v3_3_0_release::id(), "spl-token v3.3.0 release"),
        (leave_nonce_on_success::id(), "leave nonce as is on success"),
        (
            reject_empty_instruction_without_program::id(),
            "fail instructions which have native_loader as program_id directly",
        ),
        (
            fixed_memcpy_nonoverlapping_check::id(),
            "use correct check for nonoverlapping regions in memcpy syscall",
        ),
        (
            reject_non_rent_exempt_vote_withdraws::id(),
            "fail vote withdraw instructions which leave the account non-rent-exempt",
        ),
        (
            evict_invalid_stakes_cache_entries::id(),
            "evict invalid stakes cache entries on epoch boundaries",
        ),
        (
            allow_votes_to_directly_update_vote_state::id(),
            "enable direct vote state update",
        ),
        (
            max_tx_account_locks::id(),
            "enforce max number of locked accounts per transaction",
        ),
        (
            require_rent_exempt_accounts::id(),
            "require all new transaction accounts with data to be rent-exempt",
        ),
        (
            filter_votes_outside_slot_hashes::id(),
            "filter vote slots older than the slot hashes history",
        ),
        (update_syscall_base_costs::id(), "update syscall base costs"),
        (
            stake_deactivate_delinquent_instruction::id(),
            "enable the deactivate delinquent stake instruction #23932",
        ),
        (
            vote_withdraw_authority_may_change_authorized_voter::id(),
            "vote account withdraw authority may change the authorized voter #22521",
        ),
        (
            spl_associated_token_account_v1_0_4::id(),
            "SPL Associated Token Account Program release version 1.0.4, tied to token 3.3.0 \
             #22648",
        ),
        (
            reject_vote_account_close_unless_zero_credit_epoch::id(),
            "fail vote account withdraw to 0 unless account earned 0 credits in last completed \
             epoch",
        ),
        (
            add_get_processed_sibling_instruction_syscall::id(),
            "add add_get_processed_sibling_instruction_syscall",
        ),
        (
            bank_transaction_count_fix::id(),
            "fixes Bank::transaction_count to include all committed transactions, not just \
             successful ones",
        ),
        (
            disable_bpf_deprecated_load_instructions::id(),
            "disable ldabs* and ldind* SBF instructions",
        ),
        (
            disable_bpf_unresolved_symbols_at_runtime::id(),
            "disable reporting of unresolved SBF symbols at runtime",
        ),
        (
            record_instruction_in_transaction_context_push::id(),
            "move the CPI stack overflow check to the end of push",
        ),
        (syscall_saturated_math::id(), "syscalls use saturated math"),
        (
            check_physical_overlapping::id(),
            "check physical overlapping regions",
        ),
        (
            limit_secp256k1_recovery_id::id(),
            "limit secp256k1 recovery id",
        ),
        (
            disable_deprecated_loader::id(),
            "disable the deprecated BPF loader",
        ),
        (
            check_slice_translation_size::id(),
            "check size when translating slices",
        ),
        (
            stake_split_uses_rent_sysvar::id(),
            "stake split instruction uses rent sysvar",
        ),
        (
            add_get_minimum_delegation_instruction_to_stake_program::id(),
            "add GetMinimumDelegation instruction to stake program",
        ),
        (
            error_on_syscall_bpf_function_hash_collisions::id(),
            "error on bpf function hash collisions",
        ),
        (reject_callx_r10::id(), "Reject bpf callx r10 instructions"),
        (
            drop_redundant_turbine_path::id(),
            "drop redundant turbine path",
        ),
        (
            executables_incur_cpi_data_cost::id(),
            "Executables incur CPI data costs",
        ),
        (
            fix_recent_blockhashes::id(),
            "stop adding hashes for skipped slots to recent blockhashes",
        ),
        (
            update_rewards_from_cached_accounts::id(),
            "update rewards from cached accounts",
        ),
        (
            spl_token_v3_4_0::id(),
            "SPL Token Program version 3.4.0 release #24740",
        ),
        (
            spl_associated_token_account_v1_1_0::id(),
            "SPL Associated Token Account Program version 1.1.0 release #24741",
        ),
        (
            default_units_per_instruction::id(),
            "Default max tx-wide compute units calculated per instruction",
        ),
        (
            stake_allow_zero_undelegated_amount::id(),
            "Allow zero-lamport undelegated amount for initialized stakes #24670",
        ),
        (
            require_static_program_ids_in_transaction::id(),
            "require static program ids in versioned transactions",
        ),
        (
            stake_raise_minimum_delegation_to_1_sol::id(),
            "Raise minimum stake delegation to 1.0 SOL #24357",
        ),
        (
            stake_minimum_delegation_for_rewards::id(),
            "stakes must be at least the minimum delegation to earn rewards",
        ),
        (
            add_set_compute_unit_price_ix::id(),
            "add compute budget ix for setting a compute unit price",
        ),
        (
            disable_deploy_of_alloc_free_syscall::id(),
            "disable new deployments of deprecated sol_alloc_free_ syscall",
        ),
        (
            include_account_index_in_rent_error::id(),
            "include account index in rent tx error #25190",
        ),
        (
            add_shred_type_to_shred_seed::id(),
            "add shred-type to shred seed #25556",
        ),
        (
            warp_timestamp_with_a_vengeance::id(),
            "warp timestamp again, adjust bounding to 150% slow #25666",
        ),
        (
            separate_nonce_from_blockhash::id(),
            "separate durable nonce and blockhash domains #25744",
        ),
        (enable_durable_nonce::id(), "enable durable nonce #25744"),
        (
            vote_state_update_credit_per_dequeue::id(),
            "Calculate vote credits for VoteStateUpdate per vote dequeue to match credit awards \
             for Vote instruction",
        ),
        (quick_bail_on_panic::id(), "quick bail on panic"),
        (nonce_must_be_authorized::id(), "nonce must be authorized"),
        (
            nonce_must_be_advanceable::id(),
            "durable nonces must be advanceable",
        ),
        (
            vote_authorize_with_seed::id(),
            "An instruction you can use to change a vote accounts authority when the current \
             authority is a derived key #25860",
        ),
        (
            preserve_rent_epoch_for_rent_exempt_accounts::id(),
            "preserve rent epoch for rent exempt accounts #26479",
        ),
        (
            enable_bpf_loader_extend_program_ix::id(),
            "enable bpf upgradeable loader ExtendProgram instruction #25234",
        ),
        (
            skip_rent_rewrites::id(),
            "skip rewriting rent exempt accounts during rent collection #26491",
        ),
        (
            enable_early_verification_of_account_modifications::id(),
            "enable early verification of account modifications #25899",
        ),
        (
            disable_rehash_for_rent_epoch::id(),
            "on accounts hash calculation, do not try to rehash accounts #28934",
        ),
        (
            account_hash_ignore_slot::id(),
            "ignore slot when calculating an account hash #28420",
        ),
        (
            set_exempt_rent_epoch_max::id(),
            "set rent epoch to Epoch::MAX for rent-exempt accounts #28683",
        ),
        (
            on_load_preserve_rent_epoch_for_rent_exempt_accounts::id(),
            "on bank load account, do not try to fix up rent_epoch #28541",
        ),
        (
            prevent_crediting_accounts_that_end_rent_paying::id(),
            "prevent crediting rent paying accounts #26606",
        ),
        (
            cap_bpf_program_instruction_accounts::id(),
            "enforce max number of accounts per bpf program instruction #26628",
        ),
        (
            loosen_cpi_size_restriction::id(),
            "loosen cpi size restrictions #26641",
        ),
        (
            use_default_units_in_fee_calculation::id(),
            "use default units per instruction in fee calculation #26785",
        ),
        (
            compact_vote_state_updates::id(),
            "Compact vote state updates to lower block size",
        ),
        (
            incremental_snapshot_only_incremental_hash_calculation::id(),
            "only hash accounts in incremental snapshot during incremental snapshot creation \
             #26799",
        ),
        (
            disable_cpi_setting_executable_and_rent_epoch::id(),
            "disable setting is_executable and_rent_epoch in CPI #26987",
        ),
        (
            relax_authority_signer_check_for_lookup_table_creation::id(),
            "relax authority signer check for lookup table creation #27205",
        ),
        (
            stop_sibling_instruction_search_at_parent::id(),
            "stop the search in get_processed_sibling_instruction when the parent instruction is \
             reached #27289",
        ),
        (
            vote_state_update_root_fix::id(),
            "fix root in vote state updates #27361",
        ),
        (
            cap_accounts_data_allocations_per_transaction::id(),
            "cap accounts data allocations per transaction #27375",
        ),
        (
            epoch_accounts_hash::id(),
            "enable epoch accounts hash calculation #27539",
        ),
        (
            remove_deprecated_request_unit_ix::id(),
            "remove support for RequestUnitsDeprecated instruction #27500",
        ),
        (
            increase_tx_account_lock_limit::id(),
            "increase tx account lock limit to 128 #27241",
        ),
        (
            limit_max_instruction_trace_length::id(),
            "limit max instruction trace length #27939",
        ),
        (
            check_syscall_outputs_do_not_overlap::id(),
            "check syscall outputs do_not overlap #28600",
        ),
        (
            enable_bpf_loader_set_authority_checked_ix::id(),
            "enable bpf upgradeable loader SetAuthorityChecked instruction #28424",
        ),
        (
            enable_alt_bn128_syscall::id(),
            "add alt_bn128 syscalls #27961",
        ),
        (
            simplify_alt_bn128_syscall_error_codes::id(),
            "SIMD-0129: simplify alt_bn128 syscall error codes",
        ),
        (
            enable_program_redeployment_cooldown::id(),
            "enable program redeployment cooldown #29135",
        ),
        (
            commission_updates_only_allowed_in_first_half_of_epoch::id(),
            "validator commission updates are only allowed in the first half of an epoch #29362",
        ),
        (
            enable_turbine_fanout_experiments::id(),
            "enable turbine fanout experiments #29393",
        ),
        (
            disable_turbine_fanout_experiments::id(),
            "disable turbine fanout experiments #29393",
        ),
        (
            move_serialized_len_ptr_in_cpi::id(),
            "cpi ignore serialized_len_ptr #29592",
        ),
        (
            update_hashes_per_tick::id(),
            "Update desired hashes per tick on epoch boundary",
        ),
        (
            enable_big_mod_exp_syscall::id(),
            "add big_mod_exp syscall #28503",
        ),
        (
            disable_builtin_loader_ownership_chains::id(),
            "disable builtin loader ownership chains #29956",
        ),
        (
            cap_transaction_accounts_data_size::id(),
            "cap transaction accounts data size up to a limit #27839",
        ),
        (
            remove_congestion_multiplier_from_fee_calculation::id(),
            "Remove congestion multiplier from transaction fee calculation #29881",
        ),
        (
            enable_request_heap_frame_ix::id(),
            "Enable transaction to request heap frame using compute budget instruction #30076",
        ),
        (
            prevent_rent_paying_rent_recipients::id(),
            "prevent recipients of rent rewards from ending in rent-paying state #30151",
        ),
        (
            delay_visibility_of_program_deployment::id(),
            "delay visibility of program upgrades #30085",
        ),
        (
            apply_cost_tracker_during_replay::id(),
            "apply cost tracker to blocks during replay #29595",
        ),
        (
            add_set_tx_loaded_accounts_data_size_instruction::id(),
            "add compute budget instruction for setting account data size per transaction #30366",
        ),
        (
            switch_to_new_elf_parser::id(),
            "switch to new ELF parser #30497",
        ),
        (
            round_up_heap_size::id(),
            "round up heap size when calculating heap cost #30679",
        ),
        (
            remove_bpf_loader_incorrect_program_id::id(),
            "stop incorrectly throwing IncorrectProgramId in bpf_loader #30747",
        ),
        (
            include_loaded_accounts_data_size_in_fee_calculation::id(),
            "include transaction loaded accounts data size in base fee calculation #30657",
        ),
        (
            native_programs_consume_cu::id(),
            "Native program should consume compute units #30620",
        ),
        (
            simplify_writable_program_account_check::id(),
            "Simplify checks performed for writable upgradeable program accounts #30559",
        ),
        (
            stop_truncating_strings_in_syscalls::id(),
            "Stop truncating strings in syscalls #31029",
        ),
        (
            clean_up_delegation_errors::id(),
            "Return InsufficientDelegation instead of InsufficientFunds or InsufficientStake \
             where applicable #31206",
        ),
        (
            vote_state_add_vote_latency::id(),
            "replace Lockout with LandedVote (including vote latency) in vote state #31264",
        ),
        (
            checked_arithmetic_in_fee_validation::id(),
            "checked arithmetic in fee validation #31273",
        ),
        (
            stricter_abi_and_runtime_constraints::id(),
            "SIMD-0219: Stricter ABI and Runtime Constraints",
        ),
        (
            account_data_direct_mapping::id(),
            "enable account data direct mapping",
        ),
        (
            last_restart_slot_sysvar::id(),
            "enable new sysvar last_restart_slot",
        ),
        (
            reduce_stake_warmup_cooldown::id(),
            "reduce stake warmup cooldown from 25% to 9%",
        ),
        (
            revise_turbine_epoch_stakes::id(),
            "revise turbine epoch stakes",
        ),
        (enable_poseidon_syscall::id(), "Enable Poseidon syscall"),
        (
            timely_vote_credits::id(),
            "use timeliness of votes in determining credits to award",
        ),
        (
            remaining_compute_units_syscall_enabled::id(),
            "enable the remaining_compute_units syscall",
        ),
        (enable_loader_v4::id(), "SIMD-0167: Enable Loader-v4"),
        (
            require_rent_exempt_split_destination::id(),
            "Require stake split destination account to be rent exempt",
        ),
        (
            better_error_codes_for_tx_lamport_check::id(),
            "better error codes for tx lamport check #33353",
        ),
        (
            enable_alt_bn128_compression_syscall::id(),
            "add alt_bn128 compression syscalls",
        ),
        (
            update_hashes_per_tick2::id(),
            "Update desired hashes per tick to 2.8M",
        ),
        (
            update_hashes_per_tick3::id(),
            "Update desired hashes per tick to 4.4M",
        ),
        (
            update_hashes_per_tick4::id(),
            "Update desired hashes per tick to 7.6M",
        ),
        (
            update_hashes_per_tick5::id(),
            "Update desired hashes per tick to 9.2M",
        ),
        (
            update_hashes_per_tick6::id(),
            "Update desired hashes per tick to 10M",
        ),
        (
            validate_fee_collector_account::id(),
            "validate fee collector account #33888",
        ),
        (
            disable_rent_fees_collection::id(),
            "Disable rent fees collection #33945",
        ),
        (
            enable_zk_transfer_with_fee::id(),
            "enable Zk Token proof program transfer with fee",
        ),
        (drop_legacy_shreds::id(), "drops legacy shreds #34328"),
        (
            allow_commission_decrease_at_any_time::id(),
            "Allow commission decrease at any time in epoch #33843",
        ),
        (
            consume_blockstore_duplicate_proofs::id(),
            "consume duplicate proofs from blockstore in consensus #34372",
        ),
        (
            add_new_reserved_account_keys::id(),
            "add new unwritable reserved accounts #34899",
        ),
        (
            index_erasure_conflict_duplicate_proofs::id(),
            "generate duplicate proofs for index and erasure conflicts #34360",
        ),
        (
            merkle_conflict_duplicate_proofs::id(),
            "generate duplicate proofs for merkle root conflicts #34270",
        ),
        (
            disable_bpf_loader_instructions::id(),
            "disable bpf loader management instructions #34194",
        ),
        (
            enable_zk_proof_from_account::id(),
            "Enable zk token proof program to read proof from accounts instead of instruction \
             data #34750",
        ),
        (
            curve25519_restrict_msm_length::id(),
            "restrict curve25519 multiscalar multiplication vector lengths #34763",
        ),
        (
            cost_model_requested_write_lock_cost::id(),
            "cost model uses number of requested write locks #34819",
        ),
        (
            enable_gossip_duplicate_proof_ingestion::id(),
            "enable gossip duplicate proof ingestion #32963",
        ),
        (
            enable_chained_merkle_shreds::id(),
            "Enable chained Merkle shreds #34916",
        ),
        (
            remove_rounding_in_fee_calculation::id(),
            "Removing unwanted rounding in fee calculation #34982",
        ),
        (
            deprecate_unused_legacy_vote_plumbing::id(),
            "Deprecate unused legacy vote tx plumbing",
        ),
        (
            enable_tower_sync_ix::id(),
            "Enable tower sync vote instruction",
        ),
        (
            chained_merkle_conflict_duplicate_proofs::id(),
            "generate duplicate proofs for chained merkle root conflicts",
        ),
        (
            reward_full_priority_fee::id(),
            "Reward full priority fee to validators #34731",
        ),
        (
            abort_on_invalid_curve::id(),
            "SIMD-0137: Abort when elliptic curve syscalls invoked on invalid curve id",
        ),
        (
            get_sysvar_syscall_enabled::id(),
            "Enable syscall for fetching Sysvar bytes #615",
        ),
        (
            migrate_feature_gate_program_to_core_bpf::id(),
            "Migrate Feature Gate program to Core BPF (programify) #1003",
        ),
        (vote_only_full_fec_sets::id(), "vote only full fec sets"),
        (
            migrate_config_program_to_core_bpf::id(),
            "Migrate Config program to Core BPF #1378",
        ),
        (
            enable_get_epoch_stake_syscall::id(),
            "Enable syscall: sol_get_epoch_stake #884",
        ),
        (
            migrate_address_lookup_table_program_to_core_bpf::id(),
            "Migrate Address Lookup Table program to Core BPF #1651",
        ),
        (
            zk_elgamal_proof_program_enabled::id(),
            "SIMD-0153: Enable ZkElGamalProof program",
        ),
        (
            verify_retransmitter_signature::id(),
            "Verify retransmitter signature #1840",
        ),
        (
            move_stake_and_move_lamports_ixs::id(),
            "Enable MoveStake and MoveLamports stake program instructions #1610",
        ),
        (
            ed25519_precompile_verify_strict::id(),
            "SIMD-0152: Use strict verification in ed25519 precompile",
        ),
        (
            vote_only_retransmitter_signed_fec_sets::id(),
            "vote only on retransmitter signed fec sets",
        ),
        (
            move_precompile_verification_to_svm::id(),
            "SIMD-0159: Move precompile verification into SVM",
        ),
        (
            enable_transaction_loading_failure_fees::id(),
            "SIMD-0082: Enable fees for some additional transaction failures",
        ),
        (
            enable_turbine_extended_fanout_experiments::id(),
            "enable turbine extended fanout experiments #",
        ),
        (
            deprecate_legacy_vote_ixs::id(),
            "Deprecate legacy vote instructions",
        ),
        (
            partitioned_epoch_rewards_superfeature::id(),
            "SIMD-0118: replaces enable_partitioned_epoch_reward to enable partitioned rewards at \
             epoch boundary",
        ),
        (
            disable_sbpf_v0_execution::id(),
            "SIMD-0161: Disables execution of SBPFv0 programs",
        ),
        (
            reenable_sbpf_v0_execution::id(),
            "Re-enables execution of SBPFv0 programs",
        ),
        (
            enable_sbpf_v1_deployment_and_execution::id(),
            "SIMD-0166: Enable deployment and execution of SBPFv1 programs",
        ),
        (
            enable_sbpf_v2_deployment_and_execution::id(),
            "SIMD-0173 and SIMD-0174: Enable deployment and execution of SBPFv2 programs",
        ),
        (
            enable_sbpf_v3_deployment_and_execution::id(),
            "SIMD-0178, SIMD-0179 and SIMD-0189: Enable deployment and execution of SBPFv3 \
             programs",
        ),
        (
            remove_accounts_executable_flag_checks::id(),
            "SIMD-0162: Remove checks of accounts is_executable flag",
        ),
        (
            disable_account_loader_special_case::id(),
            "Disable account loader special case #3513",
        ),
        (
            accounts_lt_hash::id(),
            "SIMD-0215: enables lattice-based accounts hash",
        ),
        (
            snapshots_lt_hash::id(),
            "SIMD-0220: snapshots use lattice-based accounts hash",
        ),
        (
            remove_accounts_delta_hash::id(),
            "SIMD-0223: removes accounts delta hash",
        ),
        (
            enable_secp256r1_precompile::id(),
            "SIMD-0075: Enable secp256r1 precompile",
        ),
        (
            migrate_stake_program_to_core_bpf::id(),
            "SIMD-0196: Migrate Stake program to Core BPF #3655",
        ),
        (
            deplete_cu_meter_on_vm_failure::id(),
            "SIMD-0182: Deplete compute meter for vm errors #3993",
        ),
        (
            reserve_minimal_cus_for_builtin_instructions::id(),
            "SIMD-0170: Reserve minimal CUs for builtin instructions #2562",
        ),
        (
            raise_block_limits_to_50m::id(),
            "SIMD-0207: Raise block limit to 50M",
        ),
        (
            fix_alt_bn128_multiplication_input_length::id(),
            "SIMD-0222: fix alt_bn128 multiplication input length #3686",
        ),
        (
            drop_unchained_merkle_shreds::id(),
            "drops unchained Merkle shreds #2149",
        ),
        (
            relax_intrabatch_account_locks::id(),
            "SIMD-0083: Allow batched transactions to read/write and write/write the same accounts",
        ),
        (
            create_slashing_program::id(),
            "SIMD-0204: creates an enshrined slashing program",
        ),
        (
            disable_partitioned_rent_collection::id(),
            "SIMD-0175: Disable partitioned rent collection #4562",
        ),
        (
            enable_vote_address_leader_schedule::id(),
            "SIMD-0180: Enable vote address leader schedule #4573",
        ),
        (
            require_static_nonce_account::id(),
            "SIMD-0242: Static Nonce Account Only",
        ),
        (
            raise_block_limits_to_60m::id(),
            "SIMD-0256: Raise block limit to 60M",
        ),
        (
            mask_out_rent_epoch_in_vm_serialization::id(),
            "SIMD-0267: Sets rent_epoch to a constant in the VM",
        ),
        (
            enshrine_slashing_program::id(),
            "SIMD-0204: Slashable event verification",
        ),
        (
            enable_extend_program_checked::id(),
            "Enable ExtendProgramChecked instruction",
        ),
        (
            formalize_loaded_transaction_data_size::id(),
            "SIMD-0186: Loaded transaction data size specification",
        ),
        (
            alpenglow::id(),
            "SIMD-0326: Alpenglow: new consensus algorithm",
        ),
        (
            disable_zk_elgamal_proof_program::id(),
            "Disables zk-elgamal-proof program",
        ),
        (
            reenable_zk_elgamal_proof_program::id(),
            "Re-enables zk-elgamal-proof program",
        ),
        (
            raise_block_limits_to_100m::id(),
            "SIMD-0286: Raise block limit to 100M",
        ),
        (
            raise_account_cu_limit::id(),
            "SIMD-0306: Raise account CU limit to 40% max",
        ),
        (
            raise_cpi_nesting_limit_to_8::id(),
            "SIMD-0268: Raise CPI nesting limit from 4 to 8",
        ),
        (
            enforce_fixed_fec_set::id(),
            "SIMD-0317: Enforce 32 data + 32 coding shreds",
        ),
        (
            provide_instruction_data_offset_in_vm_r2::id(),
            "SIMD-0321: Provide instruction data offset in VM r2",
        ),
        (
            static_instruction_limit::id(),
            "SIMD-0160: static instruction limit",
        ),
        (
            discard_unexpected_data_complete_shreds::id(),
            "SIMD-0337: Markers for Alpenglow Fast Leader Handover, DATA_COMPLETE_SHRED placement \
             rules",
        ),
        (vote_state_v4::id(), "SIMD-0185: Vote State v4"),
        (
<<<<<<< HEAD
            deprecate_rent_exemption_threshold::id(),
            "SIMD-0194: Deprecate rent exemption threshold",
=======
            switch_to_chacha8_turbine::id(),
            "SIMD-0332: Reduce ChaCha rounds for Turbine from 20 to 8",
>>>>>>> ad928645
        ),
        /*************** ADD NEW FEATURES HERE ***************/
    ]
    .iter()
    .cloned()
    .collect()
});

/// Unique identifier of the current software's feature set
pub static ID: LazyLock<Hash> = LazyLock::new(|| {
    let mut hasher = Hasher::default();
    let mut feature_ids = FEATURE_NAMES.keys().collect::<Vec<_>>();
    feature_ids.sort();
    for feature in feature_ids {
        hasher.hash(feature.as_ref());
    }
    hasher.result()
});

#[derive(Clone, PartialEq, Eq, Hash)]
pub struct FullInflationFeaturePair {
    pub vote_id: Pubkey, // Feature that grants the candidate the ability to enable full inflation
    pub enable_id: Pubkey, // Feature to enable full inflation by the candidate
}

/// Set of feature pairs that once enabled will trigger full inflationi
pub static FULL_INFLATION_FEATURE_PAIRS: LazyLock<AHashSet<FullInflationFeaturePair>> =
    LazyLock::new(|| {
        [FullInflationFeaturePair {
            vote_id: full_inflation::mainnet::certusone::vote::id(),
            enable_id: full_inflation::mainnet::certusone::enable::id(),
        }]
        .iter()
        .cloned()
        .collect()
    });

#[cfg(test)]
mod test {
    use super::*;

    #[test]
    fn test_full_inflation_features_enabled_devnet_and_testnet() {
        let mut feature_set = FeatureSet::default();
        assert!(feature_set.full_inflation_features_enabled().is_empty());
        feature_set
            .active
            .insert(full_inflation::devnet_and_testnet::id(), 42);
        assert_eq!(
            feature_set.full_inflation_features_enabled(),
            [full_inflation::devnet_and_testnet::id()]
                .iter()
                .cloned()
                .collect()
        );
    }

    #[test]
    fn test_full_inflation_features_enabled() {
        // Normal sequence: vote_id then enable_id
        let mut feature_set = FeatureSet::default();
        assert!(feature_set.full_inflation_features_enabled().is_empty());
        feature_set
            .active
            .insert(full_inflation::mainnet::certusone::vote::id(), 42);
        assert!(feature_set.full_inflation_features_enabled().is_empty());
        feature_set
            .active
            .insert(full_inflation::mainnet::certusone::enable::id(), 42);
        assert_eq!(
            feature_set.full_inflation_features_enabled(),
            [full_inflation::mainnet::certusone::enable::id()]
                .iter()
                .cloned()
                .collect()
        );

        // Backwards sequence: enable_id and then vote_id
        let mut feature_set = FeatureSet::default();
        assert!(feature_set.full_inflation_features_enabled().is_empty());
        feature_set
            .active
            .insert(full_inflation::mainnet::certusone::enable::id(), 42);
        assert!(feature_set.full_inflation_features_enabled().is_empty());
        feature_set
            .active
            .insert(full_inflation::mainnet::certusone::vote::id(), 42);
        assert_eq!(
            feature_set.full_inflation_features_enabled(),
            [full_inflation::mainnet::certusone::enable::id()]
                .iter()
                .cloned()
                .collect()
        );
    }
}<|MERGE_RESOLUTION|>--- conflicted
+++ resolved
@@ -1163,14 +1163,12 @@
     }
 }
 
-<<<<<<< HEAD
+pub mod switch_to_chacha8_turbine {
+    solana_pubkey::declare_id!("CHaChatUnR3s6cPyPMMGNJa3VdQQ8PNH2JqdD4LpCKnB");
+}
+
 pub mod deprecate_rent_exemption_threshold {
     solana_pubkey::declare_id!("rent6iVy6PDoViPBeJ6k5EJQrkj62h7DPyLbWGHwjrC");
-=======
-pub mod switch_to_chacha8_turbine {
-    solana_pubkey::declare_id!("CHaChatUnR3s6cPyPMMGNJa3VdQQ8PNH2JqdD4LpCKnB");
->>>>>>> ad928645
-}
 
 pub static FEATURE_NAMES: LazyLock<AHashMap<Pubkey, &'static str>> = LazyLock::new(|| {
     [
@@ -2100,13 +2098,12 @@
         ),
         (vote_state_v4::id(), "SIMD-0185: Vote State v4"),
         (
-<<<<<<< HEAD
+            switch_to_chacha8_turbine::id(),
+            "SIMD-0332: Reduce ChaCha rounds for Turbine from 20 to 8",
+        ),
+        (
             deprecate_rent_exemption_threshold::id(),
             "SIMD-0194: Deprecate rent exemption threshold",
-=======
-            switch_to_chacha8_turbine::id(),
-            "SIMD-0332: Reduce ChaCha rounds for Turbine from 20 to 8",
->>>>>>> ad928645
         ),
         /*************** ADD NEW FEATURES HERE ***************/
     ]
