--- conflicted
+++ resolved
@@ -1366,12 +1366,8 @@
         (reenable_zk_elgamal_proof_program::id(), "Re-enables zk-elgamal-proof program"),
         (raise_block_limits_to_100m::id(), "SIMD-0286: Raise block limit to 100M"),
         (raise_account_cu_limit::id(), "SIMD-0306: Raise account CU limit to 40% max"),
-<<<<<<< HEAD
         (raise_cpi_nesting_limit_to_8::id(), "SIMD-0268: Raise CPI nesting limit from 4 to 8"),
-=======
-        (raise_cpi_nesting_limit_to_8::id(), "SIMD-0296: Raise CPI nesting limit from 4 to 8"),
         (enforce_fixed_fec_set::id(), "SIMD-0317: Enforce 32 data + 32 coding shreds"),
->>>>>>> 0c3bf694
         /*************** ADD NEW FEATURES HERE ***************/
     ]
     .iter()
