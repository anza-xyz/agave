--- conflicted
+++ resolved
@@ -168,16 +168,13 @@
             raise_cpi_nesting_limit_to_8: self.is_active(&raise_cpi_nesting_limit_to_8::id()),
             provide_instruction_data_offset_in_vm_r2: self
                 .is_active(&provide_instruction_data_offset_in_vm_r2::id()),
-<<<<<<< HEAD
             increase_cpi_account_info_limit: self.is_active(&increase_cpi_account_info_limit::id()),
             vote_state_v4: self.is_active(&vote_state_v4::id()),
             poseidon_enforce_padding: self.is_active(&poseidon_enforce_padding::id()),
             fix_alt_bn128_pairing_length_check: self
                 .is_active(&fix_alt_bn128_pairing_length_check::id()),
             alt_bn128_little_endian: self.is_active(&alt_bn128_little_endian::id()),
-=======
             create_account_allow_prefund: self.is_active(&create_account_allow_prefund::id()),
->>>>>>> 679c22c7
         }
     }
 }
