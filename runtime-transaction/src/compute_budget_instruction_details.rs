use {
    crate::compute_budget_program_id_filter::ComputeBudgetProgramIdFilter,
    solana_compute_budget::compute_budget_limits::*,
    solana_sdk::{
        borsh1::try_from_slice_unchecked,
        compute_budget::ComputeBudgetInstruction,
        instruction::InstructionError,
        pubkey::Pubkey,
        saturating_add_assign,
        transaction::{Result, TransactionError},
    },
    solana_svm_transaction::instruction::SVMInstruction,
    std::num::NonZeroU32,
};

#[cfg_attr(test, derive(Eq, PartialEq))]
<<<<<<< HEAD
#[derive(Clone, Default, Debug)]
pub(crate) struct ComputeBudgetInstructionDetails {
=======
#[cfg_attr(feature = "dev-context-only-utils", derive(Clone))]
#[derive(Default, Debug)]
pub struct ComputeBudgetInstructionDetails {
>>>>>>> e4e232c7
    // compute-budget instruction details:
    // the first field in tuple is instruction index, second field is the unsanitized value set by user
    requested_compute_unit_limit: Option<(u8, u32)>,
    requested_compute_unit_price: Option<(u8, u64)>,
    requested_heap_size: Option<(u8, u32)>,
    requested_loaded_accounts_data_size_limit: Option<(u8, u32)>,
    num_non_compute_budget_instructions: u32,
}

impl ComputeBudgetInstructionDetails {
    pub fn try_from<'a>(
        instructions: impl Iterator<Item = (&'a Pubkey, SVMInstruction<'a>)>,
    ) -> Result<Self> {
        let mut filter = ComputeBudgetProgramIdFilter::new();

        let mut compute_budget_instruction_details = ComputeBudgetInstructionDetails::default();
        for (i, (program_id, instruction)) in instructions.enumerate() {
            if filter.is_compute_budget_program(instruction.program_id_index as usize, program_id) {
                compute_budget_instruction_details.process_instruction(i as u8, &instruction)?;
            } else {
                saturating_add_assign!(
                    compute_budget_instruction_details.num_non_compute_budget_instructions,
                    1
                );
            }
        }

        Ok(compute_budget_instruction_details)
    }

    pub fn sanitize_and_convert_to_compute_budget_limits(&self) -> Result<ComputeBudgetLimits> {
        // Sanitize requested heap size
        let updated_heap_bytes =
            if let Some((index, requested_heap_size)) = self.requested_heap_size {
                if Self::sanitize_requested_heap_size(requested_heap_size) {
                    requested_heap_size
                } else {
                    return Err(TransactionError::InstructionError(
                        index,
                        InstructionError::InvalidInstructionData,
                    ));
                }
            } else {
                MIN_HEAP_FRAME_BYTES
            }
            .min(MAX_HEAP_FRAME_BYTES);

        // Calculate compute unit limit
        let compute_unit_limit = self
            .requested_compute_unit_limit
            .map_or_else(
                || {
                    self.num_non_compute_budget_instructions
                        .saturating_mul(DEFAULT_INSTRUCTION_COMPUTE_UNIT_LIMIT)
                },
                |(_index, requested_compute_unit_limit)| requested_compute_unit_limit,
            )
            .min(MAX_COMPUTE_UNIT_LIMIT);

        let compute_unit_price = self
            .requested_compute_unit_price
            .map_or(0, |(_index, requested_compute_unit_price)| {
                requested_compute_unit_price
            });

        let loaded_accounts_bytes =
            if let Some((_index, requested_loaded_accounts_data_size_limit)) =
                self.requested_loaded_accounts_data_size_limit
            {
                NonZeroU32::new(requested_loaded_accounts_data_size_limit)
                    .ok_or(TransactionError::InvalidLoadedAccountsDataSizeLimit)?
            } else {
                MAX_LOADED_ACCOUNTS_DATA_SIZE_BYTES
            }
            .min(MAX_LOADED_ACCOUNTS_DATA_SIZE_BYTES);

        Ok(ComputeBudgetLimits {
            updated_heap_bytes,
            compute_unit_limit,
            compute_unit_price,
            loaded_accounts_bytes,
        })
    }

    fn process_instruction(&mut self, index: u8, instruction: &SVMInstruction) -> Result<()> {
        let invalid_instruction_data_error =
            TransactionError::InstructionError(index, InstructionError::InvalidInstructionData);
        let duplicate_instruction_error = TransactionError::DuplicateInstruction(index);

        match try_from_slice_unchecked(instruction.data) {
            Ok(ComputeBudgetInstruction::RequestHeapFrame(bytes)) => {
                if self.requested_heap_size.is_some() {
                    return Err(duplicate_instruction_error);
                }
                self.requested_heap_size = Some((index, bytes));
            }
            Ok(ComputeBudgetInstruction::SetComputeUnitLimit(compute_unit_limit)) => {
                if self.requested_compute_unit_limit.is_some() {
                    return Err(duplicate_instruction_error);
                }
                self.requested_compute_unit_limit = Some((index, compute_unit_limit));
            }
            Ok(ComputeBudgetInstruction::SetComputeUnitPrice(micro_lamports)) => {
                if self.requested_compute_unit_price.is_some() {
                    return Err(duplicate_instruction_error);
                }
                self.requested_compute_unit_price = Some((index, micro_lamports));
            }
            Ok(ComputeBudgetInstruction::SetLoadedAccountsDataSizeLimit(bytes)) => {
                if self.requested_loaded_accounts_data_size_limit.is_some() {
                    return Err(duplicate_instruction_error);
                }
                self.requested_loaded_accounts_data_size_limit = Some((index, bytes));
            }
            _ => return Err(invalid_instruction_data_error),
        }

        Ok(())
    }

    fn sanitize_requested_heap_size(bytes: u32) -> bool {
        (MIN_HEAP_FRAME_BYTES..=MAX_HEAP_FRAME_BYTES).contains(&bytes) && bytes % 1024 == 0
    }
}

#[cfg(test)]
mod test {
    use {
        super::*,
        solana_sdk::{
            instruction::Instruction,
            message::Message,
            pubkey::Pubkey,
            signature::Keypair,
            signer::Signer,
            transaction::{SanitizedTransaction, Transaction},
        },
        solana_svm_transaction::svm_message::SVMMessage,
    };

    fn build_sanitized_transaction(instructions: &[Instruction]) -> SanitizedTransaction {
        let payer_keypair = Keypair::new();
        SanitizedTransaction::from_transaction_for_tests(Transaction::new_unsigned(Message::new(
            instructions,
            Some(&payer_keypair.pubkey()),
        )))
    }

    #[test]
    fn test_try_from_request_heap() {
        let tx = build_sanitized_transaction(&[
            Instruction::new_with_bincode(Pubkey::new_unique(), &(), vec![]),
            ComputeBudgetInstruction::request_heap_frame(40 * 1024),
            Instruction::new_with_bincode(Pubkey::new_unique(), &(), vec![]),
        ]);
        let expected_details = ComputeBudgetInstructionDetails {
            requested_heap_size: Some((1, 40 * 1024)),
            num_non_compute_budget_instructions: 2,
            ..ComputeBudgetInstructionDetails::default()
        };
        assert_eq!(
            ComputeBudgetInstructionDetails::try_from(SVMMessage::program_instructions_iter(&tx)),
            Ok(expected_details)
        );

        let tx = build_sanitized_transaction(&[
            Instruction::new_with_bincode(Pubkey::new_unique(), &(), vec![]),
            ComputeBudgetInstruction::request_heap_frame(40 * 1024),
            ComputeBudgetInstruction::request_heap_frame(41 * 1024),
        ]);
        assert_eq!(
            ComputeBudgetInstructionDetails::try_from(SVMMessage::program_instructions_iter(&tx)),
            Err(TransactionError::DuplicateInstruction(2))
        );
    }

    #[test]
    fn test_try_from_compute_unit_limit() {
        let tx = build_sanitized_transaction(&[
            Instruction::new_with_bincode(Pubkey::new_unique(), &(), vec![]),
            ComputeBudgetInstruction::set_compute_unit_limit(u32::MAX),
            Instruction::new_with_bincode(Pubkey::new_unique(), &(), vec![]),
        ]);
        let expected_details = ComputeBudgetInstructionDetails {
            requested_compute_unit_limit: Some((1, u32::MAX)),
            num_non_compute_budget_instructions: 2,
            ..ComputeBudgetInstructionDetails::default()
        };
        assert_eq!(
            ComputeBudgetInstructionDetails::try_from(SVMMessage::program_instructions_iter(&tx)),
            Ok(expected_details)
        );

        let tx = build_sanitized_transaction(&[
            Instruction::new_with_bincode(Pubkey::new_unique(), &(), vec![]),
            ComputeBudgetInstruction::set_compute_unit_limit(0),
            ComputeBudgetInstruction::set_compute_unit_limit(u32::MAX),
        ]);
        assert_eq!(
            ComputeBudgetInstructionDetails::try_from(SVMMessage::program_instructions_iter(&tx)),
            Err(TransactionError::DuplicateInstruction(2))
        );
    }

    #[test]
    fn test_try_from_compute_unit_price() {
        let tx = build_sanitized_transaction(&[
            Instruction::new_with_bincode(Pubkey::new_unique(), &(), vec![]),
            ComputeBudgetInstruction::set_compute_unit_price(u64::MAX),
            Instruction::new_with_bincode(Pubkey::new_unique(), &(), vec![]),
        ]);
        let expected_details = ComputeBudgetInstructionDetails {
            requested_compute_unit_price: Some((1, u64::MAX)),
            num_non_compute_budget_instructions: 2,
            ..ComputeBudgetInstructionDetails::default()
        };
        assert_eq!(
            ComputeBudgetInstructionDetails::try_from(SVMMessage::program_instructions_iter(&tx)),
            Ok(expected_details)
        );

        let tx = build_sanitized_transaction(&[
            Instruction::new_with_bincode(Pubkey::new_unique(), &(), vec![]),
            ComputeBudgetInstruction::set_compute_unit_price(0),
            ComputeBudgetInstruction::set_compute_unit_price(u64::MAX),
        ]);
        assert_eq!(
            ComputeBudgetInstructionDetails::try_from(SVMMessage::program_instructions_iter(&tx)),
            Err(TransactionError::DuplicateInstruction(2))
        );
    }

    #[test]
    fn test_try_from_loaded_accounts_data_size_limit() {
        let tx = build_sanitized_transaction(&[
            Instruction::new_with_bincode(Pubkey::new_unique(), &(), vec![]),
            ComputeBudgetInstruction::set_loaded_accounts_data_size_limit(u32::MAX),
            Instruction::new_with_bincode(Pubkey::new_unique(), &(), vec![]),
        ]);
        let expected_details = ComputeBudgetInstructionDetails {
            requested_loaded_accounts_data_size_limit: Some((1, u32::MAX)),
            num_non_compute_budget_instructions: 2,
            ..ComputeBudgetInstructionDetails::default()
        };
        assert_eq!(
            ComputeBudgetInstructionDetails::try_from(SVMMessage::program_instructions_iter(&tx)),
            Ok(expected_details)
        );

        let tx = build_sanitized_transaction(&[
            Instruction::new_with_bincode(Pubkey::new_unique(), &(), vec![]),
            ComputeBudgetInstruction::set_loaded_accounts_data_size_limit(0),
            ComputeBudgetInstruction::set_loaded_accounts_data_size_limit(u32::MAX),
        ]);
        assert_eq!(
            ComputeBudgetInstructionDetails::try_from(SVMMessage::program_instructions_iter(&tx)),
            Err(TransactionError::DuplicateInstruction(2))
        );
    }

    #[test]
    fn test_sanitize_and_convert_to_compute_budget_limits() {
        // empty details, default ComputeBudgetLimits with 0 compute_unit_limits
        let instruction_details = ComputeBudgetInstructionDetails::default();
        assert_eq!(
            instruction_details.sanitize_and_convert_to_compute_budget_limits(),
            Ok(ComputeBudgetLimits {
                compute_unit_limit: 0,
                ..ComputeBudgetLimits::default()
            })
        );

        let num_non_compute_budget_instructions = 4;

        // no compute-budget instructions, all default ComputeBudgetLimits except cu-limit
        let instruction_details = ComputeBudgetInstructionDetails {
            num_non_compute_budget_instructions,
            ..ComputeBudgetInstructionDetails::default()
        };
        let expected_compute_unit_limit =
            num_non_compute_budget_instructions * DEFAULT_INSTRUCTION_COMPUTE_UNIT_LIMIT;
        assert_eq!(
            instruction_details.sanitize_and_convert_to_compute_budget_limits(),
            Ok(ComputeBudgetLimits {
                compute_unit_limit: expected_compute_unit_limit,
                ..ComputeBudgetLimits::default()
            })
        );

        let expected_heap_size_err = Err(TransactionError::InstructionError(
            3,
            InstructionError::InvalidInstructionData,
        ));
        // invalid: requested_heap_size can't be zero
        let instruction_details = ComputeBudgetInstructionDetails {
            requested_compute_unit_limit: Some((1, 0)),
            requested_compute_unit_price: Some((2, 0)),
            requested_heap_size: Some((3, 0)),
            requested_loaded_accounts_data_size_limit: Some((4, 1024)),
            num_non_compute_budget_instructions,
        };
        assert_eq!(
            instruction_details.sanitize_and_convert_to_compute_budget_limits(),
            expected_heap_size_err
        );

        // invalid: requested_heap_size can't be less than MIN_HEAP_FRAME_BYTES
        let instruction_details = ComputeBudgetInstructionDetails {
            requested_compute_unit_limit: Some((1, 0)),
            requested_compute_unit_price: Some((2, 0)),
            requested_heap_size: Some((3, MIN_HEAP_FRAME_BYTES - 1)),
            requested_loaded_accounts_data_size_limit: Some((4, 1024)),
            num_non_compute_budget_instructions,
        };
        assert_eq!(
            instruction_details.sanitize_and_convert_to_compute_budget_limits(),
            expected_heap_size_err
        );

        // invalid: requested_heap_size can't be more than MAX_HEAP_FRAME_BYTES
        let instruction_details = ComputeBudgetInstructionDetails {
            requested_compute_unit_limit: Some((1, 0)),
            requested_compute_unit_price: Some((2, 0)),
            requested_heap_size: Some((3, MAX_HEAP_FRAME_BYTES + 1)),
            requested_loaded_accounts_data_size_limit: Some((4, 1024)),
            num_non_compute_budget_instructions,
        };
        assert_eq!(
            instruction_details.sanitize_and_convert_to_compute_budget_limits(),
            expected_heap_size_err
        );

        // invalid: requested_heap_size must be round by 1024
        let instruction_details = ComputeBudgetInstructionDetails {
            requested_compute_unit_limit: Some((1, 0)),
            requested_compute_unit_price: Some((2, 0)),
            requested_heap_size: Some((3, MIN_HEAP_FRAME_BYTES + 1024 + 1)),
            requested_loaded_accounts_data_size_limit: Some((4, 1024)),
            num_non_compute_budget_instructions,
        };
        assert_eq!(
            instruction_details.sanitize_and_convert_to_compute_budget_limits(),
            expected_heap_size_err
        );

        // invalid: loaded_account_data_size can't be zero
        let instruction_details = ComputeBudgetInstructionDetails {
            requested_compute_unit_limit: Some((1, 0)),
            requested_compute_unit_price: Some((2, 0)),
            requested_heap_size: Some((3, 40 * 1024)),
            requested_loaded_accounts_data_size_limit: Some((4, 0)),
            num_non_compute_budget_instructions,
        };
        assert_eq!(
            instruction_details.sanitize_and_convert_to_compute_budget_limits(),
            Err(TransactionError::InvalidLoadedAccountsDataSizeLimit)
        );

        // valid: acceptable MAX
        let instruction_details = ComputeBudgetInstructionDetails {
            requested_compute_unit_limit: Some((1, u32::MAX)),
            requested_compute_unit_price: Some((2, u64::MAX)),
            requested_heap_size: Some((3, MAX_HEAP_FRAME_BYTES)),
            requested_loaded_accounts_data_size_limit: Some((4, u32::MAX)),
            num_non_compute_budget_instructions,
        };
        assert_eq!(
            instruction_details.sanitize_and_convert_to_compute_budget_limits(),
            Ok(ComputeBudgetLimits {
                updated_heap_bytes: MAX_HEAP_FRAME_BYTES,
                compute_unit_limit: MAX_COMPUTE_UNIT_LIMIT,
                compute_unit_price: u64::MAX,
                loaded_accounts_bytes: MAX_LOADED_ACCOUNTS_DATA_SIZE_BYTES,
            })
        );

        // valid
        let val: u32 = 1024 * 40;
        let instruction_details = ComputeBudgetInstructionDetails {
            requested_compute_unit_limit: Some((1, val)),
            requested_compute_unit_price: Some((2, val as u64)),
            requested_heap_size: Some((3, val)),
            requested_loaded_accounts_data_size_limit: Some((4, val)),
            num_non_compute_budget_instructions,
        };
        assert_eq!(
            instruction_details.sanitize_and_convert_to_compute_budget_limits(),
            Ok(ComputeBudgetLimits {
                updated_heap_bytes: val,
                compute_unit_limit: val,
                compute_unit_price: val as u64,
                loaded_accounts_bytes: NonZeroU32::new(val).unwrap(),
            })
        );
    }
}<|MERGE_RESOLUTION|>--- conflicted
+++ resolved
@@ -14,14 +14,8 @@
 };
 
 #[cfg_attr(test, derive(Eq, PartialEq))]
-<<<<<<< HEAD
 #[derive(Clone, Default, Debug)]
-pub(crate) struct ComputeBudgetInstructionDetails {
-=======
-#[cfg_attr(feature = "dev-context-only-utils", derive(Clone))]
-#[derive(Default, Debug)]
 pub struct ComputeBudgetInstructionDetails {
->>>>>>> e4e232c7
     // compute-budget instruction details:
     // the first field in tuple is instruction index, second field is the unsanitized value set by user
     requested_compute_unit_limit: Option<(u8, u32)>,
