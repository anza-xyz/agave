--- conflicted
+++ resolved
@@ -33,13 +33,8 @@
 solana-clap-v3-utils = { workspace = true }
 solana-cli-config = { workspace = true }
 solana-derivation-path = "=3.0.0"
-<<<<<<< HEAD
 solana-instruction = { workspace = true, features = ["bincode"] }
-solana-keypair = "=3.0.1"
-=======
-solana-instruction = { version = "=3.0.0", features = ["bincode"] }
 solana-keypair = "=3.1.0"
->>>>>>> 17766953
 solana-message = { version = "=3.0.1", features = ["bincode"] }
 solana-pubkey = { version = "=4.0.0", default-features = false }
 solana-remote-wallet = { workspace = true }
