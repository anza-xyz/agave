--- conflicted
+++ resolved
@@ -68,42 +68,6 @@
     pub fn update_devices(&self) -> Result<usize, RemoteWalletError> {
         let mut usb = self.usb.lock();
         usb.refresh_devices()?;
-<<<<<<< HEAD
-=======
-        let devices = usb.device_list();
-        let num_prev_devices = self.devices.read().len();
-
-        let mut detected_devices = vec![];
-        let mut errors = vec![];
-        for device_info in devices.filter(|&device_info| {
-            is_valid_hid_device(device_info.usage_page(), device_info.interface_number())
-                && is_valid_ledger(device_info.vendor_id(), device_info.product_id())
-        }) {
-            match usb.open_path(device_info.path()) {
-                Ok(device) => {
-                    let mut ledger = LedgerWallet::new(device);
-                    let result = ledger.read_device(device_info);
-                    match result {
-                        Ok(info) => {
-                            ledger.pretty_path = info.get_pretty_path();
-                            let path = device_info.path().to_str().unwrap().to_string();
-                            trace!("Found device: {info:?}");
-                            detected_devices.push(Device {
-                                path,
-                                info,
-                                wallet_type: RemoteWalletType::Ledger(Rc::new(ledger)),
-                            })
-                        }
-                        Err(err) => {
-                            error!("Error connecting to ledger device to read info: {err}");
-                            errors.push(err)
-                        }
-                    }
-                }
-                Err(err) => error!("Error connecting to ledger device to read info: {err}"),
-            }
-        }
->>>>>>> 2933846e
 
         let prev_device_count = self.devices.read().len();
 
@@ -276,7 +240,6 @@
         let mut last_device_count = self.devices.read().len();
 
         while start_time.elapsed() <= *max_polling_duration {
-<<<<<<< HEAD
             match self.update_devices() {
                 Ok(new_device_count) => {
                     let current_total = self.devices.read().len();
@@ -286,7 +249,7 @@
                         } else {
                             LOG_DEVICE_PLURAL
                         };
-                        trace!("{} Remote Wallet{} found", current_total, plural);
+                        trace!("{current_total} Remote Wallet{plural} found");
                         return true;
                     }
                     last_device_count = current_total;
@@ -295,12 +258,6 @@
                     debug!("Error during device discovery: {:?}", err);
                     // Continue trying despite errors
                 }
-=======
-            if let Ok(num_devices) = self.update_devices() {
-                let plural = if num_devices == 1 { "" } else { "s" };
-                trace!("{num_devices} Remote Wallet{plural} found");
-                return true;
->>>>>>> 2933846e
             }
 
             // Small delay to avoid excessive polling
