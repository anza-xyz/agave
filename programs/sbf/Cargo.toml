[workspace.package]
version = "2.2.6"
description = "Solana SBF test program written in Rust"
authors = ["Anza Maintainers <maintainers@anza.xyz>"]
repository = "https://github.com/anza-xyz/agave"
homepage = "https://anza.xyz"
license = "Apache-2.0"
edition = "2021"

[workspace.lints.rust.unexpected_cfgs]
level = "warn"
check-cfg = [
    'cfg(target_os, values("solana"))',
    'cfg(feature, values("custom-panic", "custom-heap"))'
]

[workspace.dependencies]
array-bytes = "=1.4.1"
bincode = { version = "1.1.4", default-features = false }
blake3 = "1.0.0"
borsh = "1.5.1"
byteorder = "1.3.2"
elf = "0.0.10"
getrandom = "0.2.10"
itertools = "0.10.1"
libsecp256k1 = { version = "0.7.0", default-features = false }
log = "0.4.11"
miow = "0.3.6"
net2 = "0.2.37"
num-derive = "0.4.2"
num-traits = "0.2"
rand = "0.8"
serde = "1.0.112"                                                                             # must match the serde_derive version, see https://github.com/serde-rs/serde/issues/2584#issuecomment-1685252251
serde_derive = "1.0.112"                                                                      # must match the serde version, see https://github.com/serde-rs/serde/issues/2584#issuecomment-1685252251
serde_json = "1.0.56"
<<<<<<< HEAD
solana-account-decoder = { path = "../../account-decoder", version = "=2.2.6" }
solana-accounts-db = { path = "../../accounts-db", version = "=2.2.6" }
solana-bn254 = "=2.2.1"
solana-bpf-loader-program = { path = "../bpf_loader", version = "=2.2.6" }
solana-cli-output = { path = "../../cli-output", version = "=2.2.6" }
solana-compute-budget = { path = "../../compute-budget", version = "=2.2.6" }
solana-compute-budget-instruction = { path = "../../compute-budget-instruction", version = "=2.2.6" }
solana-curve25519 = { path = "../../curves/curve25519", version = "=2.2.6" }
=======
solana-account-decoder = { path = "../../account-decoder", version = "=2.2.5" }
solana-accounts-db = { path = "../../accounts-db", version = "=2.2.5" }
solana-bn254 = "=2.2.2"
solana-bpf-loader-program = { path = "../bpf_loader", version = "=2.2.5" }
solana-cli-output = { path = "../../cli-output", version = "=2.2.5" }
solana-compute-budget = { path = "../../compute-budget", version = "=2.2.5" }
solana-compute-budget-instruction = { path = "../../compute-budget-instruction", version = "=2.2.5" }
solana-curve25519 = { path = "../../curves/curve25519", version = "=2.2.5" }
>>>>>>> 3a2ddd03
solana-decode-error = "=2.2.1"
solana-feature-set = "=2.2.1"
solana-fee = { path = "../../fee", version = "=2.2.6" }
solana-ledger = { path = "../../ledger", version = "=2.2.6" }
solana-log-collector = { path = "../../log-collector", version = "=2.2.6" }
solana-logger = "=2.2.1"
solana-measure = { path = "../../measure", version = "=2.2.6" }
solana-poseidon = { path = "../../poseidon/", version = "=2.2.6" }
solana-program = "=2.2.1"
solana-program-runtime = { path = "../../program-runtime", version = "=2.2.6" }
solana-runtime = { path = "../../runtime", version = "=2.2.6" }
solana-runtime-transaction = { path = "../../runtime-transaction", version = "=2.2.6" }
solana-sbf-rust-128bit-dep = { path = "rust/128bit_dep", version = "=2.2.6" }
solana-sbf-rust-invoke-dep = { path = "rust/invoke_dep", version = "=2.2.6" }
solana-sbf-rust-invoked-dep = { path = "rust/invoked_dep", version = "=2.2.6" }
solana-sbf-rust-many-args-dep = { path = "rust/many_args_dep", version = "=2.2.6" }
solana-sbf-rust-mem-dep = { path = "rust/mem_dep", version = "=2.2.6" }
solana-sbf-rust-param-passing-dep = { path = "rust/param_passing_dep", version = "=2.2.6" }
solana-sbf-rust-realloc-dep = { path = "rust/realloc_dep", version = "=2.2.6" }
solana-sbf-rust-realloc-invoke-dep = { path = "rust/realloc_invoke_dep", version = "=2.2.6" }
solana-sdk = "=2.2.1"
solana-sbpf = "=0.10.0"
solana-secp256k1-recover = "=2.2.1"
solana-svm = { path = "../../svm", version = "=2.2.6" }
solana-svm-transaction = { path = "../../svm-transaction", version = "=2.2.6" }
solana-timings = { path = "../../timings", version = "=2.2.6" }
solana-transaction-status = { path = "../../transaction-status", version = "=2.2.6" }
solana-type-overrides = { path = "../../type-overrides", version = "=2.2.6" }
solana-vote = { path = "../../vote", version = "=2.2.6" }
solana-vote-program = { path = "../../programs/vote", version = "=2.2.6" }
agave-validator = { path = "../../validator", version = "=2.2.6" }
solana-zk-sdk = "=2.2.1"
thiserror = "1.0"

[package]
name = "solana-sbf-programs"
description = "Blockchain, Rebuilt for Scale"
documentation = "https://docs.rs/solana"
readme = "README.md"
publish = false
version = { workspace = true }
authors = { workspace = true }
repository = { workspace = true }
homepage = { workspace = true }
license = { workspace = true }
edition = { workspace = true }

[profile.release]
# The test programs are build in release mode
# Minimize their file size so that they fit into the account size limit
strip = true

[features]
sbf_c = []
sbf_rust = []
dummy-for-ci-check = ["sbf_c", "sbf_rust"]
# This was needed for ci
frozen-abi = []

[dev-dependencies]
agave-validator = { workspace = true }
bincode = { workspace = true }
borsh = { workspace = true }
byteorder = { workspace = true }
elf = { workspace = true }
itertools = { workspace = true }
log = { workspace = true }
miow = { workspace = true }
net2 = { workspace = true }
solana-account-decoder = { workspace = true }
solana-accounts-db = { workspace = true }
solana-bpf-loader-program = { workspace = true }
solana-cli-output = { workspace = true }
solana-compute-budget = { workspace = true }
solana-compute-budget-instruction = { workspace = true, features = [
    "dev-context-only-utils",
] }
solana-feature-set = { workspace = true }
solana-fee = { workspace = true }
solana-ledger = { workspace = true }
solana-log-collector = { workspace = true }
solana-logger = { workspace = true }
solana-measure = { workspace = true }
solana-program = { workspace = true }
solana-program-runtime = { workspace = true }
solana-runtime = { workspace = true, features = ["dev-context-only-utils"] }
solana-runtime-transaction = { workspace = true, features = [
    "dev-context-only-utils",
] }
solana-sbf-rust-invoke-dep = { workspace = true }
solana-sbf-rust-realloc-dep = { workspace = true }
solana-sbf-rust-realloc-invoke-dep = { workspace = true }
solana-sbpf = { workspace = true }
solana-sdk = { workspace = true, features = ["dev-context-only-utils"] }
solana-svm = { workspace = true }
solana-svm-transaction = { workspace = true }
solana-timings = { workspace = true }
solana-transaction-status = { workspace = true }
solana-type-overrides = { workspace = true }
solana-vote = { workspace = true }
solana-vote-program = { workspace = true }

[[bench]]
name = "bpf_loader"

[workspace]
members = [
    "rust/128bit",
    "rust/128bit_dep",
    "rust/account_mem",
    "rust/account_mem_deprecated",
    "rust/alloc",
    "rust/alt_bn128",
    "rust/alt_bn128_compression",
    "rust/big_mod_exp",
    "rust/call_args",
    "rust/call_depth",
    "rust/caller_access",
    "rust/curve25519",
    "rust/custom_heap",
    "rust/dep_crate",
    "rust/deprecated_loader",
    "rust/divide_by_zero",
    "rust/dup_accounts",
    "rust/error_handling",
    "rust/external_spend",
    "rust/get_minimum_delegation",
    "rust/inner_instruction_alignment_check",
    "rust/instruction_introspection",
    "rust/invoke",
    "rust/invoke_and_error",
    "rust/invoke_and_ok",
    "rust/invoke_and_return",
    "rust/invoked",
    "rust/iter",
    "rust/log_data",
    "rust/many_args",
    "rust/many_args_dep",
    "rust/mem",
    "rust/mem_dep",
    "rust/membuiltins",
    "rust/noop",
    "rust/panic",
    "rust/param_passing",
    "rust/param_passing_dep",
    "rust/poseidon",
    "rust/rand",
    "rust/realloc",
    "rust/realloc_invoke",
    "rust/remaining_compute_units",
    "rust/ro_account_modify",
    "rust/ro_modify",
    "rust/sanity",
    "rust/secp256k1_recover",
    "rust/sha",
    "rust/sibling_inner_instructions",
    "rust/sibling_instructions",
    "rust/simulation",
    "rust/spoof1",
    "rust/spoof1_system",
    "rust/syscall-get-epoch-stake",
    "rust/sysvar",
    "rust/upgradeable",
    "rust/upgraded",
]

[patch.crates-io]
# We include the following crates as our dependencies from crates.io:
#
#  * spl-associated-token-account
#  * spl-instruction-padding
#  * spl-memo
#  * spl-pod
#  * spl-token
#  * spl-token-2022
#  * spl-token-metadata-interface
#
# They are included indirectly, for example, `account-decoder` depends on
#
#     solana-sdk = { workspace = true }
#
# and that is specified as
#
#     spl-token = "=3.5.0"
#
# in `../../Cargo.toml`.
#
# `spl-token`, in turn, depends on `solana-program`, which we explicitly specify
# above as a local path dependency:
#
#     solana-program = { path = "../../sdk/program", version = "=1.16.0" }
#
# Unfortunately, Cargo will try to resolve the `spl-token` `solana-program`
# dependency only using what is available on crates.io.  Crates.io normally
# contains a previous version of these crates, and we end up with two versions
# of `solana-program` and `solana-zk-token-sdk` and all of their dependencies in
# our build tree.
#
# If you are developing downstream using non-crates-io solana-program (local or
# forked repo, or from github rev, eg), duplicate the following patch statements
# in your Cargo.toml. If you still hit duplicate-type errors with the patch
# statements in place, run `cargo update -p solana-program` and/or `cargo update
# -p solana-zk-token-sdk` to remove extraneous versions from your Cargo.lock
# file.
#
# There is a similar override in `../../Cargo.toml`.  Please keep both comments
# and the overrides in sync.
solana-curve25519 = { path = "../../curves/curve25519" }
solana-zk-sdk = { path = "../../zk-sdk" }<|MERGE_RESOLUTION|>--- conflicted
+++ resolved
@@ -33,25 +33,14 @@
 serde = "1.0.112"                                                                             # must match the serde_derive version, see https://github.com/serde-rs/serde/issues/2584#issuecomment-1685252251
 serde_derive = "1.0.112"                                                                      # must match the serde version, see https://github.com/serde-rs/serde/issues/2584#issuecomment-1685252251
 serde_json = "1.0.56"
-<<<<<<< HEAD
 solana-account-decoder = { path = "../../account-decoder", version = "=2.2.6" }
 solana-accounts-db = { path = "../../accounts-db", version = "=2.2.6" }
-solana-bn254 = "=2.2.1"
+solana-bn254 = "=2.2.2"
 solana-bpf-loader-program = { path = "../bpf_loader", version = "=2.2.6" }
 solana-cli-output = { path = "../../cli-output", version = "=2.2.6" }
 solana-compute-budget = { path = "../../compute-budget", version = "=2.2.6" }
 solana-compute-budget-instruction = { path = "../../compute-budget-instruction", version = "=2.2.6" }
 solana-curve25519 = { path = "../../curves/curve25519", version = "=2.2.6" }
-=======
-solana-account-decoder = { path = "../../account-decoder", version = "=2.2.5" }
-solana-accounts-db = { path = "../../accounts-db", version = "=2.2.5" }
-solana-bn254 = "=2.2.2"
-solana-bpf-loader-program = { path = "../bpf_loader", version = "=2.2.5" }
-solana-cli-output = { path = "../../cli-output", version = "=2.2.5" }
-solana-compute-budget = { path = "../../compute-budget", version = "=2.2.5" }
-solana-compute-budget-instruction = { path = "../../compute-budget-instruction", version = "=2.2.5" }
-solana-curve25519 = { path = "../../curves/curve25519", version = "=2.2.5" }
->>>>>>> 3a2ddd03
 solana-decode-error = "=2.2.1"
 solana-feature-set = "=2.2.1"
 solana-fee = { path = "../../fee", version = "=2.2.6" }
